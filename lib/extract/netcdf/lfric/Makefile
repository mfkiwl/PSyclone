--- conflicted
+++ resolved
@@ -44,7 +44,8 @@
 # Path to the LFRic infrastructure library. It defaults to the pared-down
 # version of the LFRic infrastructure distributed with PSyclone.
 # Overwrite for a different infrastructure version.
-LFRIC_INF_DIR ?= ./../../../../src/psyclone/tests/test_files/dynamo0p3/infrastructure
+LFRIC_PATH ?= ./../../../../src/psyclone/tests/test_files/dynamo0p3/infrastructure
+
 # Paths to the PSyclone wrapper libraries and required templates. They default
 # to the relative paths to the top-level 'lib' and 'lib/extract/netcdf'
 # directories. Overwrite for a custom location.
@@ -52,17 +53,15 @@
 LIB_TMPLT_DIR ?= ./..
 # -----------------------------------------------------------------------------
 
-INF_INC = $(LFRIC_INF_DIR)
+INF_INC = $(LFRIC_PATH)
 INF_LIB_NAME = lfric_netcdf
-INF_LIB = $(LFRIC_INF_DIR)/lib$(INF_LIB_NAME).a
+INF_LIB = $(LFRIC_PATH)/lib$(INF_LIB_NAME).a
 
-<<<<<<< HEAD
-F90FLAGS += $$(nf-config --fflags) -I$(INF_INC)
+# This will add the required include flags to F90FLAGS
+include $(LFRIC_PATH)/lfric_include_flags.inc
+
+F90FLAGS += $$(nf-config --fflags) -I$(INF_INC)/field
 PSYDATA_LIB_NAME = _extract
-=======
-F90FLAGS += $$(nf-config --fflags) -I$(INF_INC)/field
-PSYDATA_LIB_NAME = _kernel_data_netcdf
->>>>>>> 928b8af7
 PSYDATA_LIB = lib$(PSYDATA_LIB_NAME).a
 
 PROCESS_ARGS = -prefix=extract_ -types=int,logical,real,double \
@@ -80,7 +79,7 @@
 
 # Create LFRic infrastructure library
 $(INF_LIB):
-	$(MAKE) -C $(LFRIC_INF_DIR) netcdf
+	$(MAKE) -C $(LFRIC_PATH) netcdf
 
 kernel_data_netcdf.o:	extract_netcdf_base.o
 extract_netcdf_base.o:	psy_data_base.o
@@ -98,4 +97,4 @@
 	rm -f *.o *.mod $(PSYDATA_LIB) psy_data_base.f90 extract_netcdf_base.f90
 
 allclean: clean
-	$(MAKE) -C $(LFRIC_INF_DIR) allclean+	$(MAKE) -C $(LFRIC_PATH) allclean