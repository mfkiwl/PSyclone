--- conflicted
+++ resolved
@@ -11,19 +11,14 @@
 
 from parse import parse
 from psyGen import PSyFactory
-<<<<<<< HEAD
 from transformations import TransformationError, \
                             LoopFuseTrans, OMPParallelTrans, \
-                            GOceanLoopFuseTrans, \
+                            KernelModuleInlineTrans, \
+                            GOConstLoopBoundsTrans, GOceanLoopFuseTrans, \
                             GOceanOMPParallelLoopTrans, \
                             GOceanOMPLoopTrans, \
                             OpenACCParallelTrans, \
                             OpenACCDataTrans
-=======
-from transformations import TransformationError, GOConstLoopBoundsTrans,\
-    LoopFuseTrans, OMPParallelTrans, GOceanOMPParallelLoopTrans,\
-    GOceanOMPLoopTrans, KernelModuleInlineTrans, GOceanLoopFuseTrans
->>>>>>> d9b36f04
 from generator import GenerationError
 import os
 from utils import count_lines
@@ -1064,7 +1059,6 @@
         _ = GOceanOMPLoopTrans(omp_schedule="auto,4")
 
 
-<<<<<<< HEAD
 def test_acc_parallel_not_a_loop():
     ''' Test that we raise an appropriate error if we attempt
     to apply the OpenACC Parallel transformation to something that
@@ -1187,7 +1181,8 @@
     code2 = str(psy.gen)
 
     assert code1 == code2
-=======
+
+
 def test_module_noinline_default():
     ''' Test that by default there is no module inlining '''
     psy, _ = get_invoke("single_invoke_three_kernels.f90", 0)
@@ -1316,5 +1311,4 @@
     schedule = invoke.schedule
     kern_call = schedule.children[0].children[0].children[0]
     inline_trans = KernelModuleInlineTrans()
-    _, _ = inline_trans.apply(kern_call, inline=False)
->>>>>>> d9b36f04
+    _, _ = inline_trans.apply(kern_call, inline=False)