--- conflicted
+++ resolved
@@ -658,7 +658,6 @@
     assert len(args) == len(expected_output)
 
 
-<<<<<<< HEAD
 def test_reduction_var_error():
     '''Check that we raise an exception if the zero_reduction_variable()
     method is provided with an incorrect type of argument'''
@@ -707,7 +706,8 @@
         assert (
             "PSyclone currently only supports a single reduction in a kernel "
             "or builtin" in str(err))
-=======
+
+
 def test_invoke_name():
     ''' Check that specifying the name of an invoke in the Algorithm
     layer results in a correctly-named routine in the PSy layer '''
@@ -757,5 +757,4 @@
     gen = str(psy.gen)
     print gen
     assert "SUBROUTINE invoke_a(invoke_a_1, b, c, istp, rdt," in gen
-    assert "TYPE(field_type), intent(inout) :: invoke_a_1" in gen
->>>>>>> 877d1252
+    assert "TYPE(field_type), intent(inout) :: invoke_a_1" in gen