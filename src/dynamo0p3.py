--- conflicted
+++ resolved
@@ -1702,16 +1702,12 @@
                                 first_arg = False
                                 first_arg_decl = decl
                         else:
-<<<<<<< HEAD
                             if self._deref_routine:
                                 text = arg.proxy_name + "_" + str(idx)
                             else:
-                                text = arg.proxy_name + "(" + str(idx) + ")" \
-                                       + dataref
-=======
-                            text = arg.proxy_name + "(" + str(idx) + ")" + \
-                                dataref
->>>>>>> a202da88
+                                text = \
+                                    arg.proxy_name + "(" + str(idx) + ")" \
+                                    + dataref
                         arglist.append(text)
                 else:
                     if my_type == "subroutine":
