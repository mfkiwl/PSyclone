# -----------------------------------------------------------------------------
# BSD 3-Clause License
#
# Copyright (c) 2017-2024, Science and Technology Facilities Council.
# All rights reserved.
#
# Redistribution and use in source and binary forms, with or without
# modification, are permitted provided that the following conditions are met:
#
# * Redistributions of source code must retain the above copyright notice, this
#   list of conditions and the following disclaimer.
#
# * Redistributions in binary form must reproduce the above copyright notice,
#   this list of conditions and the following disclaimer in the documentation
#   and/or other materials provided with the distribution.
#
# * Neither the name of the copyright holder nor the names of its
#   contributors may be used to endorse or promote products derived from
#   this software without specific prior written permission.
#
# THIS SOFTWARE IS PROVIDED BY THE COPYRIGHT HOLDERS AND CONTRIBUTORS
# "AS IS" AND ANY EXPRESS OR IMPLIED WARRANTIES, INCLUDING, BUT NOT
# LIMITED TO, THE IMPLIED WARRANTIES OF MERCHANTABILITY AND FITNESS
# FOR A PARTICULAR PURPOSE ARE DISCLAIMED. IN NO EVENT SHALL THE
# COPYRIGHT HOLDER OR CONTRIBUTORS BE LIABLE FOR ANY DIRECT, INDIRECT,
# INCIDENTAL, SPECIAL, EXEMPLARY, OR CONSEQUENTIAL DAMAGES (INCLUDING,
# BUT NOT LIMITED TO, PROCUREMENT OF SUBSTITUTE GOODS OR SERVICES;
# LOSS OF USE, DATA, OR PROFITS; OR BUSINESS INTERRUPTION) HOWEVER
# CAUSED AND ON ANY THEORY OF LIABILITY, WHETHER IN CONTRACT, STRICT
# LIABILITY, OR TORT (INCLUDING NEGLIGENCE OR OTHERWISE) ARISING IN
# ANY WAY OUT OF THE USE OF THIS SOFTWARE, EVEN IF ADVISED OF THE
# POSSIBILITY OF SUCH DAMAGE.
# -----------------------------------------------------------------------------
# Authors R. W. Ford, A. R. Porter, S. Siso and N. Nobre, STFC Daresbury Lab
#         A. B. G. Chalk STFC Daresbury Lab
#         J. Henrichs, Bureau of Meteorology
# Modified I. Kavcic, J. G. Wallwork, O. Brunt and L. Turner, Met Office

''' This module provides the various transformations that can be applied to
    PSyIR nodes. There are both general and API-specific transformation
    classes in this module where the latter typically apply API-specific
    checks before calling the base class for the actual transformation. '''

# pylint: disable=too-many-lines

import abc

from psyclone import psyGen
from psyclone.configuration import Config
from psyclone.core import Signature, VariablesAccessInfo
from psyclone.domain.lfric import (KernCallArgList, LFRicConstants, LFRicKern,
                                   LFRicLoop)
from psyclone.dynamo0p3 import (LFRicHaloExchangeEnd, LFRicHaloExchangeStart,
                                DynInvokeSchedule)
from psyclone.errors import InternalError
from psyclone.gocean1p0 import GOInvokeSchedule
from psyclone.nemo import NemoInvokeSchedule
from psyclone.psyGen import (Transformation, CodedKern, Kern, InvokeSchedule,
                             BuiltIn)
from psyclone.psyir.nodes import (
    ACCDataDirective, ACCDirective,
    ACCEnterDataDirective, ACCKernelsDirective, ACCLoopDirective,
    ACCParallelDirective, ACCRoutineDirective, Assignment, Call, CodeBlock,
    Directive, IntrinsicCall, Loop, Node, OMPDeclareTargetDirective,
    OMPDirective, OMPMasterDirective,
    OMPParallelDirective, OMPParallelDoDirective, OMPSerialDirective,
    OMPSingleDirective, OMPTaskloopDirective, PSyDataNode, Reference,
    Return, Routine, Schedule)
from psyclone.psyir.nodes.array_mixin import ArrayMixin
from psyclone.psyir.nodes.structure_member import StructureMember
from psyclone.psyir.nodes.structure_reference import StructureReference
from psyclone.psyir.symbols import (
    ArgumentInterface, DataSymbol, UnresolvedType, INTEGER_TYPE, ScalarType,
    Symbol, SymbolError)
from psyclone.psyir.transformations.loop_trans import LoopTrans
from psyclone.psyir.transformations.omp_loop_trans import OMPLoopTrans
from psyclone.psyir.transformations.parallel_loop_trans import \
    ParallelLoopTrans
from psyclone.psyir.transformations.region_trans import RegionTrans
from psyclone.psyir.transformations.transformation_error import \
    TransformationError


def check_intergrid(node):
    '''
    Utility function to check that the supplied node does not have
    an intergrid kernel amongst its descendants.

    This is used ensure any attempt to apply loop-fusion and redundant-
    computation transformations to loops containing inter-grid kernels is
    rejected (since support for those is not yet implemented).

    :param node: the PSyIR node to check.
    :type node: :py:class:`psyir.nodes.Node`

    :raises TransformationError: if the supplied node has an inter-grid \
                                 kernel as a descendant.

    '''
    if not node.children:
        return
    child_kernels = node.walk(LFRicKern)
    for kern in child_kernels:
        if kern.is_intergrid:
            raise TransformationError(
                f"This Transformation cannot currently be applied to nodes "
                f"which have inter-grid kernels as descendents and {kern.name}"
                f" is such a kernel.")


class OMPTaskloopTrans(ParallelLoopTrans):
    '''
    Adds an OpenMP taskloop directive to a loop. Only one of grainsize or
    num_tasks must be specified.

    TODO: #1364 Taskloops do not yet support reduction clauses.

    :param grainsize: the grainsize to use in for this transformation.
    :type grainsize: int or None
    :param num_tasks: the num_tasks to use for this transformation.
    :type num_tasks: int or None
    :param bool nogroup: whether or not to use a nogroup clause for this
                         transformation. Default is False.

    For example:

    >>> from pysclone.parse.algorithm import parse
    >>> from psyclone.psyGen import PSyFactory
    >>> api = "gocean1.0"
    >>> ast, invokeInfo = parse(GOCEAN_SOURCE_FILE, api=api)
    >>> psy = PSyFactory(api).create(invokeInfo)
    >>>
    >>> from psyclone.transformations import OMPParallelTrans, OMPSingleTrans
    >>> from psyclone.transformations import OMPTaskloopTrans
    >>> from psyclone.psyir.transformations import OMPTaskwaitTrans
    >>> singletrans = OMPSingleTrans()
    >>> paralleltrans = OMPParallelTrans()
    >>> tasklooptrans = OMPTaskloopTrans()
    >>> taskwaittrans = OMPTaskwaitTrans()
    >>>
    >>> schedule = psy.invokes.get('invoke_0').schedule
    >>> # Uncomment the following line to see a text view of the schedule
    >>> # print(schedule.view())
    >>>
    >>> # Apply the OpenMP Taskloop transformation to *every* loop
    >>> # in the schedule.
    >>> # This ignores loop dependencies. These can be handled
    >>> # by the OMPTaskwaitTrans
    >>> for child in schedule.children:
    >>>     tasklooptrans.apply(child)
    >>> # Enclose all of these loops within a single OpenMP
    >>> # SINGLE region
    >>> singletrans.apply(schedule.children)
    >>> # Enclose all of these loops within a single OpenMP
    >>> # PARALLEL region
    >>> paralleltrans.apply(schedule.children)
    >>> # Ensure loop dependencies are satisfied
    >>> taskwaittrans.apply(schedule.children)
    >>> # Uncomment the following line to see a text view of the schedule
    >>> # print(schedule.view())

    '''
    def __init__(self, grainsize=None, num_tasks=None, nogroup=False):
        self._grainsize = None
        self._num_tasks = None
        self.omp_grainsize = grainsize
        self.omp_num_tasks = num_tasks
        self.omp_nogroup = nogroup
        super().__init__()

    def __str__(self):
        return "Adds an 'OpenMP TASKLOOP' directive to a loop"

    @property
    def omp_nogroup(self):
        '''
        Returns whether the nogroup clause should be specified for
        this transformation. By default the nogroup clause is applied.

        :returns: whether the nogroup clause should be specified by
                  this transformation.
        :rtype: bool
        '''
        return self._nogroup

    @omp_nogroup.setter
    def omp_nogroup(self, nogroup):
        '''
        Sets whether the nogroup clause should be specified for this
        transformation.

        :param bool nogroup: value to set whether the nogroup clause should be
                             used for this transformation.

        raises TypeError: if the nogroup parameter is not a bool.
        '''
        if not isinstance(nogroup, bool):
            raise TypeError(f"Expected nogroup to be a bool "
                            f"but got a {type(nogroup).__name__}")
        self._nogroup = nogroup

    @property
    def omp_grainsize(self):
        '''
        Returns the grainsize that will be specified by
        this transformation. By default the grainsize
        clause is not applied, so grainsize is None.

        :returns: The grainsize specified by this transformation.
        :rtype: int or None
        '''
        return self._grainsize

    @omp_grainsize.setter
    def omp_grainsize(self, value):
        '''
        Sets the grainsize that will be specified by
        this transformation. Checks the grainsize is
        a positive integer value or None.

        :param value: integer value to use in the grainsize clause.
        :type value: int or None

        :raises TransformationError: if value is not an int and is not None.
        :raises TransformationError: if value is negative.
        :raises TransformationError: if grainsize and num_tasks are \
                                     both specified.
        '''
        if (not isinstance(value, int)) and (value is not None):
            raise TransformationError(f"grainsize must be an integer or None, "
                                      f"got {type(value).__name__}")

        if (value is not None) and (value <= 0):
            raise TransformationError(f"grainsize must be a positive "
                                      f"integer, got {value}")

        if value is not None and self.omp_num_tasks is not None:
            raise TransformationError(
                "The grainsize and num_tasks clauses would both "
                "be specified for this Taskloop transformation")
        self._grainsize = value

    @property
    def omp_num_tasks(self):
        '''
        Returns the num_tasks that will be specified
        by this transformation. By default the num_tasks
        clause is not applied so num_tasks is None.

        :returns: The grainsize specified by this transformation.
        :rtype: int or None
        '''
        return self._num_tasks

    @omp_num_tasks.setter
    def omp_num_tasks(self, value):
        '''
        Sets the num_tasks that will be specified by
        this transformation. Checks that num_tasks is
        a positive integer value or None.

        :param value: integer value to use in the num_tasks clause.
        :type value: int or None

        :raises TransformationError: if value is not an int and is not None.
        :raises TransformationError: if value is negative.
        :raises TransformationError: if grainsize and num_tasks are \
                                     both specified.

        '''
        if (not isinstance(value, int)) and (value is not None):
            raise TransformationError(f"num_tasks must be an integer or None,"
                                      f" got {type(value).__name__}")

        if (value is not None) and (value <= 0):
            raise TransformationError(f"num_tasks must be a positive "
                                      f"integer, got {value}")

        if value is not None and self.omp_grainsize is not None:
            raise TransformationError(
                "The grainsize and num_tasks clauses would both "
                "be specified for this Taskloop transformation")
        self._num_tasks = value

    def _directive(self, children, collapse=None):
        '''
        Creates the type of directive needed for this sub-class of
        transformation.

        :param children: list of Nodes that will be the children of \
                         the created directive.
        :type children: list of :py:class:`psyclone.psyir.nodes.Node`
        :param int collapse: currently un-used but required to keep \
                             interface the same as in base class.
        :returns: the new node representing the directive in the AST.
        :rtype: :py:class:`psyclone.psyir.nodes.OMPTaskloopDirective`

        :raises NotImplementedError: if a collapse argument is supplied
        '''
        # TODO 1370: OpenMP loop functions don't support collapse
        if collapse:
            raise NotImplementedError(
                "The COLLAPSE clause is not yet supported for "
                "'!$omp taskloop' directives.")
        _directive = OMPTaskloopDirective(children=children,
                                          grainsize=self.omp_grainsize,
                                          num_tasks=self.omp_num_tasks,
                                          nogroup=self.omp_nogroup)
        return _directive

    def apply(self, node, options=None):
        '''Apply the OMPTaskloopTrans transformation to the specified node in
        a Schedule. This node must be a Loop since this transformation
        corresponds to wrapping the generated code with directives like so:

        .. code-block:: fortran

          !$OMP TASKLOOP
          do ...
             ...
          end do
          !$OMP END TASKLOOP

        At code-generation time (when
        :py:meth:`OMPTaskloopDirective.gen_code` is called), this node must be
        within (i.e. a child of) an OpenMP SERIAL region.

        If the keyword "nogroup" is specified in the options, it will cause a
        nogroup clause be generated if it is set to True. This will override
        the value supplied to the constructor, but will only apply to the
        apply call to which the value is supplied.

        :param node: the supplied node to which we will apply the \
                     OMPTaskloopTrans transformation
        :type node: :py:class:`psyclone.psyir.nodes.Node`
        :param options: a dictionary with options for transformations\
                        and validation.
        :type options: Optional[Dict[str, Any]]
        :param bool options["nogroup"]:
                indicating whether a nogroup clause should be applied to
                this taskloop.

        '''
        if not options:
            options = {}
        current_nogroup = self.omp_nogroup
        # If nogroup is specified it overrides that supplied to the
        # constructor of the Transformation, but will be reset at the
        # end of this function
        self.omp_nogroup = options.get("nogroup", current_nogroup)

        try:
            super().apply(node, options)
        finally:
            # Reset the nogroup value to the original value
            self.omp_nogroup = current_nogroup


class OMPDeclareTargetTrans(Transformation):
    '''
    Adds an OpenMP declare target directive to the specified routine.

    For example:

    >>> from psyclone.psyir.frontend.fortran import FortranReader
    >>> from psyclone.psyir.nodes import Loop
    >>> from psyclone.transformations import OMPDeclareTargetTrans
    >>>
    >>> tree = FortranReader().psyir_from_source("""
    ...     subroutine my_subroutine(A)
    ...         integer, dimension(10, 10), intent(inout) :: A
    ...         integer :: i
    ...         integer :: j
    ...         do i = 1, 10
    ...             do j = 1, 10
    ...                 A(i, j) = 0
    ...             end do
    ...         end do
    ...     end subroutine
    ...     """
    >>> omptargettrans = OMPDeclareTargetTrans()
    >>> omptargettrans.apply(tree.walk(Routine)[0])

    will generate:

    .. code-block:: fortran

        subroutine my_subroutine(A)
            integer, dimension(10, 10), intent(inout) :: A
            integer :: i
            integer :: j
            !$omp declare target
            do i = 1, 10
                do j = 1, 10
                    A(i, j) = 0
                end do
            end do
        end subroutine

    '''
    def apply(self, node, options=None):
        ''' Insert an OMPDeclareTargetDirective inside the provided routine.

        :param node: the PSyIR routine to insert the directive into.
        :type node: :py:class:`psyclone.psyir.nodes.Routine`
        :param options: a dictionary with options for transformations.
        :type options: Optional[Dict[str, Any]]

        '''
        self.validate(node, options)
        for child in node.children:
            if isinstance(child, OMPDeclareTargetDirective):
                return  # The routine is already marked with OMPDeclareTarget
        node.children.insert(0, OMPDeclareTargetDirective())

    def validate(self, node, options=None):
        ''' Check that an OMPDeclareTargetDirective can be inserted.

        :param node: the PSyIR node to validate.
        :type node: :py:class:`psyclone.psyir.nodes.Routine`
        :param options: a dictionary with options for transformations.
        :type options: Optional[Dict[str, Any]]

        :raises TransformationError: if the node is not a Routine

        '''
        super().validate(node, options=options)
        # Check that the supplied Node is a Routine
        if not isinstance(node, Routine):
            raise TransformationError(
                f"The OMPDeclareTargetTrans must be applied to a Routine, "
                f"but found: '{type(node).__name__}'.")

        # Check that the kernel does not access any data or routines via a
        # module 'use' statement or that are not captured by the SymbolTable
        for candidate in node.walk((Reference, CodeBlock)):
            if isinstance(candidate, CodeBlock):
                names = candidate.get_symbol_names()
            else:
                names = [candidate.name]
            for name in names:
                try:
                    candidate.scope.symbol_table.lookup(name, scope_limit=node)
                except KeyError as err:
                    raise TransformationError(
                        f"Kernel '{node.name}' contains accesses to data "
                        f"(variable '{name}') that are not present in the "
                        f"Symbol Table(s) within the scope of this routine. "
                        f"Cannot transform such a kernel.") from err

        imported_variables = node.symbol_table.imported_symbols
        if imported_variables:
            raise TransformationError(
                f"The Symbol Table for kernel '{node.name}' contains the "
                f"following symbol(s) with imported interface: "
                f"{[sym.name for sym in imported_variables]}. If these "
                f"symbols represent data then they must first be converted"
                f" to kernel arguments using the KernelImportsToArguments "
                f"transformation. If the symbols represent external "
                f"routines then PSyclone cannot currently transform this "
                f"kernel for execution on an OpenMP target.")


class ACCLoopTrans(ParallelLoopTrans):
    '''
    Adds an OpenACC loop directive to a loop. This directive must be within
    the scope of some OpenACC Parallel region (at code-generation time).

    For example:

    >>> from psyclone.parse.algorithm import parse
    >>> from psyclone.parse.utils import ParseError
    >>> from psyclone.psyGen import PSyFactory
    >>> from psyclone.errors import GenerationError
    >>> api = "gocean1.0"
    >>> ast, invokeInfo = parse(GOCEAN_SOURCE_FILE, api=api)
    >>> psy = PSyFactory(api).create(invokeInfo)
    >>>
    >>> from psyclone.psyGen import TransInfo
    >>> t = TransInfo()
    >>> ltrans = t.get_trans_name('ACCLoopTrans')
    >>> rtrans = t.get_trans_name('ACCParallelTrans')
    >>>
    >>> schedule = psy.invokes.get('invoke_0').schedule
    >>> # Uncomment the following line to see a text view of the schedule
    >>> # print(schedule.view())
    >>>
    >>> # Apply the OpenACC Loop transformation to *every* loop in the schedule
    >>> for child in schedule.children[:]:
    ...     ltrans.apply(child)
    >>>
    >>> # Enclose all of these loops within a single OpenACC parallel region
    >>> rtrans.apply(schedule)
    >>>

    '''
    # The types of node that must be excluded from the section of PSyIR
    # being transformed.
    excluded_node_types = (PSyDataNode,)

    def __init__(self):
        # Whether to add the "independent" clause
        # to the loop directive.
        self._independent = True
        self._sequential = False
        self._gang = False
        self._vector = False
        super().__init__()

    def __str__(self):
        return "Adds an 'OpenACC loop' directive to a loop"

    def _directive(self, children, collapse=None):
        '''
        Creates the ACCLoopDirective needed by this sub-class of
        transformation.

        :param children: list of child nodes of the new directive Node.
        :type children: list of :py:class:`psyclone.psyir.nodes.Node`
        :param int collapse: number of nested loops to collapse or None if
                             no collapse attribute is required.
        '''
        directive = ACCLoopDirective(children=children,
                                     collapse=collapse,
                                     independent=self._independent,
                                     sequential=self._sequential,
                                     gang=self._gang,
                                     vector=self._vector)
        return directive

    def apply(self, node, options=None):
        '''
        Apply the ACCLoop transformation to the specified node. This node
        must be a Loop since this transformation corresponds to
        inserting a directive immediately before a loop, e.g.:

        .. code-block:: fortran

          !$ACC LOOP
          do ...
             ...
          end do

        At code-generation time (when
        :py:meth:`psyclone.psyir.nodes.ACCLoopDirective.gen_code` is called),
        this node must be within (i.e. a child of) a PARALLEL region.

        :param node: the supplied node to which we will apply the
                     Loop transformation.
        :type node: :py:class:`psyclone.psyir.nodes.Loop`
        :param options: a dictionary with options for transformations.
        :type options: Optional[Dict[str, Any]]
        :param int options["collapse"]: number of nested loops to collapse.
        :param bool options["independent"]: whether to add the "independent"
                clause to the directive (not strictly necessary within
                PARALLEL regions).
        :param bool options["sequential"]: whether to add the "seq" clause to
                the directive.
        :param bool options["gang"]: whether to add the "gang" clause to the
                directive.
        :param bool options["vector"]: whether to add the "vector" clause to
                the directive.

        '''
        # Store sub-class specific options. These are used when
        # creating the directive (in the _directive() method).
        if not options:
            options = {}
        self._independent = options.get("independent", True)
        self._sequential = options.get("sequential", False)
        self._gang = options.get("gang", False)
        self._vector = options.get("vector", False)

        # Call the apply() method of the base class
        super().apply(node, options)


class OMPParallelLoopTrans(OMPLoopTrans):

    ''' Adds an OpenMP PARALLEL DO directive to a loop.

        For example:

        >>> from psyclone.parse.algorithm import parse
        >>> from psyclone.psyGen import PSyFactory
        >>> ast, invokeInfo = parse("dynamo.F90")
        >>> psy = PSyFactory("dynamo0.3").create(invokeInfo)
        >>> schedule = psy.invokes.get('invoke_v3_kernel_type').schedule
        >>> # Uncomment the following line to see a text view of the schedule
        >>> # print(schedule.view())
        >>>
        >>> from psyclone.transformations import OMPParallelLoopTrans
        >>> trans = OMPParallelLoopTrans()
        >>> trans.apply(schedule.children[0])
        >>> # Uncomment the following line to see a text view of the schedule
        >>> # print(schedule.view())

    '''
    def __str__(self):
        return "Add an 'OpenMP PARALLEL DO' directive"

    def apply(self, node, options=None):
        ''' Apply an OMPParallelLoop Transformation to the supplied node
        (which must be a Loop). In the generated code this corresponds to
        wrapping the Loop with directives:

        .. code-block:: fortran

          !$OMP PARALLEL DO ...
          do ...
            ...
          end do
          !$OMP END PARALLEL DO

        :param node: the node (loop) to which to apply the transformation.
        :type node: :py:class:`psyclone.f2pygen.DoGen`
        :param options: a dictionary with options for transformations\
                        and validation.
        :type options: Optional[Dict[str, Any]]
        '''
        self.validate(node, options=options)

        # keep a reference to the node's original parent and its index as these
        # are required and will change when we change the node's location
        node_parent = node.parent
        node_position = node.position

        # add our OpenMP loop directive setting its parent to the node's
        # parent and its children to the node
        directive = OMPParallelDoDirective(children=[node.detach()],
                                           omp_schedule=self.omp_schedule)

        # add the OpenMP loop directive as a child of the node's parent
        node_parent.addchild(directive, index=node_position)


class DynamoOMPParallelLoopTrans(OMPParallelLoopTrans):

    ''' Dynamo-specific OpenMP loop transformation. Adds Dynamo specific
        validity checks. Actual transformation is done by the
        :py:class:`base class <OMPParallelLoopTrans>`.

        :param str omp_directive: choose which OpenMP loop directive to use.
            Defaults to "do".
        :param str omp_schedule: the OpenMP schedule to use. Must be one of
            'runtime', 'static', 'dynamic', 'guided' or 'auto'. Defaults to
            'static'.

    '''
    def __init__(self, omp_directive="do", omp_schedule="static"):
        super().__init__(omp_directive=omp_directive,
                         omp_schedule=omp_schedule)

    def __str__(self):
        return "Add an OpenMP Parallel Do directive to a Dynamo loop"

    def validate(self, node, options=None):
        '''
        Perform LFRic-specific loop validity checks then call the `validate`
        method of the base class.

        :param node: the Node in the Schedule to check
        :type node: :py:class:`psyclone.psyir.nodes.Node`
        :param options: a dictionary with options for transformations.
        :type options: Optional[Dict[str, Any]]

        :raises TransformationError: if the supplied Node is not a LFRicLoop.
        :raises TransformationError: if the associated loop requires
            colouring.
        '''
        if not isinstance(node, LFRicLoop):
            raise TransformationError(
                f"Error in {self.name} transformation. The supplied node "
                f"must be a LFRicLoop but got '{type(node).__name__}'")

        # If the loop is not already coloured then check whether or not
        # it should be. If the field space is discontinuous (including
        # any_discontinuous_space) then we don't need to worry about
        # colouring.
        const = LFRicConstants()
        if node.field_space.orig_name not in const.VALID_DISCONTINUOUS_NAMES:
            if node.loop_type != 'colour' and node.has_inc_arg():
                raise TransformationError(
                    f"Error in {self.name} transformation. The kernel has an "
                    f"argument with INC access. Colouring is required.")
        # As this is a domain-specific loop, we don't perform general
        # dependence analysis because it is too conservative and doesn't
        # account for the special steps taken for such a loop at code-
        # generation time (e.g. the way we ensure variables are given the
        # correct sharing attributes).
        local_options = options.copy() if options else {}
        local_options["force"] = True
        super().validate(node, options=local_options)


class GOceanOMPParallelLoopTrans(OMPParallelLoopTrans):

    '''GOcean specific OpenMP Do loop transformation. Adds GOcean
       specific validity checks (that supplied Loop is an inner or outer
       loop). Actual transformation is done by
       :py:class:`base class <OMPParallelLoopTrans>`.

        :param str omp_directive: choose which OpenMP loop directive to use. \
            Defaults to "do".
        :param str omp_schedule: the OpenMP schedule to use. Must be one of \
            'runtime', 'static', 'dynamic', 'guided' or 'auto'. Defaults to \
            'static'.

    '''
    def __init__(self, omp_directive="do", omp_schedule="static"):
        super().__init__(omp_directive=omp_directive,
                         omp_schedule=omp_schedule)

    def __str__(self):
        return "Add an OpenMP Parallel Do directive to a GOcean loop"

    def apply(self, node, options=None):
        ''' Perform GOcean-specific loop validity checks then call
        :py:meth:`OMPParallelLoopTrans.apply`.

        :param node: a Loop node from an AST.
        :type node: :py:class:`psyclone.psyir.nodes.Loop`
        :param options: a dictionary with options for transformations\
                        and validation.
        :type options: Optional[Dict[str, Any]]

        :raises TransformationError: if the supplied node is not an inner or\
            outer loop.

        '''
        self.validate(node, options=options)

        # Check we are either an inner or outer loop
        if node.loop_type not in ["inner", "outer"]:
            raise TransformationError(
                "Error in "+self.name+" transformation.  The requested loop"
                " is not of type inner or outer.")

        OMPParallelLoopTrans.apply(self, node)


class Dynamo0p3OMPLoopTrans(OMPLoopTrans):

    ''' LFRic (Dynamo 0.3) specific orphan OpenMP loop transformation. Adds
    Dynamo-specific validity checks.

    :param str omp_schedule: the OpenMP schedule to use. Must be one of \
        'runtime', 'static', 'dynamic', 'guided' or 'auto'. Defaults to \
        'static'.

    '''
    def __init__(self, omp_schedule="static"):
        super().__init__(omp_directive="do", omp_schedule=omp_schedule)

    def __str__(self):
        return "Add an OpenMP DO directive to a Dynamo 0.3 loop"

    def validate(self, node, options=None):
        ''' Perform LFRic (Dynamo 0.3) specific loop validity checks for the
        OMPLoopTrans.

        :param node: the Node in the Schedule to check
        :type node: :py:class:`psyclone.psyir.nodes.Node`
        :param options: a dictionary with options for transformations \
                        and validation.
        :type options: Optional[Dict[str, Any]]
        :param bool options["reprod"]: \
            indicating whether reproducible reductions should be used. \
            By default the value from the config file will be used.

        :raises TransformationError: if an OMP loop transform would create \
            incorrect code.

        '''
        if not options:
            options = {}

        # Since this function potentially modifies the user's option
        # dictionary, create a copy:
        options = options.copy()
        # Make sure the default is set:
        options["reprod"] = options.get("reprod",
                                        Config.get().reproducible_reductions)

        # This transformation allows to parallelise loops with potential
        # dependencies because we use cell colouring to guarantee that
        # neighbours are not updated at the same time.
        options["force"] = True
        super().validate(node, options=options)

        # If the loop is not already coloured then check whether or not
        # it should be
        if node.loop_type != 'colour' and node.has_inc_arg():
            raise TransformationError(
                f"Error in {self.name} transformation. The kernel has an "
                f"argument with INC access. Colouring is required.")

    def apply(self, node, options=None):
        ''' Apply LFRic (Dynamo 0.3) specific OMPLoopTrans.

        :param node: the Node in the Schedule to check.
        :type node: :py:class:`psyclone.psyir.nodes.Node`
        :param options: a dictionary with options for transformations \
                        and validation.
        :type options: Optional[Dict[str, Any]]
        :param bool options["reprod"]: \
                indicating whether reproducible reductions should be used. \
                By default the value from the config file will be used.

        '''
        if not options:
            options = {}

        # Since this function potentially modifies the user's option
        # dictionary, create a copy:
        options = options.copy()
        # Make sure the default is set:
        options["reprod"] = options.get("reprod",
                                        Config.get().reproducible_reductions)

        # This transformation allows to parallelise loops with potential
        # dependencies because we use cell colouring to guarantee that
        # neighbours are not updated at the same time.
        options["force"] = True

        super().apply(node, options)


class GOceanOMPLoopTrans(OMPLoopTrans):

    ''' GOcean-specific orphan OpenMP loop transformation. Adds GOcean
        specific validity checks (that the node is either an inner or outer
        Loop).

        :param str omp_directive: choose which OpenMP loop directive to use. \
            Defaults to "do".
        :param str omp_schedule: the OpenMP schedule to use. Must be one of \
            'runtime', 'static', 'dynamic', 'guided' or 'auto'. Defaults to \
            'static'.

        '''
    def __init__(self, omp_directive="do", omp_schedule="static"):
        super().__init__(omp_directive=omp_directive,
                         omp_schedule=omp_schedule)

    def __str__(self):
        return "Add the selected OpenMP loop directive to a GOcean loop"

    def validate(self, node, options=None):
        '''
        Checks that the supplied node is a valid target for parallelisation
        using OMP directives.

        :param node: the candidate loop for parallelising using OMP Do.
        :type node: :py:class:`psyclone.psyir.nodes.Loop`
        :param options: a dictionary with options for transformations.
        :type options: Optional[Dict[str, Any]]

        :raises TransformationError: if the loop_type of the supplied Loop is \
                                     not "inner" or "outer".

        '''
        super().validate(node, options=options)

        # Check we are either an inner or outer loop
        if node.loop_type not in ["inner", "outer"]:
            raise TransformationError("Error in "+self.name+" transformation."
                                      " The requested loop is not of type "
                                      "inner or outer.")


class ColourTrans(LoopTrans):
    '''
    Apply a colouring transformation to a loop (in order to permit a
    subsequent parallelisation over colours). For example:

    >>> invoke = ...
    >>> schedule = invoke.schedule
    >>>
    >>> ctrans = ColourTrans()
    >>>
    >>> # Colour all of the loops
    >>> for child in schedule.children:
    >>>     ctrans.apply(child)
    >>>
    >>> # Uncomment the following line to see a text view of the schedule
    >>> # print(schedule.view())

    '''
    def __str__(self):
        return "Split a loop into colours"

    def apply(self, node, options=None):
        '''
        Converts the Loop represented by :py:obj:`node` into a
        nested loop where the outer loop is over colours and the inner
        loop is over cells of that colour.

        :param node: the loop to transform.
        :type node: :py:class:`psyclone.psyir.nodes.Loop`
        :param options: options for the transformation.
        :type options: Optional[Dict[str, Any]]

        '''
        self.validate(node, options=options)

        colours_loop = self._create_colours_loop(node)

        # Add this loop as a child of the original node's parent
        node.parent.addchild(colours_loop, index=node.position)

        # Add contents of node to colour loop.
        colours_loop.loop_body[0].loop_body.children.extend(
            node.loop_body.pop_all_children())

        # remove original loop
        node.detach()

    def _create_colours_loop(self, node):
        '''
        Creates a nested loop (colours, and cells of a given colour) to
        replace the supplied loop over cells.

        :param node: the loop for which to create a coloured version.
        :type node: :py:class:`psyclone.psyir.nodes.Loop`

        :returns: doubly-nested loop over colours and cells of a given colour.
        :rtype: :py:class:`psyclone.psyir.nodes.Loop`

        :raises NotImplementedError: this method must be overridden in an \
                                     API-specific sub-class.
        '''
        raise InternalError("_create_colours_loop() must be overridden in an "
                            "API-specific sub-class.")


class Dynamo0p3ColourTrans(ColourTrans):

    '''Split a Dynamo 0.3 loop over cells into colours so that it can be
    parallelised. For example:

    >>> from psyclone.parse.algorithm import parse
    >>> from psyclone.psyGen import PSyFactory
    >>> import transformations
    >>> import os
    >>> import pytest
    >>>
    >>> TEST_API = "dynamo0.3"
    >>> _,info=parse(os.path.join(os.path.dirname(os.path.abspath(__file__)),
    >>>              "tests", "test_files", "dynamo0p3",
    >>>              "4.6_multikernel_invokes.f90"),
    >>>              api=TEST_API)
    >>> psy = PSyFactory(TEST_API).create(info)
    >>> invoke = psy.invokes.get('invoke_0')
    >>> schedule = invoke.schedule
    >>>
    >>> ctrans = Dynamo0p3ColourTrans()
    >>> otrans = DynamoOMPParallelLoopTrans()
    >>>
    >>> # Colour all of the loops
    >>> for child in schedule.children:
    >>>     ctrans.apply(child)
    >>>
    >>> # Then apply OpenMP to each of the colour loops
    >>> for child in schedule.children:
    >>>     otrans.apply(child.children[0])
    >>>
    >>> # Uncomment the following line to see a text view of the schedule
    >>> # print(schedule.view())

    Colouring in the LFRic (Dynamo 0.3) API is subject to the following rules:

    * Only kernels which operate on 'CELL_COLUMN's and which increment a
      field on a continuous function space require colouring. Kernels that
      update a field on a discontinuous function space will cause this
      transformation to raise an exception. Kernels that only write to a field
      on a continuous function space also do not require colouring but are
      permitted.
    * A kernel may have at most one field with 'GH_INC' access.
    * A separate colour map will be required for each field that is coloured
      (if an invoke contains >1 kernel call).

    '''
    def __str__(self):
        return "Split a Dynamo 0.3 loop over cells into colours"

    def apply(self, node, options=None):
        '''Performs Dynamo0.3-specific error checking and then uses the parent
        class to convert the Loop represented by :py:obj:`node` into a
        nested loop where the outer loop is over colours and the inner
        loop is over cells of that colour.

        :param node: the loop to transform.
        :type node: :py:class:`psyclone.domain.lfric.LFRicLoop`
        :param options: a dictionary with options for transformations.\
        :type options: Optional[Dict[str, Any]]

        '''
        # check node is a loop
        super().validate(node, options=options)

        # Check we need colouring
        const = LFRicConstants()
        if node.field_space.orig_name in \
           const.VALID_DISCONTINUOUS_NAMES:
            raise TransformationError(
                "Error in DynamoColour transformation. Loops iterating over "
                "a discontinuous function space are not currently supported.")

        # Colouring is only necessary (and permitted) if the loop is
        # over cells. Since this is the default it is represented by
        # an empty string.
        if node.loop_type != "":
            raise TransformationError(
                f"Error in DynamoColour transformation. Only loops over cells "
                f"may be coloured but this loop is over {node.loop_type}")

        # Check whether we have a field that has INC access
        if not node.has_inc_arg():
            # TODO generate a warning here as we don't need to colour
            # a loop that does not update a field with INC access
            pass

        # Check that we're not attempting to colour a loop that is
        # already within an OpenMP region (because the loop over
        # colours *must* be sequential)
        if node.ancestor(OMPDirective):
            raise TransformationError("Cannot have a loop over colours "
                                      "within an OpenMP parallel region.")

        super().apply(node, options=options)

    def _create_colours_loop(self, node):
        '''
        Creates a nested loop (colours, and cells of a given colour) which
        can be used to replace the supplied loop over cells.

        :param node: the loop for which to create a coloured version.
        :type node: :py:class:`psyclone.psyir.nodes.Loop`

        :returns: doubly-nested loop over colours and cells of a given colour.
        :rtype: :py:class:`psyclone.psyir.nodes.Loop`

        '''
        # Create a colours loop. This loops over colours and must be run
        # sequentially.
        colours_loop = node.__class__(parent=node.parent, loop_type="colours")
        colours_loop.field_space = node.field_space
        colours_loop.iteration_space = node.iteration_space
        colours_loop.set_lower_bound("start")
        colours_loop.set_upper_bound("ncolours")

        # Create a colour loop. This loops over cells of a particular colour
        # and can be run in parallel.
        colour_loop = node.__class__(parent=colours_loop.loop_body,
                                     loop_type="colour")
        colour_loop.field_space = node.field_space
        colour_loop.field_name = node.field_name
        colour_loop.iteration_space = node.iteration_space
        colour_loop.set_lower_bound("start")
        colour_loop.kernel = node.kernel

        if node.upper_bound_name in LFRicConstants().HALO_ACCESS_LOOP_BOUNDS:
            # If the original loop went into the halo then this coloured loop
            # must also go into the halo.
            index = node.upper_bound_halo_depth
            colour_loop.set_upper_bound("colour_halo", index)
        else:
            # No halo access.
            colour_loop.set_upper_bound("ncolour")

        # Add this loop as a child of our loop over colours
        colours_loop.loop_body.addchild(colour_loop)

        return colours_loop


class ParallelRegionTrans(RegionTrans, metaclass=abc.ABCMeta):
    '''
    Base class for transformations that create a parallel region.

    '''
    # The types of node that must be excluded from the section of PSyIR
    # being transformed.
    excluded_node_types = (CodeBlock, Return, psyGen.HaloExchange)

    def __init__(self):
        # Holds the class instance or create call for the type of
        # parallel region to generate
        self._directive_factory = None
        super().__init__()

    @abc.abstractmethod
    def __str__(self):
        pass  # pragma: no cover

    def validate(self, node_list, options=None):
        # pylint: disable=arguments-renamed
        '''
        Check that the supplied list of Nodes are eligible to be
        put inside a parallel region.

        :param list node_list: list of nodes to put into a parallel region
        :param options: a dictionary with options for transformations.\
        :type options: Optional[Dict[str, Any]]
        :param bool options["node-type-check"]: this flag controls whether \
            or not the type of the nodes enclosed in the region should be \
            tested to avoid using unsupported nodes inside a region.

        :raises TransformationError: if the supplied node is an \
            InvokeSchedule rather than being within an InvokeSchedule.
        :raises TransformationError: if the supplied nodes are not all \
            children of the same parent (siblings).

        '''
        if isinstance(node_list[0], InvokeSchedule):
            raise TransformationError(
                f"A {self.name} transformation cannot be applied to an "
                f"InvokeSchedule but only to one or more nodes from within an "
                f"InvokeSchedule.")

        node_parent = node_list[0].parent

        for child in node_list:
            if child.parent is not node_parent:
                raise TransformationError(
                    f"Error in {self.name} transformation: supplied nodes are "
                    f"not children of the same parent.")
        super().validate(node_list, options)

    def apply(self, target_nodes, options=None):
        # pylint: disable=arguments-renamed
        '''
        Apply this transformation to a subset of the nodes within a
        schedule - i.e. enclose the specified Loops in the
        schedule within a single parallel region.

        :param target_nodes: a single Node or a list of Nodes.
        :type target_nodes: (list of) :py:class:`psyclone.psyir.nodes.Node`
        :param options: a dictionary with options for transformations.
        :type options: Optional[Dict[str, Any]]
        :param bool options["node-type-check"]: this flag controls if the \
                type of the nodes enclosed in the region should be tested \
                to avoid using unsupported nodes inside a region.

        '''

        # Check whether we've been passed a list of nodes or just a
        # single node. If the latter then we create ourselves a
        # list containing just that node.
        node_list = self.get_node_list(target_nodes)
        self.validate(node_list, options)

        # Keep a reference to the parent of the nodes that are to be
        # enclosed within a parallel region. Also keep the index of
        # the first child to be enclosed as that will become the
        # position of the new !$omp parallel directive.
        node_parent = node_list[0].parent
        node_position = node_list[0].position

        # Create the parallel directive as a child of the
        # parent of the nodes being enclosed and with those nodes
        # as its children.
        # pylint: disable=not-callable
        directive = self._directive_factory(
            children=[node.detach() for node in node_list])

        # Add the region directive as a child of the parent
        # of the nodes being enclosed and at the original location
        # of the first of these nodes
        node_parent.addchild(directive, index=node_position)


class OMPSingleTrans(ParallelRegionTrans):
    '''
    Create an OpenMP SINGLE region by inserting directives. The most
    likely use case for this transformation is to wrap around task-based
    transformations. The parent region for this should usually also be
    a OMPParallelTrans.

    :param bool nowait: whether to apply a nowait clause to this \
                       transformation. The default value is False

    For example:

    >>> from psyclone.parse.algorithm import parse
    >>> from psyclone.psyGen import PSyFactory
    >>> api = "gocean1.0"
    >>> ast, invokeInfo = parse(GOCEAN_SOURCE_FILE, api=api)
    >>> psy = PSyFactory(api).create(invokeInfo)
    >>>
    >>> from psyclone.transformations import OMPParallelTrans, OMPSingleTrans
    >>> singletrans = OMPSingleTrans()
    >>> paralleltrans = OMPParallelTrans()
    >>>
    >>> schedule = psy.invokes.get('invoke_0').schedule
    >>> # Uncomment the following line to see a text view of the schedule
    >>> # print(schedule.view())
    >>>
    >>> # Enclose all of these loops within a single OpenMP
    >>> # SINGLE region
    >>> singletrans.apply(schedule.children)
    >>> # Enclose all of these loops within a single OpenMP
    >>> # PARALLEL region
    >>> paralleltrans.apply(schedule.children)
    >>> # Uncomment the following line to see a text view of the schedule
    >>> # print(schedule.view())

    '''
    # The types of node that this transformation cannot enclose
    excluded_node_types = (CodeBlock, Return, ACCDirective,
                           psyGen.HaloExchange, OMPSerialDirective,
                           OMPParallelDirective)

    def __init__(self, nowait=False):
        super().__init__()
        # Set the type of directive that the base class will use
        self._directive_factory = self._directive
        # Store whether this single directive has a barrier or not
        self._omp_nowait = nowait

    def __str__(self):
        return "Insert an OpenMP Single region"

    @property
    def omp_nowait(self):
        ''' :returns: whether or not this Single region uses a nowait \
                      clause to remove the end barrier.
            :rtype: bool
        '''
        return self._omp_nowait

    @property
    def name(self):
        '''
        :returns: the name of this transformation.
        :rtype: str
        '''
        return "OMPSingleTrans"

    @omp_nowait.setter
    def omp_nowait(self, value):
        ''' Sets the nowait property that will be specified by
            this transformation. Checks that the value supplied in
            :py:obj:`value` is a bool

            :param bool value: whether this Single clause should have a \
                               nowait applied.

            :raises TypeError: if the value parameter is not a bool.

        '''
        if not isinstance(value, bool):
            raise TypeError(f"Expected nowait to be a bool "
                            f"but got a {type(value).__name__}")
        self._omp_nowait = value

    def _directive(self, children):
        '''
        Creates the type of directive needed for this sub-class of
        transformation.

        :param children: list of Nodes that will be the children of \
                         the created directive.
        :type children: list of :py:class:`psyclone.psyir.nodes.Node`

        :returns: The directive created for the OpenMP Single Directive
        :rtype: :py:class:`psyclone.psyGen.OMPSingleDirective`

        '''
        _directive = OMPSingleDirective(children=children,
                                        nowait=self.omp_nowait)
        return _directive

    def apply(self, node_list, options=None):
        # pylint: disable=arguments-renamed
        '''Apply the OMPSingleTrans transformation to the specified node in a
        Schedule.

        At code-generation time this node must be within (i.e. a child of)
        an OpenMP PARALLEL region. Code generation happens when
        :py:meth:`OMPLoopDirective.gen_code` is called, or when the PSyIR
        tree is given to a backend.

        If the keyword "nowait" is specified in the options, it will cause a
        nowait clause to be added if it is set to True, otherwise no clause
        will be added.

        :param node_list: the supplied node or node list to which we will \
                          apply the OMPSingleTrans transformation
        :type node_list: (a list of) :py:class:`psyclone.psyir.nodes.Node`
        :param options: a list with options for transformations \
                        and validation.
        :type options: Optional[Dict[str, Any]]
        :param bool options["nowait"]:
                indicating whether or not to use a nowait clause on this \
                single region.

        '''
        if not options:
            options = {}
        if options.get("nowait") is not None:
            self.omp_nowait = options.get("nowait")

        super().apply(node_list, options)


class OMPMasterTrans(ParallelRegionTrans):
    '''
    Create an OpenMP MASTER region by inserting directives. The most
    likely use case for this transformation is to wrap around task-based
    transformations. Note that adding this directive requires a parent
    OpenMP parallel region (which can be inserted by OMPParallelTrans),
    otherwise it will produce an error in generation-time.

    For example:

    >>> from psyclone.parse.algorithm import parse
    >>> from psyclone.psyGen import PSyFactory
    >>> api = "gocean1.0"
    >>> ast, invokeInfo = parse(GOCEAN_SOURCE_FILE, api=api)
    >>> psy = PSyFactory(api).create(invokeInfo)
    >>>
    >>> from psyclone.transformations import OMPParallelTrans, OMPMasterTrans
    >>> mastertrans = OMPMasterTrans()
    >>> paralleltrans = OMPParallelTrans()
    >>>
    >>> schedule = psy.invokes.get('invoke_0').schedule
    >>> # Uncomment the following line to see a text view of the schedule
    >>> # print(schedule.view())
    >>>
    >>> # Enclose all of these loops within a single OpenMP
    >>> # MASTER region
    >>> mastertrans.apply(schedule.children)
    >>> # Enclose all of these loops within a single OpenMP
    >>> # PARALLEL region
    >>> paralleltrans.apply(schedule.children)
    >>> # Uncomment the following line to see a text view of the schedule
    >>> # print(schedule.view())

    '''
    # The types of node that this transformation cannot enclose
    excluded_node_types = (CodeBlock, Return, ACCDirective,
                           psyGen.HaloExchange, OMPSerialDirective,
                           OMPParallelDirective)

    def __init__(self):
        super().__init__()
        # Set the type of directive that the base class will use
        self._directive_factory = OMPMasterDirective

    def __str__(self):
        return "Insert an OpenMP Master region"

    @property
    def name(self):
        '''
        :returns: the name of this transformation as a string.
        :rtype: str
        '''
        return "OMPMasterTrans"


class OMPParallelTrans(ParallelRegionTrans):
    '''
    Create an OpenMP PARALLEL region by inserting directives. For
    example:

    >>> from psyclone.parse.algorithm import parse
    >>> from psyclone.parse.utils import ParseError
    >>> from psyclone.psyGen import PSyFactory
    >>> from psyclone.errors import GenerationError
    >>> api = "gocean1.0"
    >>> ast, invokeInfo = parse(GOCEAN_SOURCE_FILE, api=api)
    >>> psy = PSyFactory(api).create(invokeInfo)
    >>>
    >>> from psyclone.psyGen import TransInfo
    >>> t = TransInfo()
    >>> ltrans = t.get_trans_name('GOceanOMPLoopTrans')
    >>> rtrans = t.get_trans_name('OMPParallelTrans')
    >>>
    >>> schedule = psy.invokes.get('invoke_0').schedule
    >>> # Uncomment the following line to see a text view of the schedule
    >>> # print(schedule.view())
    >>>
    >>> # Apply the OpenMP Loop transformation to *every* loop
    >>> # in the schedule
    >>> for child in schedule.children:
    >>>     ltrans.apply(child)
    >>>
    >>> # Enclose all of these loops within a single OpenMP
    >>> # PARALLEL region
    >>> rtrans.apply(schedule.children)
    >>> # Uncomment the following line to see a text view of the schedule
    >>> # print(schedule.view())

    '''
    # The types of node that this transformation cannot enclose
    excluded_node_types = (CodeBlock, Return, ACCDirective,
                           psyGen.HaloExchange)

    def __init__(self):
        super().__init__()
        # Set the type of directive that the base class will use
        self._directive_factory = OMPParallelDirective.create

    def __str__(self):
        return "Insert an OpenMP Parallel region"

    @property
    def name(self):
        '''
        :returns: the name of this transformation as a string.
        :rtype: str
        '''
        return "OMPParallelTrans"

    def validate(self, node_list, options=None):
        '''
        Perform OpenMP-specific validation checks.

        :param node_list: list of Nodes to put within parallel region.
        :type node_list: list of :py:class:`psyclone.psyir.nodes.Node`
        :param options: a dictionary with options for transformations.
        :type options: Optional[Dict[str, Any]]
        :param bool options["node-type-check"]: this flag controls if the \
                type of the nodes enclosed in the region should be tested \
                to avoid using unsupported nodes inside a region.

        :raises TransformationError: if the target Nodes are already within \
                                     some OMP parallel region.
        '''
        if node_list[0].ancestor(OMPDirective):
            raise TransformationError("Error in OMPParallel transformation:" +
                                      " cannot create an OpenMP PARALLEL " +
                                      "region within another OpenMP region.")

        # Now call the general validation checks
        super().validate(node_list, options)


class ACCParallelTrans(ParallelRegionTrans):
    '''
    Create an OpenACC parallel region by inserting an 'acc parallel'
    directive.

    >>> from psyclone.psyGen import TransInfo
    >>> from psyclone.psyir.frontend.fortran import FortranReader
    >>> from psyclone.psyir.backend.fortran import FortranWriter
    >>> from psyclone.psyir.nodes import Loop
    >>> psyir = FortranReader().psyir_from_source("""
    ... program do_loop
    ...     real, dimension(10) :: A
    ...     integer i
    ...     do i = 1, 10
    ...       A(i) = i
    ...     end do
    ... end program do_loop
    ... """)
    >>> ptrans = TransInfo().get_trans_name('ACCParallelTrans')
    >>>
    >>> # Enclose the loop within a OpenACC PARALLEL region
    >>> ptrans.apply(psyir.walk(Loop))
    >>> print(FortranWriter()(psyir))
    program do_loop
      real, dimension(10) :: a
      integer :: i
    <BLANKLINE>
      !$acc parallel default(present)
      do i = 1, 10, 1
        a(i) = i
      enddo
      !$acc end parallel
    <BLANKLINE>
    end program do_loop
    <BLANKLINE>

    '''
    excluded_node_types = (CodeBlock, Return, PSyDataNode,
                           ACCDataDirective, ACCEnterDataDirective,
                           psyGen.HaloExchange)

    def __init__(self, default_present=True):
        super().__init__()
        if not isinstance(default_present, bool):
            raise TypeError(
                f"The provided 'default_present' argument must be a "
                f"boolean, but found '{default_present}'."
            )
        self._default_present = default_present

    def __str__(self):
        return "Insert an OpenACC Parallel region"

    def validate(self, node_list, options=None):
        '''
        Validate this transformation.

        :param node_list: a single Node or a list of Nodes.
        :type node_list: :py:class:`psyclone.psyir.nodes.Node` |
            List[:py:class:`psyclone.psyir.nodes.Node`]
        :param options: a dictionary with options for transformations.
        :type options: Optional[Dict[str, Any]]
        :param bool options["node-type-check"]: this flag controls if the
            type of the nodes enclosed in the region should be tested to
            avoid using unsupported nodes inside a region.
        :param bool options["default_present"]: this flag controls if the
            inserted directive should include the default_present clause.

        '''
        super().validate(node_list, options)
        if options is not None and "default_present" in options:
            if not isinstance(options["default_present"], bool):
                raise TransformationError(
                    f"The provided 'default_present' option must be a "
                    f"boolean, but found '{options['default_present']}'."
                )

    def apply(self, target_nodes, options=None):
        '''
        Encapsulate given nodes with the ACCParallelDirective.

        :param target_nodes: a single Node or a list of Nodes.
        :type target_nodes: :py:class:`psyclone.psyir.nodes.Node` |
            List[:py:class:`psyclone.psyir.nodes.Node`]
        :param options: a dictionary with options for transformations.
        :type options: Optional[Dict[str, Any]]
        :param bool options["node-type-check"]: this flag controls if the
            type of the nodes enclosed in the region should be tested to
            avoid using unsupported nodes inside a region.
        :param bool options["default_present"]: this flag controls if the
            inserted directive should include the default_present clause.

        '''
        if not options:
            options = {}
        # Check whether we've been passed a list of nodes or just a
        # single node. If the latter then we create ourselves a
        # list containing just that node.
        node_list = self.get_node_list(target_nodes)
        self.validate(node_list, options)

        # Keep a reference to the parent of the nodes that are to be
        # enclosed within a parallel region. Also keep the index of
        # the first child to be enclosed as that will become the
        # position of the new !$omp parallel directive.
        node_parent = node_list[0].parent
        node_position = node_list[0].position

        # Create the parallel directive
        directive = ACCParallelDirective(
            children=[node.detach() for node in node_list])
        directive.default_present = options.get("default_present",
                                                self._default_present)

        # Add the region directive as a child of the parent
        # of the nodes being enclosed and at the original location
        # of the first of these nodes
        node_parent.addchild(directive, index=node_position)


class MoveTrans(Transformation):
    '''Provides a transformation to move a node in the tree. For
    example:

    >>> from psyclone.parse.algorithm import parse
    >>> from psyclone.psyGen import PSyFactory
    >>> ast,invokeInfo=parse("dynamo.F90")
    >>> psy=PSyFactory("dynamo0.3").create(invokeInfo)
    >>> schedule=psy.invokes.get('invoke_v3_kernel_type').schedule
    >>> # Uncomment the following line to see a text view of the schedule
    >>> # print(schedule.view())
    >>>
    >>> from psyclone.transformations import MoveTrans
    >>> trans=MoveTrans()
    >>> trans.apply(schedule.children[0], schedule.children[2],
    ...             options = {"position":"after")
    >>> # Uncomment the following line to see a text view of the schedule
    >>> # print(schedule.view())

    Nodes may only be moved to a new location with the same parent
    and must not break any dependencies otherwise an exception is
    raised.'''

    def __str__(self):
        return "Move a node to a different location"

    @property
    def name(self):
        ''' Returns the name of this transformation as a string.'''
        return "Move"

    def validate(self, node, location, options=None):
        # pylint: disable=arguments-differ
        ''' validity checks for input arguments.

        :param node: the node to be moved.
        :type node: :py:class:`psyclone.psyir.nodes.Node`
        :param location: node before or after which the given node\
            should be moved.
        :type location: :py:class:`psyclone.psyir.nodes.Node`
        :param options: a dictionary with options for transformations.
        :type options: Optional[Dict[str, Any]]
        :param str options["position"]: either 'before' or 'after'.

        :raises TransformationError: if the given node is not an instance \
            of :py:class:`psyclone.psyir.nodes.Node`
        :raises TransformationError: if the location is not valid.
        '''

        # Check that the first argument is a Node
        if not isinstance(node, Node):
            raise TransformationError(
                "In the Move transformation apply method the first argument "
                "is not a Node")

        # Check new location conforms to any data dependencies
        # This also checks the location and position arguments
        if not options:
            options = {}
        position = options.get("position", "before")
        if not node.is_valid_location(location, position=position):
            raise TransformationError(
                "In the Move transformation apply method, data dependencies "
                "forbid the move to the new location")

    def apply(self, node, location, options=None):
        '''Move the node represented by :py:obj:`node` before location
        :py:obj:`location` (which is also a node) by default and after
        if the optional `position` argument is set to 'after'.

        :param node: the node to be moved.
        :type node: :py:class:`psyclone.psyir.nodes.Node`
        :param location: node before or after which the given node\
            should be moved.
        :type location: :py:class:`psyclone.psyir.nodes.Node`
        :param options: a dictionary with options for transformations.
        :type options: Optional[Dict[str, Any]]
        :param str options["position"]: either 'before' or 'after'.

        :raises TransformationError: if the given node is not an instance \
            of :py:class:`psyclone.psyir.nodes.Node`
        :raises TransformationError: if the location is not valid.

        '''
        # pylint:disable=arguments-differ

        self.validate(node, location, options)

        if not options:
            options = {}
        position = options.get("position", "before")

        parent = node.parent

        my_node = parent.children.pop(node.position)

        location_index = location.position
        if position == "before":
            location.parent.children.insert(location_index, my_node)
        else:
            location.parent.children.insert(location_index+1, my_node)


class Dynamo0p3RedundantComputationTrans(LoopTrans):
    '''This transformation allows the user to modify a loop's bounds so
    that redundant computation will be performed. Redundant
    computation can result in halo exchanges being modified, new halo
    exchanges being added or existing halo exchanges being removed.

    * This transformation should be performed before any
      parallelisation transformations (e.g. for OpenMP) to the loop in
      question and will raise an exception if this is not the case.

    * This transformation can not be applied to a loop containing a
      reduction and will again raise an exception if this is the case.

    * This transformation can only be used to add redundant
      computation to a loop, not to remove it.

    * This transformation allows a loop that is already performing
      redundant computation to be modified, but only if the depth is
      increased.

    '''
    def __str__(self):
        return "Change iteration space to perform redundant computation"

    def validate(self, node, options=None):
        '''Perform various checks to ensure that it is valid to apply the
        RedundantComputation transformation to the supplied node

        :param node: the supplied node on which we are performing\
                     validity checks
        :type node: :py:class:`psyclone.psyir.nodes.Node`
        :param options: a dictionary with options for transformations.
        :type options: Optional[Dict[str, Any]]
        :param int options["depth"]: the depth of the stencil if the value \
                     is provided and None if not.

        :raises TransformationError: if the parent of the loop is a\
            :py:class:`psyclone.psyir.nodes.Directive`.
        :raises TransformationError: if the parent of the loop is not a\
            :py:class:`psyclone.psyir.nodes.Loop` or a\
            :py:class:`psyclone.psyGen.DynInvokeSchedule`.
        :raises TransformationError: if the parent of the loop is a\
            :py:class:`psyclone.psyir.nodes.Loop` but the original loop does\
            not iterate over 'colour'.
        :raises TransformationError: if the parent of the loop is a\
            :py:class:`psyclone.psyir.nodes.Loop` but the parent does not
            iterate over 'colours'.
        :raises TransformationError: if the parent of the loop is a\
            :py:class:`psyclone.psyir.nodes.Loop` but the parent's parent is\
            not a :py:class:`psyclone.psyGen.DynInvokeSchedule`.
        :raises TransformationError: if this transformation is applied\
            when distributed memory is not switched on.
        :raises TransformationError: if the loop does not iterate over\
            cells, dofs or colour.
        :raises TransformationError: if the transformation is setting the\
            loop to the maximum halo depth but the loop already computes\
            to the maximum halo depth.
        :raises TransformationError: if the transformation is setting the\
            loop to the maximum halo depth but the loop contains a stencil\
            access (as this would result in the field being accessed\
            beyond the halo depth).
        :raises TransformationError: if the supplied depth value is not an\
            integer.
        :raises TransformationError: if the supplied depth value is less\
            than 1.
        :raises TransformationError: if the supplied depth value is not\
            greater than 1 when a continuous loop is modified as this is\
            the minimum valid value.
        :raises TransformationError: if the supplied depth value is not\
            greater than the existing depth value, as we should not need\
            to undo existing transformations.
        :raises TransformationError: if a depth value has been supplied\
            but the loop has already been set to the maximum halo depth.

        '''
        # pylint: disable=too-many-branches
        # check node is a loop
        super().validate(node, options=options)

        # Check loop's parent is the InvokeSchedule, or that it is nested
        # in a colours loop and perform other colour(s) loop checks,
        # otherwise halo exchange placement might fail. The only
        # current example where the placement would fail is when
        # directives have already been added. This could be fixed but
        # it actually makes sense to require redundant computation
        # transformations to be applied before adding directives so it
        # is not particularly important.
        dir_node = node.ancestor(Directive)
        if dir_node:
            raise TransformationError(
                f"In the Dynamo0p3RedundantComputation transformation apply "
                f"method the supplied loop is sits beneath a directive of "
                f"type {type(dir_node)}. Redundant computation must be applied"
                f" before directives are added.")
        if not (isinstance(node.parent, DynInvokeSchedule) or
                isinstance(node.parent.parent, Loop)):
            raise TransformationError(
                f"In the Dynamo0p3RedundantComputation transformation "
                f"apply method the parent of the supplied loop must be the "
                f"DynInvokeSchedule, or a Loop, but found {type(node.parent)}")
        if isinstance(node.parent.parent, Loop):
            if node.loop_type != "colour":
                raise TransformationError(
                    f"In the Dynamo0p3RedundantComputation transformation "
                    f"apply method, if the parent of the supplied Loop is "
                    f"also a Loop then the supplied Loop must iterate over "
                    f"'colour', but found '{node.loop_type}'")
            if node.parent.parent.loop_type != "colours":
                raise TransformationError(
                    f"In the Dynamo0p3RedundantComputation transformation "
                    f"apply method, if the parent of the supplied Loop is "
                    f"also a Loop then the parent must iterate over "
                    f"'colours', but found '{node.parent.parent.loop_type}'")
            if not isinstance(node.parent.parent.parent, DynInvokeSchedule):
                raise TransformationError(
                    f"In the Dynamo0p3RedundantComputation transformation "
                    f"apply method, if the parent of the supplied Loop is "
                    f"also a Loop then the parent's parent must be the "
                    f"DynInvokeSchedule, but found {type(node.parent)}")
        if not Config.get().distributed_memory:
            raise TransformationError(
                "In the Dynamo0p3RedundantComputation transformation apply "
                "method distributed memory must be switched on")

        # loop must iterate over cell-column, dof or colour. Note, an
        # empty loop_type iterates over cell-columns.
        if node.loop_type not in ["", "dof", "colour"]:
            raise TransformationError(
                f"In the Dynamo0p3RedundantComputation transformation apply "
                f"method the loop type must be one of '' (cell-columns), 'dof'"
                f" or 'colour', but found '{node.loop_type}'")

        # We don't currently support the application of transformations to
        # loops containing inter-grid kernels
        check_intergrid(node)
        const = LFRicConstants()

        if not options:
            options = {}
        depth = options.get("depth")
        if depth is None:
            if node.upper_bound_name in const.HALO_ACCESS_LOOP_BOUNDS:
                if not node.upper_bound_halo_depth:
                    raise TransformationError(
                        "In the Dynamo0p3RedundantComputation transformation "
                        "apply method the loop is already set to the maximum "
                        "halo depth so this transformation does nothing")
                for call in node.kernels():
                    for arg in call.arguments.args:
                        if arg.stencil:
                            raise TransformationError(
                                f"In the Dynamo0p3RedundantComputation "
                                f"transformation apply method the loop "
                                f"contains field '{arg.name}' with a stencil "
                                f"access in kernel '{call.name}', so it is "
                                f"invalid to set redundant computation to "
                                f"maximum depth")
        else:
            if not isinstance(depth, int):
                raise TransformationError(
                    f"In the Dynamo0p3RedundantComputation transformation "
                    f"apply method the supplied depth should be an integer but"
                    f" found type '{type(depth)}'")
            if depth < 1:
                raise TransformationError(
                    "In the Dynamo0p3RedundantComputation transformation "
                    "apply method the supplied depth is less than 1")

            if node.upper_bound_name in const.HALO_ACCESS_LOOP_BOUNDS:
                if node.upper_bound_halo_depth:
                    if node.upper_bound_halo_depth >= depth:
                        raise TransformationError(
                            f"In the Dynamo0p3RedundantComputation "
                            f"transformation apply method the supplied depth "
                            f"({depth}) must be greater than the existing halo"
                            f" depth ({node.upper_bound_halo_depth})")
                else:
                    raise TransformationError(
                        "In the Dynamo0p3RedundantComputation transformation "
                        "apply method the loop is already set to the maximum "
                        "halo depth so can't be set to a fixed value")

    def apply(self, loop, options=None):
        # pylint:disable=arguments-renamed
        '''Apply the redundant computation transformation to the loop
        :py:obj:`loop`. This transformation can be applied to loops iterating
        over 'cells or 'dofs'. if :py:obj:`depth` is set to a value then the
        value will be the depth of the field's halo over which redundant
        computation will be performed. If :py:obj:`depth` is not set to a
        value then redundant computation will be performed to the full depth
        of the field's halo.

        :param loop: the loop that we are transforming.
        :type loop: :py:class:`psyclone.psyGen.LFRicLoop`
        :param options: a dictionary with options for transformations.
        :type options: Optional[Dict[str, Any]]
        :param int options["depth"]: the depth of the stencil. Defaults \
                to None.

        '''
        self.validate(loop, options=options)
        if not options:
            options = {}
        depth = options.get("depth")

        if loop.loop_type == "":
            # Loop is over cells
            loop.set_upper_bound("cell_halo", depth)
        elif loop.loop_type == "colour":
            # Loop is over cells of a single colour
            loop.set_upper_bound("colour_halo", depth)
        elif loop.loop_type == "dof":
            loop.set_upper_bound("dof_halo", depth)
        else:
            raise TransformationError(
                f"Unsupported loop_type '{loop.loop_type}' found in "
                f"Dynamo0p3Redundant ComputationTrans.apply()")
        # Add/remove halo exchanges as required due to the redundant
        # computation
        loop.update_halo_exchanges()


class Dynamo0p3AsyncHaloExchangeTrans(Transformation):
    '''Splits a synchronous halo exchange into a halo exchange start and
    halo exchange end. For example:

    >>> from psyclone.parse.algorithm import parse
    >>> from psyclone.psyGen import PSyFactory
    >>> api = "dynamo0.3"
    >>> ast, invokeInfo = parse("file.f90", api=api)
    >>> psy=PSyFactory(api).create(invokeInfo)
    >>> schedule = psy.invokes.get('invoke_0').schedule
    >>> # Uncomment the following line to see a text view of the schedule
    >>> # print(schedule.view())
    >>>
    >>> from psyclone.transformations import Dynamo0p3AsyncHaloExchangeTrans
    >>> trans = Dynamo0p3AsyncHaloExchangeTrans()
    >>> trans.apply(schedule.children[0])
    >>> # Uncomment the following line to see a text view of the schedule
    >>> # print(schedule.view())

    '''

    def __str__(self):
        return "Changes a synchronous halo exchange into an asynchronous one."

    @property
    def name(self):
        '''
        :returns: the name of this transformation as a string.
        :rtype: str
        '''
        return "Dynamo0p3AsyncHaloExchangeTrans"

    def apply(self, node, options=None):
        '''Transforms a synchronous halo exchange, represented by a
        HaloExchange node, into an asynchronous halo exchange,
        represented by HaloExchangeStart and HaloExchangeEnd nodes.

        :param node: a synchronous haloexchange node.
        :type node: :py:obj:`psyclone.psygen.HaloExchange`
        :param options: a dictionary with options for transformations.
        :type options: Optional[Dict[str, Any]]

        '''
        self.validate(node, options)

        # add asynchronous start and end halo exchanges and initialise
        # them using information from the existing synchronous halo
        # exchange
        # pylint: disable=protected-access
        node.parent.addchild(
            LFRicHaloExchangeStart(
                node.field, check_dirty=node._check_dirty,
                vector_index=node.vector_index, parent=node.parent),
            index=node.position)
        node.parent.addchild(
            LFRicHaloExchangeEnd(
                node.field, check_dirty=node._check_dirty,
                vector_index=node.vector_index, parent=node.parent),
            index=node.position)

        # remove the existing synchronous halo exchange
        node.detach()

    def validate(self, node, options):
        # pylint: disable=signature-differs
        '''Internal method to check whether the node is valid for this
        transformation.

        :param node: a synchronous Halo Exchange node
        :type node: :py:obj:`psyclone.psygen.HaloExchange`
        :param options: a dictionary with options for transformations.
        :type options: Optional[Dict[str, Any]]

        :raises TransformationError: if the node argument is not a
                         HaloExchange (or subclass thereof)

        '''
        if not isinstance(node, psyGen.HaloExchange) or \
           isinstance(node, (LFRicHaloExchangeStart, LFRicHaloExchangeEnd)):
            raise TransformationError(
                f"Error in Dynamo0p3AsyncHaloExchange transformation. Supplied"
                f" node must be a synchronous halo exchange but found "
                f"'{type(node)}'.")


class Dynamo0p3KernelConstTrans(Transformation):
    '''Modifies a kernel so that the number of dofs, number of layers and
    number of quadrature points are fixed in the kernel rather than
    being passed in by argument.

    >>> from psyclone.parse.algorithm import parse
    >>> from psyclone.psyGen import PSyFactory
    >>> api = "dynamo0.3"
    >>> ast, invokeInfo = parse("file.f90", api=api)
    >>> psy=PSyFactory(api).create(invokeInfo)
    >>> schedule = psy.invokes.get('invoke_0').schedule
    >>> # Uncomment the following line to see a text view of the schedule
    >>> # print(schedule.view())
    >>>
    >>> from psyclone.transformations import Dynamo0p3KernelConstTrans
    >>> trans = Dynamo0p3KernelConstTrans()
    >>> for kernel in schedule.coded_kernels():
    >>>     trans.apply(kernel, number_of_layers=150)
    >>>     kernel_schedule = kernel.get_kernel_schedule()
    >>>     # Uncomment the following line to see a text view of the
    >>>     # symbol table
    >>>     # print(kernel_schedule.symbol_table.view())

    '''

    # ndofs per 3D cell for different function spaces on a quadrilateral
    # element for different orders. Formulas kindly provided by Tom Melvin and
    # Thomas Gibson. See the Qr table at http://femtable.org/background.html,
    # for computed values of w0, w1, w2 and w3 up to order 7.
    # Note: w2*trace spaces have dofs only on cell faces and no volume dofs.
    # As there is currently no dedicated structure for face dofs in kernel
    # constants, w2*trace dofs are included here. w2*trace ndofs formulas
    # require the number of reference element faces in the horizontal (4)
    # for w2htrace space, in the vertical (2) for w2vtrace space and all (6)
    # for w2trace space.

    space_to_dofs = {"w3":       (lambda n: (n+1)**3),
                     "w2":       (lambda n: 3*(n+2)*(n+1)**2),
                     "w1":       (lambda n: 3*(n+2)**2*(n+1)),
                     "w0":       (lambda n: (n+2)**3),
                     "wtheta":   (lambda n: (n+2)*(n+1)**2),
                     "w2h":      (lambda n: 2*(n+2)*(n+1)**2),
                     "w2v":      (lambda n: (n+2)*(n+1)**2),
                     "w2broken": (lambda n: 3*(n+1)**2*(n+2)),
                     "wchi":     (lambda n: (n+1)**3),
                     "w2trace":  (lambda n: 6*(n+1)**2),
                     "w2htrace": (lambda n: 4*(n+1)**2),
                     "w2vtrace": (lambda n: 2*(n+1)**2)}

    def __str__(self):
        return ("Makes the number of degrees of freedom, the number of "
                "quadrature points and the number of layers constant in "
                "a Kernel.")

    @property
    def name(self):
        '''
        :returns: the name of this transformation as a string.
        :rtype: str
        '''
        return "Dynamo0p3KernelConstTrans"

    def apply(self, node, options=None):
        # pylint: disable=too-many-statements, too-many-locals
        '''Transforms a kernel so that the values for the number of degrees of
        freedom (if a valid value for the element_order arg is
        provided), the number of quadrature points (if the quadrature
        arg is set to True) and the number of layers (if a valid value
        for the number_of_layers arg is provided) are constant in a
        kernel rather than being passed in by argument.

        The "cellshape", "element_order" and "number_of_layers"
        arguments are provided to mirror the namelist values that are
        input into an LFRic model when it is run.

        Quadrature support is currently limited to XYoZ in ths
        transformation. In the case of XYoZ the number of quadrature
        points (for horizontal and vertical) are set to the
        element_order + 3 in the LFRic infrastructure so their value
        is derived.

        :param node: a kernel node.
        :type node: :py:obj:`psyclone.domain.lfric.LFRicKern`
        :param options: a dictionary with options for transformations.
        :type options: Optional[Dict[str, Any]]
        :param str options["cellshape"]: the shape of the cells. This is\
            provided as it helps determine the number of dofs a field has\
            for a particular function space. Currently only "quadrilateral"\
            is supported which is also the default value.
        :param int options["element_order"]: the order of the cell. In \
            combination with cellshape, this determines the number of \
            dofs a field has for a particular function space. If it is set \
            to None (the default) then the dofs values are not set as \
            constants in the kernel, otherwise they are.
        :param int options["number_of_layers"]: the number of vertical \
            layers in the LFRic model mesh used for this particular run. If \
            this is set to None (the default) then the nlayers value is not \
            set as a constant in the kernel, otherwise it is.
        :param bool options["quadrature"]: whether the number of quadrature \
            points values are set as constants in the kernel (True) or not \
            (False). The default is False.

        '''
        # --------------------------------------------------------------------
        def make_constant(symbol_table, arg_position, value,
                          function_space=None):
            '''Utility function that modifies the argument at position
            'arg_position' into a compile-time constant with value
            'value'.

            :param symbol_table: the symbol table for the kernel holding
                the argument that is going to be modified.
            :type symbol_table: :py:class:`psyclone.psyir.symbols.SymbolTable`
            :param int arg_position: the argument's position in the
                argument list.
            :param value: the constant value that this argument is going to
                be given. Its type depends on the type of the argument.
            :type value: int, str or bool
            :type str function_space: the name of the function space if there
                is a function space associated with this argument. Defaults
                to None.

            '''
            arg_index = arg_position - 1
            try:
                symbol = symbol_table.argument_list[arg_index]
            except IndexError as err:
                raise TransformationError(
                    f"The argument index '{arg_index}' is greater than the "
                    f"number of arguments "
                    f"'{len(symbol_table.argument_list)}'.") from err
            # Perform some basic checks on the argument to make sure
            # it is the expected type
            if not isinstance(symbol.datatype, ScalarType):
                raise TransformationError(
                    f"Expected entry to be a scalar argument but found "
                    f"'{type(symbol.datatype).__name__}'.")
            if symbol.datatype.intrinsic != ScalarType.Intrinsic.INTEGER:
                raise TransformationError(
                    f"Expected entry to be a scalar integer argument "
                    f"but found '{symbol.datatype}'.")
            if symbol.is_constant:
                raise TransformationError(
                    "Expected entry to be a scalar integer argument "
                    "but found a constant.")

            # Create a new symbol with a known constant value then swap
            # it with the argument. The argument then becomes xxx_dummy
            # and is unused within the kernel body.
            orig_name = symbol.name
            new_name = symbol_table.next_available_name(f"{orig_name}_dummy")
            local_symbol = DataSymbol(new_name, INTEGER_TYPE,
                                      is_constant=True, initial_value=value)
            symbol_table.add(local_symbol)
            symbol_table.swap_symbol_properties(symbol, local_symbol)

            if function_space:
                print(f"    Modified {orig_name}, arg position {arg_position},"
                      f" function space {function_space}, value {value}.")
            else:
                print(f"    Modified {orig_name}, arg position {arg_position},"
                      f" value {value}.")
        # --------------------------------------------------------------------

        self.validate(node, options)

        if not options:
            options = {}
        number_of_layers = options.get("number_of_layers", None)
        quadrature = options.get("quadrature", False)
        element_order = options.get("element_order", None)
        kernel = node

        arg_list_info = KernCallArgList(kernel)
        arg_list_info.generate()
        try:
            kernel_schedule = kernel.get_kernel_schedule()
        except NotImplementedError as excinfo:
            raise TransformationError(
                f"Failed to parse kernel '{kernel.name}'. Error reported was "
                f"'{excinfo}'.") from excinfo

        symbol_table = kernel_schedule.symbol_table
        if number_of_layers:
            make_constant(symbol_table, arg_list_info.nlayers_positions[0],
                          number_of_layers)

        if quadrature and arg_list_info.nqp_positions:
            # TODO #705 - support the transformation of kernels requiring
            # other quadrature types (face/edge, multiple).
            if kernel.eval_shapes == ["gh_quadrature_xyoz"]:
                make_constant(symbol_table,
                              arg_list_info.nqp_positions[0]["horizontal"],
                              element_order+3)
                make_constant(symbol_table,
                              arg_list_info.nqp_positions[0]["vertical"],
                              element_order+3)
            else:
                raise TransformationError(
                    f"Error in Dynamo0p3KernelConstTrans transformation. "
                    f"Support is currently limited to 'xyoz' quadrature but "
                    f"found {kernel.eval_shapes}.")

        const = LFRicConstants()
        if element_order is not None:
            # Modify the symbol table for degrees of freedom here.
            for info in arg_list_info.ndf_positions:
                if (info.function_space.lower() in
                        (const.VALID_ANY_SPACE_NAMES +
                         const.VALID_ANY_DISCONTINUOUS_SPACE_NAMES +
                         ["any_w2"])):
                    # skip any_space_*, any_discontinuous_space_* and any_w2
                    print(f"    Skipped dofs, arg position {info.position}, "
                          f"function space {info.function_space}")
                else:
                    try:
                        ndofs = Dynamo0p3KernelConstTrans. \
                                space_to_dofs[
                                    info.function_space](element_order)
                    except KeyError as err:
                        raise InternalError(
                            f"Error in Dynamo0p3KernelConstTrans "
                            f"transformation. Unsupported function space "
                            f"'{info.function_space}' found. Expecting one of "
                            f"""{Dynamo0p3KernelConstTrans.
                                 space_to_dofs.keys()}.""") from err
                    make_constant(symbol_table, info.position, ndofs,
                                  function_space=info.function_space)

        # Flag that the kernel has been modified
        kernel.modified = True

    def validate(self, node, options=None):
        '''This method checks whether the input arguments are valid for
        this transformation.

        :param node: a dynamo 0.3 kernel node.
        :type node: :py:obj:`psyclone.domain.lfric.LFRicKern`
        :param options: a dictionary with options for transformations.
        :type options: Optional[Dict[str, Any]]
        :param str options["cellshape"]: the shape of the elements/cells.
        :param int options["element_order"]: the order of the elements/cells.
        :param int options["number_of_layers"]: the number of layers to use.
        :param bool options["quadrature"]: whether quadrature dimension sizes \
            should or shouldn't be set as constants in a kernel.

        :raises TransformationError: if the node argument is not a \
            dynamo 0.3 kernel, the cellshape argument is not set to \
            "quadrilateral", the element_order argument is not a 0 or a \
            positive integer, the number of layers argument is not a \
            positive integer, the quadrature argument is not a boolean, \
            neither element order nor number of layers arguments are set \
            (as the transformation would then do nothing), or the \
            quadrature argument is True but the element order is not \
            provided (as the former needs the latter).

        '''
        if not isinstance(node, LFRicKern):
            raise TransformationError(
                f"Error in Dynamo0p3KernelConstTrans transformation. Supplied "
                f"node must be a dynamo kernel but found '{type(node)}'.")

        if not options:
            options = {}
        cellshape = options.get("cellshape", "quadrilateral")
        element_order = options.get("element_order", None)
        number_of_layers = options.get("number_of_layers", None)
        quadrature = options.get("quadrature", False)
        if cellshape.lower() != "quadrilateral":
            # Only quadrilaterals are currently supported
            raise TransformationError(
                f"Error in Dynamo0p3KernelConstTrans transformation. Supplied "
                f"cellshape must be set to 'quadrilateral' but found "
                f"'{cellshape}'.")

        if element_order is not None and \
           (not isinstance(element_order, int) or element_order < 0):
            # element order must be 0 or a positive integer
            raise TransformationError(
                f"Error in Dynamo0p3KernelConstTrans transformation. The "
                f"element_order argument must be >= 0 but found "
                f"'{element_order}'.")

        if number_of_layers is not None and \
           (not isinstance(number_of_layers, int) or number_of_layers < 1):
            # number of layers must be a positive integer
            raise TransformationError(
                f"Error in Dynamo0p3KernelConstTrans transformation. The "
                f"number_of_layers argument must be > 0 but found "
                f"'{number_of_layers}'.")

        if quadrature not in [False, True]:
            # quadrature must be a boolean value
            raise TransformationError(
                f"Error in Dynamo0p3KernelConstTrans transformation. The "
                f"quadrature argument must be boolean but found "
                f"'{quadrature}'.")

        if element_order is None and not number_of_layers:
            # As a minimum, element order or number of layers must have values.
            raise TransformationError(
                "Error in Dynamo0p3KernelConstTrans transformation. At least "
                "one of element_order or number_of_layers must be set "
                "otherwise this transformation does nothing.")

        if quadrature and element_order is None:
            # if quadrature then element order
            raise TransformationError(
                "Error in Dynamo0p3KernelConstTrans transformation. If "
                "quadrature is set then element_order must also be set (as "
                "the values of the former are derived from the latter.")


class ACCEnterDataTrans(Transformation):
    '''
    Adds an OpenACC "enter data" directive to a Schedule.
    For example:

    >>> from psyclone.parse.algorithm import parse
    >>> from psyclone.psyGen import PSyFactory
    >>> api = "gocean1.0"
    >>> ast, invokeInfo = parse(GOCEAN_SOURCE_FILE, api=api)
    >>> psy = PSyFactory(api).create(invokeInfo)
    >>>
    >>> from psyclone.transformations import \
        ACCEnterDataTrans, ACCLoopTrans, ACCParallelTrans
    >>> dtrans = ACCEnterDataTrans()
    >>> ltrans = ACCLoopTrans()
    >>> ptrans = ACCParallelTrans()
    >>>
    >>> schedule = psy.invokes.get('invoke_0').schedule
    >>> # Uncomment the following line to see a text view of the schedule
    >>> # print(schedule.view())
    >>>
    >>> # Apply the OpenACC Loop transformation to *every* loop in the schedule
    >>> for child in schedule.children[:]:
    ...     ltrans.apply(child)
    >>>
    >>> # Enclose all of these loops within a single OpenACC parallel region
    >>> ptrans.apply(schedule)
    >>>
    >>> # Add an enter data directive
    >>> dtrans.apply(schedule)
    >>>
    >>> # Uncomment the following line to see a text view of the schedule
    >>> # print(schedule.view())

    '''
    def __str__(self):
        return "Adds an OpenACC 'enter data' directive"

    @property
    def name(self):
        '''
        :returns: the name of this transformation.
        :rtype: str
        '''
        return "ACCEnterDataTrans"

    def apply(self, sched, options=None):
        # pylint: disable=arguments-renamed
        '''Adds an OpenACC "enter data" directive to the invoke associated
        with the supplied Schedule. Any fields accessed by OpenACC kernels
        within this schedule will be added to this data region in
        order to ensure they remain on the target device.

        :param sched: schedule to which to add an "enter data" directive.
        :type sched: sub-class of :py:class:`psyclone.psyir.nodes.Schedule`
        :param options: a dictionary with options for transformations.
        :type options: Optional[Dict[str, Any]]

        '''
        # Ensure that the proposed transformation is valid
        self.validate(sched, options)

        # pylint: disable=import-outside-toplevel
        if isinstance(sched, DynInvokeSchedule):
            from psyclone.dynamo0p3 import DynACCEnterDataDirective as \
                AccEnterDataDir
        elif isinstance(sched, GOInvokeSchedule):
            from psyclone.gocean1p0 import GOACCEnterDataDirective as \
                AccEnterDataDir
        elif isinstance(sched, NemoInvokeSchedule):
            from psyclone.nemo import NemoACCEnterDataDirective as \
                AccEnterDataDir
        else:
            # Should not get here provided that validate() has done its job
            raise InternalError(
                f"ACCEnterDataTrans.validate() has not rejected an "
                f"(unsupported) schedule of type {type(sched)}")

        # Find the position of the first child statement of the current
        # schedule which contains an OpenACC compute construct.
        posn = 0
        directive_cls = (ACCParallelDirective, ACCKernelsDirective)
        directive = sched.walk(directive_cls, stop_type=directive_cls)
        if directive:
            current = directive[0]
            while current not in sched.children:
                current = current.parent
            posn = sched.children.index(current)

        # Add the directive at the position determined above, i.e. just before
        # the first statement containing an OpenACC compute construct.
        data_dir = AccEnterDataDir(parent=sched, children=[])
        sched.addchild(data_dir, index=posn)

    def validate(self, sched, options=None):
        # pylint: disable=arguments-differ, arguments-renamed
        '''
        Check that we can safely apply the OpenACC enter-data transformation
        to the supplied Schedule.

        :param sched: Schedule to which to add an "enter data" directive.
        :type sched: sub-class of :py:class:`psyclone.psyir.nodes.Schedule`
        :param options: a dictionary with options for transformations.
        :type options: Optional[Dict[str, Any]]

        :raises TransformationError: if passed something that is not a \
            (subclass of) :py:class:`psyclone.psyir.nodes.Schedule`.

        '''
        super().validate(sched, options)

        if not isinstance(sched, Schedule):
            raise TransformationError("Cannot apply an OpenACC enter data "
                                      "directive to something that is not a "
                                      "Schedule")

        # Check that we don't already have a data region of any sort
        directive_cls = (ACCDataDirective, ACCEnterDataDirective)
        if sched.walk(directive_cls, stop_type=directive_cls):
            raise TransformationError("Schedule already has an OpenACC data "
                                      "region - cannot add an enter data.")


class ACCRoutineTrans(Transformation):
    '''
    Transform a kernel or routine by adding a "!$acc routine" directive
    (causing it to be compiled for the OpenACC accelerator device).
    For example:

    >>> from psyclone.parse.algorithm import parse
    >>> from psyclone.psyGen import PSyFactory
    >>> api = "gocean1.0"
    >>> ast, invokeInfo = parse(GOCEAN_SOURCE_FILE, api=api)
    >>> psy = PSyFactory(api).create(invokeInfo)
    >>>
    >>> from psyclone.transformations import ACCRoutineTrans
    >>> rtrans = ACCRoutineTrans()
    >>>
    >>> schedule = psy.invokes.get('invoke_0').schedule
    >>> # Uncomment the following line to see a text view of the schedule
    >>> # print(schedule.view())
    >>> kern = schedule.children[0].children[0].children[0]
    >>> # Transform the kernel
    >>> rtrans.apply(kern)

    '''
    @property
    def name(self):
        '''
        :returns: the name of this transformation class.
        :rtype: str
        '''
        return "ACCRoutineTrans"

    def apply(self, node, options=None):
        '''
        Add the '!$acc routine' OpenACC directive into the code of the
        supplied Kernel (in a PSyKAl API such as GOcean or LFRic) or directly
        in the supplied Routine.

        :param node: the kernel call or routine implementation to transform.
        :type node: :py:class:`psyclone.psyGen.Kern` or \
                    :py:class:`psyclone.psyir.nodes.Routine`
        :param options: a dictionary with options for transformations.
        :type options: Optional[Dict[str, Any]]

        '''
        # Check that we can safely apply this transformation
        self.validate(node, options)

        if isinstance(node, Kern):
            # Flag that the kernel has been modified
            node.modified = True

            # Get the schedule representing the kernel subroutine
            routine = node.get_kernel_schedule()
        else:
            routine = node

        # Insert the directive to the routine if it doesn't already exist
        for child in routine.children:
            if isinstance(child, ACCRoutineDirective):
                return  # The routine is already marked with ACCRoutine
        routine.children.insert(0, ACCRoutineDirective())

    def validate(self, node, options=None):
        '''
        Perform checks that the supplied kernel or routine can be transformed.

        :param node: the kernel which is the target of the transformation.
        :type node: :py:class:`psyclone.psyGen.Kern` |
                    :py:class:`psyclone.psyir.nodes.Routine`
        :param options: a dictionary with options for transformations.
        :type options: Optional[Dict[str, Any]]

        :raises TransformationError: if the node is not a kernel or a routine.
        :raises TransformationError: if the target is a built-in kernel.
        :raises TransformationError: if it is a kernel but without an
                                     associated PSyIR.
        :raises TransformationError: if any of the symbols in the kernel are
                                     accessed via a module use statement.
        :raises TransformationError: if the kernel contains any calls to other
                                     routines.
        '''
        super().validate(node, options)

        force = options.get("force", False) if options else False

        if not isinstance(node, Kern) and not isinstance(node, Routine):
            raise TransformationError(
                f"The ACCRoutineTrans must be applied to a sub-class of "
                f"Kern or Routine but got '{type(node).__name__}'.")

        # If it is a kernel call it must have an accessible implementation
        if isinstance(node, BuiltIn):
            raise TransformationError(
                f"Applying ACCRoutineTrans to a built-in kernel is not yet"
                f" supported and kernel '{node.name}' is of type "
                f"'{type(node).__name__}'")

        if isinstance(node, Kern):
            # Get the PSyIR routine from the associated kernel. If there is an
            # exception (this could mean that there is no associated tree
            # or that the frontend failed to convert it into PSyIR) reraise it
            # as a TransformationError
            try:
                kernel_schedule = node.get_kernel_schedule()
            except Exception as error:
                raise TransformationError(
                    f"Failed to create PSyIR for kernel '{node.name}'. "
                    f"Cannot transform such a kernel.") from error
            k_or_r = "Kernel"
        else:
            # Supplied node is a PSyIR Routine which *is* a Schedule.
            kernel_schedule = node
            k_or_r = "routine"

        # Check that the routine does not access any data that is imported via
        # a 'use' statement.
        # TODO #2271 - this implementation will not catch symbols from literal
        # precisions or intialisation expressions.
        refs = kernel_schedule.walk(Reference)
        for ref in refs:
            if ref.symbol.is_import:
                # resolve_type does nothing if the Symbol type is known.
                try:
<<<<<<< HEAD
                    ref.symbol.resolve_deferred()
                except (SymbolError, FileNotFoundError):
=======
                    ref.symbol.resolve_type()
                except SymbolError:
>>>>>>> 6c037baf
                    # TODO #11 - log that we failed to resolve this Symbol.
                    pass
                if (isinstance(ref.symbol, DataSymbol) and
                        ref.symbol.is_constant):
                    # An import of a compile-time constant is fine.
                    continue
                raise TransformationError(
                    f"{k_or_r} '{node.name}' accesses the symbol "
                    f"'{ref.symbol}' which is imported. If this symbol "
                    f"represents data then it must first be converted to a "
                    f"{k_or_r} argument using the KernelImportsToArguments "
                    f"transformation.")

        # We forbid CodeBlocks because we can't be certain that what they
        # contain can be executed on a GPU. However, we do permit the user
        # to override this check.
        cblocks = kernel_schedule.walk(CodeBlock)
        if not force:
            if cblocks:
                cblock_txt = ("\n  " + "\n  ".join(str(node) for node in
                                                   cblocks[0].get_ast_nodes)
                              + "\n")
                option_txt = "options={'force': True}"
                raise TransformationError(
                    f"Cannot safely add 'ACC routine' to {k_or_r} "
                    f"'{node.name}' because its PSyIR contains one or more "
                    f"CodeBlocks:{cblock_txt}You may use '{option_txt}' to "
                    f"override this check.")
        else:
            # Check any accesses within CodeBlocks.
            # TODO #2271 - this will be handled as part of the checking to be
            # implemented using the dependence analysis.
            for cblock in cblocks:
                names = cblock.get_symbol_names()
                for name in names:
                    sym = kernel_schedule.symbol_table.lookup(name)
                    if sym.is_import:
                        raise TransformationError(
                            f"{k_or_r} '{node.name}' accesses the symbol "
                            f"'{sym.name}' within a CodeBlock and this symbol "
                            f"is imported. 'ACC routine' cannot be added to "
                            f"such a {k_or_r}.")

        calls = kernel_schedule.walk(Call)
        for call in calls:
            if not isinstance(call, IntrinsicCall):
                call_str = call.debug_string().rstrip("\n")
                raise TransformationError(
                    f"{k_or_r} '{node.name}' calls another routine "
                    f"'{call_str}' and therefore cannot have "
                    f"'ACC routine' added to it (TODO #342).")


class ACCKernelsTrans(RegionTrans):
    '''
    Enclose a sub-set of nodes from a Schedule within an OpenACC kernels
    region (i.e. within "!$acc kernels" ... "!$acc end kernels" directives).

    For example:

    >>> from psyclone.parse.algorithm import parse
    >>> from psyclone.psyGen import PSyFactory
    >>> api = "nemo"
    >>> ast, invokeInfo = parse(NEMO_SOURCE_FILE, api=api)
    >>> psy = PSyFactory(api).create(invokeInfo)
    >>>
    >>> from psyclone.transformations import ACCKernelsTrans
    >>> ktrans = ACCKernelsTrans()
    >>>
    >>> schedule = psy.invokes.get('tra_adv').schedule
    >>> # Uncomment the following line to see a text view of the schedule
    >>> # print(schedule.view())
    >>> kernels = schedule.children[9]
    >>> # Transform the kernel
    >>> ktrans.apply(kernels)

    '''
    excluded_node_types = (CodeBlock, Return, PSyDataNode,
                           psyGen.HaloExchange)

    @property
    def name(self):
        '''
        :returns: the name of this transformation class.
        :rtype: str
        '''
        return "ACCKernelsTrans"

    def apply(self, node, options=None):
        '''
        Enclose the supplied list of PSyIR nodes within an OpenACC
        Kernels region.

        :param node: a node or list of nodes in the PSyIR to enclose.
        :type node: (a list of) :py:class:`psyclone.psyir.nodes.Node`
        :param options: a dictionary with options for transformations.
        :type options: Optional[Dict[str, Any]]
        :param bool options["default_present"]: whether or not the kernels \
            region should have the 'default present' attribute (indicating \
            that data is already on the accelerator). When using managed \
            memory this option should be False.

        '''
        # Ensure we are always working with a list of nodes, even if only
        # one was supplied via the `node` argument.
        node_list = self.get_node_list(node)

        self.validate(node_list, options)

        parent = node_list[0].parent
        start_index = node_list[0].position

        if not options:
            options = {}
        default_present = options.get("default_present", False)

        # Create a directive containing the nodes in node_list and insert it.
        directive = ACCKernelsDirective(
            parent=parent, children=[node.detach() for node in node_list],
            default_present=default_present)

        parent.children.insert(start_index, directive)

    def validate(self, nodes, options):
        # pylint: disable=signature-differs
        '''
        Check that we can safely enclose the supplied node or list of nodes
        within OpenACC kernels ... end kernels directives.

        :param nodes: the proposed PSyIR node or nodes to enclose in the \
                      kernels region.
        :type nodes: (list of) :py:class:`psyclone.psyir.nodes.Node`
        :param options: a dictionary with options for transformations.
        :type options: Optional[Dict[str, Any]]

        :raises NotImplementedError: if the supplied Nodes belong to \
                                     a GOInvokeSchedule.
        :raises TransformationError: if there are no Loops within the \
                                     proposed region.

        '''
        # Ensure we are always working with a list of nodes, even if only
        # one was supplied via the `nodes` argument.
        node_list = self.get_node_list(nodes)

        # Check that the front-end is valid
        sched = node_list[0].ancestor((NemoInvokeSchedule, DynInvokeSchedule))
        if not sched:
            raise NotImplementedError(
                "OpenACC kernels regions are currently only supported for the "
                "nemo and dynamo0.3 front-ends")
        super().validate(node_list, options)

        # Check that we have at least one loop or array range within
        # the proposed region
        for node in node_list:
            if (any(assign for assign in node.walk(Assignment)
                    if assign.is_array_assignment) or node.walk(Loop)):
                break
        else:
            # Branch executed if loop does not exit with a break
            raise TransformationError(
                "A kernels transformation must enclose at least one loop or "
                "array range but none were found.")


class ACCDataTrans(RegionTrans):
    '''
    Add an OpenACC data region around a list of nodes in the PSyIR.
    COPYIN, COPYOUT and COPY clauses are added as required.

    For example:

    >>> from psyclone.parse.algorithm import parse
    >>> from psyclone.psyGen import PSyFactory
    >>> api = "nemo"
    >>> ast, invokeInfo = parse(NEMO_SOURCE_FILE, api=api)
    >>> psy = PSyFactory(api).create(invokeInfo)
    >>>
    >>> from psyclone.transformations import ACCKernelsTrans, ACCDataTrans
    >>> ktrans = ACCKernelsTrans()
    >>> dtrans = ACCDataTrans()
    >>>
    >>> schedule = psy.invokes.get('tra_adv').schedule
    >>> # Uncomment the following line to see a text view of the schedule
    >>> # print(schedule.view())
    >>>
    >>> # Add a kernels construct for execution on the device
    >>> kernels = schedule.children[9]
    >>> ktrans.apply(kernels)
    >>>
    >>> # Enclose the kernels in a data construct
    >>> kernels = schedule.children[9]
    >>> dtrans.apply(kernels)

    '''
    excluded_node_types = (CodeBlock, Return, PSyDataNode)

    @property
    def name(self):
        '''
        :returns: the name of this transformation.
        :rtype: str

        '''
        return "ACCDataTrans"

    def apply(self, node, options=None):
        '''
        Put the supplied node or list of nodes within an OpenACC data region.

        :param node: the PSyIR node(s) to enclose in the data region.
        :type node: (list of) :py:class:`psyclone.psyir.nodes.Node`
        :param options: a dictionary with options for transformations.
        :type options: Optional[Dict[str, Any]]

        '''
        # Ensure we are always working with a list of nodes, even if only
        # one was supplied via the `node` argument.
        node_list = self.get_node_list(node)

        self.validate(node_list, options)

        parent = node_list[0].parent
        start_index = node_list[0].position

        # Create a directive containing the nodes in node_list and insert it.
        directive = ACCDataDirective(
                parent=parent, children=[node.detach() for node in node_list])

        parent.children.insert(start_index, directive)

    def validate(self, nodes, options):
        # pylint: disable=signature-differs
        '''
        Check that we can safely add a data region around the supplied list
        of nodes.

        :param nodes: the proposed node(s) to enclose in a data region.
        :type nodes: List[:py:class:`psyclone.psyir.nodes.Node`] |
            :py:class:`psyclone.psyir.nodes.Node`
        :param options: a dictionary with options for transformations.
        :type options: Optional[Dict[str, Any]]

        :raises TransformationError: if the Schedule to which the nodes
            belong already has an 'enter data' directive.
        :raises TransformationError: if any of the nodes are themselves
            data directives.
        :raises TransformationError: if an array of structures needs to be
            deep copied (this is not currently supported).

        '''
        # Ensure we are always working with a list of nodes, even if only
        # one was supplied via the `nodes` argument.
        node_list = self.get_node_list(nodes)

        super().validate(node_list, options)

        # Check that the Schedule to which the nodes belong does not already
        # have an 'enter data' directive.
        schedule = node_list[0].root
        acc_dirs = schedule.walk(ACCEnterDataDirective)
        if acc_dirs:
            raise TransformationError(
                "Cannot add an OpenACC data region to a schedule that "
                "already contains an 'enter data' directive.")
        # Check that we don't have any accesses to arrays of derived types
        # that we can't yet deep copy.
        for node in node_list:
            for sref in node.walk(StructureReference):

                # Find the loop variables for all Loops that contain this
                # access and are themselves within the data region.
                loop_vars = []
                cursor = sref.ancestor(Loop, limit=node)
                while cursor:
                    loop_vars.append(Signature(cursor.variable.name))
                    cursor = cursor.ancestor(Loop)

                # Now check whether any of these loop variables appear within
                # the structure reference.
                # Loop over each component of the structure reference that is
                # an array access.
                array_accesses = sref.walk(ArrayMixin)
                for access in array_accesses:
                    if not isinstance(access, StructureMember):
                        continue
                    var_accesses = VariablesAccessInfo(access.indices)
                    for var in loop_vars:
                        if var not in var_accesses.all_signatures:
                            continue
                        # For an access such as my_struct(ii)%my_array(ji)
                        # then if we're inside a loop over it we would actually
                        # need a loop to do the deep copy:
                        #   do ii = 1, N
                        #   !$acc data copyin(my_struct(ii)%my_array)
                        #   end do
                        raise TransformationError(
                            f"Data region contains a structure access "
                            f"'{sref.debug_string()}' where component "
                            f"'{access.name}' is an array and is iterated over"
                            f" (variable '{var}'). Deep copying of data for "
                            f"structures is only supported where the deepest "
                            f"component is the one being iterated over.")


class KernelImportsToArguments(Transformation):
    '''
    Transformation that removes any accesses of imported data from the supplied
    kernel and places them in the caller. The values/references are then passed
    by argument into the kernel.
    '''
    @property
    def name(self):
        '''
        :returns: the name of this transformation.
        :rtype: str
        '''
        return "KernelImportsToArguments"

    def __str__(self):
        return ("Convert the imported variables used inside the kernel "
                "into arguments and modify the InvokeSchedule to pass them"
                " in the kernel call.")

    def validate(self, node, options=None):
        '''
        Check that the supplied node is a valid target for this transformation.

        :param node: the PSyIR node to validate.
        :type node: :py:class:`psyclone.psyGen.CodedKern`
        :param options: a dictionary with options for transformations.
        :type options: Optional[Dict[str, Any]]

        :raises TransformationError: if the supplied node is not a CodedKern.
        :raises TransformationError: if this transformation is not applied to \
            a Gocean API Invoke.
        :raises TransformationError: if the supplied kernel contains wildcard \
            imports of symbols from one or more containers (e.g. a USE without\
            an ONLY clause in Fortran).
        '''
        if not isinstance(node, CodedKern):
            raise TransformationError(
                f"The {self.name} transformation can only be applied to "
                f"CodedKern nodes but found '{type(node).__name__}' instead.")

        invoke_schedule = node.ancestor(InvokeSchedule)
        if not isinstance(invoke_schedule, GOInvokeSchedule):
            raise TransformationError(
                f"The {self.name} transformation is currently only supported "
                f"for the GOcean API but got an InvokeSchedule of type: "
                f"'{type(invoke_schedule).__name__}'")

        # Check that there are no unqualified imports or undeclared symbols
        try:
            kernel = node.get_kernel_schedule()
        except SymbolError as err:
            raise TransformationError(
                f"Kernel '{node.name}' contains undeclared symbol: "
                f"{err.value}") from err

        symtab = kernel.symbol_table
        for container in symtab.containersymbols:
            if container.wildcard_import:
                raise TransformationError(
                    f"Kernel '{node.name}' has a wildcard import of symbols "
                    f"from container '{container.name}'. This is not "
                    f"supported.")

        # TODO #649. Check for variables accessed by the kernel but declared
        # in an outer scope.

    def apply(self, node, options=None):
        '''
        Convert the imported variables used inside the kernel into arguments
        and modify the InvokeSchedule to pass the same imported variables to
        the kernel call.

        :param node: a kernel call.
        :type node: :py:class:`psyclone.psyGen.CodedKern`
        :param options: a dictionary with options for transformations.
        :type options: Optional[Dict[str, Any]]

        '''

        self.validate(node, options)

        kernel = node.get_kernel_schedule()
        symtab = kernel.symbol_table
        invoke_symtab = node.ancestor(InvokeSchedule).symbol_table
        count_imported_vars_removed = 0

        # Transform each imported variable into an argument.
        # TODO #11: When support for logging is added, we could warn the user
        # if no imports are found in the kernel.
        for imported_var in kernel.symbol_table.imported_symbols[:]:
            count_imported_vars_removed += 1

            # Resolve the data type information if it is not available
            # pylint: disable=unidiomatic-typecheck
            if (type(imported_var) is Symbol or
                    isinstance(imported_var.datatype, UnresolvedType)):
                updated_sym = imported_var.resolve_type()
                # If we have a new symbol then we must update the symbol table
                if updated_sym is not imported_var:
                    kernel.symbol_table.swap(imported_var, updated_sym)
            # pylint: enable=unidiomatic-typecheck

            # Copy the imported symbol into the InvokeSchedule SymbolTable
            invoke_symtab.copy_external_import(
                updated_sym, tag="AlgArgs_" + updated_sym.name)

            # Keep a reference to the original container so that we can
            # update it after the interface has been updated.
            container = updated_sym.interface.container_symbol

            # Convert the symbol to an argument and add it to the argument list
            current_arg_list = symtab.argument_list
            # An argument does not have an initial value.
            was_constant = updated_sym.is_constant
            updated_sym.is_constant = False
            updated_sym.initial_value = None
            if was_constant:
                # Imported constants lose the constant value but are read-only
                # TODO: When #633 and #11 are implemented, warn the user that
                # they should transform the constants to literal values first.
                updated_sym.interface = ArgumentInterface(
                    ArgumentInterface.Access.READ)
            else:
                updated_sym.interface = ArgumentInterface(
                    ArgumentInterface.Access.READWRITE)
            current_arg_list.append(updated_sym)
            symtab.specify_argument_list(current_arg_list)

            # Convert PSyIR DataTypes to Gocean VALID_SCALAR_TYPES
            # TODO #678: Ideally this strings should be provided by the GOcean
            # API configuration.
            go_space = ""
            if updated_sym.datatype.intrinsic == ScalarType.Intrinsic.REAL:
                go_space = "go_r_scalar"
            elif (updated_sym.datatype.intrinsic ==
                  ScalarType.Intrinsic.INTEGER):
                go_space = "go_i_scalar"
            else:
                raise TypeError(
                    f"The imported variable '{updated_sym.name}' could not be "
                    f"promoted to an argument because the GOcean "
                    f"infrastructure does not have any scalar type equivalent "
                    f"to the PSyIR {updated_sym.datatype} type.")

            # Add the imported variable in the call argument list
            node.arguments.append(updated_sym.name, go_space)

            # Check whether we still need the Container symbol from which
            # this import was originally accessed
            if not kernel.symbol_table.symbols_imported_from(container) and \
               not container.wildcard_import:
                kernel.symbol_table.remove(container)

        if count_imported_vars_removed > 0:
            node.modified = True


# For Sphinx AutoAPI documentation generation
__all__ = [
   "ACCEnterDataTrans",
   "ACCDataTrans",
   "ACCKernelsTrans",
   "ACCLoopTrans",
   "ACCParallelTrans",
   "ACCRoutineTrans",
   "ColourTrans",
   "Dynamo0p3AsyncHaloExchangeTrans",
   "Dynamo0p3ColourTrans",
   "Dynamo0p3KernelConstTrans",
   "Dynamo0p3OMPLoopTrans",
   "Dynamo0p3RedundantComputationTrans",
   "DynamoOMPParallelLoopTrans",
   "GOceanOMPLoopTrans",
   "GOceanOMPParallelLoopTrans",
   "KernelImportsToArguments",
   "MoveTrans",
   "OMPLoopTrans",
   "OMPMasterTrans",
   "OMPParallelLoopTrans",
   "OMPParallelTrans",
   "OMPSingleTrans",
   "ParallelRegionTrans",
]<|MERGE_RESOLUTION|>--- conflicted
+++ resolved
@@ -2528,13 +2528,8 @@
             if ref.symbol.is_import:
                 # resolve_type does nothing if the Symbol type is known.
                 try:
-<<<<<<< HEAD
-                    ref.symbol.resolve_deferred()
+                    ref.symbol.resolve_type()
                 except (SymbolError, FileNotFoundError):
-=======
-                    ref.symbol.resolve_type()
-                except SymbolError:
->>>>>>> 6c037baf
                     # TODO #11 - log that we failed to resolve this Symbol.
                     pass
                 if (isinstance(ref.symbol, DataSymbol) and
