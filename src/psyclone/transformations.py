# -----------------------------------------------------------------------------
# BSD 3-Clause License
#
# Copyright (c) 2017-2022, Science and Technology Facilities Council.
# All rights reserved.
#
# Redistribution and use in source and binary forms, with or without
# modification, are permitted provided that the following conditions are met:
#
# * Redistributions of source code must retain the above copyright notice, this
#   list of conditions and the following disclaimer.
#
# * Redistributions in binary form must reproduce the above copyright notice,
#   this list of conditions and the following disclaimer in the documentation
#   and/or other materials provided with the distribution.
#
# * Neither the name of the copyright holder nor the names of its
#   contributors may be used to endorse or promote products derived from
#   this software without specific prior written permission.
#
# THIS SOFTWARE IS PROVIDED BY THE COPYRIGHT HOLDERS AND CONTRIBUTORS
# "AS IS" AND ANY EXPRESS OR IMPLIED WARRANTIES, INCLUDING, BUT NOT
# LIMITED TO, THE IMPLIED WARRANTIES OF MERCHANTABILITY AND FITNESS
# FOR A PARTICULAR PURPOSE ARE DISCLAIMED. IN NO EVENT SHALL THE
# COPYRIGHT HOLDER OR CONTRIBUTORS BE LIABLE FOR ANY DIRECT, INDIRECT,
# INCIDENTAL, SPECIAL, EXEMPLARY, OR CONSEQUENTIAL DAMAGES (INCLUDING,
# BUT NOT LIMITED TO, PROCUREMENT OF SUBSTITUTE GOODS OR SERVICES;
# LOSS OF USE, DATA, OR PROFITS; OR BUSINESS INTERRUPTION) HOWEVER
# CAUSED AND ON ANY THEORY OF LIABILITY, WHETHER IN CONTRACT, STRICT
# LIABILITY, OR TORT (INCLUDING NEGLIGENCE OR OTHERWISE) ARISING IN
# ANY WAY OUT OF THE USE OF THIS SOFTWARE, EVEN IF ADVISED OF THE
# POSSIBILITY OF SUCH DAMAGE.
# -----------------------------------------------------------------------------
# Authors R. W. Ford, A. R. Porter, S. Siso and N. Nobre, STFC Daresbury Lab
#         A. B. G. Chalk STFC Daresbury Lab
#         J. Henrichs, Bureau of Meteorology
# Modified I. Kavcic, Met Office

''' This module provides the various transformations that can be applied to
    PSyIR nodes. There are both general and API-specific transformation
    classes in this module where the latter typically apply API-specific
    checks before calling the base class for the actual transformation. '''

# pylint: disable=too-many-lines

import abc

from psyclone import psyGen
from psyclone.configuration import Config
from psyclone.domain.common.psylayer import PSyLoop
from psyclone.domain.lfric import KernCallArgList, LFRicConstants
from psyclone.dynamo0p3 import DynHaloExchangeEnd, DynHaloExchangeStart, \
    DynInvokeSchedule, DynKern
from psyclone.errors import InternalError, GenerationError
from psyclone.gocean1p0 import GOInvokeSchedule
from psyclone.nemo import NemoInvokeSchedule
from psyclone.psyGen import Transformation, CodedKern, Kern, InvokeSchedule, \
    BuiltIn
<<<<<<< HEAD
from psyclone.psyir import nodes
from psyclone.psyir.nodes import Loop, Assignment, \
    Directive, ACCLoopDirective, OMPDoDirective, OMPParallelDoDirective, \
    ACCDataDirective, ACCEnterDataDirective, OMPDirective, \
    ACCKernelsDirective, Routine, OMPTaskloopDirective, OMPLoopDirective, \
    OMPTargetDirective, OMPDeclareTargetDirective, ACCRoutineDirective
from psyclone.psyir.symbols import SymbolError, ScalarType, DeferredType, \
    INTEGER_TYPE, DataSymbol, Symbol
from psyclone.psyir.tools import DependencyTools
from psyclone.psyir.transformations.loop_trans import LoopTrans
from psyclone.psyir.transformations.parallel_loop_trans import \
    ParallelLoopTrans
from psyclone.psyir.transformations.region_trans import RegionTrans
from psyclone.psyir.transformations.transformation_error import \
=======
from psyclone.psyir.nodes import ACCDataDirective, ACCDirective, \
    ACCEnterDataDirective, ACCKernelsDirective, ACCLoopDirective, \
    ACCParallelDirective, ACCRoutineDirective, Assignment, CodeBlock, \
    Directive, KernelSchedule, Loop, Node, OMPDeclareTargetDirective, \
    OMPDirective, OMPDoDirective, OMPLoopDirective, OMPMasterDirective, \
    OMPParallelDirective, OMPParallelDoDirective, OMPSerialDirective, \
    OMPSingleDirective, OMPTargetDirective, OMPTaskloopDirective, \
    PSyDataNode, Reference, Return, Routine, Schedule
from psyclone.psyir.symbols import ArgumentInterface, DataSymbol, \
    DeferredType, INTEGER_TYPE, ScalarType, Symbol, SymbolError
from psyclone.psyir.tools import DTCode, DependencyTools
from psyclone.psyir.transformations import RegionTrans, LoopTrans, \
>>>>>>> 53e482ec
    TransformationError


VALID_OMP_SCHEDULES = ["runtime", "static", "dynamic", "guided", "auto"]


def check_intergrid(node):
    '''
    Utility function to check that the supplied node does not have
    an intergrid kernel amongst its descendants.

    This is used ensure any attempt to apply loop-fusion and redundant-
    computation transformations to loops containing inter-grid kernels is
    rejected (since support for those is not yet implemented).

    :param node: the PSyIR node to check.
    :type node: :py:class:`psyir.nodes.Node`

    :raises TransformationError: if the supplied node has an inter-grid \
                                 kernel as a descendant.

    '''
    if not node.children:
        return
    child_kernels = node.walk(DynKern)
    for kern in child_kernels:
        if kern.is_intergrid:
            raise TransformationError(
                f"This Transformation cannot currently be applied to nodes "
                f"which have inter-grid kernels as descendents and {kern.name}"
                f" is such a kernel.")


class KernelTrans(Transformation):
    # pylint: disable=abstract-method
    '''
    Base class for all Kernel transformations.

    '''
    @staticmethod
    def validate(kern, options=None):
        # pylint: disable=arguments-renamed
        '''
        Checks that the supplied node is a Kernel and that it is possible to
        construct the PSyIR of its contents.

        :param kern: the kernel which is the target of the transformation.
        :type kern: :py:class:`psyclone.psyGen.Kern` or sub-class
        :param options: a dictionary with options for transformations.
        :type options: dictionary of string:values or None

        :raises TransformationError: if the target node is not a sub-class of \
                                     psyGen.Kern.
        :raises TransformationError: if the subroutine containing the \
                                     implementation of the kernel cannot be \
                                     found in the fparser2 Parse Tree.
        :raises TransformationError: if the PSyIR cannot be constructed \
                                     because there are symbols of unknown type.

        '''

        if not isinstance(kern, Kern):
            raise TransformationError(
                f"Target of a kernel transformation must be a sub-class of "
                f"psyGen.Kern but got '{type(kern).__name__}'")

        # Check that the PSyIR and associated Symbol table of the Kernel is OK.
        # If this kernel contains symbols that are not captured in the PSyIR
        # SymbolTable then this raises an exception.
        try:
            kernel_schedule = kern.get_kernel_schedule()
        except GenerationError as error:
            raise TransformationError(
                f"Failed to create PSyIR for kernel '{kern.name}'. "
                f"Cannot transform such a kernel.") from error
        except SymbolError as err:
            raise TransformationError(
                f"Kernel '{kern.name}' contains accesses to data that are not "
                f"present in the Symbol Table(s). Cannot "
                f"transform such a kernel.") from err
        # Check that all kernel symbols are declared in the kernel
        # symbol table(s). At this point they may be declared in a
        # container containing this kernel which is not supported.
        for var in kernel_schedule.walk(Reference):
            try:
                var.scope.symbol_table.lookup(
                    var.name, scope_limit=var.ancestor(KernelSchedule))
            except KeyError as err:
                raise TransformationError(
                    f"Kernel '{kern.name}' contains accesses to data (variable"
                    f" '{var.name}') that are not present in the Symbol Table"
                    f"(s) within KernelSchedule scope. Cannot transform such a"
                    f" kernel.") from err


<<<<<<< HEAD
#class ParallelLoopTrans(LoopTrans, metaclass=abc.ABCMeta):
#    '''
#    Adds an abstract directive (it needs to be specified by sub-classing this
#    transformation) to a loop indicating that it should be parallelised. It
#    performs some data dependency checks to guarantee that the loop can be
#    parallelised without changing the semantics of it.
#
#    '''
#    # The types of node that must be excluded from the section of PSyIR
#    # being transformed.
#    excluded_node_types = (nodes.Return, psyGen.HaloExchange, nodes.CodeBlock)
#
#    @abc.abstractmethod
#    def __str__(self):
#        return  # pragma: no cover
#
#    @abc.abstractmethod
#    def _directive(self, children, collapse=None):
#        '''
#        Returns the directive object to insert into the Schedule.
#        Must be implemented by sub-class.
#
#        :param children: list of nodes that will be children of this Directive.
#        :type children: list of :py:class:`psyclone.psyir.nodes.Node`
#        :param int collapse: the number of tightly-nested loops to which \
#                             this directive applies or None.
#
#        :returns: the new Directive node.
#        :rtype: sub-class of :py:class:`psyclone.psyir.nodes.Directive`.
#        '''
#
#    def validate(self, node, options=None):
#        '''
#        Perform validation checks before applying the transformation
#
#        :param node: the node we are checking.
#        :type node: :py:class:`psyclone.psyir.nodes.Node`
#        :param options: a dictionary with options for transformations.\
#                        This transform supports "collapse", which is the\
#                        number of nested loops to collapse.
#        :type options: dictionary of string:values or None
#        :param int options["collapse"]: number of nested loops to collapse \
#                                        or None.
#
#        :raises TransformationError: if the \
#                :py:class:`psyclone.psyir.nodes.Loop` loop iterates over \
#                colours.
#        :raises TransformationError: if 'collapse' is supplied with an \
#                invalid number of loops.
#        :raises TransformationError: if there is a data dependency that \
#                prevents the parallelisation of the loop.
#
#        '''
#        # Check that the supplied node is a Loop and does not contain any
#        # unsupported nodes.
#        super().validate(node, options=options)
#
#        # Check we are not a sequential loop
#        # TODO add a list of loop types that are sequential
#        if node.loop_type == 'colours':
#            raise TransformationError("Error in "+self.name+" transformation. "
#                                      "The target loop is over colours and "
#                                      "must be computed serially.")
#
#        if not options:
#            options = {}
#        collapse = options.get("collapse", None)
#
#        # If 'collapse' is specified, check that it is an int and that the
#        # loop nest has at least that number of loops in it
#        if collapse:
#            if not isinstance(collapse, int):
#                raise TransformationError(
#                    f"The 'collapse' argument must be an integer but got an "
#                    f"object of type {type(collapse)}")
#            if collapse < 2:
#                raise TransformationError(
#                    f"It only makes sense to collapse 2 or more loops "
#                    f"but got a value of {collapse}")
#            # Count the number of loops in the loop nest
#            loop_count = 0
#            cnode = node
#            while isinstance(cnode, Loop):
#                loop_count += 1
#                # Loops must be tightly nested (no intervening statements)
#                cnode = cnode.loop_body[0]
#            if collapse > loop_count:
#                raise TransformationError(
#                    f"Cannot apply COLLAPSE({collapse}) clause to a loop nest "
#                    f"containing only {loop_count} loops")
#
#        # Check that there are no loop-carried dependencies
#        dep_tools = DependencyTools()
#
#        try:
#            if not dep_tools.can_loop_be_parallelised(node,
#                                                      only_nested_loops=False):
#
#                # The DependencyTools also returns False for things that are
#                # not an issue, so we ignore specific messages.
#                for message in dep_tools.get_all_messages():
#                    if "is only written once." in message:
#                        continue
#                    messages = "\n".join(dep_tools.get_all_messages())
#                    raise TransformationError(
#                        f"Dependency analysis failed with the following "
#                        f"messages:\n{messages}")
#        except (KeyError, InternalError):
#            # LFRic still has symbols that don't exist in the symbol_table
#            # until the gen_code() step, so the dependency analysis raises
#            # KeyErrors in some cases. We ignore this for now.
#            pass
#
#    def apply(self, node, options=None):
#        '''
#        Apply the Loop transformation to the specified node in a
#        Schedule. This node must be a Loop since this transformation
#        corresponds to wrapping the generated code with directives,
#        e.g. for OpenMP:
#
#        .. code-block:: fortran
#
#          !$OMP DO
#          do ...
#             ...
#          end do
#          !$OMP END DO
#
#        At code-generation time (when gen_code()` is called), this node must be
#        within (i.e. a child of) a PARALLEL region.
#
#        :param node: the supplied node to which we will apply the \
#                     Loop transformation.
#        :type node: :py:class:`psyclone.psyir.nodes.Node`
#        :param options: a dictionary with options for transformations. \
#        :type options: dictionary of string:values or None
#        :param int options["collapse"]: the number of loops to collapse into \
#                single iteration space or None.
#
#        '''
#        if not options:
#            options = {}
#        self.validate(node, options=options)
#
#        collapse = options.get("collapse", None)
#
#        # keep a reference to the node's original parent and its index as these
#        # are required and will change when we change the node's location
#        node_parent = node.parent
#        node_position = node.position
#
#        # Add our orphan loop directive setting its parent to the node's
#        # parent and its children to the node. This calls down to the sub-class
#        # to get the type of directive we require.
#        directive = self._directive([node.detach()], collapse)
#
#        # Add the loop directive as a child of the node's parent
#        node_parent.addchild(directive, index=node_position)
=======
class ParallelLoopTrans(LoopTrans, metaclass=abc.ABCMeta):
    '''
    Adds an abstract directive (it needs to be specified by sub-classing this
    transformation) to a loop indicating that it should be parallelised. It
    performs some data dependency checks to guarantee that the loop can be
    parallelised without changing the semantics of it.

    '''
    # The types of node that must be excluded from the section of PSyIR
    # being transformed.
    excluded_node_types = (Return, psyGen.HaloExchange, CodeBlock)

    @abc.abstractmethod
    def __str__(self):
        # pylint: disable=invalid-str-returned
        return  # pragma: no cover

    @abc.abstractmethod
    def _directive(self, children, collapse=None):
        '''
        Returns the directive object to insert into the Schedule.
        Must be implemented by sub-class.

        :param children: list of nodes that will be children of this Directive.
        :type children: list of :py:class:`psyclone.psyir.nodes.Node`
        :param int collapse: the number of tightly-nested loops to which \
                             this directive applies or None.

        :returns: the new Directive node.
        :rtype: sub-class of :py:class:`psyclone.psyir.nodes.Directive`.
        '''

    def validate(self, node, options=None):
        '''
        Perform validation checks before applying the transformation

        :param node: the node we are checking.
        :type node: :py:class:`psyclone.psyir.nodes.Node`
        :param options: a dictionary with options for transformations.\
                        This transform supports "collapse", which is the\
                        number of nested loops to collapse.
        :type options: dictionary of string:values or None
        :param int options["collapse"]: number of nested loops to collapse \
                                        or None.

        :raises TransformationError: if the \
                :py:class:`psyclone.psyir.nodes.Loop` loop iterates over \
                colours.
        :raises TransformationError: if 'collapse' is supplied with an \
                invalid number of loops.
        :raises TransformationError: if there is a data dependency that \
                prevents the parallelisation of the loop.

        '''
        # Check that the supplied node is a Loop and does not contain any
        # unsupported nodes.
        super().validate(node, options=options)

        # Check we are not a sequential loop
        # TODO add a list of loop types that are sequential
        if isinstance(node, PSyLoop) and node.loop_type == 'colours':
            raise TransformationError(f"Error in {self.name} transformation. "
                                      f"The target loop is over colours and "
                                      f"must be computed serially.")

        if not options:
            options = {}
        collapse = options.get("collapse", None)

        # If 'collapse' is specified, check that it is an int and that the
        # loop nest has at least that number of loops in it
        if collapse:
            if not isinstance(collapse, int):
                raise TransformationError(
                    f"The 'collapse' argument must be an integer but got an "
                    f"object of type {type(collapse)}")
            if collapse < 2:
                raise TransformationError(
                    f"It only makes sense to collapse 2 or more loops "
                    f"but got a value of {collapse}")
            # Count the number of loops in the loop nest
            loop_count = 0
            cnode = node
            while isinstance(cnode, Loop):
                loop_count += 1
                # Loops must be tightly nested (no intervening statements)
                cnode = cnode.loop_body[0]
            if collapse > loop_count:
                raise TransformationError(
                    f"Cannot apply COLLAPSE({collapse}) clause to a loop nest "
                    f"containing only {loop_count} loops")

        # Check that there are no loop-carried dependencies
        dep_tools = DependencyTools()

        try:
            if not dep_tools.can_loop_be_parallelised(node,
                                                      only_nested_loops=False):

                # The DependencyTools also returns False for things that are
                # not an issue, so we ignore specific messages.
                for message in dep_tools.get_all_messages():
                    if message.code == DTCode.WARN_SCALAR_WRITTEN_ONCE:
                        continue
                    all_msg_str = [str(message) for message in
                                   dep_tools.get_all_messages()]
                    messages = "\n".join(all_msg_str)
                    raise TransformationError(
                        f"Dependency analysis failed with the following "
                        f"messages:\n{messages}")
        except (KeyError, InternalError):
            # LFRic still has symbols that don't exist in the symbol_table
            # until the gen_code() step, so the dependency analysis raises
            # KeyErrors in some cases. We ignore this for now.
            pass

    def apply(self, node, options=None):
        '''
        Apply the Loop transformation to the specified node in a
        Schedule. This node must be a Loop since this transformation
        corresponds to wrapping the generated code with directives,
        e.g. for OpenMP:

        .. code-block:: fortran

          !$OMP DO
          do ...
             ...
          end do
          !$OMP END DO

        At code-generation time (when gen_code()` is called), this node must be
        within (i.e. a child of) a PARALLEL region.

        :param node: the supplied node to which we will apply the \
                     Loop transformation.
        :type node: :py:class:`psyclone.psyir.nodes.Node`
        :param options: a dictionary with options for transformations. \
        :type options: dictionary of string:values or None
        :param int options["collapse"]: the number of loops to collapse into \
                single iteration space or None.

        '''
        if not options:
            options = {}
        self.validate(node, options=options)

        collapse = options.get("collapse", None)

        # keep a reference to the node's original parent and its index as these
        # are required and will change when we change the node's location
        node_parent = node.parent
        node_position = node.position

        # Add our orphan loop directive setting its parent to the node's
        # parent and its children to the node. This calls down to the sub-class
        # to get the type of directive we require.
        directive = self._directive([node.detach()], collapse)

        # Add the loop directive as a child of the node's parent
        node_parent.addchild(directive, index=node_position)
>>>>>>> 53e482ec


class OMPTaskloopTrans(ParallelLoopTrans):

    '''
    Adds an OpenMP taskloop directive to a loop. Only one of grainsize or
    num_tasks must be specified.

    TODO: #1364 Taskloops do not yet support reduction clauses.

    :param grainsize: the grainsize to use in for this transformation.
    :type grainsize: int or None
    :param num_tasks: the num_tasks to use for this transformation.
    :type num_tasks: int or None
    :param bool nogroup: whether or not to use a nogroup clause for this
                         transformation. Default is False.

    For example:

    >>> from pysclone.parse.algorithm import parse
    >>> from psyclone.psyGen import PSyFactory
    >>> api = "gocean1.0"
    >>> ast, invokeInfo = parse(SOURCE_FILE, api=api)
    >>> psy = PSyFactory(api).create(invokeInfo)
    >>>
    >>> from psyclone.transformations import OMPParallelTrans, OMPSingleTrans
    >>> from psyclone.transformations import OMPTaskloopTrans
    >>> from psyclone.psyir.transformations import OMPTaskwaitTrans
    >>> singletrans = OMPSingleTrans()
    >>> paralleltrans = OMPParallelTrans()
    >>> tasklooptrans = OMPTaskloopTrans()
    >>> taskwaittrans = OMPTaskwaitTrans()
    >>>
    >>> schedule = psy.invokes.get('invoke_0').schedule
    >>> # Uncomment the following line to see a text view of the schedule
    >>> # print(schedule.view())
    >>>
    >>> # Apply the OpenMP Taskloop transformation to *every* loop
    >>> # in the schedule.
    >>> # This ignores loop dependencies. These can be handled
    >>> # by the OMPTaskwaitTrans
    >>> for child in schedule.children:
    >>>     tasklooptrans.apply(child)
    >>> # Enclose all of these loops within a single OpenMP
    >>> # SINGLE region
    >>> singletrans.apply(schedule.children)
    >>> # Enclose all of these loops within a single OpenMP
    >>> # PARALLEL region
    >>> paralleltrans.apply(schedule.children)
    >>> # Ensure loop dependencies are satisfied
    >>> taskwaittrans.apply(schedule.children)
    >>> # Uncomment the following line to see a text view of the schedule
    >>> # print(schedule.view())

    '''
    def __init__(self, grainsize=None, num_tasks=None, nogroup=False):
        self._grainsize = None
        self._num_tasks = None
        self.omp_grainsize = grainsize
        self.omp_num_tasks = num_tasks
        self.omp_nogroup = nogroup
        super().__init__()

    def __str__(self):
        return "Adds an 'OpenMP TASKLOOP' directive to a loop"

    @property
    def omp_nogroup(self):
        '''
        Returns whether the nogroup clause should be specified for
        this transformation. By default the nogroup clause is applied.

        :returns: whether the nogroup clause should be specified by
                  this transformation.
        :rtype: bool
        '''
        return self._nogroup

    @omp_nogroup.setter
    def omp_nogroup(self, nogroup):
        '''
        Sets whether the nogroup clause should be specified for this
        transformation.

        :param bool nogroup: value to set whether the nogroup clause should be
                             used for this transformation.

        raises TypeError: if the nogroup parameter is not a bool.
        '''
        if not isinstance(nogroup, bool):
            raise TypeError(f"Expected nogroup to be a bool "
                            f"but got a {type(nogroup).__name__}")
        self._nogroup = nogroup

    @property
    def omp_grainsize(self):
        '''
        Returns the grainsize that will be specified by
        this transformation. By default the grainsize
        clause is not applied, so grainsize is None.

        :returns: The grainsize specified by this transformation.
        :rtype: int or None
        '''
        return self._grainsize

    @omp_grainsize.setter
    def omp_grainsize(self, value):
        '''
        Sets the grainsize that will be specified by
        this transformation. Checks the grainsize is
        a positive integer value or None.

        :param value: integer value to use in the grainsize clause.
        :type value: int or None

        :raises TransformationError: if value is not an int and is not None.
        :raises TransformationError: if value is negative.
        :raises TransformationError: if grainsize and num_tasks are \
                                     both specified.
        '''
        if (not isinstance(value, int)) and (value is not None):
            raise TransformationError(f"grainsize must be an integer or None, "
                                      f"got {type(value).__name__}")

        if (value is not None) and (value <= 0):
            raise TransformationError(f"grainsize must be a positive "
                                      f"integer, got {value}")

        if value is not None and self.omp_num_tasks is not None:
            raise TransformationError(
                "The grainsize and num_tasks clauses would both "
                "be specified for this Taskloop transformation")
        self._grainsize = value

    @property
    def omp_num_tasks(self):
        '''
        Returns the num_tasks that will be specified
        by this transformation. By default the num_tasks
        clause is not applied so num_tasks is None.

        :returns: The grainsize specified by this transformation.
        :rtype: int or None
        '''
        return self._num_tasks

    @omp_num_tasks.setter
    def omp_num_tasks(self, value):
        '''
        Sets the num_tasks that will be specified by
        this transformation. Checks that num_tasks is
        a positive integer value or None.

        :param value: integer value to use in the num_tasks clause.
        :type value: int or None

        :raises TransformationError: if value is not an int and is not None.
        :raises TransformationError: if value is negative.
        :raises TransformationError: if grainsize and num_tasks are \
                                     both specified.

        '''
        if (not isinstance(value, int)) and (value is not None):
            raise TransformationError(f"num_tasks must be an integer or None,"
                                      f" got {type(value).__name__}")

        if (value is not None) and (value <= 0):
            raise TransformationError(f"num_tasks must be a positive "
                                      f"integer, got {value}")

        if value is not None and self.omp_grainsize is not None:
            raise TransformationError(
                "The grainsize and num_tasks clauses would both "
                "be specified for this Taskloop transformation")
        self._num_tasks = value

    def _directive(self, children, collapse=None):
        '''
        Creates the type of directive needed for this sub-class of
        transformation.

        :param children: list of Nodes that will be the children of \
                         the created directive.
        :type children: list of :py:class:`psyclone.psyir.nodes.Node`
        :param int collapse: currently un-used but required to keep \
                             interface the same as in base class.
        :returns: the new node representing the directive in the AST.
        :rtype: :py:class:`psyclone.psyir.nodes.OMPTaskloopDirective`

        :raises NotImplementedError: if a collapse argument is supplied
        '''
        # TODO 1370: OpenMP loop functions don't support collapse
        if collapse:
            raise NotImplementedError(
                "The COLLAPSE clause is not yet supported for "
                "'!$omp taskloop' directives.")
        _directive = OMPTaskloopDirective(children=children,
                                          grainsize=self.omp_grainsize,
                                          num_tasks=self.omp_num_tasks,
                                          nogroup=self.omp_nogroup)
        return _directive

    def apply(self, node, options=None):
        '''Apply the OMPTaskloopTrans transformation to the specified node in
        a Schedule. This node must be a Loop since this transformation
        corresponds to wrapping the generated code with directives like so:

        .. code-block:: fortran

          !$OMP TASKLOOP
          do ...
             ...
          end do
          !$OMP END TASKLOOP

        At code-generation time (when
        :py:meth:`OMPTaskloopDirective.gen_code` is called), this node must be
        within (i.e. a child of) an OpenMP SERIAL region.

        If the keyword "nogroup" is specified in the options, it will cause a
        nogroup clause be generated if it is set to True. This will override
        the value supplied to the constructor, but will only apply to the
        apply call to which the value is supplied.

        :param node: the supplied node to which we will apply the \
                     OMPTaskloopTrans transformation
        :type node: :py:class:`psyclone.psyir.nodes.Node`
        :param options: a dictionary with options for transformations\
                        and validation.
        :type options: dict of str:values or None
        :param bool options["nogroup"]:
                indicating whether a nogroup clause should be applied to
                this taskloop.

        '''
        if not options:
            options = {}
        current_nogroup = self.omp_nogroup
        # If nogroup is specified it overrides that supplied to the
        # constructor of the Transformation, but will be reset at the
        # end of this function
        self.omp_nogroup = options.get("nogroup", current_nogroup)

        try:
            super().apply(node, options)
        finally:
            # Reset the nogroup value to the original value
            self.omp_nogroup = current_nogroup


class OMPTargetTrans(RegionTrans):
    '''
    Adds an OpenMP target directive to a region of code.

    For example:

    >>> from psyclone.psyir.frontend.fortran import FortranReader
    >>> from psyclone.psyir.nodes import Loop
    >>> from psyclone.transformations import OMPTargetTrans
    >>>
    >>> tree = FortranReader().psyir_from_source("""
    ...     subroutine my_subroutine()
    ...         integer, dimension(10, 10) :: A
    ...         integer :: i
    ...         integer :: j
    ...         do i = 1, 10
    ...             do j = 1, 10
    ...                 A(i, j) = 0
    ...             end do
    ...         end do
    ...     end subroutine
    ...     """
    >>> omptargettrans = OMPTargetTrans()
    >>> omptargettrans.apply(tree.walk(Loop))

    will generate:

    .. code-block:: fortran

        subroutine my_subroutine()
            integer, dimension(10, 10) :: A
            integer :: i
            integer :: j
            !$omp target
            do i = 1, 10
                do j = 1, 10
                    A(i, j) = 0
                end do
            end do
            !$omp end target
        end subroutine

    '''
    def apply(self, node, options=None):
        ''' Insert an OMPTargetDirective before the provided node or list
        of nodes.

        :param node: the PSyIR node or nodes to enclose in the OpenMP \
                      target region.
        :type node: (list of) :py:class:`psyclone.psyir.nodes.Node`
        :param options: a dictionary with options for transformations.
        :type options: dict of str:values or None

        '''
        # Check whether we've been passed a list of nodes or just a
        # single node. If the latter then we create ourselves a
        # list containing just that node.
        node_list = self.get_node_list(node)
        self.validate(node_list, options)

        # Create a directive containing the nodes in node_list and insert it.
        parent = node_list[0].parent
        start_index = node_list[0].position
        directive = OMPTargetDirective(
            parent=parent, children=[node.detach() for node in node_list])

        parent.children.insert(start_index, directive)


class OMPDeclareTargetTrans(Transformation):
    '''
    Adds an OpenMP declare target directive to the specified routine.

    For example:

    >>> from psyclone.psyir.frontend.fortran import FortranReader
    >>> from psyclone.psyir.nodes import Loop
    >>> from psyclone.transformations import OMPDeclareTargetTrans
    >>>
    >>> tree = FortranReader().psyir_from_source("""
    ...     subroutine my_subroutine(A)
    ...         integer, dimension(10, 10), intent(inout) :: A
    ...         integer :: i
    ...         integer :: j
    ...         do i = 1, 10
    ...             do j = 1, 10
    ...                 A(i, j) = 0
    ...             end do
    ...         end do
    ...     end subroutine
    ...     """
    >>> omptargettrans = OMPDeclareTargetTrans()
    >>> omptargettrans.apply(tree.walk(Routine)[0])

    will generate:

    .. code-block:: fortran

        subroutine my_subroutine(A)
            integer, dimension(10, 10), intent(inout) :: A
            integer :: i
            integer :: j
            !$omp declare target
            do i = 1, 10
                do j = 1, 10
                    A(i, j) = 0
                end do
            end do
        end subroutine

    '''
    def apply(self, node, options=None):
        ''' Insert an OMPDeclareTargetDirective inside the provided routine.

        :param node: the PSyIR routine to insert the directive into.
        :type node: :py:class:`psyclone.psyir.nodes.Routine`
        :param options: a dictionary with options for transformations.
        :type options: dict of str:values or None

        '''
        self.validate(node, options)
        for child in node.children:
            if isinstance(child, OMPDeclareTargetDirective):
                return  # The routine is already marked with OMPDeclareTarget
        node.children.insert(0, OMPDeclareTargetDirective())

    def validate(self, node, options=None):
        ''' Check that an OMPDeclareTargetDirective can be inserted.

        :param node: the PSyIR node to validate.
        :type node: :py:class:`psyclone.psyir.nodes.Routine`
        :param options: a dictionary with options for transformations.
        :type options: dict of str:values or None

        :raises TransformationError: if the node is not a Routine

        '''
        super().validate(node, options=options)
        # Check that the supplied Node is a Routine
        if not isinstance(node, Routine):
            raise TransformationError(
                f"The OMPDeclareTargetTrans must be applied to a Routine, "
                f"but found: '{type(node).__name__}'.")

        # Check that the kernel does not access any data or routines via a
        # module 'use' statement or that are not captured by the SymbolTable
        for candidate in node.walk((Reference, CodeBlock)):
            if isinstance(candidate, CodeBlock):
                names = candidate.get_symbol_names()
            else:
                names = [candidate.name]
            for name in names:
                try:
                    candidate.scope.symbol_table.lookup(name, scope_limit=node)
                except KeyError as err:
                    raise TransformationError(
                        f"Kernel '{node.name}' contains accesses to data "
                        f"(variable '{name}') that are not present in the "
                        f"Symbol Table(s) within the scope of this routine. "
                        f"Cannot transform such a kernel.") from err

        imported_variables = node.symbol_table.imported_symbols
        if imported_variables:
            raise TransformationError(
                f"The Symbol Table for kernel '{node.name}' contains the "
                f"following symbol(s) with imported interface: "
                f"{[sym.name for sym in imported_variables]}. If these "
                f"symbols represent data then they must first be converted"
                f" to kernel arguments using the KernelImportsToArguments "
                f"transformation. If the symbols represent external "
                f"routines then PSyclone cannot currently transform this "
                f"kernel for execution on an OpenMP target.")


class OMPLoopTrans(ParallelLoopTrans):
    '''
    Adds an OpenMP directive to a loop. This can be the loop worksharing
    OpenMP Do/For directive to distribute the iterations of the enclosed
    loop or a descriptive OpenMP loop directive to let the compiler decide
    the best implementation. The OpenMP schedule used for the worksharing
    directive can also be specified, but this will be ignored in case of the
    descriptive OpenMP loop. The configuration-defined 'reprod' parameter
    also specifies whether a manual reproducible reproduction is to be used.

    :param str omp_schedule: the OpenMP schedule to use. Defaults to 'static'.
    :param bool omp_worksharing: whether to generate OpenMP loop worksharing \
        directives (e.g. omp do/for) or an OpenMP loop directive. Defaults to \
        True.

    For example:

    >>> from psyclone.psyir.frontend.fortran import FortranReader
    >>> from psyclone.psyir.nodes import Routine
    >>> from psyclone.transformations import OMPLoopTrans, OMPParallelTrans
    >>>
    >>> tree = FortranReader().psyir_from_source("""
    ...     subroutine my_subroutine()
    ...         integer, dimension(10, 10) :: A
    ...         integer :: i
    ...         integer :: j
    ...         do i = 1, 10
    ...             do j = 1, 10
    ...                 A(i, j) = 0
    ...             end do
    ...         end do
    ...         do i = 1, 10
    ...             do j = 1, 10
    ...                 A(i, j) = 0
    ...             end do
    ...         end do
    ...     end subroutine
    ...     """
    >>> routine.walk(Routine)
    >>> ompparalleltrans = OMPParallelTrans()  # Necessary in loop worksharing
    >>> omplooptrans1 = OMPLoopTrans(omp_schedule="auto")
    >>> omplooptrans2 = OMPLoopTrans(omp_worksharing=False)
    >>> omplooptrans1.apply(routine.children[0])
    >>> ompparalleltrans.apply(routine.children[0])
    >>> omplooptrans2.apply(routine.children[1])

    will generate:

    .. code-block:: fortran

        subroutine my_subroutine()
            integer, dimension(10, 10) :: A
            integer :: i
            integer :: j
            !$omp parallel
            !$omp do schedule(auto)
            do i = 1, 10
                do j = 1, 10
                    A(i, j) = 0
                end do
            end do
            !$omp end do
            !$omp end parallel
            !$omp loop
            do i = 1, 10
                do j = 1, 10
                    A(i, j) = 0
                end do
            end do
            !$omp end loop
        end subroutine

    '''
    def __init__(self, omp_schedule="static", omp_worksharing=True):
        # Whether or not to generate code for (run-to-run on n threads)
        # reproducible OpenMP reductions. This setting can be overridden
        # via the `reprod` argument to the apply() method.
        self._reprod = Config.get().reproducible_reductions

        # Declare the attributes but use the property setter for proper
        # error checking
        self._omp_worksharing = None
        self.omp_worksharing = omp_worksharing

        self._omp_schedule = ""
        self.omp_schedule = omp_schedule

        super().__init__()

    def __str__(self):
        return "Adds an 'OpenMP DO' directive to a loop"

    @property
    def omp_worksharing(self):
        '''
        :returns: the value of the omp_worksharing attribute.
        :rtype: bool
        '''
        return self._omp_worksharing

    @omp_worksharing.setter
    def omp_worksharing(self, value):
        '''
        :param bool value: new value of the omp_worksharing attribute.

        :raises TypeError: if the provided value is not a boolean.
        '''
        if not isinstance(value, bool):
            raise TypeError(
                f"The OMPLoopTrans.omp_worksharing property must be a boolean"
                f" but found a '{type(value).__name__}'.")
        self._omp_worksharing = value

    @property
    def omp_schedule(self):
        '''
        :returns: the OpenMP schedule that will be specified by \
            this transformation. The default schedule is 'static'.
        :rtype: str

        '''
        return self._omp_schedule

    @omp_schedule.setter
    def omp_schedule(self, value):
        '''
        :param str value: Sets the OpenMP schedule value that will be \
            specified by this transformation.

        :raises TypeError: if the provided value is not a string.
        :raises ValueError: if the provided string is not a valid OpenMP \
            schedule format.
        '''

        if not isinstance(value, str):
            raise TypeError(
                f"The OMPLoopTrans.omp_schedule property must be a 'str'"
                f" but found a '{type(value).__name__}'.")

        # Some schedules have an optional chunk size following a ','
        value_parts = value.split(',')
        if value_parts[0].lower() not in VALID_OMP_SCHEDULES:
            raise ValueError(f"Valid OpenMP schedules are "
                             f"{VALID_OMP_SCHEDULES} but got "
                             f"'{value_parts[0]}'.")

        if len(value_parts) > 1:
            if value_parts[0] == "auto":
                raise ValueError("Cannot specify a chunk size when using an "
                                 "OpenMP schedule of 'auto'.")
            try:
                int(value_parts[1].strip())
            except ValueError as err:
                raise ValueError(f"Supplied OpenMP schedule '{value}' has an "
                                 f"invalid chunk-size.") from err

        self._omp_schedule = value

    def _directive(self, children, collapse=None):
        '''
        Creates the type of directive needed for this sub-class of
        transformation.

        :param children: list of Nodes that will be the children of \
                         the created directive.
        :type children: list of :py:class:`psyclone.psyir.nodes.Node`
        :param int collapse: number of nested loops to collapse or None if \
                             no collapse attribute is required.

        :returns: the new node representing the directive in the AST
        :rtype: :py:class:`psyclone.psyir.nodes.OMPDoDirective` or \
                :py:class:`psyclone.psyir.nodes.OMPLoopDirective`

        '''
        if self._omp_worksharing:
            # TODO 1370: OpenMP Do Directive don't support collapse yet.
            _directive = OMPDoDirective(children=children,
                                        omp_schedule=self.omp_schedule,
                                        reprod=self._reprod)
        else:
            _directive = OMPLoopDirective(children=children,
                                          collapse=collapse)

        return _directive

    def apply(self, node, options=None):
        '''Apply the OMPLoopTrans transformation to the specified node in a
        Schedule. This node must be a Loop since this transformation
        corresponds to wrapping the generated code with directives like so:

        .. code-block:: fortran

          !$OMP DO
          do ...
             ...
          end do
          !$OMP END DO

        At code-generation time (when
        :py:meth:`OMPLoopDirective.gen_code` is called), this node must be
        within (i.e. a child of) an OpenMP PARALLEL region.

        If the keyword "reprod" is specified in the options, it will cause a
        reproducible reduction to be generated if it is set to True, otherwise
        the default value (as read from the psyclone.cfg file) will be used.
        Note, reproducible in this case means obtaining the same results
        with the same number of OpenMP threads, not for different
        numbers of OpenMP threads.

        :param node: the supplied node to which we will apply the \
                     OMPLoopTrans transformation
        :type node: :py:class:`psyclone.psyir.nodes.Node`
        :param options: a dictionary with options for transformations\
                        and validation.
        :type options: dictionary of string:values or None
        :param bool options["reprod"]:
                indicating whether reproducible reductions should be used. \
                By default the value from the config file will be used.

        '''
        if not options:
            options = {}
        self._reprod = options.get("reprod",
                                   Config.get().reproducible_reductions)

        # Add variable names for OMP functions into the InvokeSchedule
        # (a Routine) symboltable if they don't already exist
        root = node.ancestor(Routine)

        symtab = root.symbol_table
        try:
            symtab.lookup_with_tag("omp_thread_index")
        except KeyError:
            symtab.new_symbol(
                "th_idx", tag="omp_thread_index",
                symbol_type=DataSymbol, datatype=INTEGER_TYPE)
        try:
            symtab.lookup_with_tag("omp_num_threads")
        except KeyError:
            symtab.new_symbol(
                "nthreads", tag="omp_num_threads",
                symbol_type=DataSymbol, datatype=INTEGER_TYPE)

        super().apply(node, options)


class ACCLoopTrans(ParallelLoopTrans):
    '''
    Adds an OpenACC loop directive to a loop. This directive must be within
    the scope of some OpenACC Parallel region (at code-generation time).

    For example:

    >>> from psyclone.parse.algorithm import parse
    >>> from psyclone.parse.utils import ParseError
    >>> from psyclone.psyGen import PSyFactory
    >>> from psyclone.errors import GenerationError
    >>> api = "gocean1.0"
    >>> ast, invokeInfo = parse(SOURCE_FILE, api=api)
    >>> psy = PSyFactory(api).create(invokeInfo)
    >>>
    >>> from psyclone.psyGen import TransInfo
    >>> t = TransInfo()
    >>> ltrans = t.get_trans_name('ACCLoopTrans')
    >>> rtrans = t.get_trans_name('ACCParallelTrans')
    >>>
    >>> schedule = psy.invokes.get('invoke_0').schedule
    >>> # Uncomment the following line to see a text view of the schedule
    >>> # print(schedule.view())
    >>> new_schedule = schedule
    >>>
    # Apply the OpenACC Loop transformation to *every* loop
    # in the schedule
    >>> for child in schedule.children:
    >>>     ltrans.apply(child, reprod=True)
    >>>     schedule = newschedule
    >>>
    # Enclose all of these loops within a single OpenACC
    # PARALLEL region
    >>> rtrans.omp_schedule("dynamic,1")
    >>> rtrans.apply(schedule.children)
    >>>

    '''
    # The types of node that must be excluded from the section of PSyIR
    # being transformed.
    excluded_node_types = (PSyDataNode)

    def __init__(self):
        # Whether to add the "independent" clause
        # to the loop directive.
        self._independent = True
        self._sequential = False
        super().__init__()

    def __str__(self):
        return "Adds an 'OpenACC loop' directive to a loop"

    def _directive(self, children, collapse=None):
        '''
        Creates the ACCLoopDirective needed by this sub-class of
        transformation.

        :param children: list of child nodes of the new directive Node.
        :type children: list of :py:class:`psyclone.psyir.nodes.Node`
        :param int collapse: number of nested loops to collapse or None if \
                             no collapse attribute is required.
        '''
        directive = ACCLoopDirective(children=children,
                                     collapse=collapse,
                                     independent=self._independent,
                                     sequential=self._sequential)
        return directive

    def apply(self, node, options=None):
        '''
        Apply the ACCLoop transformation to the specified node. This node
        must be a Loop since this transformation corresponds to
        inserting a directive immediately before a loop, e.g.:

        .. code-block:: fortran

          !$ACC LOOP
          do ...
             ...
          end do

        At code-generation time (when
        :py:meth:`psyclone.psyir.nodes.ACCLoopDirective.gen_code` is called),
        this node must be within (i.e. a child of) a PARALLEL region.

        :param node: the supplied node to which we will apply the \
                     Loop transformation.
        :type node: :py:class:`psyclone.psyir.nodes.Loop`
        :param options: a dictionary with options for transformations.
        :type options: dictionary of string:values or None
        :param int options["collapse"]: number of nested loops to collapse.
        :param bool options["independent"]: whether to add the "independent" \
                clause to the directive (not strictly necessary within \
                PARALLEL regions).

        '''
        # Store sub-class specific options. These are used when
        # creating the directive (in the _directive() method).
        if not options:
            options = {}
        self._independent = options.get("independent", True)
        self._sequential = options.get("sequential", False)

        # Call the apply() method of the base class
        super().apply(node, options)


class OMPParallelLoopTrans(OMPLoopTrans):

    ''' Adds an OpenMP PARALLEL DO directive to a loop.

        For example:

        >>> from psyclone.parse.algorithm import parse
        >>> from psyclone.psyGen import PSyFactory
        >>> ast, invokeInfo = parse("dynamo.F90")
        >>> psy = PSyFactory("dynamo0.3").create(invokeInfo)
        >>> schedule = psy.invokes.get('invoke_v3_kernel_type').schedule
        >>> # Uncomment the following line to see a text view of the schedule
        >>> # print(schedule.view())
        >>>
        >>> from psyclone.transformations import OMPParallelLoopTrans
        >>> trans = OMPParallelLoopTrans()
        >>> trans.apply(schedule.children[0])
        >>> # Uncomment the following line to see a text view of the schedule
        >>> # print(schedule.view())

    '''
    def __str__(self):
        return "Add an 'OpenMP PARALLEL DO' directive with no validity checks"

    def validate(self, node, options=None):
        '''Validity checks for input arguments.

        :param node: the PSyIR node to validate.
        :type node: :py:class:`psyclone.psyir.nodes.Node`
        :param options: a dictionary with options for transformations.
        :type options: dictionary of string:values or None

        :raises TransformationError: if the node is a loop over colours.

        '''
        # Check that the supplied Node is a Loop
        super().validate(node, options=options)

        # Check we are not a sequential loop
        if node.loop_type == 'colours':
            raise TransformationError("Error in "+self.name+" transformation. "
                                      "The requested loop is over colours and "
                                      "must be computed serially.")

    def apply(self, node, options=None):
        ''' Apply an OMPParallelLoop Transformation to the supplied node
        (which must be a Loop). In the generated code this corresponds to
        wrapping the Loop with directives:

        .. code-block:: fortran

          !$OMP PARALLEL DO ...
          do ...
            ...
          end do
          !$OMP END PARALLEL DO

        :param node: the node (loop) to which to apply the transformation.
        :type node: :py:class:`psyclone.f2pygen.DoGen`
        :param options: a dictionary with options for transformations\
                        and validation.
        :type options: dictionary of string:values or None
        '''
        self.validate(node, options=options)

        # keep a reference to the node's original parent and its index as these
        # are required and will change when we change the node's location
        node_parent = node.parent
        node_position = node.position

        # add our OpenMP loop directive setting its parent to the node's
        # parent and its children to the node
        directive = OMPParallelDoDirective(children=[node.detach()],
                                           omp_schedule=self.omp_schedule)

        # add the OpenMP loop directive as a child of the node's parent
        node_parent.addchild(directive, index=node_position)


class DynamoOMPParallelLoopTrans(OMPParallelLoopTrans):

    ''' Dynamo-specific OpenMP loop transformation. Adds Dynamo specific
        validity checks. Actual transformation is done by the
        :py:class:`base class <OMPParallelLoopTrans>`.

    '''
    def __str__(self):
        return "Add an OpenMP Parallel Do directive to a Dynamo loop"

    def apply(self, node, options=None):

        '''Perform Dynamo specific loop validity checks then call the
        :py:meth:`~OMPParallelLoopTrans.apply` method of the
        :py:class:`base class <OMPParallelLoopTrans>`.

        :param node: the Node in the Schedule to check
        :type node: :py:class:`psyclone.psyir.nodes.Node`
        :param options: a dictionary with options for transformations.
        :type options: dictionary of string:values or None

        :raises TransformationError: if the associated loop requires \
                colouring.

        '''
        self.validate(node, options=options)

        # If the loop is not already coloured then check whether or not
        # it should be. If the field space is discontinuous (including
        # any_discontinuous_space) then we don't need to worry about
        # colouring.
        const = LFRicConstants()
        if node.field_space.orig_name not in \
           const.VALID_DISCONTINUOUS_NAMES:
            if node.loop_type != 'colour' and node.has_inc_arg():
                raise TransformationError(
                    f"Error in {self.name} transformation. The kernel has an "
                    f"argument with INC access. Colouring is required.")

        OMPParallelLoopTrans.apply(self, node)


class GOceanOMPParallelLoopTrans(OMPParallelLoopTrans):

    '''GOcean specific OpenMP Do loop transformation. Adds GOcean
       specific validity checks (that supplied Loop is an inner or outer
       loop). Actual transformation is done by
       :py:class:`base class <OMPParallelLoopTrans>`.

       :param omp_schedule: the omp schedule to be created. Must be one of \
           'runtime', 'static', 'dynamic', 'guided' or 'auto'.

    '''
    def __str__(self):
        return "Add an OpenMP Parallel Do directive to a GOcean loop"

    def apply(self, node, options=None):
        ''' Perform GOcean-specific loop validity checks then call
        :py:meth:`OMPParallelLoopTrans.apply`.

        :param node: a Loop node from an AST.
        :type node: :py:class:`psyclone.psyir.nodes.Loop`
        :param options: a dictionary with options for transformations\
                        and validation.
        :type options: dictionary of string:values or None

        :raises TransformationError: if the supplied node is not an inner or\
            outer loop.

        '''
        self.validate(node, options=options)

        # Check we are either an inner or outer loop
        if node.loop_type not in ["inner", "outer"]:
            raise TransformationError(
                "Error in "+self.name+" transformation.  The requested loop"
                " is not of type inner or outer.")

        OMPParallelLoopTrans.apply(self, node)


class Dynamo0p3OMPLoopTrans(OMPLoopTrans):

    ''' Dynamo 0.3 specific orphan OpenMP loop transformation. Adds
    Dynamo-specific validity checks. Actual transformation is done by
    :py:class:`base class <OMPLoopTrans>`.

    '''
    def __str__(self):
        return "Add an OpenMP DO directive to a Dynamo 0.3 loop"

    def apply(self, node, options=None):
        '''Perform Dynamo 0.3 specific loop validity checks then call
        :py:meth:`OMPLoopTrans.apply`.

        :param node: the Node in the Schedule to check
        :type node: :py:class:`psyclone.psyir.nodes.Node`
        :param options: a dictionary with options for transformations \
                        and validation.
        :type options: dictionary of string:values or None
        :param bool options["reprod"]:
                indicating whether reproducible reductions should be used. \
                By default the value from the config file will be used.

        :raise TransformationError: if an OMP loop transform would create \
                incorrect code.
        '''
        if not options:
            options = {}

        # Since this function potentially modifies the user's option
        # dictionary, create a copy:
        options = options.copy()
        # Make sure the default is set:
        options["reprod"] = options.get("reprod",
                                        Config.get().reproducible_reductions)

        self.validate(node, options=options)

        # If the loop is not already coloured then check whether or not
        # it should be
        if node.loop_type != 'colour' and node.has_inc_arg():
            raise TransformationError(
                f"Error in {self.name} transformation. The kernel has an "
                f"argument with INC access. Colouring is required.")

        OMPLoopTrans.apply(self, node, options)


class GOceanOMPLoopTrans(OMPLoopTrans):

    ''' GOcean-specific orphan OpenMP loop transformation. Adds GOcean
        specific validity checks (that the node is either an inner or outer
        Loop). Actual transformation is done by
        :py:class:`base class <OMPLoopTrans>`.

        :param omp_schedule: the omp schedule to be created. Must be one of
            'runtime', 'static', 'dynamic', 'guided' or 'auto'.

        '''
    def __str__(self):
        return "Add an OpenMP DO directive to a GOcean loop"

    def validate(self, node, options=None):
        '''
        Checks that the supplied node is a valid target for parallelisation
        using OMP Do.

        :param node: the candidate loop for parallelising using OMP Do.
        :type node: :py:class:`psyclone.psyir.nodes.Loop`
        :param options: a dictionary with options for transformations.
        :type options: dictionary of string:values or None

        :raises TransformationError: if the loop_type of the supplied Loop is \
                                     not "inner" or "outer".

        '''
        super().validate(node, options=options)

        # Check we are either an inner or outer loop
        if node.loop_type not in ["inner", "outer"]:
            raise TransformationError("Error in "+self.name+" transformation."
                                      " The requested loop is not of type "
                                      "inner or outer.")


class ColourTrans(LoopTrans):
    '''
    Apply a colouring transformation to a loop (in order to permit a
    subsequent parallelisation over colours). For example:

    >>> invoke = ...
    >>> schedule = invoke.schedule
    >>>
    >>> ctrans = ColourTrans()
    >>>
    >>> # Colour all of the loops
    >>> for child in schedule.children:
    >>>     ctrans.apply(child)
    >>>
    >>> # Uncomment the following line to see a text view of the schedule
    >>> # print(schedule.view())

    '''
    def __str__(self):
        return "Split a loop into colours"

    def apply(self, node, options=None):
        '''
        Converts the Loop represented by :py:obj:`node` into a
        nested loop where the outer loop is over colours and the inner
        loop is over cells of that colour.

        :param node: the loop to transform.
        :type node: :py:class:`psyclone.psyir.nodes.Loop`
        :param options: options for the transformation.
        :type options: Optional[Dict[str,str]]

        '''
        self.validate(node, options=options)

        colours_loop = self._create_colours_loop(node)

        # Add this loop as a child of the original node's parent
        node.parent.addchild(colours_loop, index=node.position)

        # Add contents of node to colour loop.
        colours_loop.loop_body[0].loop_body.children.extend(
            node.loop_body.pop_all_children())

        # remove original loop
        node.detach()

    def _create_colours_loop(self, node):
        '''
        Creates a nested loop (colours, and cells of a given colour) to
        replace the supplied loop over cells.

        :param node: the loop for which to create a coloured version.
        :type node: :py:class:`psyclone.psyir.nodes.Loop`

        :returns: doubly-nested loop over colours and cells of a given colour.
        :rtype: :py:class:`psyclone.psyir.nodes.Loop`

        :raises NotImplementedError: this method must be overridden in an \
                                     API-specific sub-class.
        '''
        # pylint: disable=no-self-use
        raise InternalError("_create_colours_loop() must be overridden in an "
                            "API-specific sub-class.")


class KernelModuleInlineTrans(KernelTrans):
    '''Switches on, or switches off, the inlining of a Kernel subroutine
    into the PSy layer module. For example:

    >>> invoke = ...
    >>> schedule = invoke.schedule
    >>>
    >>> inline_trans = KernelModuleInlineTrans()
    >>>
    >>> inline_trans.apply(schedule.children[0].loop_body[0])
    >>> # Uncomment the following line to see a text view of the schedule
    >>> # print(schedule.view())

    .. warning ::
        For this transformation to work correctly, the Kernel subroutine
        must only use data that is passed in by argument, declared locally
        or included via use association within the subroutine. Two
        examples where in-lining will not work are:

        #. A variable is declared within the module that ``contains`` the
           Kernel subroutine and is then accessed within that Kernel;
        #. A variable is included via use association at the module level
           and accessed within the Kernel subroutine.

        The transformation will reject attempts to in-line such kernels.
    '''

    def __str__(self):
        return ("Inline (or cancel inline of) a kernel subroutine into the "
                "PSy module")

    @property
    def name(self):
        ''' Returns the name of this transformation as a string.'''
        return "KernelModuleInline"

    def apply(self, node, options=None):
        '''Checks that the node is of the correct type (a Kernel) then marks
        the Kernel to be inlined, or not, depending on the value of
        the inline option. If the inline option is not passed the
        Kernel is marked to be inlined.

        :param node: the loop to transform.
        :type node: :py:class:`psyclone.psyir.nodes.Loop`
        :param options: a dictionary with options for transformations.
        :type options: dictionary of string:values or None
        :param bool options["inline"]: whether the kernel should be module\
                inlined or not.

        '''
        self.validate(node, options)

        if not options:
            options = {}
        inline = options.get("inline", True)

        # set kernel's inline status
        if node.module_inline == inline:
            # issue a warning here when we implement logging
            # print "Warning, Kernel inline is already set to "+str(inline)
            pass
        else:
            node.module_inline = inline


class Dynamo0p3ColourTrans(ColourTrans):

    '''Split a Dynamo 0.3 loop over cells into colours so that it can be
    parallelised. For example:

    >>> from psyclone.parse.algorithm import parse
    >>> from psyclone.psyGen import PSyFactory
    >>> import transformations
    >>> import os
    >>> import pytest
    >>>
    >>> TEST_API = "dynamo0.3"
    >>> _,info=parse(os.path.join(os.path.dirname(os.path.abspath(__file__)),
    >>>              "tests", "test_files", "dynamo0p3",
    >>>              "4.6_multikernel_invokes.f90"),
    >>>              api=TEST_API)
    >>> psy = PSyFactory(TEST_API).create(info)
    >>> invoke = psy.invokes.get('invoke_0')
    >>> schedule = invoke.schedule
    >>>
    >>> ctrans = Dynamo0p3ColourTrans()
    >>> otrans = DynamoOMPParallelLoopTrans()
    >>>
    >>> # Colour all of the loops
    >>> for child in schedule.children:
    >>>     ctrans.apply(child)
    >>>
    >>> # Then apply OpenMP to each of the colour loops
    >>> for child in schedule.children:
    >>>     otrans.apply(child.children[0])
    >>>
    >>> # Uncomment the following line to see a text view of the schedule
    >>> # print(schedule.view())

    Colouring in the LFRic (Dynamo 0.3) API is subject to the following rules:

    * Only kernels which operate on 'CELL_COLUMN's and which increment a
      field on a continuous function space require colouring. Kernels that
      update a field on a discontinuous function space will cause this
      transformation to raise an exception. Kernels that only write to a field
      on a continuous function space also do not require colouring but are
      permitted.
    * A kernel may have at most one field with 'GH_INC' access.
    * A separate colour map will be required for each field that is coloured
      (if an invoke contains >1 kernel call).

    '''
    def __str__(self):
        return "Split a Dynamo 0.3 loop over cells into colours"

    def apply(self, node, options=None):
        '''Performs Dynamo0.3-specific error checking and then uses the parent
        class to convert the Loop represented by :py:obj:`node` into a
        nested loop where the outer loop is over colours and the inner
        loop is over cells of that colour.

        :param node: the loop to transform.
        :type node: :py:class:`psyclone.dynamo0p3.DynLoop`
        :param options: a dictionary with options for transformations.\
        :type options: dictionary of string:values or None

        '''
        # check node is a loop
        super().validate(node, options=options)

        # Check we need colouring
        const = LFRicConstants()
        if node.field_space.orig_name in \
           const.VALID_DISCONTINUOUS_NAMES:
            raise TransformationError(
                "Error in DynamoColour transformation. Loops iterating over "
                "a discontinuous function space are not currently supported.")

        # Colouring is only necessary (and permitted) if the loop is
        # over cells. Since this is the default it is represented by
        # an empty string.
        if node.loop_type != "":
            raise TransformationError(
                f"Error in DynamoColour transformation. Only loops over cells "
                f"may be coloured but this loop is over {node.loop_type}")

        # Check whether we have a field that has INC access
        if not node.has_inc_arg():
            # TODO generate a warning here as we don't need to colour
            # a loop that does not update a field with INC access
            pass

        # Check that we're not attempting to colour a loop that is
        # already within an OpenMP region (because the loop over
        # colours *must* be sequential)
        if node.ancestor(OMPDirective):
            raise TransformationError("Cannot have a loop over colours "
                                      "within an OpenMP parallel region.")

        super().apply(node, options=options)

    def _create_colours_loop(self, node):
        '''
        Creates a nested loop (colours, and cells of a given colour) which
        can be used to replace the supplied loop over cells.

        :param node: the loop for which to create a coloured version.
        :type node: :py:class:`psyclone.psyir.nodes.Loop`

        :returns: doubly-nested loop over colours and cells of a given colour.
        :rtype: :py:class:`psyclone.psyir.nodes.Loop`

        '''
        # Create a colours loop. This loops over colours and must be run
        # sequentially.
        colours_loop = node.__class__(parent=node.parent, loop_type="colours")
        colours_loop.field_space = node.field_space
        colours_loop.iteration_space = node.iteration_space
        colours_loop.set_lower_bound("start")
        colours_loop.set_upper_bound("ncolours")

        # Create a colour loop. This loops over cells of a particular colour
        # and can be run in parallel.
        colour_loop = node.__class__(parent=colours_loop.loop_body,
                                     loop_type="colour")
        colour_loop.field_space = node.field_space
        colour_loop.field_name = node.field_name
        colour_loop.iteration_space = node.iteration_space
        colour_loop.set_lower_bound("start")
        colour_loop.kernel = node.kernel

        if node.upper_bound_name in LFRicConstants().HALO_ACCESS_LOOP_BOUNDS:
            # If the original loop went into the halo then this coloured loop
            # must also go into the halo.
            index = node.upper_bound_halo_depth
            colour_loop.set_upper_bound("colour_halo", index)
        else:
            # No halo access.
            colour_loop.set_upper_bound("ncolour")

        # Add this loop as a child of our loop over colours
        colours_loop.loop_body.addchild(colour_loop)

        return colours_loop


class ParallelRegionTrans(RegionTrans, metaclass=abc.ABCMeta):
    '''
    Base class for transformations that create a parallel region.

    '''
    # The types of node that must be excluded from the section of PSyIR
    # being transformed.
    excluded_node_types = (CodeBlock, Return, psyGen.HaloExchange)

    def __init__(self):
        # Holds the class instance for the type of parallel region
        # to generate
        self._pdirective = None
        super().__init__()

    @abc.abstractmethod
    def __str__(self):
        pass  # pragma: no cover

    @property
    @abc.abstractmethod
    def name(self):
        ''' Returns the name of this transformation as a string.'''

    def validate(self, node_list, options=None):
        # pylint: disable=arguments-renamed
        '''
        Check that the supplied list of Nodes are eligible to be
        put inside a parallel region.

        :param list node_list: list of nodes to put into a parallel region
        :param options: a dictionary with options for transformations.\
        :type options: dictionary of string:values or None
        :param bool options["node-type-check"]: this flag controls whether \
            or not the type of the nodes enclosed in the region should be \
            tested to avoid using unsupported nodes inside a region.

        :raises TransformationError: if the supplied node is an \
            InvokeSchedule rather than being within an InvokeSchedule.
        :raises TransformationError: if the supplied nodes are not all \
            children of the same parent (siblings).

        '''
        if isinstance(node_list[0], InvokeSchedule):
            raise TransformationError(
                f"A {self.name} transformation cannot be applied to an "
                f"InvokeSchedule but only to one or more nodes from within an "
                f"InvokeSchedule.")

        node_parent = node_list[0].parent

        for child in node_list:
            if child.parent is not node_parent:
                raise TransformationError(
                    f"Error in {self.name} transformation: supplied nodes are "
                    f"not children of the same parent.")
        super().validate(node_list, options)

    def apply(self, target_nodes, options=None):
        # pylint: disable=arguments-renamed
        '''
        Apply this transformation to a subset of the nodes within a
        schedule - i.e. enclose the specified Loops in the
        schedule within a single parallel region.

        :param target_nodes: a single Node or a list of Nodes.
        :type target_nodes: (list of) :py:class:`psyclone.psyir.nodes.Node`
        :param options: a dictionary with options for transformations.
        :type options: dictionary of string:values or None
        :param bool options["node-type-check"]: this flag controls if the \
                type of the nodes enclosed in the region should be tested \
                to avoid using unsupported nodes inside a region.

        '''

        # Check whether we've been passed a list of nodes or just a
        # single node. If the latter then we create ourselves a
        # list containing just that node.
        node_list = self.get_node_list(target_nodes)
        self.validate(node_list, options)

        # Keep a reference to the parent of the nodes that are to be
        # enclosed within a parallel region. Also keep the index of
        # the first child to be enclosed as that will become the
        # position of the new !$omp parallel directive.
        node_parent = node_list[0].parent
        node_position = node_list[0].position

        # Create the parallel directive as a child of the
        # parent of the nodes being enclosed and with those nodes
        # as its children.
        # pylint: disable=not-callable
        directive = self._pdirective(
            children=[node.detach() for node in node_list])

        # Add the region directive as a child of the parent
        # of the nodes being enclosed and at the original location
        # of the first of these nodes
        node_parent.addchild(directive, index=node_position)


class OMPSingleTrans(ParallelRegionTrans):
    '''
    Create an OpenMP SINGLE region by inserting directives. The most
    likely use case for this transformation is to wrap around task-based
    transformations. The parent region for this should usually also be
    a OMPParallelTrans.

    :param bool nowait: whether to apply a nowait clause to this \
                       transformation. The default value is False

    For example:

    >>> from psyclone.parse.algorithm import parse
    >>> from psyclone.psyGen import PSyFactory
    >>> api = "gocean1.0"
    >>> ast, invokeInfo = parse(SOURCE_FILE, api=api)
    >>> psy = PSyFactory(api).create(invokeInfo)
    >>>
    >>> from psyclone.transformations import OMPParallelTrans, OMPSingleTrans
    >>> singletrans = OMPSingleTrans()
    >>> paralleltrans = OMPParallelTrans()
    >>>
    >>> schedule = psy.invokes.get('invoke_0').schedule
    >>> # Uncomment the following line to see a text view of the schedule
    >>> # print(schedule.view())
    >>>
    >>> # Enclose all of these loops within a single OpenMP
    >>> # SINGLE region
    >>> singletrans.apply(schedule.children)
    >>> # Enclose all of these loops within a single OpenMP
    >>> # PARALLEL region
    >>> paralleltrans.apply(schedule.children)
    >>> # Uncomment the following line to see a text view of the schedule
    >>> # print(schedule.view())

    '''
    # The types of node that this transformation cannot enclose
    excluded_node_types = (CodeBlock, Return, ACCDirective,
                           psyGen.HaloExchange, OMPSerialDirective,
                           OMPParallelDirective)

    def __init__(self, nowait=False):
        super().__init__()
        # Set the type of directive that the base class will use
        self._pdirective = self._directive
        # Store whether this single directive has a barrier or not
        self._omp_nowait = nowait

    def __str__(self):
        return "Insert an OpenMP Single region"

    @property
    def omp_nowait(self):
        ''' :returns: whether or not this Single region uses a nowait \
                      clause to remove the end barrier.
            :rtype: bool
        '''
        return self._omp_nowait

    @property
    def name(self):
        '''
        :returns: the name of this transformation.
        :rtype: str
        '''
        return "OMPSingleTrans"

    @omp_nowait.setter
    def omp_nowait(self, value):
        ''' Sets the nowait property that will be specified by
            this transformation. Checks that the value supplied in
            :py:obj:`value` is a bool

            :param bool value: whether this Single clause should have a \
                               nowait applied.

            :raises TypeError: if the value parameter is not a bool.

        '''
        if not isinstance(value, bool):
            raise TypeError(f"Expected nowait to be a bool "
                            f"but got a {type(value).__name__}")
        self._omp_nowait = value

    def _directive(self, children):
        '''
        Creates the type of directive needed for this sub-class of
        transformation.

        :param children: list of Nodes that will be the children of \
                         the created directive.
        :type children: list of :py:class:`psyclone.psyir.nodes.Node`

        :returns: The directive created for the OpenMP Single Directive
        :rtype: :py:class:`psyclone.psyGen.OMPSingleDirective`

        '''
        _directive = OMPSingleDirective(children=children,
                                        nowait=self.omp_nowait)
        return _directive

    def apply(self, node_list, options=None):
        # pylint: disable=arguments-renamed
        '''Apply the OMPSingleTrans transformation to the specified node in a
        Schedule.

        At code-generation time this node must be within (i.e. a child of)
        an OpenMP PARALLEL region. Code generation happens when
        :py:meth:`OMPLoopDirective.gen_code` is called, or when the PSyIR
        tree is given to a backend.

        If the keyword "nowait" is specified in the options, it will cause a
        nowait clause to be added if it is set to True, otherwise no clause
        will be added.

        :param node_list: the supplied node or node list to which we will \
                          apply the OMPSingleTrans transformation
        :type node_list: (a list of) :py:class:`psyclone.psyir.nodes.Node`
        :param options: a list with options for transformations \
                        and validation.
        :type options: a dict of string:values or None
        :param bool options["nowait"]:
                indicating whether or not to use a nowait clause on this \
                single region.

        '''
        if not options:
            options = {}
        if options.get("nowait") is not None:
            self.omp_nowait = options.get("nowait")

        super().apply(node_list, options)


class OMPMasterTrans(ParallelRegionTrans):
    '''
    Create an OpenMP MASTER region by inserting directives. The most
    likely use case for this transformation is to wrap around task-based
    transformations. Note that adding this directive requires a parent
    OpenMP parallel region (which can be inserted by OMPParallelTrans),
    otherwise it will produce an error in generation-time.

    For example:

    >>> from psyclone.parse.algorithm import parse
    >>> from psyclone.psyGen import PSyFactory
    >>> api = "gocean1.0"
    >>> ast, invokeInfo = parse(SOURCE_FILE, api=api)
    >>> psy = PSyFactory(api).create(invokeInfo)
    >>>
    >>> from psyclone.transformations import OMPParallelTrans, OMPMasterTrans
    >>> mastertrans = OMPMasterTrans()
    >>> paralleltrans = OMPParallelTrans()
    >>>
    >>> schedule = psy.invokes.get('invoke_0').schedule
    >>> # Uncomment the following line to see a text view of the schedule
    >>> # print(schedule.view())
    >>>
    >>> # Enclose all of these loops within a single OpenMP
    >>> # MASTER region
    >>> mastertrans.apply(schedule.children)
    >>> # Enclose all of these loops within a single OpenMP
    >>> # PARALLEL region
    >>> paralleltrans.apply(schedule.children)
    >>> # Uncomment the following line to see a text view of the schedule
    >>> # print(schedule.view())

    '''
    # The types of node that this transformation cannot enclose
    excluded_node_types = (CodeBlock, Return, ACCDirective,
                           psyGen.HaloExchange, OMPSerialDirective,
                           OMPParallelDirective)

    def __init__(self):
        super().__init__()
        # Set the type of directive that the base class will use
        self._pdirective = OMPMasterDirective

    def __str__(self):
        return "Insert an OpenMP Master region"

    @property
    def name(self):
        '''
        :returns: the name of this transformation as a string.
        :rtype: str
        '''
        return "OMPMasterTrans"


class OMPParallelTrans(ParallelRegionTrans):
    '''
    Create an OpenMP PARALLEL region by inserting directives. For
    example:

    >>> from psyclone.parse.algorithm import parse
    >>> from psyclone.parse.utils import ParseError
    >>> from psyclone.psyGen import PSyFactory
    >>> from psyclone.errors import GenerationError
    >>> api = "gocean1.0"
    >>> ast, invokeInfo = parse(SOURCE_FILE, api=api)
    >>> psy = PSyFactory(api).create(invokeInfo)
    >>>
    >>> from psyclone.psyGen import TransInfo
    >>> t = TransInfo()
    >>> ltrans = t.get_trans_name('GOceanOMPLoopTrans')
    >>> rtrans = t.get_trans_name('OMPParallelTrans')
    >>>
    >>> schedule = psy.invokes.get('invoke_0').schedule
    >>> # Uncomment the following line to see a text view of the schedule
    >>> # print(schedule.view())
    >>>
    >>> # Apply the OpenMP Loop transformation to *every* loop
    >>> # in the schedule
    >>> for child in schedule.children:
    >>>     ltrans.apply(child)
    >>>
    >>> # Enclose all of these loops within a single OpenMP
    >>> # PARALLEL region
    >>> rtrans.apply(schedule.children)
    >>> # Uncomment the following line to see a text view of the schedule
    >>> # print(schedule.view())

    '''
    # The types of node that this transformation cannot enclose
    excluded_node_types = (CodeBlock, Return, ACCDirective,
                           psyGen.HaloExchange)

    def __init__(self):
        super().__init__()
        # Set the type of directive that the base class will use
        self._pdirective = OMPParallelDirective

    def __str__(self):
        return "Insert an OpenMP Parallel region"

    @property
    def name(self):
        '''
        :returns: the name of this transformation as a string.
        :rtype: str
        '''
        return "OMPParallelTrans"

    def validate(self, node_list, options=None):
        '''
        Perform OpenMP-specific validation checks.

        :param node_list: list of Nodes to put within parallel region.
        :type node_list: list of :py:class:`psyclone.psyir.nodes.Node`
        :param options: a dictionary with options for transformations.
        :type options: dictionary of string:values or None
        :param bool options["node-type-check"]: this flag controls if the \
                type of the nodes enclosed in the region should be tested \
                to avoid using unsupported nodes inside a region.

        :raises TransformationError: if the target Nodes are already within \
                                     some OMP parallel region.
        '''
        if node_list[0].ancestor(OMPDirective):
            raise TransformationError("Error in OMPParallel transformation:" +
                                      " cannot create an OpenMP PARALLEL " +
                                      "region within another OpenMP region.")

        # Now call the general validation checks
        super().validate(node_list, options)


class ACCParallelTrans(ParallelRegionTrans):
    '''
    Create an OpenACC parallel region by inserting directives. This parallel
    region *must* come after an enter-data directive (see `ACCEnterDataTrans`)
    or within a data region (see `ACCDataTrans`). For example:

    >>> from psyclone.parse.algorithm import parse
    >>> from psyclone.psyGen import PSyFactory
    >>> api = "gocean1.0"
    >>> ast, invokeInfo = parse(SOURCE_FILE, api=api)
    >>> psy = PSyFactory(api).create(invokeInfo)
    >>>
    >>> from psyclone.psyGen import TransInfo
    >>> t = TransInfo()
    >>> ptrans = t.get_trans_name('ACCParallelTrans')
    >>> dtrans = t.get_trans_name('ACCDataTrans')
    >>>
    >>> schedule = psy.invokes.get('invoke_0').schedule
    >>> # Uncomment the following line to see a text view of the schedule
    >>> # print(schedule.view())
    >>>
    >>> # Enclose everything within a single OpenACC PARALLEL region
    >>> ptrans.apply(schedule.children)
    >>> # Add an enter-data directive
    >>> dtrans.apply(schedule)
    >>> # Uncomment the following line to see a text view of the schedule
    >>> # print(schedule.view())

    '''
    excluded_node_types = (CodeBlock, Return, PSyDataNode,
                           ACCDataDirective, ACCEnterDataDirective,
                           psyGen.HaloExchange)

    def __init__(self):
        super().__init__()
        # Set the type of directive that the base class will use
        self._pdirective = ACCParallelDirective

    def __str__(self):
        return "Insert an OpenACC Parallel region"

    @property
    def name(self):
        '''
        :returns: the name of this transformation as a string.
        :rtype: str
        '''
        return "ACCParallelTrans"


class MoveTrans(Transformation):
    '''Provides a transformation to move a node in the tree. For
    example:

    >>> from psyclone.parse.algorithm import parse
    >>> from psyclone.psyGen import PSyFactory
    >>> ast,invokeInfo=parse("dynamo.F90")
    >>> psy=PSyFactory("dynamo0.3").create(invokeInfo)
    >>> schedule=psy.invokes.get('invoke_v3_kernel_type').schedule
    >>> # Uncomment the following line to see a text view of the schedule
    >>> # print(schedule.view())
    >>>
    >>> from psyclone.transformations import MoveTrans
    >>> trans=MoveTrans()
    >>> trans.apply(schedule.children[0], schedule.children[2],
    ...             options = {"position":"after")
    >>> # Uncomment the following line to see a text view of the schedule
    >>> # print(schedule.view())

    Nodes may only be moved to a new location with the same parent
    and must not break any dependencies otherwise an exception is
    raised.'''

    def __str__(self):
        return "Move a node to a different location"

    @property
    def name(self):
        ''' Returns the name of this transformation as a string.'''
        return "Move"

    def validate(self, node, location, options=None):
        # pylint: disable=no-self-use, arguments-differ
        ''' validity checks for input arguments.

        :param node: the node to be moved.
        :type node: :py:class:`psyclone.psyir.nodes.Node`
        :param location: node before or after which the given node\
            should be moved.
        :type location: :py:class:`psyclone.psyir.nodes.Node`
        :param options: a dictionary with options for transformations.
        :type options: dictionary of string:values or None
        :param str options["position"]: either 'before' or 'after'.

        :raises TransformationError: if the given node is not an instance \
            of :py:class:`psyclone.psyir.nodes.Node`
        :raises TransformationError: if the location is not valid.
        '''

        # Check that the first argument is a Node
        if not isinstance(node, Node):
            raise TransformationError(
                "In the Move transformation apply method the first argument "
                "is not a Node")

        # Check new location conforms to any data dependencies
        # This also checks the location and position arguments
        if not options:
            options = {}
        position = options.get("position", "before")
        if not node.is_valid_location(location, position=position):
            raise TransformationError(
                "In the Move transformation apply method, data dependencies "
                "forbid the move to the new location")

    def apply(self, node, location, options=None):
        '''Move the node represented by :py:obj:`node` before location
        :py:obj:`location` (which is also a node) by default and after
        if the optional `position` argument is set to 'after'.

        :param node: the node to be moved.
        :type node: :py:class:`psyclone.psyir.nodes.Node`
        :param location: node before or after which the given node\
            should be moved.
        :type location: :py:class:`psyclone.psyir.nodes.Node`
        :param options: a dictionary with options for transformations.
        :type options: dictionary of string:values or None
        :param str options["position"]: either 'before' or 'after'.

        :raises TransformationError: if the given node is not an instance \
            of :py:class:`psyclone.psyir.nodes.Node`
        :raises TransformationError: if the location is not valid.

        '''
        # pylint:disable=arguments-differ

        self.validate(node, location, options)

        if not options:
            options = {}
        position = options.get("position", "before")

        parent = node.parent

        my_node = parent.children.pop(node.position)

        location_index = location.position
        if position == "before":
            location.parent.children.insert(location_index, my_node)
        else:
            location.parent.children.insert(location_index+1, my_node)


class Dynamo0p3RedundantComputationTrans(LoopTrans):
    '''This transformation allows the user to modify a loop's bounds so
    that redundant computation will be performed. Redundant
    computation can result in halo exchanges being modified, new halo
    exchanges being added or existing halo exchanges being removed.

    * This transformation should be performed before any
      parallelisation transformations (e.g. for OpenMP) to the loop in
      question and will raise an exception if this is not the case.

    * This transformation can not be applied to a loop containing a
      reduction and will again raise an exception if this is the case.

    * This transformation can only be used to add redundant
      computation to a loop, not to remove it.

    * This transformation allows a loop that is already performing
      redundant computation to be modified, but only if the depth is
      increased.

    '''
    def __str__(self):
        return "Change iteration space to perform redundant computation"

    def validate(self, node, options=None):
        '''Perform various checks to ensure that it is valid to apply the
        RedundantComputation transformation to the supplied node

        :param node: the supplied node on which we are performing\
                     validity checks
        :type node: :py:class:`psyclone.psyir.nodes.Node`
        :param options: a dictionary with options for transformations.
        :type options: dictionary of string:values or None
        :param int options["depth"]: the depth of the stencil if the value \
                     is provided and None if not.

        :raises TransformationError: if the parent of the loop is a\
            :py:class:`psyclone.psyir.nodes.Directive`.
        :raises TransformationError: if the parent of the loop is not a\
            :py:class:`psyclone.psyir.nodes.Loop` or a\
            :py:class:`psyclone.psyGen.DynInvokeSchedule`.
        :raises TransformationError: if the parent of the loop is a\
            :py:class:`psyclone.psyir.nodes.Loop` but the original loop does\
            not iterate over 'colour'.
        :raises TransformationError: if the parent of the loop is a\
            :py:class:`psyclone.psyir.nodes.Loop` but the parent does not
            iterate over 'colours'.
        :raises TransformationError: if the parent of the loop is a\
            :py:class:`psyclone.psyir.nodes.Loop` but the parent's parent is\
            not a :py:class:`psyclone.psyGen.DynInvokeSchedule`.
        :raises TransformationError: if this transformation is applied\
            when distributed memory is not switched on.
        :raises TransformationError: if the loop does not iterate over\
            cells, dofs or colour.
        :raises TransformationError: if the transformation is setting the\
            loop to the maximum halo depth but the loop already computes\
            to the maximum halo depth.
        :raises TransformationError: if the transformation is setting the\
            loop to the maximum halo depth but the loop contains a stencil\
            access (as this would result in the field being accessed\
            beyond the halo depth).
        :raises TransformationError: if the supplied depth value is not an\
            integer.
        :raises TransformationError: if the supplied depth value is less\
            than 1.
        :raises TransformationError: if the supplied depth value is not\
            greater than 1 when a continuous loop is modified as this is\
            the minimum valid value.
        :raises TransformationError: if the supplied depth value is not\
            greater than the existing depth value, as we should not need\
            to undo existing transformations.
        :raises TransformationError: if a depth value has been supplied\
            but the loop has already been set to the maximum halo depth.

        '''
        # pylint: disable=too-many-branches
        # check node is a loop
        super().validate(node, options=options)

        # Check loop's parent is the InvokeSchedule, or that it is nested
        # in a colours loop and perform other colour(s) loop checks,
        # otherwise halo exchange placement might fail. The only
        # current example where the placement would fail is when
        # directives have already been added. This could be fixed but
        # it actually makes sense to require redundant computation
        # transformations to be applied before adding directives so it
        # is not particularly important.
        dir_node = node.ancestor(Directive)
        if dir_node:
            raise TransformationError(
                f"In the Dynamo0p3RedundantComputation transformation apply "
                f"method the supplied loop is sits beneath a directive of "
                f"type {type(dir_node)}. Redundant computation must be applied"
                f" before directives are added.")
        if not (isinstance(node.parent, DynInvokeSchedule) or
                isinstance(node.parent.parent, Loop)):
            raise TransformationError(
                f"In the Dynamo0p3RedundantComputation transformation "
                f"apply method the parent of the supplied loop must be the "
                f"DynInvokeSchedule, or a Loop, but found {type(node.parent)}")
        if isinstance(node.parent.parent, Loop):
            if node.loop_type != "colour":
                raise TransformationError(
                    f"In the Dynamo0p3RedundantComputation transformation "
                    f"apply method, if the parent of the supplied Loop is "
                    f"also a Loop then the supplied Loop must iterate over "
                    f"'colour', but found '{node.loop_type}'")
            if node.parent.parent.loop_type != "colours":
                raise TransformationError(
                    f"In the Dynamo0p3RedundantComputation transformation "
                    f"apply method, if the parent of the supplied Loop is "
                    f"also a Loop then the parent must iterate over "
                    f"'colours', but found '{node.parent.parent.loop_type}'")
            if not isinstance(node.parent.parent.parent, DynInvokeSchedule):
                raise TransformationError(
                    f"In the Dynamo0p3RedundantComputation transformation "
                    f"apply method, if the parent of the supplied Loop is "
                    f"also a Loop then the parent's parent must be the "
                    f"DynInvokeSchedule, but found {type(node.parent)}")
        if not Config.get().distributed_memory:
            raise TransformationError(
                "In the Dynamo0p3RedundantComputation transformation apply "
                "method distributed memory must be switched on")

        # loop must iterate over cell-column, dof or colour. Note, an
        # empty loop_type iterates over cell-columns.
        if node.loop_type not in ["", "dof", "colour"]:
            raise TransformationError(
                f"In the Dynamo0p3RedundantComputation transformation apply "
                f"method the loop type must be one of '' (cell-columns), 'dof'"
                f" or 'colour', but found '{node.loop_type}'")

        # We don't currently support the application of transformations to
        # loops containing inter-grid kernels
        check_intergrid(node)
        const = LFRicConstants()

        if not options:
            options = {}
        depth = options.get("depth")
        if depth is None:
            if node.upper_bound_name in const.HALO_ACCESS_LOOP_BOUNDS:
                if not node.upper_bound_halo_depth:
                    raise TransformationError(
                        "In the Dynamo0p3RedundantComputation transformation "
                        "apply method the loop is already set to the maximum "
                        "halo depth so this transformation does nothing")
                for call in node.kernels():
                    for arg in call.arguments.args:
                        if arg.stencil:
                            raise TransformationError(
                                f"In the Dynamo0p3RedundantComputation "
                                f"transformation apply method the loop "
                                f"contains field '{arg.name}' with a stencil "
                                f"access in kernel '{call.name}', so it is "
                                f"invalid to set redundant computation to "
                                f"maximum depth")
        else:
            if not isinstance(depth, int):
                raise TransformationError(
                    f"In the Dynamo0p3RedundantComputation transformation "
                    f"apply method the supplied depth should be an integer but"
                    f" found type '{type(depth)}'")
            if depth < 1:
                raise TransformationError(
                    "In the Dynamo0p3RedundantComputation transformation "
                    "apply method the supplied depth is less than 1")

            if node.upper_bound_name in const.HALO_ACCESS_LOOP_BOUNDS:
                if node.upper_bound_halo_depth:
                    if node.upper_bound_halo_depth >= depth:
                        raise TransformationError(
                            f"In the Dynamo0p3RedundantComputation "
                            f"transformation apply method the supplied depth "
                            f"({depth}) must be greater than the existing halo"
                            f" depth ({node.upper_bound_halo_depth})")
                else:
                    raise TransformationError(
                        "In the Dynamo0p3RedundantComputation transformation "
                        "apply method the loop is already set to the maximum "
                        "halo depth so can't be set to a fixed value")

    def apply(self, loop, options=None):
        # pylint:disable=arguments-renamed
        '''Apply the redundant computation transformation to the loop
        :py:obj:`loop`. This transformation can be applied to loops iterating
        over 'cells or 'dofs'. if :py:obj:`depth` is set to a value then the
        value will be the depth of the field's halo over which redundant
        computation will be performed. If :py:obj:`depth` is not set to a
        value then redundant computation will be performed to the full depth
        of the field's halo.

        :param loop: the loop that we are transforming.
        :type loop: :py:class:`psyclone.psyGen.DynLoop`
        :param options: a dictionary with options for transformations.
        :type options: dictionary of string:values or None
        :param int options["depth"]: the depth of the stencil. Defaults \
                to None.

        '''
        self.validate(loop, options=options)
        if not options:
            options = {}
        depth = options.get("depth")

        if loop.loop_type == "":
            # Loop is over cells
            loop.set_upper_bound("cell_halo", depth)
        elif loop.loop_type == "colour":
            # Loop is over cells of a single colour
            loop.set_upper_bound("colour_halo", depth)
        elif loop.loop_type == "dof":
            loop.set_upper_bound("dof_halo", depth)
        else:
            raise TransformationError(
                f"Unsupported loop_type '{loop.loop_type}' found in "
                f"Dynamo0p3Redundant ComputationTrans.apply()")
        # Add/remove halo exchanges as required due to the redundant
        # computation
        loop.update_halo_exchanges()


class Dynamo0p3AsyncHaloExchangeTrans(Transformation):
    '''Splits a synchronous halo exchange into a halo exchange start and
    halo exchange end. For example:

    >>> from psyclone.parse.algorithm import parse
    >>> from psyclone.psyGen import PSyFactory
    >>> api = "dynamo0.3"
    >>> ast, invokeInfo = parse("file.f90", api=api)
    >>> psy=PSyFactory(api).create(invokeInfo)
    >>> schedule = psy.invokes.get('invoke_0').schedule
    >>> # Uncomment the following line to see a text view of the schedule
    >>> # print(schedule.view())
    >>>
    >>> from psyclone.transformations import Dynamo0p3AsyncHaloExchangeTrans
    >>> trans = Dynamo0p3AsyncHaloExchangeTrans()
    >>> trans.apply(schedule.children[0])
    >>> # Uncomment the following line to see a text view of the schedule
    >>> # print(schedule.view())

    '''

    def __str__(self):
        return "Changes a synchronous halo exchange into an asynchronous one."

    @property
    def name(self):
        '''
        :returns: the name of this transformation as a string.
        :rtype: str
        '''
        return "Dynamo0p3AsyncHaloExchangeTrans"

    def apply(self, node, options=None):
        '''Transforms a synchronous halo exchange, represented by a
        HaloExchange node, into an asynchronous halo exchange,
        represented by HaloExchangeStart and HaloExchangeEnd nodes.

        :param node: a synchronous haloexchange node.
        :type node: :py:obj:`psyclone.psygen.HaloExchange`
        :param options: a dictionary with options for transformations.
        :type options: dictionary of string:values or None

        '''
        self.validate(node, options)

        # add asynchronous start and end halo exchanges and initialise
        # them using information from the existing synchronous halo
        # exchange
        # pylint: disable=protected-access
        node.parent.addchild(
            DynHaloExchangeStart(
                node.field, check_dirty=node._check_dirty,
                vector_index=node.vector_index, parent=node.parent),
            index=node.position)
        node.parent.addchild(
            DynHaloExchangeEnd(
                node.field, check_dirty=node._check_dirty,
                vector_index=node.vector_index, parent=node.parent),
            index=node.position)

        # remove the existing synchronous halo exchange
        node.detach()

    def validate(self, node, options):
        # pylint: disable=signature-differs
        '''Internal method to check whether the node is valid for this
        transformation.

        :param node: a synchronous Halo Exchange node
        :type node: :py:obj:`psyclone.psygen.HaloExchange`
        :param options: a dictionary with options for transformations.
        :type options: dictionary of string:values or None

        :raises TransformationError: if the node argument is not a
                         HaloExchange (or subclass thereof)

        '''
        if not isinstance(node, psyGen.HaloExchange) or \
           isinstance(node, (DynHaloExchangeStart, DynHaloExchangeEnd)):
            raise TransformationError(
                f"Error in Dynamo0p3AsyncHaloExchange transformation. Supplied"
                f" node must be a synchronous halo exchange but found "
                f"'{type(node)}'.")


class Dynamo0p3KernelConstTrans(Transformation):
    '''Modifies a kernel so that the number of dofs, number of layers and
    number of quadrature points are fixed in the kernel rather than
    being passed in by argument.

    >>> from psyclone.parse.algorithm import parse
    >>> from psyclone.psyGen import PSyFactory
    >>> api = "dynamo0.3"
    >>> ast, invokeInfo = parse("file.f90", api=api)
    >>> psy=PSyFactory(api).create(invokeInfo)
    >>> schedule = psy.invokes.get('invoke_0').schedule
    >>> # Uncomment the following line to see a text view of the schedule
    >>> # print(schedule.view())
    >>>
    >>> from psyclone.transformations import Dynamo0p3KernelConstTrans
    >>> trans = Dynamo0p3KernelConstTrans()
    >>> for kernel in schedule.coded_kernels():
    >>>     trans.apply(kernel, number_of_layers=150)
    >>>     kernel_schedule = kernel.get_kernel_schedule()
    >>>     # Uncomment the following line to see a text view of the
    >>>     # symbol table
    >>>     # print(kernel_schedule.symbol_table.view())

    '''

    # ndofs per 3D cell for different function spaces on a quadrilateral
    # element for different orders. Formulas kindly provided by Tom Melvin and
    # Thomas Gibson. See the Qr table at http://femtable.org/background.html,
    # for computed values of w0, w1, w2 and w3 up to order 7.
    # Note: w2*trace spaces have dofs only on cell faces and no volume dofs.
    # As there is currently no dedicated structure for face dofs in kernel
    # constants, w2*trace dofs are included here. w2*trace ndofs formulas
    # require the number of reference element faces in the horizontal (4)
    # for w2htrace space, in the vertical (2) for w2vtrace space and all (6)
    # for w2trace space.

    space_to_dofs = {"w3":       (lambda n: (n+1)**3),
                     "w2":       (lambda n: 3*(n+2)*(n+1)**2),
                     "w1":       (lambda n: 3*(n+2)**2*(n+1)),
                     "w0":       (lambda n: (n+2)**3),
                     "wtheta":   (lambda n: (n+2)*(n+1)**2),
                     "w2h":      (lambda n: 2*(n+2)*(n+1)**2),
                     "w2v":      (lambda n: (n+2)*(n+1)**2),
                     "w2broken": (lambda n: 3*(n+1)**2*(n+2)),
                     "wchi":     (lambda n: (n+1)**3),
                     "w2trace":  (lambda n: 6*(n+1)**2),
                     "w2htrace": (lambda n: 4*(n+1)**2),
                     "w2vtrace": (lambda n: 2*(n+1)**2)}

    def __str__(self):
        return ("Makes the number of degrees of freedom, the number of "
                "quadrature points and the number of layers constant in "
                "a Kernel.")

    @property
    def name(self):
        '''
        :returns: the name of this transformation as a string.
        :rtype: str
        '''
        return "Dynamo0p3KernelConstTrans"

    def apply(self, node, options=None):
        # pylint: disable=too-many-statements, too-many-locals
        '''Transforms a kernel so that the values for the number of degrees of
        freedom (if a valid value for the element_order arg is
        provided), the number of quadrature points (if the quadrature
        arg is set to True) and the number of layers (if a valid value
        for the number_of_layers arg is provided) are constant in a
        kernel rather than being passed in by argument.

        The "cellshape", "element_order" and "number_of_layers"
        arguments are provided to mirror the namelist values that are
        input into an LFRic model when it is run.

        Quadrature support is currently limited to XYoZ in ths
        transformation. In the case of XYoZ the number of quadrature
        points (for horizontal and vertical) are set to the
        element_order + 3 in the LFRic infrastructure so their value
        is derived.

        :param node: a kernel node.
        :type node: :py:obj:`psyclone.psygen.DynKern`
        :param options: a dictionary with options for transformations.
        :type options: dictionary of string:values or None
        :param str options["cellshape"]: the shape of the cells. This is\
            provided as it helps determine the number of dofs a field has\
            for a particular function space. Currently only "quadrilateral"\
            is supported which is also the default value.
        :param int options["element_order"]: the order of the cell. In \
            combination with cellshape, this determines the number of \
            dofs a field has for a particular function space. If it is set \
            to None (the default) then the dofs values are not set as \
            constants in the kernel, otherwise they are.
        :param int options["number_of_layers"]: the number of vertical \
            layers in the LFRic model mesh used for this particular run. If \
            this is set to None (the default) then the nlayers value is not \
            set as a constant in the kernel, otherwise it is.
        :param bool options["quadrature"]: whether the number of quadrature \
            points values are set as constants in the kernel (True) or not \
            (False). The default is False.

        '''
        # --------------------------------------------------------------------
        def make_constant(symbol_table, arg_position, value,
                          function_space=None):
            '''Utility function that modifies the argument at position
            'arg_position' into a compile-time constant with value
            'value'.

            :param symbol_table: the symbol table for the kernel \
                         holding the argument that is going to be modified.
            :type symbol_table: :py:class:`psyclone.psyir.symbols.SymbolTable`
            :param int arg_position: the argument's position in the \
                                     argument list.
            :param value: the constant value that this argument is \
                    going to be given. Its type depends on the type of the \
                    argument.
            :type value: int, str or bool
            :type str function_space: the name of the function space \
                    if there is a function space associated with this \
                    argument. Defaults to None.

            '''
            arg_index = arg_position - 1
            try:
                symbol = symbol_table.argument_list[arg_index]
            except IndexError as err:
                raise TransformationError(
                    f"The argument index '{arg_index}' is greater than the "
                    f"number of arguments "
                    f"'{len(symbol_table.argument_list)}'.") from err
            # Perform some basic checks on the argument to make sure
            # it is the expected type
            if not isinstance(symbol.datatype, ScalarType):
                raise TransformationError(
                    f"Expected entry to be a scalar argument but found "
                    f"'{type(symbol.datatype).__name__}'.")
            if symbol.datatype.intrinsic != ScalarType.Intrinsic.INTEGER:
                raise TransformationError(
                    f"Expected entry to be a scalar integer argument "
                    f"but found '{symbol.datatype}'.")
            if symbol.is_constant:
                raise TransformationError(
                    "Expected entry to be a scalar integer argument "
                    "but found a constant.")

            # Create a new symbol with a known constant value then swap
            # it with the argument. The argument then becomes xxx_dummy
            # and is unused within the kernel body.
            # TODO: Temporarily use unsafe name change until the name
            # space manager is introduced into the SymbolTable (Issue
            # #321).
            orig_name = symbol.name
            local_symbol = DataSymbol(orig_name+"_dummy", INTEGER_TYPE,
                                      constant_value=value)
            symbol_table.add(local_symbol)
            symbol_table.swap_symbol_properties(symbol, local_symbol)

            if function_space:
                print(f"    Modified {orig_name}, arg position {arg_position},"
                      f" function space {function_space}, value {value}.")
            else:
                print(f"    Modified {orig_name}, arg position {arg_position},"
                      f" value {value}.")
        # --------------------------------------------------------------------

        self.validate(node, options)

        if not options:
            options = {}
        number_of_layers = options.get("number_of_layers", None)
        quadrature = options.get("quadrature", False)
        element_order = options.get("element_order", None)
        kernel = node

        arg_list_info = KernCallArgList(kernel)
        arg_list_info.generate()
        try:
            kernel_schedule = kernel.get_kernel_schedule()
        except NotImplementedError as excinfo:
            raise TransformationError(
                f"Failed to parse kernel '{kernel.name}'. Error reported was "
                f"'{excinfo}'.") from excinfo

        symbol_table = kernel_schedule.symbol_table
        if number_of_layers:
            make_constant(symbol_table, arg_list_info.nlayers_positions[0],
                          number_of_layers)

        if quadrature and arg_list_info.nqp_positions:
            # TODO #705 - support the transformation of kernels requiring
            # other quadrature types (face/edge, multiple).
            if kernel.eval_shapes == ["gh_quadrature_xyoz"]:
                make_constant(symbol_table,
                              arg_list_info.nqp_positions[0]["horizontal"],
                              element_order+3)
                make_constant(symbol_table,
                              arg_list_info.nqp_positions[0]["vertical"],
                              element_order+3)
            else:
                raise TransformationError(
                    f"Error in Dynamo0p3KernelConstTrans transformation. "
                    f"Support is currently limited to 'xyoz' quadrature but "
                    f"found {kernel.eval_shapes}.")

        const = LFRicConstants()
        if element_order is not None:
            # Modify the symbol table for degrees of freedom here.
            for info in arg_list_info.ndf_positions:
                if (info.function_space.lower() in
                        (const.VALID_ANY_SPACE_NAMES +
                         const.VALID_ANY_DISCONTINUOUS_SPACE_NAMES +
                         ["any_w2"])):
                    # skip any_space_*, any_discontinuous_space_* and any_w2
                    print(f"    Skipped dofs, arg position {info.position}, "
                          f"function space {info.function_space}")
                else:
                    try:
                        ndofs = Dynamo0p3KernelConstTrans. \
                                space_to_dofs[
                                    info.function_space](element_order)
                    except KeyError as err:
                        raise InternalError(
                            f"Error in Dynamo0p3KernelConstTrans "
                            f"transformation. Unsupported function space "
                            f"'{info.function_space}' found. Expecting one of "
                            f"""{Dynamo0p3KernelConstTrans.
                                 space_to_dofs.keys()}.""") from err
                    make_constant(symbol_table, info.position, ndofs,
                                  function_space=info.function_space)

        # Flag that the kernel has been modified
        kernel.modified = True

    def validate(self, node, options=None):
        '''This method checks whether the input arguments are valid for
        this transformation.

        :param node: a dynamo 0.3 kernel node.
        :type node: :py:obj:`psyclone.psygen.DynKern`
        :param options: a dictionary with options for transformations.
        :type options: dictionary of string:values or None
        :param str options["cellshape"]: the shape of the elements/cells.
        :param int options["element_order"]: the order of the elements/cells.
        :param int options["number_of_layers"]: the number of layers to use.
        :param bool options["quadrature"]: whether quadrature dimension sizes \
            should or shouldn't be set as constants in a kernel.

        :raises TransformationError: if the node argument is not a \
            dynamo 0.3 kernel, the cellshape argument is not set to \
            "quadrilateral", the element_order argument is not a 0 or a \
            positive integer, the number of layers argument is not a \
            positive integer, the quadrature argument is not a boolean, \
            neither element order nor number of layers arguments are set \
            (as the transformation would then do nothing), or the \
            quadrature argument is True but the element order is not \
            provided (as the former needs the latter).

        '''
        if not isinstance(node, DynKern):
            raise TransformationError(
                f"Error in Dynamo0p3KernelConstTrans transformation. Supplied "
                f"node must be a dynamo kernel but found '{type(node)}'.")

        if not options:
            options = {}
        cellshape = options.get("cellshape", "quadrilateral")
        element_order = options.get("element_order", None)
        number_of_layers = options.get("number_of_layers", None)
        quadrature = options.get("quadrature", False)
        if cellshape.lower() != "quadrilateral":
            # Only quadrilaterals are currently supported
            raise TransformationError(
                f"Error in Dynamo0p3KernelConstTrans transformation. Supplied "
                f"cellshape must be set to 'quadrilateral' but found "
                f"'{cellshape}'.")

        if element_order is not None and \
           (not isinstance(element_order, int) or element_order < 0):
            # element order must be 0 or a positive integer
            raise TransformationError(
                f"Error in Dynamo0p3KernelConstTrans transformation. The "
                f"element_order argument must be >= 0 but found "
                f"'{element_order}'.")

        if number_of_layers is not None and \
           (not isinstance(number_of_layers, int) or number_of_layers < 1):
            # number of layers must be a positive integer
            raise TransformationError(
                f"Error in Dynamo0p3KernelConstTrans transformation. The "
                f"number_of_layers argument must be > 0 but found "
                f"'{number_of_layers}'.")

        if quadrature not in [False, True]:
            # quadrature must be a boolean value
            raise TransformationError(
                f"Error in Dynamo0p3KernelConstTrans transformation. The "
                f"quadrature argument must be boolean but found "
                f"'{quadrature}'.")

        if element_order is None and not number_of_layers:
            # As a minimum, element order or number of layers must have values.
            raise TransformationError(
                "Error in Dynamo0p3KernelConstTrans transformation. At least "
                "one of element_order or number_of_layers must be set "
                "otherwise this transformation does nothing.")

        if quadrature and element_order is None:
            # if quadrature then element order
            raise TransformationError(
                "Error in Dynamo0p3KernelConstTrans transformation. If "
                "quadrature is set then element_order must also be set (as "
                "the values of the former are derived from the latter.")


class ACCEnterDataTrans(Transformation):
    '''
    Adds an OpenACC "enter data" directive to a Schedule.
    For example:

    >>> from psyclone.parse.algorithm import parse
    >>> from psyclone.psyGen import PSyFactory
    >>> api = "gocean1.0"
    >>> ast, invokeInfo = parse(SOURCE_FILE, api=api)
    >>> psy = PSyFactory(api).create(invokeInfo)
    >>>
    >>> from psyclone.psyGen import TransInfo
    >>> t = TransInfo()
    >>> dtrans = t.get_trans_name('ACCEnterDataTrans')
    >>>
    >>> schedule = psy.invokes.get('invoke_0').schedule
    >>> # Uncomment the following line to see a text view of the schedule
    >>> # print(schedule.view())
    >>>
    >>> # Add an enter-data directive
    >>> dtrans.apply(schedule)
    >>> # Uncomment the following line to see a text view of the schedule
    >>> # print(schedule.view())

    ...

    '''
    def __str__(self):
        return "Adds an OpenACC 'enter data' directive"

    @property
    def name(self):
        '''
        :returns: the name of this transformation.
        :rtype: str
        '''
        return "ACCEnterDataTrans"

    def apply(self, sched, options=None):
        # pylint: disable=arguments-renamed
        '''Adds an OpenACC "enter data" directive to the invoke associated
        with the supplied Schedule. Any fields accessed by OpenACC kernels
        within this schedule will be added to this data region in
        order to ensure they remain on the target device.

        :param sched: schedule to which to add an "enter data" directive.
        :type sched: sub-class of :py:class:`psyclone.psyir.nodes.Schedule`
        :param options: a dictionary with options for transformations.
        :type options: dictionary of string:values or None

        '''
        # Ensure that the proposed transformation is valid
        self.validate(sched, options)

        # pylint: disable=import-outside-toplevel
        if isinstance(sched, DynInvokeSchedule):
            from psyclone.dynamo0p3 import DynACCEnterDataDirective as \
                AccEnterDataDir
        elif isinstance(sched, GOInvokeSchedule):
            from psyclone.gocean1p0 import GOACCEnterDataDirective as \
                AccEnterDataDir
        else:
            # Should not get here provided that validate() has done its job
            raise InternalError(
                f"ACCEnterDataTrans.validate() has not rejected an "
                f"(unsupported) schedule of type {type(sched)}")

        # Add the directive
        data_dir = AccEnterDataDir(parent=sched, children=[])
        sched.addchild(data_dir, index=0)

    def validate(self, sched, options=None):
        # pylint: disable=arguments-differ, arguments-renamed
        '''
        Check that we can safely apply the OpenACC enter-data transformation
        to the supplied Schedule.

        :param sched: Schedule to which to add an "enter data" directive.
        :type sched: sub-class of :py:class:`psyclone.psyir.nodes.Schedule`
        :param options: a dictionary with options for transformations.
        :type options: dictionary of string:values or None

        :raises NotImplementedError: for any API other than GOcean 1.0 or NEMO.
        :raises TransformationError: if passed something that is not a \
            (subclass of) :py:class:`psyclone.psyir.nodes.Schedule`.

        '''
        super().validate(sched, options)

        if not isinstance(sched, Schedule):
            raise TransformationError("Cannot apply an OpenACC enter-data "
                                      "directive to something that is "
                                      "not a Schedule")

        if not isinstance(sched, (GOInvokeSchedule, DynInvokeSchedule)):
            raise NotImplementedError(
                f"ACCEnterDataTrans: ACCEnterDataDirective not implemented for"
                f" a schedule of type {type(sched)}")

        # Check that we don't already have a data region of any sort
        directives = sched.walk(Directive)
        if any(isinstance(ddir, (ACCDataDirective, ACCEnterDataDirective))
               for ddir in directives):
            raise TransformationError("Schedule already has an OpenACC data "
                                      "region - cannot add an enter data.")


class ACCRoutineTrans(Transformation):
    '''
    Transform a kernel or routine by adding a "!$acc routine" directive
    (causing it to be compiled for the OpenACC accelerator device).
    For example:

    >>> from psyclone.parse.algorithm import parse
    >>> from psyclone.psyGen import PSyFactory
    >>> api = "gocean1.0"
    >>> ast, invokeInfo = parse(SOURCE_FILE, api=api)
    >>> psy = PSyFactory(api).create(invokeInfo)
    >>>
    >>> from psyclone.transformations import ACCRoutineTrans
    >>> rtrans = ACCRoutineTrans()
    >>>
    >>> schedule = psy.invokes.get('invoke_0').schedule
    >>> # Uncomment the following line to see a text view of the schedule
    >>> # print(schedule.view())
    >>> kern = schedule.children[0].children[0].children[0]
    >>> # Transform the kernel
    >>> rtrans.apply(kern)
    '''
    @property
    def name(self):
        '''
        :returns: the name of this transformation class.
        :rtype: str
        '''
        return "ACCRoutineTrans"

    def apply(self, node, options=None):
        '''
        Add the '!$acc routine' OpenACC directive into the code of the
        supplied Kernel (in a PSyKAl API such as GOcean or LFRic) or directly
        in the supplied Routine.

        :param node: the kernel call or routine implementation to transform.
        :type node: :py:class:`psyclone.psyGen.Kern` or \
                    :py:class:`psyclone.psyir.nodes.Routine`
        :param options: a dictionary with options for transformations.
        :type options: dictionary of string:values or None

        '''
        # Check that we can safely apply this transformation
        self.validate(node, options)

        if isinstance(node, Kern):
            # Flag that the kernel has been modified
            node.modified = True

            # Get the schedule representing the kernel subroutine
            routine = node.get_kernel_schedule()
        else:
            routine = node

        # Insert the directive to the routine if it doesn't already exist
        for child in routine.children:
            if isinstance(child, ACCRoutineDirective):
                return  # The routine is already marked with ACCRoutine
        routine.children.insert(0, ACCRoutineDirective())

    def validate(self, node, options=None):
        '''
        Perform checks that the supplied kernel or routine can be transformed.

        :param node: the kernel which is the target of the transformation.
        :type node: :py:class:`psyclone.psyGen.Kern` or \
                    :py:class:`psyclone.psyir.nodes.Routine`
        :param options: a dictionary with options for transformations.
        :type options: dictionary of string:values or None

        :raises TransformationError: if the node is not a kernel or a routine.
        :raises TransformationError: if the target is a built-in kernel.
        :raises TransformationError: if it is a kernel but without an \
                                     associated PSyIR.
        :raises TransformationError: if any of the symbols in the kernel are \
                                     accessed via a module use statement.
        '''
        super().validate(node, options)

        if not isinstance(node, Kern) and not isinstance(node, Routine):
            raise TransformationError(
                f"The ACCRoutineTrans must be applied to a sub-class of "
                f"Kern or Routine but got '{type(node).__name__}'.")

        # If it is a kernel call it must have an accessible implementation
        if isinstance(node, Kern):
            if isinstance(node, BuiltIn):
                raise TransformationError(
                    f"Applying ACCRoutineTrans to a built-in kernel is not yet"
                    f" supported and kernel '{node.name}' is of type "
                    f"'{type(node).__name__}'")

            # Get the PSyIR routine from the associated kernel. If there is an
            # exception (this could mean that there is no associated tree
            # or that the frontend failed to convert it into PSyIR) reraise it
            # as a TransformationError
            try:
                kernel_schedule = node.get_kernel_schedule()
            except Exception as error:
                raise TransformationError(
                    f"Failed to create PSyIR for kernel '{node.name}'. "
                    f"Cannot transform such a kernel.") from error

            # Check that the kernel does not access any data or routines via a
            # module 'use' statement
            imported_variables = kernel_schedule.symbol_table.imported_symbols
            if imported_variables:
                raise TransformationError(
                    f"The Symbol Table for kernel '{node.name}' contains the "
                    f"following symbol(s) with imported interface: "
                    f"{[sym.name for sym in imported_variables]}. If these "
                    f"symbols represent data then they must first be converted"
                    f" to kernel arguments using the KernelImportsToArguments "
                    f"transformation. If the symbols represent external "
                    f"routines then PSyclone cannot currently transform this "
                    f"kernel for execution on an OpenACC device (issue #342).")


class ACCKernelsTrans(RegionTrans):
    '''
    Enclose a sub-set of nodes from a Schedule within an OpenACC kernels
    region (i.e. within "!$acc kernels" ... "!$acc end kernels" directives).

    For example:

    >>> from psyclone.parse import parse
    >>> from psyclone.psyGen import PSyFactory
    >>> api = "NEMO"
    >>> filename = "tra_adv.F90"
    >>> ast, invokeInfo = parse(filename, api=api)
    >>> psy = PSyFactory(api).create(invokeInfo)
    >>>
    >>> from psyclone.transformations import ACCKernelsTrans
    >>> ktrans = ACCKernelsTrans()
    >>>
    >>> schedule = psy.invokes.get('invoke_0').schedule
    >>> # Uncomment the following line to see a text view of the schedule
    >>> # print(schedule.view())
    >>> kernels = schedule.children[0].children[0].children[0:-1]
    >>> # Transform the kernel
    >>> ktrans.apply(kernels)

    '''
    excluded_node_types = (CodeBlock, Return, PSyDataNode,
                           psyGen.HaloExchange)

    @property
    def name(self):
        '''
        :returns: the name of this transformation class.
        :rtype: str
        '''
        return "ACCKernelsTrans"

    def apply(self, node, options=None):
        '''
        Enclose the supplied list of PSyIR nodes within an OpenACC
        Kernels region.

        :param node: a node or list of nodes in the PSyIR to enclose.
        :type node: (a list of) :py:class:`psyclone.psyir.nodes.Node`
        :param options: a dictionary with options for transformations.
        :type options: dictionary of string:values or None
        :param bool options["default_present"]: whether or not the kernels \
            region should have the 'default present' attribute (indicating \
            that data is already on the accelerator). When using managed \
            memory this option should be False.

        '''
        # Ensure we are always working with a list of nodes, even if only
        # one was supplied via the `node` argument.
        node_list = self.get_node_list(node)

        self.validate(node_list, options)

        parent = node_list[0].parent
        start_index = node_list[0].position

        if not options:
            options = {}
        default_present = options.get("default_present", False)

        # Create a directive containing the nodes in node_list and insert it.
        directive = ACCKernelsDirective(
            parent=parent, children=[node.detach() for node in node_list],
            default_present=default_present)

        parent.children.insert(start_index, directive)

    def validate(self, nodes, options):
        # pylint: disable=signature-differs
        '''
        Check that we can safely enclose the supplied node or list of nodes
        within OpenACC kernels ... end kernels directives.

        :param nodes: the proposed PSyIR node or nodes to enclose in the \
                      kernels region.
        :type nodes: (list of) :py:class:`psyclone.psyir.nodes.Node`
        :param options: a dictionary with options for transformations.
        :type options: dictionary of string:values or None

        :raises NotImplementedError: if the supplied Nodes belong to \
                                     a GOInvokeSchedule.
        :raises TransformationError: if there are no Loops within the \
                                     proposed region.

        '''
        # Ensure we are always working with a list of nodes, even if only
        # one was supplied via the `nodes` argument.
        node_list = self.get_node_list(nodes)

        # Check that the front-end is valid
        sched = node_list[0].ancestor((NemoInvokeSchedule, DynInvokeSchedule))
        if not sched:
            raise NotImplementedError(
                "OpenACC kernels regions are currently only supported for the "
                "nemo and dynamo0.3 front-ends")
        super().validate(node_list, options)

        # Check that we have at least one loop or array range within
        # the proposed region
        for node in node_list:
            if (any(assign for assign in node.walk(Assignment)
                    if assign.is_array_range) or node.walk(Loop)):
                break
        else:
            # Branch executed if loop does not exit with a break
            raise TransformationError(
                "A kernels transformation must enclose at least one loop or "
                "array range but none were found.")


class ACCDataTrans(RegionTrans):
    '''
    Add an OpenACC data region around a list of nodes in the PSyIR.
    COPYIN, COPYOUT and COPY clauses are added as required.

    For example:

    >>> from psyclone.parse import parse
    >>> from psyclone.psyGen import PSyFactory
    >>> api = "NEMO"
    >>> filename = "tra_adv.F90"
    >>> ast, invokeInfo = parse(filename, api=api)
    >>> psy = PSyFactory(api).create(invokeInfo)
    >>>
    >>> from psyclone.transformations import ACCDataTrans
    >>> dtrans = ACCDataTrans()
    >>>
    >>> schedule = psy.invokes.get('invoke_0').schedule
    >>> # Uncomment the following line to see a text view of the schedule
    >>> # print(schedule.view())
    >>> kernels = schedule.children[0].children[0].children[0:-1]
    >>> # Enclose the kernels
    >>> dtrans.apply(kernels)

    '''
    excluded_node_types = (CodeBlock, Return, PSyDataNode)

    @property
    def name(self):
        '''
        :returns: the name of this transformation.
        :rtype: str

        '''
        return "ACCDataTrans"

    def apply(self, node, options=None):
        '''
        Put the supplied node or list of nodes within an OpenACC data region.

        :param node: the PSyIR node(s) to enclose in the data region.
        :type node: (list of) :py:class:`psyclone.psyir.nodes.Node`
        :param options: a dictionary with options for transformations.
        :type options: dictionary of string:values or None

        '''
        # Ensure we are always working with a list of nodes, even if only
        # one was supplied via the `node` argument.
        node_list = self.get_node_list(node)

        self.validate(node_list, options)

        parent = node_list[0].parent
        start_index = node_list[0].position

        # Create a directive containing the nodes in node_list and insert it.
        directive = ACCDataDirective(
            parent=parent, children=[node.detach() for node in node_list])

        parent.children.insert(start_index, directive)

    def validate(self, nodes, options):
        # pylint: disable=signature-differs
        '''
        Check that we can safely add a data region around the supplied list
        of nodes.

        :param nodes: the proposed node(s) to enclose in a data region.
        :type nodes: (list of) subclasses of \
                     :py:class:`psyclone.psyir.nodes.Node`
        :param options: a dictionary with options for transformations.
        :type options: dictionary of string:values or None

        :raises TransformationError: if the Schedule to which the nodes \
                                belong already has an 'enter data' directive.
        :raises TransformationError: if any of the nodes are themselves \
                                     data directives.
        '''
        # Ensure we are always working with a list of nodes, even if only
        # one was supplied via the `nodes` argument.
        node_list = self.get_node_list(nodes)

        super().validate(node_list, options)

        # Check that the Schedule to which the nodes belong does not already
        # have an 'enter data' directive.
        schedule = node_list[0].root
        acc_dirs = schedule.walk(ACCEnterDataDirective)
        if acc_dirs:
            raise TransformationError(
                "Cannot add an OpenACC data region to a schedule that "
                "already contains an 'enter data' directive.")


class KernelImportsToArguments(Transformation):
    '''
    Transformation that removes any accesses of imported data from the supplied
    kernel and places them in the caller. The values/references are then passed
    by argument into the kernel.
    '''
    @property
    def name(self):
        '''
        :returns: the name of this transformation.
        :rtype: str
        '''
        return "KernelImportsToArguments"

    def __str__(self):
        return ("Convert the imported variables used inside the kernel "
                "into arguments and modify the InvokeSchedule to pass them"
                " in the kernel call.")

    def validate(self, node, options=None):
        '''
        Check that the supplied node is a valid target for this transformation.

        :param node: the PSyIR node to validate.
        :type node: :py:class:`psyclone.psyGen.CodedKern`
        :param options: a dictionary with options for transformations.
        :type options: dictionary of string:values or None

        :raises TransformationError: if the supplied node is not a CodedKern.
        :raises TransformationError: if this transformation is not applied to \
            a Gocean API Invoke.
        :raises TransformationError: if the supplied kernel contains wildcard \
            imports of symbols from one or more containers (e.g. a USE without\
            an ONLY clause in Fortran).
        '''
        if not isinstance(node, CodedKern):
            raise TransformationError(
                f"The {self.name} transformation can only be applied to "
                f"CodedKern nodes but found '{type(node).__name__}' instead.")

        invoke_schedule = node.ancestor(InvokeSchedule)
        if not isinstance(invoke_schedule, GOInvokeSchedule):
            raise TransformationError(
                f"The {self.name} transformation is currently only supported "
                f"for the GOcean API but got an InvokeSchedule of type: "
                f"'{type(invoke_schedule).__name__}'")

        # Check that there are no unqualified imports or undeclared symbols
        try:
            kernel = node.get_kernel_schedule()
        except SymbolError as err:
            raise TransformationError(
                f"Kernel '{node.name}' contains undeclared symbol: "
                f"{err.value}") from err

        symtab = kernel.symbol_table
        for container in symtab.containersymbols:
            if container.wildcard_import:
                raise TransformationError(
                    f"Kernel '{node.name}' has a wildcard import of symbols "
                    f"from container '{container.name}'. This is not "
                    f"supported.")

        # TODO #649. Check for variables accessed by the kernel but declared
        # in an outer scope.

    def apply(self, node, options=None):
        '''
        Convert the imported variables used inside the kernel into arguments
        and modify the InvokeSchedule to pass the same imported variables to
        the kernel call.

        :param node: a kernel call.
        :type node: :py:class:`psyclone.psyGen.CodedKern`
        :param options: a dictionary with options for transformations.
        :type options: dictionary of string:values or None

        '''

        self.validate(node, options)

        kernel = node.get_kernel_schedule()
        symtab = kernel.symbol_table
        invoke_symtab = node.ancestor(InvokeSchedule).symbol_table
        count_imported_vars_removed = 0

        # Transform each imported variable into an argument.
        # TODO #11: When support for logging is added, we could warn the user
        # if no imports are found in the kernel.
        for imported_var in kernel.symbol_table.imported_symbols[:]:
            count_imported_vars_removed += 1

            # Resolve the data type information if it is not available
            # pylint: disable=unidiomatic-typecheck
            if (type(imported_var) == Symbol or
                    isinstance(imported_var.datatype, DeferredType)):
                updated_sym = imported_var.resolve_deferred()
                # If we have a new symbol then we must update the symbol table
                if updated_sym is not imported_var:
                    kernel.symbol_table.swap(imported_var, updated_sym)
            # pylint: enable=unidiomatic-typecheck

            # Copy the imported symbol into the InvokeSchedule SymbolTable
            invoke_symtab.copy_external_import(
                updated_sym, tag="AlgArgs_" + updated_sym.name)

            # Keep a reference to the original container so that we can
            # update it after the interface has been updated.
            container = updated_sym.interface.container_symbol

            # Convert the symbol to an argument and add it to the argument list
            current_arg_list = symtab.argument_list
            if updated_sym.is_constant:
                # Imported constants lose the constant value but are read-only
                # TODO: When #633 and #11 are implemented, warn the user that
                # they should transform the constants to literal values first.
                updated_sym.constant_value = None
                updated_sym.interface = ArgumentInterface(
                    ArgumentInterface.Access.READ)
            else:
                updated_sym.interface = ArgumentInterface(
                    ArgumentInterface.Access.READWRITE)
            current_arg_list.append(updated_sym)
            symtab.specify_argument_list(current_arg_list)

            # Convert PSyIR DataTypes to Gocean VALID_SCALAR_TYPES
            # TODO #678: Ideally this strings should be provided by the GOcean
            # API configuration.
            go_space = ""
            if updated_sym.datatype.intrinsic == ScalarType.Intrinsic.REAL:
                go_space = "go_r_scalar"
            elif (updated_sym.datatype.intrinsic ==
                  ScalarType.Intrinsic.INTEGER):
                go_space = "go_i_scalar"
            else:
                raise TypeError(
                    f"The imported variable '{updated_sym.name}' could not be "
                    f"promoted to an argument because the GOcean "
                    f"infrastructure does not have any scalar type equivalent "
                    f"to the PSyIR {updated_sym.datatype} type.")

            # Add the imported variable in the call argument list
            node.arguments.append(updated_sym.name, go_space)

            # Check whether we still need the Container symbol from which
            # this import was originally accessed
            if not kernel.symbol_table.symbols_imported_from(container) and \
               not container.wildcard_import:
                kernel.symbol_table.remove(container)

        if count_imported_vars_removed > 0:
            node.modified = True


# For Sphinx AutoAPI documentation generation
__all__ = ["KernelTrans",
           "OMPLoopTrans",
           "ACCLoopTrans",
           "OMPParallelLoopTrans",
           "DynamoOMPParallelLoopTrans",
           "GOceanOMPParallelLoopTrans",
           "Dynamo0p3OMPLoopTrans",
           "GOceanOMPLoopTrans",
           "ColourTrans",
           "KernelModuleInlineTrans",
           "Dynamo0p3ColourTrans",
           "ParallelRegionTrans",
           "OMPSingleTrans",
           "OMPMasterTrans",
           "OMPParallelTrans",
           "ACCParallelTrans",
           "MoveTrans",
           "Dynamo0p3RedundantComputationTrans",
           "Dynamo0p3AsyncHaloExchangeTrans",
           "Dynamo0p3KernelConstTrans",
           "ACCEnterDataTrans",
           "ACCRoutineTrans",
           "ACCKernelsTrans",
           "ACCDataTrans",
           "KernelImportsToArguments"]<|MERGE_RESOLUTION|>--- conflicted
+++ resolved
@@ -47,7 +47,7 @@
 
 from psyclone import psyGen
 from psyclone.configuration import Config
-from psyclone.domain.common.psylayer import PSyLoop
+#from psyclone.domain.common.psylayer import PSyLoop
 from psyclone.domain.lfric import KernCallArgList, LFRicConstants
 from psyclone.dynamo0p3 import DynHaloExchangeEnd, DynHaloExchangeStart, \
     DynInvokeSchedule, DynKern
@@ -56,22 +56,7 @@
 from psyclone.nemo import NemoInvokeSchedule
 from psyclone.psyGen import Transformation, CodedKern, Kern, InvokeSchedule, \
     BuiltIn
-<<<<<<< HEAD
-from psyclone.psyir import nodes
-from psyclone.psyir.nodes import Loop, Assignment, \
-    Directive, ACCLoopDirective, OMPDoDirective, OMPParallelDoDirective, \
-    ACCDataDirective, ACCEnterDataDirective, OMPDirective, \
-    ACCKernelsDirective, Routine, OMPTaskloopDirective, OMPLoopDirective, \
-    OMPTargetDirective, OMPDeclareTargetDirective, ACCRoutineDirective
-from psyclone.psyir.symbols import SymbolError, ScalarType, DeferredType, \
-    INTEGER_TYPE, DataSymbol, Symbol
-from psyclone.psyir.tools import DependencyTools
-from psyclone.psyir.transformations.loop_trans import LoopTrans
-from psyclone.psyir.transformations.parallel_loop_trans import \
-    ParallelLoopTrans
-from psyclone.psyir.transformations.region_trans import RegionTrans
-from psyclone.psyir.transformations.transformation_error import \
-=======
+#from psyclone.psyir import nodes
 from psyclone.psyir.nodes import ACCDataDirective, ACCDirective, \
     ACCEnterDataDirective, ACCKernelsDirective, ACCLoopDirective, \
     ACCParallelDirective, ACCRoutineDirective, Assignment, CodeBlock, \
@@ -82,9 +67,12 @@
     PSyDataNode, Reference, Return, Routine, Schedule
 from psyclone.psyir.symbols import ArgumentInterface, DataSymbol, \
     DeferredType, INTEGER_TYPE, ScalarType, Symbol, SymbolError
-from psyclone.psyir.tools import DTCode, DependencyTools
-from psyclone.psyir.transformations import RegionTrans, LoopTrans, \
->>>>>>> 53e482ec
+#from psyclone.psyir.tools import DTCode, DependencyTools
+from psyclone.psyir.transformations.loop_trans import LoopTrans
+from psyclone.psyir.transformations.parallel_loop_trans import \
+    ParallelLoopTrans
+from psyclone.psyir.transformations.region_trans import RegionTrans
+from psyclone.psyir.transformations.transformation_error import \
     TransformationError
 
 
@@ -180,7 +168,6 @@
                     f" kernel.") from err
 
 
-<<<<<<< HEAD
 #class ParallelLoopTrans(LoopTrans, metaclass=abc.ABCMeta):
 #    '''
 #    Adds an abstract directive (it needs to be specified by sub-classing this
@@ -339,169 +326,6 @@
 #
 #        # Add the loop directive as a child of the node's parent
 #        node_parent.addchild(directive, index=node_position)
-=======
-class ParallelLoopTrans(LoopTrans, metaclass=abc.ABCMeta):
-    '''
-    Adds an abstract directive (it needs to be specified by sub-classing this
-    transformation) to a loop indicating that it should be parallelised. It
-    performs some data dependency checks to guarantee that the loop can be
-    parallelised without changing the semantics of it.
-
-    '''
-    # The types of node that must be excluded from the section of PSyIR
-    # being transformed.
-    excluded_node_types = (Return, psyGen.HaloExchange, CodeBlock)
-
-    @abc.abstractmethod
-    def __str__(self):
-        # pylint: disable=invalid-str-returned
-        return  # pragma: no cover
-
-    @abc.abstractmethod
-    def _directive(self, children, collapse=None):
-        '''
-        Returns the directive object to insert into the Schedule.
-        Must be implemented by sub-class.
-
-        :param children: list of nodes that will be children of this Directive.
-        :type children: list of :py:class:`psyclone.psyir.nodes.Node`
-        :param int collapse: the number of tightly-nested loops to which \
-                             this directive applies or None.
-
-        :returns: the new Directive node.
-        :rtype: sub-class of :py:class:`psyclone.psyir.nodes.Directive`.
-        '''
-
-    def validate(self, node, options=None):
-        '''
-        Perform validation checks before applying the transformation
-
-        :param node: the node we are checking.
-        :type node: :py:class:`psyclone.psyir.nodes.Node`
-        :param options: a dictionary with options for transformations.\
-                        This transform supports "collapse", which is the\
-                        number of nested loops to collapse.
-        :type options: dictionary of string:values or None
-        :param int options["collapse"]: number of nested loops to collapse \
-                                        or None.
-
-        :raises TransformationError: if the \
-                :py:class:`psyclone.psyir.nodes.Loop` loop iterates over \
-                colours.
-        :raises TransformationError: if 'collapse' is supplied with an \
-                invalid number of loops.
-        :raises TransformationError: if there is a data dependency that \
-                prevents the parallelisation of the loop.
-
-        '''
-        # Check that the supplied node is a Loop and does not contain any
-        # unsupported nodes.
-        super().validate(node, options=options)
-
-        # Check we are not a sequential loop
-        # TODO add a list of loop types that are sequential
-        if isinstance(node, PSyLoop) and node.loop_type == 'colours':
-            raise TransformationError(f"Error in {self.name} transformation. "
-                                      f"The target loop is over colours and "
-                                      f"must be computed serially.")
-
-        if not options:
-            options = {}
-        collapse = options.get("collapse", None)
-
-        # If 'collapse' is specified, check that it is an int and that the
-        # loop nest has at least that number of loops in it
-        if collapse:
-            if not isinstance(collapse, int):
-                raise TransformationError(
-                    f"The 'collapse' argument must be an integer but got an "
-                    f"object of type {type(collapse)}")
-            if collapse < 2:
-                raise TransformationError(
-                    f"It only makes sense to collapse 2 or more loops "
-                    f"but got a value of {collapse}")
-            # Count the number of loops in the loop nest
-            loop_count = 0
-            cnode = node
-            while isinstance(cnode, Loop):
-                loop_count += 1
-                # Loops must be tightly nested (no intervening statements)
-                cnode = cnode.loop_body[0]
-            if collapse > loop_count:
-                raise TransformationError(
-                    f"Cannot apply COLLAPSE({collapse}) clause to a loop nest "
-                    f"containing only {loop_count} loops")
-
-        # Check that there are no loop-carried dependencies
-        dep_tools = DependencyTools()
-
-        try:
-            if not dep_tools.can_loop_be_parallelised(node,
-                                                      only_nested_loops=False):
-
-                # The DependencyTools also returns False for things that are
-                # not an issue, so we ignore specific messages.
-                for message in dep_tools.get_all_messages():
-                    if message.code == DTCode.WARN_SCALAR_WRITTEN_ONCE:
-                        continue
-                    all_msg_str = [str(message) for message in
-                                   dep_tools.get_all_messages()]
-                    messages = "\n".join(all_msg_str)
-                    raise TransformationError(
-                        f"Dependency analysis failed with the following "
-                        f"messages:\n{messages}")
-        except (KeyError, InternalError):
-            # LFRic still has symbols that don't exist in the symbol_table
-            # until the gen_code() step, so the dependency analysis raises
-            # KeyErrors in some cases. We ignore this for now.
-            pass
-
-    def apply(self, node, options=None):
-        '''
-        Apply the Loop transformation to the specified node in a
-        Schedule. This node must be a Loop since this transformation
-        corresponds to wrapping the generated code with directives,
-        e.g. for OpenMP:
-
-        .. code-block:: fortran
-
-          !$OMP DO
-          do ...
-             ...
-          end do
-          !$OMP END DO
-
-        At code-generation time (when gen_code()` is called), this node must be
-        within (i.e. a child of) a PARALLEL region.
-
-        :param node: the supplied node to which we will apply the \
-                     Loop transformation.
-        :type node: :py:class:`psyclone.psyir.nodes.Node`
-        :param options: a dictionary with options for transformations. \
-        :type options: dictionary of string:values or None
-        :param int options["collapse"]: the number of loops to collapse into \
-                single iteration space or None.
-
-        '''
-        if not options:
-            options = {}
-        self.validate(node, options=options)
-
-        collapse = options.get("collapse", None)
-
-        # keep a reference to the node's original parent and its index as these
-        # are required and will change when we change the node's location
-        node_parent = node.parent
-        node_position = node.position
-
-        # Add our orphan loop directive setting its parent to the node's
-        # parent and its children to the node. This calls down to the sub-class
-        # to get the type of directive we require.
-        directive = self._directive([node.detach()], collapse)
-
-        # Add the loop directive as a child of the node's parent
-        node_parent.addchild(directive, index=node_position)
->>>>>>> 53e482ec
 
 
 class OMPTaskloopTrans(ParallelLoopTrans):
