# -----------------------------------------------------------------------------
# BSD 3-Clause License
#
# Copyright (c) 2017-2021, Science and Technology Facilities Council.
# All rights reserved.
#
# Redistribution and use in source and binary forms, with or without
# modification, are permitted provided that the following conditions are met:
#
# * Redistributions of source code must retain the above copyright notice, this
#   list of conditions and the following disclaimer.
#
# * Redistributions in binary form must reproduce the above copyright notice,
#   this list of conditions and the following disclaimer in the documentation
#   and/or other materials provided with the distribution.
#
# * Neither the name of the copyright holder nor the names of its
#   contributors may be used to endorse or promote products derived from
#   this software without specific prior written permission.
#
# THIS SOFTWARE IS PROVIDED BY THE COPYRIGHT HOLDERS AND CONTRIBUTORS
# "AS IS" AND ANY EXPRESS OR IMPLIED WARRANTIES, INCLUDING, BUT NOT
# LIMITED TO, THE IMPLIED WARRANTIES OF MERCHANTABILITY AND FITNESS
# FOR A PARTICULAR PURPOSE ARE DISCLAIMED. IN NO EVENT SHALL THE
# COPYRIGHT HOLDER OR CONTRIBUTORS BE LIABLE FOR ANY DIRECT, INDIRECT,
# INCIDENTAL, SPECIAL, EXEMPLARY, OR CONSEQUENTIAL DAMAGES (INCLUDING,
# BUT NOT LIMITED TO, PROCUREMENT OF SUBSTITUTE GOODS OR SERVICES;
# LOSS OF USE, DATA, OR PROFITS; OR BUSINESS INTERRUPTION) HOWEVER
# CAUSED AND ON ANY THEORY OF LIABILITY, WHETHER IN CONTRACT, STRICT
# LIABILITY, OR TORT (INCLUDING NEGLIGENCE OR OTHERWISE) ARISING IN
# ANY WAY OUT OF THE USE OF THIS SOFTWARE, EVEN IF ADVISED OF THE
# POSSIBILITY OF SUCH DAMAGE.
# -----------------------------------------------------------------------------
# Authors R. W. Ford, A. R. Porter and S. Siso, STFC Daresbury Lab
#        J. Henrichs, Bureau of Meteorology
# Modified I. Kavcic, Met Office

''' This module provides the various transformations that can be applied to
    PSyIR nodes. There are both general and API-specific transformation
    classes in this module where the latter typically apply API-specific
    checks before calling the base class for the actual transformation. '''

from __future__ import absolute_import, print_function
import abc
import six
from fparser.two.utils import walk
from fparser.common.readfortran import FortranStringReader
from fparser.two.Fortran2003 import Subroutine_Subprogram, \
    Subroutine_Stmt, Specification_Part, Type_Declaration_Stmt, \
    Implicit_Part, Comment
from psyclone import psyGen
from psyclone.psyGen import Transformation, Kern, InvokeSchedule
from psyclone.errors import InternalError
from psyclone.psyir import nodes
from psyclone.configuration import Config
from psyclone.undoredo import Memento
from psyclone.domain.lfric import FunctionSpace
from psyclone.psyir.transformations import RegionTrans, LoopTrans, \
    TransformationError
from psyclone.psyir.symbols import SymbolError, ScalarType, DeferredType, \
    INTEGER_TYPE, DataSymbol, Symbol
from psyclone.psyir.nodes import CodeBlock, Loop, Assignment
from psyclone.dynamo0p3 import DynInvokeSchedule
from psyclone.nemo import NemoInvokeSchedule
from psyclone.gocean1p0 import GOLoop


VALID_OMP_SCHEDULES = ["runtime", "static", "dynamic", "guided", "auto"]


def check_intergrid(node):
    '''
    Utility function to check that the supplied node does not have
    an intergrid kernel amongst its descendants.

    This is used ensure any attempt to apply loop-fusion and redundant-
    computation transformations to loops containing inter-grid kernels is
    rejected (since support for those is not yet implemented).

    :param node: the PSyIR node to check.
    :type node: :py:class:`psyir.nodes.Node`

    :raises TransformationError: if the supplied node has an inter-grid \
                                 kernel as a descendant.

    '''
    if not node.children:
        return
    from psyclone.dynamo0p3 import DynKern
    child_kernels = node.walk(DynKern)
    for kern in child_kernels:
        if kern.is_intergrid:
            raise TransformationError(
                "This Transformation cannot currently be applied to nodes "
                "which have inter-grid kernels as descendents and {0} is "
                "such a kernel.".format(kern.name))


class KernelTrans(Transformation):
    '''
    Base class for all Kernel transformations.

    '''
    @staticmethod
    def validate(kern, options=None):
        '''
        Checks that the supplied node is a Kernel and that it is possible to
        construct the PSyIR of its contents.

        :param kern: the kernel which is the target of the transformation.
        :type kern: :py:class:`psyclone.psyGen.Kern` or sub-class
        :param options: a dictionary with options for transformations.
        :type options: dictionary of string:values or None

        :raises TransformationError: if the target node is not a sub-class of \
                                     psyGen.Kern.
        :raises TransformationError: if the subroutine containing the \
                                     implementation of the kernel cannot be \
                                     found in the fparser2 Parse Tree.
        :raises TransformationError: if the PSyIR cannot be constructed \
                                     because there are symbols of unknown type.

        '''
        from psyclone.errors import GenerationError

        if not isinstance(kern, Kern):
            raise TransformationError(
                "Target of a kernel transformation must be a sub-class of "
                "psyGen.Kern but got '{0}'".format(type(kern).__name__))

        # Check that the PSyIR and associated Symbol table of the Kernel is OK.
        # If this kernel contains symbols that are not captured in the PSyIR
        # SymbolTable then this raises an exception.
        try:
            kernel_schedule = kern.get_kernel_schedule()
        except GenerationError as error:
            message = ("Failed to create PSyIR version of kernel code for "
                       "kernel '{0}'. Error reported is {1}."
                       "".format(kern.name, str(error.value)))
            six.raise_from(TransformationError(message), error)
        except SymbolError as err:
            six.raise_from(TransformationError(
                "Kernel '{0}' contains accesses to data that are not captured "
                "in the PSyIR Symbol Table(s) ({1}). Cannot transform such a "
                "kernel.".format(kern.name, str(err.args[0]))), err)
        # Check that all kernel symbols are declared in the kernel
        # symbol table(s). At this point they may be declared in a
        # container containing this kernel which is not supported.
        for var in kernel_schedule.walk(nodes.Reference):
            try:
                var.scope.symbol_table.lookup(
                    var.name, scope_limit=var.ancestor(nodes.KernelSchedule))
            except KeyError as err:
                six.raise_from(TransformationError(
                    "Kernel '{0}' contains accesses to data (variable '{1}') "
                    "that are not captured in the PSyIR Symbol Table(s) "
                    "within KernelSchedule scope. Cannot transform such a "
                    "kernel.".format(kern.name, var.name)), err)


<<<<<<< HEAD
class LoopFuseTrans(LoopTrans):
    ''' Provides a generic loop-fuse transformation to two Nodes in the
    PSyIR of a Schedule after performing validity checks for the supplied
    Nodes. Examples are given in the descriptions of any children classes.

    '''
    def __str__(self):
        return "Fuse two adjacent loops together"

    def validate(self, node1, node2, options=None):
        # pylint: disable=arguments-differ
        ''' Performs various checks to ensure that it is valid to apply
        the LoopFuseTrans transformation to the supplied Nodes.

        :param node1: the first Node that is being checked.
        :type node1: :py:class:`psyclone.psyir.nodes.Node`
        :param node2: the second Node that is being checked.
        :type node2: :py:class:`psyclone.psyir.nodes.Node`
        :param options: a dictionary with options for transformations.
        :type options: dictionary of string:values or None

        :raises TransformationError: if one or both of the Nodes is/are not \
                                     a :py:class:`psyclone.psyir.nodes.Loop`.
        :raises TransformationError: if one or both Nodes are not fully-formed.
        :raises TransformationError: if the Nodes do not have the same parent.
        :raises TransformationError: if the Nodes are not next to each \
                                     other in the tree.
        :raises TransformationError: if the two Loops do not have the same \
                                     iteration space.
        '''
        # Check that the supplied Nodes are Loops
        super(LoopFuseTrans, self).validate(node1, options=options)
        super(LoopFuseTrans, self).validate(node2, options=options)

        # Check loop1 and loop2 have the same parent
        if not node1.sameParent(node2):
            raise TransformationError(
                "Error in {0} transformation. Loops do not have "
                "the same parent.".format(self.name))

        # Check node1 and node2 are next to each other
        if abs(node1.position-node2.position) != 1:
            raise TransformationError(
                "Error in {0} transformation. Nodes are not siblings "
                "who are next to each other.".format(self.name))
        # Check that the iteration space is the same
        if node1.iteration_space != node2.iteration_space:
            raise TransformationError(
                "Error in {0} transformation. Loops do not have the "
                "same iteration space.".format(self.name))

    def apply(self, node1, node2, options=None):
        # pylint: disable=arguments-differ
        ''' Fuses two loops represented by `psyclone.psyir.nodes.Node` objects
        after performing validity checks.

        :param node1: the first Node that is being checked.
        :type node1: :py:class:`psyclone.psyir.nodes.Node`
        :param node2: the second Node that is being checked.
        :type node2: :py:class:`psyclone.psyir.nodes.Node`
        :param options: a dictionary with options for transformations.
        :type options: dictionary of string:values or None

        :returns: two-tuple of the modified Schedule and a record of \
                  the transformation.
        :rtype: (:py:class:`psyclone.psyir.nodes.Schedule`, \
                 :py:class:`psyclone.undoredo.Memento`).

        '''
        # Validity checks for the supplied nodes
        self.validate(node1, node2, options=options)

        schedule = node1.root

        # Create a memento of the schedule and the proposed transformation
        keep = Memento(schedule, self, [node1, node2])

        # Remove node2 from the parent
        node2.detach()

        # Add loop contents of node2 to node1
        node1.loop_body.children.extend(node2.loop_body.pop_all_children())

        # Change the parent of the loop contents of node2 to node1
        for child in node1.loop_body:
            child.parent = node1.loop_body

        return schedule, keep


class GOceanLoopFuseTrans(LoopFuseTrans):
    ''' GOcean API specialisation of the :py:class:`base class <LoopFuseTrans>`
    in order to fuse two GOcean loops after performing validity checks (e.g.
    that the loops are over the same grid-point type). For example:

    >>> from psyclone.parse.algorithm import parse
    >>> from psyclone.psyGen import PSyFactory
    >>> ast, invokeInfo = parse("shallow_alg.f90")
    >>> psy = PSyFactory("gocean1.0").create(invokeInfo)
    >>> schedule = psy.invokes.get('invoke_0').schedule
    >>> schedule.view()
    >>>
    >>> from psyclone.transformations import GOceanLoopFuseTrans
    >>> ftrans = GOceanLoopFuseTrans()
    >>> new_schedule, memento = ftrans.apply(schedule[0], schedule[1])
    >>> new_schedule.view()

    '''
    def __str__(self):
        return ("Fuse two adjacent loops together with GOcean-specific "
                "validity checks")

    def validate(self, node1, node2, options=None):
        '''Checks if it is valid to apply the GOceanLoopFuseTrans
        transform. It ensures that the fused loops are over
        the same grid-point types, before calling the normal
        LoopFuseTrans validation function.

        :param node1: the first Node representing a GOLoop.
        :type node1: :py:class:`psyclone.gocean1p0.GOLoop`
        :param node2: the second Node representing a GOLoop.
        :type node2: :py:class:`psyclone.gocean1p0.GOLoop`
        :param options: a dictionary with options for transformations.
        :type options: dictionary of string:values or None

        :raises TransformationError: if the supplied loops are over \
                                     different grid-point types.

        :raises TransformationError: if invalid parameters are passed in.

        '''
        import psyclone.gocean1p0
        import psyclone.gocean0p1
        # Either both nodes are gocean1.0 loop nodes, or both
        # nodes are gocean0.1 loop nodes, otherwise raise an exception:
        if not ((isinstance(node1, psyclone.gocean0p1.GOLoop) and
                 isinstance(node2, psyclone.gocean0p1.GOLoop)) or
                (isinstance(node1, psyclone.gocean1p0.GOLoop) and
                 isinstance(node2, psyclone.gocean1p0.GOLoop))):
            raise TransformationError("Error in {0} transformation. "
                                      "Both nodes must be of the same "
                                      "GOLoop class.".format(self.name))

        super(GOceanLoopFuseTrans, self).validate(node1, node2,
                                                  options=options)

        if node1.field_space != node2.field_space:
            raise TransformationError(
                "Error in {0} transformation. Cannot "
                "fuse loops that are over different grid-point types: "
                "{1} {2}".format(self.name, node1.field_space,
                                 node2.field_space))

    def apply(self, node1, node2, options=None):
        ''' Fuses two `psyclone.gocean1p0.GOLoop` loops after performing
        validity checks by calling :py:meth:`LoopFuseTrans.apply` method
        of the base class.

        :param node1: the first Node representing a GOLoop.
        :type node1: :py:class:`psyclone.gocean1p0.GOLoop`
        :param node2: the second Node representing a GOLoop.
        :type node2: :py:class:`psyclone.gocean1p0.GOLoop`
        :param options: a dictionary with options for transformations.
        :type options: dictionary of string:values or None

        :returns: two-tuple of the modified Schedule and a record of \
                  the transformation.
        :rtype: (:py:class:`psyclone.psyir.nodes.Schedule`, \
                 :py:class:`psyclone.undoredo.Memento`)

        :raises TransformationError: if the supplied loops are over \
                                     different grid-point types.
        :raises TransformationError: if there is an unexpected exception.
        '''

        # Validate first
        self.validate(node1, node2, options=options)

        # Now check for GOcean-specific constraints before applying
        # the transformation
        try:
            return LoopFuseTrans.apply(self, node1, node2, options)
        except Exception as err:
            raise TransformationError(
                "Error in {0} transformation. Unexpected exception: {1}".
                format(self.name, err))


class DynamoLoopFuseTrans(LoopFuseTrans):
    ''' Dynamo0.3 API specialisation of the
    :py:class:`base class <LoopFuseTrans>` in order to fuse two Dynamo
    loops after performing validity checks. For example:

    >>> from psyclone.parse.algorithm import parse
    >>> from psyclone.psyGen import PSyFactory
    >>>
    >>> API = "dynamo0.3"
    >>> FILENAME = "alg.x90"
    >>> ast, invokeInfo = parse(FILENAME, api=API)
    >>> psy = PSyFactory(API, distributed_memory=False).create(invoke_info)
    >>> schedule = psy.invokes.get('invoke_0').schedule
    >>>
    >>> from psyclone.transformations import DynamoLoopFuseTrans
    >>> ftrans =  DynamoLoopFuseTrans()
    >>>
    >>> new_schedule, memento = ftrans.apply(schedule[0], schedule[1])
    >>> new_schedule.view()

    The optional argument `same_space` can be set as

    >>> ftrans.same_space = True

    after the instance of the transformation is created.

    '''
    def __init__(self, same_space=False):
        # Creates the 'same_space' attribute. Its value is set in via
        # the setter method below.
        # TODO: Remove when the suport for multiple options in
        # Transformations is introduced (issue #478)
        self._same_space = same_space

    def __str__(self):
        return ("Fuse two adjacent loops together with Dynamo-specific "
                "validity checks")

    # TODO: Remove the 'same_space' property and the setter below and
    # reformulate the relevant tests and documentation when the suport for
    # multiple options in Transformations is introduced (issue #478)
    @property
    def same_space(self):
        ''' Returns the `same_space` flag that is specified when applying
        this transformation. The default value is `False`.
        This optional flag, set to `True`, asserts that an unknown iteration
        space (i.e. `ANY_SPACE`) matches the other iteration space. This is
        set at the user's own risk. If both iteration spaces are discontinuous
        the loops can be fused without having to use the `same_space` flag.'''
        return self._same_space

    @same_space.setter
    def same_space(self, value):
        ''' Sets value of the `same_space` flag and checks that the
        supplied value is Boolean or None.

        :param value: optional argument to determine whether two unknown \
                      function spaces are the same. The default value is \
                      False (also when no value is provided).
        :type value: Boolean or None

        :raises TransformationError: if the provided value is not Boolean \
                                     or None.
        '''

        if not value:
            self._same_space = False
        elif isinstance(value, bool):
            self._same_space = value
        else:
            raise TransformationError(
                "Error in {0} transformation: The value of the 'same_space' "
                "flag must be either Boolean or None type, but the type of "
                "flag provided was '{1}'.".
                format(self.name, type(value).__name__))

    def validate(self, node1, node2, options=None):
        ''' Performs various checks to ensure that it is valid to apply
        the DynamoLoopFuseTrans transformation to the supplied loops.

        :param node1: the first Loop to fuse.
        :type node1: :py:class:`psyclone.dynamo0p3.DynLoop`
        :param node2: the second Loop to fuse.
        :type node2: :py:class:`psyclone.dynamo0p3.DynLoop`
        :param options: a dictionary with options for transformations.
        :type options: dictionary of string:values or None

        :raises TransformationError: if either of the supplied loops contains \
                                     an inter-grid kernel.
        :raises TransformationError: if one or both function spaces have \
                                     invalid names.
        :raises TransformationError: if the `same_space` flag was set, but \
                                     does not apply because neither field \
                                     is on `ANY_SPACE` or the spaces are not \
                                     the same.
        :raises TransformationError: if one or more of the iteration spaces \
                                     is unknown (`ANY_SPACE`) and the \
                                     `same_space` flag is not set to `True`.
        :raises TransformationError: if the loops are over different spaces \
                                     that are not both discontinuous and \
                                     the loops both iterate over cells.
        :raises TransformationError: if the loops' upper bound names are \
                                     not the same.
        :raises TransformationError: if the halo-depth indices of two loops \
                                     are not the same.
        :raises TransformationError: if each loop already contains a reduction.
        :raises TransformationError: if the first loop has a reduction and \
                                     the second loop reads the result of \
                                     the reduction.
        '''
        # pylint: disable=too-many-locals,too-many-branches
        # Call the parent class validation first
        super(DynamoLoopFuseTrans, self).validate(node1, node2,
                                                  options=options)

        # Now test for Dynamo-specific constraints

        # 1) Check that we don't have an inter-grid kernel
        check_intergrid(node1)
        check_intergrid(node2)

        # 2) Check function space names
        node1_fs_name = node1.field_space.orig_name
        node2_fs_name = node2.field_space.orig_name
        # 2.1) Check that both function spaces are valid
        if not (node1_fs_name in FunctionSpace.VALID_FUNCTION_SPACE_NAMES and
                node2_fs_name in FunctionSpace.VALID_FUNCTION_SPACE_NAMES):
            raise TransformationError(
                "Error in {0} transformation: One or both function "
                "spaces '{1}' and '{2}' have invalid names.".
                format(self.name, node1_fs_name, node2_fs_name))
        # Check whether any of the spaces is ANY_SPACE. Loop fusion over
        # ANY_SPACE is allowed only when the 'same_space' flag is set
        node_on_any_space = node1_fs_name in \
            FunctionSpace.VALID_ANY_SPACE_NAMES or \
            node2_fs_name in FunctionSpace.VALID_ANY_SPACE_NAMES
        # 2.2) If 'same_space' is true check that both function spaces are
        # the same or that at least one of the nodes is on ANY_SPACE. The
        # former case is convenient when loop fusion is applied generically.
        if self.same_space:
            if node1_fs_name == node2_fs_name:
                pass
            elif not node_on_any_space:
                raise TransformationError(
                    "Error in {0} transformation: The 'same_space' "
                    "flag was set, but does not apply because "
                    "neither field is on 'ANY_SPACE'.".format(self))
        # 2.3) If 'same_space' is not True then make further checks
        else:
            # 2.3.1) Check whether one or more of the function spaces
            # is ANY_SPACE without the 'same_space' flag
            if node_on_any_space:
                raise TransformationError(
                    "Error in {0} transformation: One or more of the "
                    "iteration spaces is unknown ('ANY_SPACE') so loop "
                    "fusion might be invalid. If you know the spaces "
                    "are the same then please set the 'same_space' "
                    "optional argument to 'True'.".format(self.name))
            # 2.3.2) Check whether specific function spaces are the
            # same. If they are not, the loop fusion is still possible
            # but only when both function spaces are discontinuous
            # (w3, w2v, wtheta or any_discontinuous_space) and the upper
            # loop bounds are the same (checked further below).
            if node1_fs_name != node2_fs_name:
                if not (node1_fs_name in
                        FunctionSpace.VALID_DISCONTINUOUS_NAMES and
                        node2_fs_name in
                        FunctionSpace.VALID_DISCONTINUOUS_NAMES):
                    raise TransformationError(
                        "Error in {0} transformation: Cannot fuse loops "
                        "that are over different spaces '{1}' and '{2}' "
                        "unless they are both discontinuous.".
                        format(self.name, node1_fs_name,
                               node2_fs_name))

        # 3) Check upper loop bounds
        if node1.upper_bound_name != node2.upper_bound_name:
            raise TransformationError(
                "Error in {0} transformation: The upper bound names "
                "are not the same. Found '{1}' and '{2}'.".
                format(self.name, node1.upper_bound_name,
                       node2.upper_bound_name))

        # 4) Check halo depths
        if node1.upper_bound_halo_depth != node2.upper_bound_halo_depth:
            raise TransformationError(
                "Error in {0} transformation: The halo-depth indices "
                "are not the same. Found '{1}' and '{2}'.".
                format(self.name, node1.upper_bound_halo_depth,
                       node2.upper_bound_halo_depth))

        # 5) Check for reductions
        from psyclone.psyGen import VALID_SCALAR_NAMES
        from psyclone.core.access_type import AccessType
        arg_types = VALID_SCALAR_NAMES
        all_reductions = AccessType.get_valid_reduction_modes()
        node1_red_args = node1.args_filter(arg_types=arg_types,
                                           arg_accesses=all_reductions)
        node2_red_args = node2.args_filter(arg_types=arg_types,
                                           arg_accesses=all_reductions)

        if node1_red_args and node2_red_args:
            raise TransformationError(
                "Error in {0} transformation: Cannot fuse loops "
                "when each loop already contains a reduction.".
                format(self.name))
        if node1_red_args:
            for reduction_arg in node1_red_args:
                other_args = node2.args_filter()
                for arg in other_args:
                    if reduction_arg.name == arg.name:
                        raise TransformationError(
                            "Error in {0} transformation: Cannot fuse "
                            "loops as the first loop has a reduction "
                            "and the second loop reads the result of "
                            "the reduction.".format(self.name))

    def apply(self, node1, node2, options=None):
        ''' Fuses two `psyclone.dynamo0p3.DynLoop` loops after performing
        validity checks by calling :py:meth:`LoopFuseTrans.apply` method
        of the base class.

        :param node1: the first Loop to fuse.
        :type node1: :py:class:`psyclone.dynamo0p3.DynLoop`
        :param node2: the second Loop to fuse.
        :type node2: :py:class:`psyclone.dynamo0p3.DynLoop`
        :param options: a dictionary with options for transformations.
        :type options: dictionary of string:values or None

        :returns: two-tuple of the modified Schedule and a record of \
                  the transformation.
        :rtype: (:py:class:`psyclone.psyir.nodes.Schedule`, \
                 :py:class:`psyclone.undoredo.Memento`)
        '''

        # Validity checks for the supplied nodes
        self.validate(node1, node2, options=options)

        # Apply fuse method from the parent class
        return super(DynamoLoopFuseTrans, self).apply(node1, node2, options)


=======
>>>>>>> c457da45
@six.add_metaclass(abc.ABCMeta)
class ParallelLoopTrans(LoopTrans):
    '''
    Adds an orphaned directive to a loop indicating that it should be
    parallelised. i.e. the directive must be inside the scope of some
    other Parallel REGION. This condition is tested at
    code-generation time.

    '''
    # The types of node that must be excluded from the section of PSyIR
    # being transformed.
    excluded_node_types = (nodes.Return, psyGen.HaloExchange, nodes.CodeBlock)

    @abc.abstractmethod
    def __str__(self):
        return  # pragma: no cover

    @abc.abstractmethod
    def _directive(self, parent, children, collapse=None):
        '''
        Returns the directive object to insert into the Schedule.
        Must be implemented by sub-class.

        :param parent: the parent of this Directive in the Schedule.
        :type parent: :py:class:`psyclone.psyir.nodes.Node`
        :param children: list of nodes that will be children of this Directive.
        :type children: list of :py:class:`psyclone.psyir.nodes.Node`
        :param int collapse: the number of tightly-nested loops to which \
                             this directive applies or None.

        :returns: the new Directive node.
        :rtype: sub-class of :py:class:`psyclone.psyGen.Directive`.
        '''

    def validate(self, node, options=None):
        '''
        Perform validation checks before applying the transformation

        :param node: the node we are checking.
        :type node: :py:class:`psyclone.psyir.nodes.Node`
        :param options: a dictionary with options for transformations.\
                        This transform supports "collapse", which is the\
                        number of nested loops to collapse.
        :type options: dictionary of string:values or None
        :param int options["collapse"]: number of nested loops to collapse \
                                        or None.

        :raises TransformationError: if the \
                :py:class:`psyclone.psyir.nodes.Loop` loop iterates over \
                colours.
        :raises TransformationError: if the target loop contains one of the \
                node types specified in self.excluded_node_types.
        :raises TransformationError: if 'collapse' is supplied with an \
                invalid number of loops.

        '''
        # Check that the supplied node is a Loop
        super(ParallelLoopTrans, self).validate(node, options=options)

        # Check we are not a sequential loop
        # TODO add a list of loop types that are sequential
        if node.loop_type == 'colours':
            raise TransformationError("Error in "+self.name+" transformation. "
                                      "The target loop is over colours and "
                                      "must be computed serially.")

        if not options:
            options = {}
        collapse = options.get("collapse", None)

        # If 'collapse' is specified, check that it is an int and that the
        # loop nest has at least that number of loops in it
        if collapse:
            if not isinstance(collapse, int):
                raise TransformationError(
                    "The 'collapse' argument must be an integer but got an "
                    "object of type {0}".format(type(collapse)))
            if collapse < 2:
                raise TransformationError(
                    "It only makes sense to collapse 2 or more loops "
                    "but got a value of {0}".format(collapse))
            # Count the number of loops in the loop nest
            loop_count = 0
            cnode = node
            while isinstance(cnode, Loop):
                loop_count += 1
                # Loops must be tightly nested (no intervening statements)
                cnode = cnode.loop_body[0]
            if collapse > loop_count:
                raise TransformationError(
                    "Cannot apply COLLAPSE({0}) clause to a loop nest "
                    "containing only {1} loops".format(collapse, loop_count))

    def apply(self, node, options=None):
        '''
        Apply the Loop transformation to the specified node in a
        Schedule. This node must be a Loop since this transformation
        corresponds to wrapping the generated code with directives,
        e.g. for OpenMP:

        .. code-block:: fortran

          !$OMP DO
          do ...
             ...
          end do
          !$OMP END DO

        At code-generation time (when gen_code()` is called), this node must be
        within (i.e. a child of) a PARALLEL region.

        :param node: the supplied node to which we will apply the \
                     Loop transformation.
        :type node: :py:class:`psyclone.psyir.nodes.Node`
        :param options: a dictionary with options for transformations. \
        :type options: dictionary of string:values or None
        :param int options["collapse"]: the number of loops to collapse into \
                single iteration space or None.

        :returns: (:py:class:`psyclone.psyir.nodes.Schedule`, \
                   :py:class:`psyclone.undoredo.Memento`)

        '''
        if not options:
            options = {}
        self.validate(node, options=options)

        schedule = node.root

        collapse = options.get("collapse", None)

        # create a memento of the schedule and the proposed
        # transformation
        keep = Memento(schedule, self, [node, options])

        # keep a reference to the node's original parent and its index as these
        # are required and will change when we change the node's location
        node_parent = node.parent
        node_position = node.position

        # Add our orphan loop directive setting its parent to the node's
        # parent and its children to the node. This calls down to the sub-class
        # to get the type of directive we require.
        node.parent = None
        directive = self._directive(node_parent, [node], collapse)

        # Add the loop directive as a child of the node's parent
        node_parent.addchild(directive, index=node_position)

        # Change the node's parent to be the loop directive's Schedule.
        node.parent = directive.dir_body

        # Remove the reference to the loop from the original parent.
        node_parent.children.remove(node)

        return schedule, keep


class OMPLoopTrans(ParallelLoopTrans):

    '''
    Adds an orphaned OpenMP directive to a loop. i.e. the directive
    must be inside the scope of some other OMP Parallel
    REGION. This condition is tested at code-generation time. The
    optional 'reprod' argument in the apply method decides whether
    standard OpenMP reduction support is to be used (which is not
    reproducible) or whether a manual reproducible reproduction is
    to be used.

    :param str omp_schedule: the OpenMP schedule to use.

    For example:

    >>> from psyclone.parse.algorithm import parse
    >>> from psyclone.parse.utils import ParseError
    >>> from psyclone.psyGen import PSyFactory
    >>> from psyclone.errors import GenerationError
    >>> api = "gocean1.0"
    >>> filename = "nemolite2d_alg.f90"
    >>> ast, invokeInfo = parse(filename, api=api, invoke_name="invoke")
    >>> psy = PSyFactory(api).create(invokeInfo)
    >>> print psy.invokes.names
    >>>
    >>> from psyclone.psyGen import TransInfo
    >>> t = TransInfo()
    >>> ltrans = t.get_trans_name('OMPLoopTrans')
    >>> rtrans = t.get_trans_name('OMPParallelTrans')
    >>>
    >>> schedule = psy.invokes.get('invoke_0').schedule
    >>> schedule.view()
    >>> new_schedule = schedule
    >>>
    # Apply the OpenMP Loop transformation to *every* loop
    # in the schedule
    >>> for child in schedule.children:
    >>>     newschedule, memento = ltrans.apply(child, reprod=True)
    >>>     schedule = newschedule
    >>>
    # Enclose all of these loops within a single OpenMP
    # PARALLEL region
    >>> rtrans.omp_schedule("dynamic,1")
    >>> newschedule, memento = rtrans.apply(schedule.children)
    >>>
    >>>

    '''
    def __init__(self, omp_schedule="static"):
        # Whether or not to generate code for (run-to-run on n threads)
        # reproducible OpenMP reductions. This setting can be overridden
        # via the `reprod` argument to the apply() method.
        self._reprod = Config.get().reproducible_reductions

        self._omp_schedule = ""
        # Although we create the _omp_schedule attribute above (so that
        # pylint doesn't complain), we actually set its value using
        # the setter method in order to make use of the latter's error
        # checking.
        self.omp_schedule = omp_schedule

        super(OMPLoopTrans, self).__init__()

    def __str__(self):
        return "Adds an 'OpenMP DO' directive to a loop"

    @property
    def omp_schedule(self):
        ''' Returns the OpenMP schedule that will be specified by
            this transformation. The default schedule is 'static'.'''
        return self._omp_schedule

    @omp_schedule.setter
    def omp_schedule(self, value):
        ''' Sets the OpenMP schedule that will be specified by
            this transformation. Checks that the string supplied in
            :py:obj:`value` is a recognised OpenMP schedule. '''

        # Some schedules have an optional chunk size following a ','
        value_parts = value.split(',')
        if value_parts[0].lower() not in VALID_OMP_SCHEDULES:
            raise TransformationError("Valid OpenMP schedules are {0} "
                                      "but got {1}".
                                      format(VALID_OMP_SCHEDULES,
                                             value_parts[0]))
        if len(value_parts) > 1:
            if value_parts[0] == "auto":
                raise TransformationError("Cannot specify a chunk size "
                                          "when using an OpenMP schedule"
                                          " of 'auto'")
            if value_parts[1].strip() == "":
                raise TransformationError("Supplied OpenMP schedule '{0}'"
                                          " has missing chunk-size.".
                                          format(value))

        self._omp_schedule = value

    def _directive(self, parent, children, collapse=None):
        '''
        Creates the type of directive needed for this sub-class of
        transformation.

        :param parent: the Node that will be the parent of the created \
                       directive Node.
        :param children: list of Nodes that will be the children of \
                         the created directive.
        :type children: list of :py:class:`psyclone.psyir.nodes.Node`
        :param int collapse: currently un-used but required to keep \
                             interface the same as in base class.
        :returns: the new node representing the directive in the AST
        :rtype: :py:class:`psyclone.psyGen.OMPDoDirective`
        :raises NotImplementedError: if a collapse argument is supplied
        '''
        if collapse:
            raise NotImplementedError(
                "The COLLAPSE clause is not yet supported for '!$omp do' "
                "directives.")

        from psyclone.psyGen import OMPDoDirective
        _directive = OMPDoDirective(parent=parent,
                                    children=children,
                                    omp_schedule=self.omp_schedule,
                                    reprod=self._reprod)
        return _directive

    def apply(self, node, options=None):
        '''Apply the OMPLoopTrans transformation to the specified node in a
        Schedule. This node must be a Loop since this transformation
        corresponds to wrapping the generated code with directives like so:

        .. code-block:: fortran

          !$OMP DO
          do ...
             ...
          end do
          !$OMP END DO

        At code-generation time (when
        :py:meth:`OMPLoopDirective.gen_code` is called), this node must be
        within (i.e. a child of) an OpenMP PARALLEL region.

        If the keyword "reprod" is specified in the options, it will cause a
        reproducible reduction to be generated if it is set to True, otherwise
        the default value (as read from the psyclone.cfg file) will be used.
        Note, reproducible in this case means obtaining the same results
        with the same number of OpenMP threads, not for different
        numbers of OpenMP threads.

        :param node: the supplied node to which we will apply the \
                     OMPLoopTrans transformation
        :type node: :py:class:`psyclone.psyir.nodes.Node`
        :param options: a dictionary with options for transformations\
                        and validation.
        :type options: dictionary of string:values or None
        :param bool options["reprod"]:
                indicating whether reproducible reductions should be used. \
                By default the value from the config file will be used.

        :returns: (:py:class:`psyclone.psyir.nodes.Schedule`, \
        :py:class:`psyclone.undoredo.Memento`)

        '''
        if not options:
            options = {}
        self._reprod = options.get("reprod",
                                   Config.get().reproducible_reductions)

        # Add variable names for OMP functions into the InvokeSchedule (root)
        # symboltable if they don't already exist
        if not isinstance(node.root, NemoInvokeSchedule):
            symtab = node.root.symbol_table
            try:
                symtab.lookup_with_tag("omp_thread_index")
            except KeyError:
                symtab.new_symbol(
                    "th_idx", tag="omp_thread_index",
                    symbol_type=DataSymbol, datatype=INTEGER_TYPE)
            try:
                symtab.lookup_with_tag("omp_num_threads")
            except KeyError:
                symtab.new_symbol(
                    "nthreads", tag="omp_num_threads",
                    symbol_type=DataSymbol, datatype=INTEGER_TYPE)

        return super(OMPLoopTrans, self).apply(node, options)


class ACCLoopTrans(ParallelLoopTrans):
    '''
    Adds an OpenACC loop directive to a loop. This directive must be within
    the scope of some OpenACC Parallel region (at code-generation time).

    For example:

    >>> from psyclone.parse.algorithm import parse
    >>> from psyclone.parse.utils import ParseError
    >>> from psyclone.psyGen import PSyFactory
    >>> from psyclone.errors import GenerationError
    >>> api = "gocean1.0"
    >>> filename = "nemolite2d_alg.f90"
    >>> ast, invokeInfo = parse(filename, api=api, invoke_name="invoke")
    >>> psy = PSyFactory(api).create(invokeInfo)
    >>>
    >>> from psyclone.psyGen import TransInfo
    >>> t = TransInfo()
    >>> ltrans = t.get_trans_name('ACCLoopTrans')
    >>> rtrans = t.get_trans_name('ACCParallelTrans')
    >>>
    >>> schedule = psy.invokes.get('invoke_0').schedule
    >>> schedule.view()
    >>> new_schedule = schedule
    >>>
    # Apply the OpenACC Loop transformation to *every* loop
    # in the schedule
    >>> for child in schedule.children:
    >>>     newschedule, memento = ltrans.apply(child, reprod=True)
    >>>     schedule = newschedule
    >>>
    # Enclose all of these loops within a single OpenACC
    # PARALLEL region
    >>> rtrans.omp_schedule("dynamic,1")
    >>> newschedule, memento = rtrans.apply(schedule.children)
    >>>

    '''
    # The types of node that must be excluded from the section of PSyIR
    # being transformed.
    excluded_node_types = (nodes.PSyDataNode)

    def __init__(self):
        # Whether to add the "independent" clause
        # to the loop directive.
        self._independent = True
        self._sequential = False
        super(ACCLoopTrans, self).__init__()

    def __str__(self):
        return "Adds an 'OpenACC loop' directive to a loop"

    def _directive(self, parent, children, collapse=None):
        '''
        Creates the ACCLoopDirective needed by this sub-class of
        transformation.

        :param parent: the parent Node of the new directive Node.
        :type parent: :py:class:`psyclone.psyir.nodes.Node`
        :param children: list of child nodes of the new directive Node.
        :type children: list of :py:class:`psyclone.psyir.nodes.Node`
        :param int collapse: number of nested loops to collapse or None if \
                             no collapse attribute is required.
        '''
        from psyclone.psyGen import ACCLoopDirective
        directive = ACCLoopDirective(parent=parent,
                                     children=children,
                                     collapse=collapse,
                                     independent=self._independent,
                                     sequential=self._sequential)
        return directive

    def apply(self, node, options=None):
        '''
        Apply the ACCLoop transformation to the specified node. This node
        must be a Loop since this transformation corresponds to
        inserting a directive immediately before a loop, e.g.:

        .. code-block:: fortran

          !$ACC LOOP
          do ...
             ...
          end do

        At code-generation time (when
        :py:meth:`psyclone.psyGen.ACCLoopDirective.gen_code` is called), this
        node must be within (i.e. a child of) a PARALLEL region.

        :param node: the supplied node to which we will apply the \
                     Loop transformation.
        :type node: :py:class:`psyclone.psyir.nodes.Loop`
        :param options: a dictionary with options for transformations.
        :type options: dictionary of string:values or None
        :param int options["collapse"]: number of nested loops to collapse.
        :param bool options["independent"]: whether to add the "independent" \
                clause to the directive (not strictly necessary within \
                PARALLEL regions).

        :returns: 2-tuple of new schedule and memento of transform
        :rtype: (:py:class:`psyclone.dynamo0p3.DynInvokeSchedule`, \
                 :py:class:`psyclone.undoredo.Memento`)

        '''
        # Store sub-class specific options. These are used when
        # creating the directive (in the _directive() method).
        if not options:
            options = {}
        self._independent = options.get("independent", True)
        self._sequential = options.get("sequential", False)

        # Call the apply() method of the base class
        return super(ACCLoopTrans, self).apply(node, options)


class OMPParallelLoopTrans(OMPLoopTrans):

    ''' Adds an OpenMP PARALLEL DO directive to a loop.

        For example:

        >>> from psyclone.parse.algorithm import parse
        >>> from psyclone.psyGen import PSyFactory
        >>> ast, invokeInfo = parse("dynamo.F90")
        >>> psy = PSyFactory("dynamo0.1").create(invokeInfo)
        >>> schedule = psy.invokes.get('invoke_v3_kernel_type').schedule
        >>> schedule.view()
        >>>
        >>> from psyclone.transformations import OMPParallelLoopTrans
        >>> trans = OMPParallelLoopTrans()
        >>> new_schedule, memento = trans.apply(schedule.children[0])
        >>> new_schedule.view()

    '''
    def __str__(self):
        return "Add an 'OpenMP PARALLEL DO' directive with no validity checks"

    def validate(self, node, options=None):
        '''Validity checks for input arguments.

        :param node: the PSyIR node to validate.
        :type node: :py:class:`psyclone.psyir.nodes.Node`
        :param options: a dictionary with options for transformations.
        :type options: dictionary of string:values or None

        :raises TransformationError: if the node is a loop over colours.

        '''
        # Check that the supplied Node is a Loop
        super(OMPParallelLoopTrans, self).validate(node, options=options)

        # Check we are not a sequential loop
        if node.loop_type == 'colours':
            raise TransformationError("Error in "+self.name+" transformation. "
                                      "The requested loop is over colours and "
                                      "must be computed serially.")

    def apply(self, node, options=None):
        ''' Apply an OMPParallelLoop Transformation to the supplied node
        (which must be a Loop). In the generated code this corresponds to
        wrapping the Loop with directives:

        .. code-block:: fortran

          !$OMP PARALLEL DO ...
          do ...
            ...
          end do
          !$OMP END PARALLEL DO

        :param node: the node (loop) to which to apply the transformation.
        :type node: :py:class:`psyclone.f2pygen.DoGen`
        :param options: a dictionary with options for transformations\
                        and validation.
        :type options: dictionary of string:values or None

        :returns: two-tuple of transformed schedule and a record of the \
                  transformation.
        :rtype: (:py:class:`psyclone.psyir.nodes.Schedule, \
                 :py:class:`psyclone.undoredo.Memento`)
        '''
        self.validate(node, options=options)

        schedule = node.root
        # create a memento of the schedule and the proposed transformation
        keep = Memento(schedule, self, [node])

        # keep a reference to the node's original parent and its index as these
        # are required and will change when we change the node's location
        node_parent = node.parent
        node_position = node.position

        # add our OpenMP loop directive setting its parent to the node's
        # parent and its children to the node
        from psyclone.psyGen import OMPParallelDoDirective
        node.parent = None
        directive = OMPParallelDoDirective(parent=node_parent,
                                           children=[node],
                                           omp_schedule=self.omp_schedule)

        # add the OpenMP loop directive as a child of the node's parent
        node_parent.addchild(directive, index=node_position)

        # change the node's parent to be the Schedule of the loop directive
        node.parent = directive.dir_body

        # remove the original loop
        node_parent.children.remove(node)

        return schedule, keep


class DynamoOMPParallelLoopTrans(OMPParallelLoopTrans):

    ''' Dynamo-specific OpenMP loop transformation. Adds Dynamo specific
        validity checks. Actual transformation is done by the
        :py:class:`base class <OMPParallelLoopTrans>`.

    '''
    def __str__(self):
        return "Add an OpenMP Parallel Do directive to a Dynamo loop"

    def apply(self, node, options=None):

        '''Perform Dynamo specific loop validity checks then call the
        :py:meth:`~OMPParallelLoopTrans.apply` method of the
        :py:class:`base class <OMPParallelLoopTrans>`.

        :param node: the Node in the Schedule to check
        :type node: :py:class:`psyclone.psyir.nodes.Node`
        :param options: a dictionary with options for transformations.
        :type options: dictionary of string:values or None

        :raises TransformationError: if the associated loop requires \
                colouring.

        :returns: 2-tuple of new schedule and memento of transform.
        :rtype: (:py:class:`psyclone.dynamo0p3.DynInvokeSchedule`, \
                 :py:class:`psyclone.undoredo.Memento`)

        '''
        self.validate(node, options=options)

        # If the loop is not already coloured then check whether or not
        # it should be. If the field space is discontinuous (including
        # any_discontinuous_space) then we don't need to worry about
        # colouring.
        if node.field_space.orig_name not in \
           FunctionSpace.VALID_DISCONTINUOUS_NAMES:
            if node.loop_type != 'colour' and node.has_inc_arg():
                raise TransformationError(
                    "Error in {0} transformation. The kernel has an "
                    "argument with INC access. Colouring is required.".
                    format(self.name))

        return OMPParallelLoopTrans.apply(self, node)


class GOceanOMPParallelLoopTrans(OMPParallelLoopTrans):

    '''GOcean specific OpenMP Do loop transformation. Adds GOcean
       specific validity checks (that supplied Loop is an inner or outer
       loop). Actual transformation is done by
       :py:class:`base class <OMPParallelLoopTrans>`.

       :param omp_schedule: the omp schedule to be created. Must be one of \
           'runtime', 'static', 'dynamic', 'guided' or 'auto'.

    '''
    def __str__(self):
        return "Add an OpenMP Parallel Do directive to a GOcean loop"

    def apply(self, node, options=None):
        ''' Perform GOcean-specific loop validity checks then call
        :py:meth:`OMPParallelLoopTrans.apply`.

        :param node: a Loop node from an AST.
        :type node: :py:class:`psyclone.psyir.nodes.Loop`
        :param options: a dictionary with options for transformations\
                        and validation.
        :type options: dictionary of string:values or None

        :raises TransformationError: if the supplied node is not an inner or\
            outer loop.

        :returns: 2-tuple of new schedule and memento of transform
        :rtype: (:py:class:`psyclone.dynamo0p3.GOInvokeSchedule`, \
                 :py:class:`psyclone.undoredo.Memento`)

        '''
        self.validate(node, options=options)

        # Check we are either an inner or outer loop
        if node.loop_type not in ["inner", "outer"]:
            raise TransformationError(
                "Error in "+self.name+" transformation.  The requested loop"
                " is not of type inner or outer.")

        return OMPParallelLoopTrans.apply(self, node)


class Dynamo0p3OMPLoopTrans(OMPLoopTrans):

    ''' Dynamo 0.3 specific orphan OpenMP loop transformation. Adds
    Dynamo-specific validity checks. Actual transformation is done by
    :py:class:`base class <OMPLoopTrans>`.

    '''
    def __str__(self):
        return "Add an OpenMP DO directive to a Dynamo 0.3 loop"

    def apply(self, node, options=None):
        '''Perform Dynamo 0.3 specific loop validity checks then call
        :py:meth:`OMPLoopTrans.apply`.

        :param node: the Node in the Schedule to check
        :type node: :py:class:`psyclone.psyir.nodes.Node`
        :param options: a dictionary with options for transformations \
                        and validation.
        :type options: dictionary of string:values or None
        :param bool options["reprod"]:
                indicating whether reproducible reductions should be used. \
                By default the value from the config file will be used.

        :raise TransformationError: if an OMP loop transform would create \
                incorrect code.
        '''
        if not options:
            options = {}

        # Since this function potentially modifies the user's option
        # dictionary, create a copy:
        options = options.copy()
        # Make sure the default is set:
        options["reprod"] = options.get("reprod",
                                        Config.get().reproducible_reductions)

        self.validate(node, options=options)

        # If the loop is not already coloured then check whether or not
        # it should be
        if node.loop_type != 'colour' and node.has_inc_arg():
            raise TransformationError(
                "Error in {0} transformation. The kernel has an argument"
                " with INC access. Colouring is required.".
                format(self.name))

        return OMPLoopTrans.apply(self, node, options)


class GOceanOMPLoopTrans(OMPLoopTrans):

    ''' GOcean-specific orphan OpenMP loop transformation. Adds GOcean
        specific validity checks (that the node is either an inner or outer
        Loop). Actual transformation is done by
        :py:class:`base class <OMPLoopTrans>`.

        :param omp_schedule: the omp schedule to be created. Must be one of
            'runtime', 'static', 'dynamic', 'guided' or 'auto'.

        '''
    def __str__(self):
        return "Add an OpenMP DO directive to a GOcean loop"

    def apply(self, node, options=None):
        '''Perform GOcean specific loop validity checks then call
        :py:meth:`OMPLoopTrans.apply`.

        :param node: the loop to parallelise using OMP Do.
        :type node: :py:class:`psyclone.psyir.nodes.Loop`
        :param options: a dictionary with options for transformations.
        :type options: dictionary of string:values or None

        :raises TransformationError: if the loop_type of the supplied Loop is \
                                     not "inner" or "outer".
        '''
        # Check node is a loop. Although this is not GOcean specific
        # it is required for the subsequent checks to function
        # correctly.
        self.validate(node, options=options)

        # Check we are either an inner or outer loop
        if node.loop_type not in ["inner", "outer"]:
            raise TransformationError("Error in "+self.name+" transformation."
                                      " The requested loop is not of type "
                                      "inner or outer.")

        return OMPLoopTrans.apply(self, node, options)


class ColourTrans(LoopTrans):
    '''
    Apply a colouring transformation to a loop (in order to permit a
    subsequent parallelisation over colours). For example:

    >>> invoke = ...
    >>> schedule = invoke.schedule
    >>>
    >>> ctrans = ColourTrans()
    >>>
    >>> # Colour all of the loops
    >>> for child in schedule.children:
    >>>     cschedule, _ = ctrans.apply(child)
    >>>
    >>> csched.view()

    '''
    def __str__(self):
        return "Split a loop into colours"

    def apply(self, node, options=None):
        '''
        Converts the Loop represented by :py:obj:`node` into a
        nested loop where the outer loop is over colours and the inner
        loop is over cells of that colour.

        :param node: the loop to transform.
        :type node: :py:class:`psyclone.psyir.nodes.Loop`
        :param options: a dictionary with options for transformations.
        :type options: dictionary of string:values or None

        :returns: Tuple of modified schedule and record of transformation
        :rtype: (:py:class:`psyclone.psyir.nodes.Schedule, \
                 :py:class:`psyclone.undoredo.Memento`)
        '''
        self.validate(node, options=options)

        schedule = node.root

        # create a memento of the schedule and the proposed transformation
        keep = Memento(schedule, self, [node])

        node_parent = node.parent
        node_position = node.position

        # create a colours loop. This loops over colours and must be run
        # sequentially
        colours_loop = node.__class__(parent=node_parent, loop_type="colours")
        colours_loop.field_space = node.field_space
        colours_loop.iteration_space = node.iteration_space
        colours_loop.set_lower_bound("start")
        colours_loop.set_upper_bound("ncolours")
        # Add this loop as a child of the original node's parent
        node_parent.addchild(colours_loop, index=node_position)

        # create a colour loop. This loops over a particular colour and
        # can be run in parallel
        colour_loop = node.__class__(parent=colours_loop.loop_body,
                                     loop_type="colour")
        colour_loop.field_space = node.field_space
        colour_loop.field_name = node.field_name
        colour_loop.iteration_space = node.iteration_space
        colour_loop.set_lower_bound("start")
        colour_loop.kernel = node.kernel

        if Config.get().distributed_memory:
            index = node.upper_bound_halo_depth
            colour_loop.set_upper_bound("colour_halo", index)
        else:  # no distributed memory
            colour_loop.set_upper_bound("ncolour")
        # Add this loop as a child of our loop over colours
        colours_loop.loop_body.addchild(colour_loop)

        # add contents of node to colour loop
        colour_loop.loop_body.children.extend(
                node.loop_body.pop_all_children())

        # change the parent of the node's contents to the colour loop
        for child in colour_loop.loop_body:
            child.parent = colour_loop.loop_body

        # remove original loop
        node_parent.children.remove(node)

        return schedule, keep


class KernelModuleInlineTrans(KernelTrans):
    '''Switches on, or switches off, the inlining of a Kernel subroutine
    into the PSy layer module. For example:

    >>> invoke = ...
    >>> schedule = invoke.schedule
    >>>
    >>> inline_trans = KernelModuleInlineTrans()
    >>>
    >>> ischedule, _ = inline_trans.apply(schedule.children[0].loop_body[0])
    >>> ischedule.view()

    .. warning ::
        For this transformation to work correctly, the Kernel subroutine
        must only use data that is passed in by argument, declared locally
        or included via use association within the subroutine. Two
        examples where in-lining will not work are:

        #. A variable is declared within the module that ``contains`` the
           Kernel subroutine and is then accessed within that Kernel;
        #. A variable is included via use association at the module level
           and accessed within the Kernel subroutine.

        The transformation will reject attempts to in-line such kernels.
    '''

    def __str__(self):
        return ("Inline (or cancel inline of) a kernel subroutine into the "
                "PSy module")

    @property
    def name(self):
        ''' Returns the name of this transformation as a string.'''
        return "KernelModuleInline"

    def apply(self, node, options=None):
        '''Checks that the node is of the correct type (a Kernel) then marks
        the Kernel to be inlined, or not, depending on the value of
        the inline option. If the inline option is not passed the
        Kernel is marked to be inlined.

        :param node: the loop to transform.
        :type node: :py:class:`psyclone.psyir.nodes.Loop`
        :param options: a dictionary with options for transformations.
        :type options: dictionary of string:values or None
        :param bool options["inline"]: whether the kernel should be module\
                inlined or not.

        :returns: 2-tuple of new schedule and memento of transform.
        :rtype: (:py:class:`psyclone.dynamo0p3.DynInvokeSchedule`, \
                 :py:class:`psyclone.undoredo.Memento`)

        '''
        self.validate(node, options)

        schedule = node.root

        # create a memento of the schedule and the proposed transformation
        keep = Memento(schedule, self, [node])

        if not options:
            options = {}
        inline = options.get("inline", True)

        # set kernel's inline status
        if node.module_inline == inline:
            # issue a warning here when we implement logging
            # print "Warning, Kernel inline is already set to "+str(inline)
            pass
        else:
            node.module_inline = inline

        return schedule, keep


class Dynamo0p3ColourTrans(ColourTrans):

    '''Split a Dynamo 0.3 loop over cells into colours so that it can be
    parallelised. For example:

    >>> from psyclone.parse.algorithm import parse
    >>> from psyclone.psyGen import PSyFactory
    >>> import transformations
    >>> import os
    >>> import pytest
    >>>
    >>> TEST_API = "dynamo0.3"
    >>> _,info=parse(os.path.join(os.path.dirname(os.path.abspath(__file__)),
    >>>              "tests", "test_files", "dynamo0p3",
    >>>              "4.6_multikernel_invokes.f90"),
    >>>              api=TEST_API)
    >>> psy = PSyFactory(TEST_API).create(info)
    >>> invoke = psy.invokes.get('invoke_0')
    >>> schedule = invoke.schedule
    >>>
    >>> ctrans = Dynamo0p3ColourTrans()
    >>> otrans = DynamoOMPParallelLoopTrans()
    >>>
    >>> # Colour all of the loops
    >>> for child in schedule.children:
    >>>     cschedule, _ = ctrans.apply(child)
    >>>
    >>> # Then apply OpenMP to each of the colour loops
    >>> schedule = cschedule
    >>> for child in schedule.children:
    >>>     newsched, _ = otrans.apply(child.children[0])
    >>>
    >>> newsched.view()

    Colouring in the Dynamo 0.3 API is subject to the following rules:

    * Only kernels with an iteration space of CELLS and which modify a
      continuous field require colouring. Any other type of loop will
      cause this transformation to raise an exception.
    * A kernel may have at most one field with 'INC' access
    * A separate colour map will be required for each field that is coloured
      (if an invoke contains >1 kernel call)

    '''
    def __str__(self):
        return "Split a Dynamo 0.3 loop over cells into colours"

    def apply(self, node, options=None):
        '''Performs Dynamo0.3-specific error checking and then uses the parent
        class to convert the Loop represented by :py:obj:`node` into a
        nested loop where the outer loop is over colours and the inner
        loop is over cells of that colour.

        :param node: the loop to transform.
        :type node: :py:class:`psyclone.dynamo0p3.DynLoop`
        :param options: a dictionary with options for transformations.\
        :type options: dictionary of string:values or None

        :returns: 2-tuple of new schedule and memento of transform.
        :rtype: (:py:class:`psyclone.dynamo0p3.DynInvokeSchedule`, \
                 :py:class:`psyclone.undoredo.Memento`)

        '''
        # check node is a loop
        super(Dynamo0p3ColourTrans, self).validate(node, options=options)

        # Check we need colouring
        if node.field_space.orig_name in \
           FunctionSpace.VALID_DISCONTINUOUS_NAMES:
            raise TransformationError(
                "Error in DynamoColour transformation. Loops iterating over "
                "a discontinuous function space are not currently supported.")

        # Colouring is only necessary (and permitted) if the loop is
        # over cells. Since this is the default it is represented by
        # an empty string.
        if node.loop_type != "":
            raise TransformationError(
                "Error in DynamoColour transformation. Only loops over cells "
                "may be coloured but this loop is over {0}".
                format(node.loop_type))

        # Check whether we have a field that has INC access
        if not node.has_inc_arg():
            # TODO generate a warning here as we don't need to colour
            # a loop that does not update a field with INC access
            pass

        # Check that we're not attempting to colour a loop that is
        # already within an OpenMP region (because the loop over
        # colours *must* be sequential)
        from psyclone.psyGen import OMPDirective
        if node.ancestor(OMPDirective):
            raise TransformationError("Cannot have a loop over colours "
                                      "within an OpenMP parallel region.")

        schedule, keep = ColourTrans.apply(self, node)

        return schedule, keep


@six.add_metaclass(abc.ABCMeta)
class ParallelRegionTrans(RegionTrans):
    '''
    Base class for transformations that create a parallel region.

    '''
    # The types of node that must be excluded from the section of PSyIR
    # being transformed.
    excluded_node_types = (nodes.CodeBlock, nodes.Return, psyGen.HaloExchange)

    def __init__(self):
        # Holds the class instance for the type of parallel region
        # to generate
        self._pdirective = None
        super(ParallelRegionTrans, self).__init__()

    @abc.abstractmethod
    def __str__(self):
        pass  # pragma: no cover

    @abc.abstractproperty
    def name(self):
        ''' Returns the name of this transformation as a string.'''

    def validate(self, node_list, options=None):
        '''
        Check that the supplied list of Nodes are eligible to be
        put inside a parallel region.

        :param list node_list: list of nodes to put into a parallel region
        :param options: a dictionary with options for transformations.\
        :type options: dictionary of string:values or None
        :param bool options["node-type-check"]: this flag controls whether \
            or not the type of the nodes enclosed in the region should be \
            tested to avoid using unsupported nodes inside a region.

        :raises TransformationError: if the supplied node is an \
            InvokeSchedule rather than being within an InvokeSchedule.
        :raises TransformationError: if the supplied nodes are not all \
            children of the same parent (siblings).

        '''
        if isinstance(node_list[0], InvokeSchedule):
            raise TransformationError(
                "A {0} transformation cannot be applied to an InvokeSchedule "
                "but only to one or more nodes from within an InvokeSchedule.".
                format(self.name))

        node_parent = node_list[0].parent

        for child in node_list:
            if child.parent is not node_parent:
                raise TransformationError(
                    "Error in {0} transformation: supplied nodes are not "
                    "children of the same parent.".format(self.name))
        super(ParallelRegionTrans, self).validate(node_list, options)

    def apply(self, target_nodes, options=None):
        '''
        Apply this transformation to a subset of the nodes within a
        schedule - i.e. enclose the specified Loops in the
        schedule within a single parallel region.

        :param target_nodes: a single Node or a list of Nodes.
        :type target_nodes: (list of) :py:class:`psyclone.psyir.nodes.Node`
        :param options: a dictionary with options for transformations.
        :type options: dictionary of string:values or None
        :param bool options["node-type-check"]: this flag controls if the \
                type of the nodes enclosed in the region should be tested \
                to avoid using unsupported nodes inside a region.

        :returns: 2-tuple of new schedule and memento of transform.
        :rtype: (:py:class:`psyclone.dynamo0p3.DynInvokeSchedule`, \
                 :py:class:`psyclone.undoredo.Memento`)

        '''

        # Check whether we've been passed a list of nodes or just a
        # single node. If the latter then we create ourselves a
        # list containing just that node.
        node_list = self.get_node_list(target_nodes)
        self.validate(node_list, options)

        # Keep a reference to the parent of the nodes that are to be
        # enclosed within a parallel region. Also keep the index of
        # the first child to be enclosed as that will become the
        # position of the new !$omp parallel directive.
        node_parent = node_list[0].parent
        node_position = node_list[0].position

        # create a memento of the schedule and the proposed
        # transformation
        schedule = node_list[0].root

        keep = Memento(schedule, self)

        # Create the parallel directive as a child of the
        # parent of the nodes being enclosed and with those nodes
        # as its children.
        directive = self._pdirective(
            parent=node_parent, children=[node.detach() for node in node_list])

        # Change all of the affected children so that they have
        # the region directive's Schedule as their parent.
        for child in node_list:
            child.parent = directive.dir_body

        # Add the region directive as a child of the parent
        # of the nodes being enclosed and at the original location
        # of the first of these nodes
        node_parent.addchild(directive, index=node_position)

        return schedule, keep


class OMPParallelTrans(ParallelRegionTrans):
    '''
    Create an OpenMP PARALLEL region by inserting directives. For
    example:

    >>> from psyclone.parse.algorithm import parse
    >>> from psyclone.parse.utils import ParseError
    >>> from psyclone.psyGen import PSyFactory
    >>> from psyclone.errors import GenerationError
    >>> api = "gocean1.0"
    >>> filename = "nemolite2d_alg.f90"
    >>> ast, invokeInfo = parse(filename, api=api, invoke_name="invoke")
    >>> psy = PSyFactory(api).create(invokeInfo)
    >>>
    >>> from psyclone.psyGen import TransInfo
    >>> t = TransInfo()
    >>> ltrans = t.get_trans_name('GOceanOMPLoopTrans')
    >>> rtrans = t.get_trans_name('OMPParallelTrans')
    >>>
    >>> schedule = psy.invokes.get('invoke_0').schedule
    >>> schedule.view()
    >>> new_schedule = schedule
    >>>
    >>> # Apply the OpenMP Loop transformation to *every* loop
    >>> # in the schedule
    >>> for child in schedule.children:
    >>>     newschedule, memento = ltrans.apply(child)
    >>>     schedule = newschedule
    >>>
    >>> # Enclose all of these loops within a single OpenMP
    >>> # PARALLEL region
    >>> newschedule, _ = rtrans.apply(schedule.children)
    >>> newschedule.view()

    '''
    # The types of node that this transformation cannot enclose
    excluded_node_types = (nodes.CodeBlock, nodes.Return, psyGen.ACCDirective,
                           psyGen.HaloExchange)

    def __init__(self):
        super(OMPParallelTrans, self).__init__()
        # Set the type of directive that the base class will use
        self._pdirective = psyGen.OMPParallelDirective

    def __str__(self):
        return "Insert an OpenMP Parallel region"

    @property
    def name(self):
        '''
        :returns: the name of this transformation as a string.
        :rtype: str
        '''
        return "OMPParallelTrans"

    def validate(self, node_list, options=None):
        '''
        Perform OpenMP-specific validation checks.

        :param node_list: list of Nodes to put within parallel region.
        :type node_list: list of :py:class:`psyclone.psyir.nodes.Node`
        :param options: a dictionary with options for transformations.
        :type options: dictionary of string:values or None
        :param bool options["node-type-check"]: this flag controls if the \
                type of the nodes enclosed in the region should be tested \
                to avoid using unsupported nodes inside a region.

        :raises TransformationError: if the target Nodes are already within \
                                     some OMP parallel region.
        '''
        from psyclone.psyGen import OMPDirective

        if node_list[0].ancestor(OMPDirective):
            raise TransformationError("Error in OMPParallel transformation:" +
                                      " cannot create an OpenMP PARALLEL " +
                                      "region within another OpenMP region.")

        # Now call the general validation checks
        super(OMPParallelTrans, self).validate(node_list, options)


class ACCParallelTrans(ParallelRegionTrans):
    '''
    Create an OpenACC parallel region by inserting directives. This parallel
    region *must* come after an enter-data directive (see `ACCEnterDataTrans`)
    or within a data region (see `ACCDataTrans`). For example:

    >>> from psyclone.parse.algorithm import parse
    >>> from psyclone.psyGen import PSyFactory
    >>> api = "gocean1.0"
    >>> filename = "nemolite2d_alg.f90"
    >>> ast, invokeInfo = parse(filename, api=api, invoke_name="invoke")
    >>> psy = PSyFactory(api).create(invokeInfo)
    >>>
    >>> from psyclone.psyGen import TransInfo
    >>> t = TransInfo()
    >>> ptrans = t.get_trans_name('ACCParallelTrans')
    >>> dtrans = t.get_trans_name('ACCDataTrans')
    >>>
    >>> schedule = psy.invokes.get('invoke_0').schedule
    >>> schedule.view()
    >>>
    >>> # Enclose everything within a single OpenACC PARALLEL region
    >>> newschedule, _ = ptrans.apply(schedule.children)
    >>> # Add an enter-data directive
    >>> newschedule, _ = dtrans.apply(newschedule)
    >>> newschedule.view()

    '''
    excluded_node_types = (nodes.CodeBlock, nodes.Return, nodes.PSyDataNode,
                           psyGen.ACCDataDirective,
                           psyGen.ACCEnterDataDirective)

    def __init__(self):
        super(ACCParallelTrans, self).__init__()
        # Set the type of directive that the base class will use
        self._pdirective = psyGen.ACCParallelDirective

    def __str__(self):
        return "Insert an OpenACC Parallel region"

    @property
    def name(self):
        '''
        :returns: the name of this transformation as a string.
        :rtype: str
        '''
        return "ACCParallelTrans"


class GOConstLoopBoundsTrans(Transformation):
    ''' Switch on (or off) the use of constant loop bounds within
    a GOInvokeSchedule. In the absence of constant loop bounds, PSyclone will
    generate loops where the bounds are obtained by de-referencing a field
    object, e.g.:

    .. code-block:: fortran

      DO j = my_field%grid%internal%ystart, my_field%grid%internal%ystop

    Some compilers are able to produce more efficient code if they are
    provided with information on the relative trip-counts of the loops
    within an Invoke. With constant loop bounds switched on, PSyclone
    generates code like:

    .. code-block:: fortran

      ny = my_field%grid%subdomain%internal%ystop
      ...
      DO j = 1, ny-1

    In practice, the application of the constant loop bounds looks
    something like, e.g.:

    >>> from psyclone.parse.algorithm import parse
    >>> from psyclone.psyGen import PSyFactory
    >>> import os
    >>> TEST_API = "gocean1.0"
    >>> _, info = parse(os.path.join("tests", "test_files", "gocean1p0",
    >>>                              "single_invoke.f90"),
    >>>                 api=TEST_API)
    >>> psy = PSyFactory(TEST_API).create(info)
    >>> invoke = psy.invokes.get('invoke_0_compute_cu')
    >>> schedule = invoke.schedule
    >>>
    >>> from psyclone.transformations import GOConstLoopBoundsTrans
    >>> clbtrans = GOConstLoopBoundsTrans()
    >>>
    >>> newsched, _ = clbtrans.apply(schedule)
    >>> # or, to turn off const. looop bounds:
    >>> # newsched, _ = clbtrans.apply(schedule, const_bounds=False)
    >>>
    >>> newsched.view()

    '''

    def __str__(self):
        return "Use constant loop bounds for all loops in a GOInvokeSchedule"

    @property
    def name(self):
        ''' Return the name of the Transformation as a string.'''
        return "GOConstLoopBoundsTrans"

    def apply(self, node, options=None):
        '''Switches constant loop bounds on or off for all loops in a
        GOInvokeSchedule. Default is 'off'.

        :param node: the GOInvokeSchedule of which all loops will get the
            constant loop bounds switched on or off.
        :type node: :py:class:`psyclone.gocean1p0.GOInvokeSchedule`
        :param options: a dictionary with options for transformations.
        :type options: dictionary of string:values or None

        :param bool options["const_bounds"]: whether the constant loop should\
            be used (True) or not (False). Default is True.

        :returns: 2-tuple of new schedule and memento of transform.
        :rtype: (:py:class:`psyclone.gocean1p0.GOInvokeSchedule`, \
                 :py:class:`psyclone.undoredo.Memento`)

        '''

        # Check node is a Schedule
        from psyclone.gocean1p0 import GOInvokeSchedule
        if not isinstance(node, GOInvokeSchedule):
            raise TransformationError("Error in GOConstLoopBoundsTrans: "
                                      "node is not a GOInvokeSchedule")

        keep = Memento(node, self)

        if not options:
            options = {}

        node.const_loop_bounds = options.get("const_bounds", True)

        return node, keep


class MoveTrans(Transformation):
    '''Provides a transformation to move a node in the tree. For
    example:

    >>> from psyclone.parse.algorithm import parse
    >>> from psyclone.psyGen import PSyFactory
    >>> ast,invokeInfo=parse("dynamo.F90")
    >>> psy=PSyFactory("dynamo0.3").create(invokeInfo)
    >>> schedule=psy.invokes.get('invoke_v3_kernel_type').schedule
    >>> schedule.view()
    >>>
    >>> from psyclone.transformations import MoveTrans
    >>> trans=MoveTrans()
    >>> new_schedule, memento = trans.apply(schedule.children[0],
                                            schedule.children[2],
                                            position="after")
    >>> new_schedule.view()

    Nodes may only be moved to a new location with the same parent
    and must not break any dependencies otherwise an exception is
    raised.'''

    def __str__(self):
        return "Move a node to a different location"

    @property
    def name(self):
        ''' Returns the name of this transformation as a string.'''
        return "Move"

    def validate(self, node, location, options=None):
        # pylint: disable=no-self-use
        ''' validity checks for input arguments.

        :param node: the node to be moved.
        :type node: :py:class:`psyclone.psyir.nodes.Node`
        :param location: node before or after which the given node\
            should be moved.
        :type location: :py:class:`psyclone.psyir.nodes.Node`
        :param options: a dictionary with options for transformations.
        :type options: dictionary of string:values or None
        :param str options["position"]: either 'before' or 'after'.

        :raises TransformationError: if the given node is not an instance \
            of :py:class:`psyclone.psyir.nodes.Node`
        :raises TransformationError: if the location is not valid.
        '''

        # Check that the first argument is a Node
        from psyclone.psyir.nodes import Node
        if not isinstance(node, Node):
            raise TransformationError(
                "In the Move transformation apply method the first argument "
                "is not a Node")

        # Check new location conforms to any data dependencies
        # This also checks the location and position arguments
        if not options:
            options = {}
        position = options.get("position", "before")
        if not node.is_valid_location(location, position=position):
            raise TransformationError(
                "In the Move transformation apply method, data dependencies "
                "forbid the move to the new location")

    def apply(self, node, location, options=None):
        '''Move the node represented by :py:obj:`node` before location
        :py:obj:`location` (which is also a node) by default and after
        if the optional `position` argument is set to 'after'.

        :param node: the node to be moved.
        :type node: :py:class:`psyclone.psyir.nodes.Node`
        :param location: node before or after which the given node\
            should be moved.
        :type location: :py:class:`psyclone.psyir.nodes.Node`
        :param options: a dictionary with options for transformations.
        :type options: dictionary of string:values or None
        :param str options["position"]: either 'before' or 'after'.

        :raises TransformationError: if the given node is not an instance \
            of :py:class:`psyclone.psyir.nodes.Node`
        :raises TransformationError: if the location is not valid.

        :returns: 2-tuple of new schedule and memento of transform.
        :rtype: (:py:class:`psyclone.dynamo0p3.DynInvokeSchedule`, \
                 :py:class:`psyclone.undoredo.Memento`)

        '''
        # pylint:disable=arguments-differ

        self.validate(node, location, options)

        schedule = node.root

        if not options:
            options = {}
        position = options.get("position", "before")

        # Create a memento of the schedule and the proposed transformation
        keep = Memento(schedule, self, [node, location])

        parent = node.parent

        my_node = parent.children.pop(node.position)

        location_index = location.position
        if position == "before":
            schedule.children.insert(location_index, my_node)
        else:
            schedule.children.insert(location_index+1, my_node)

        return schedule, keep


class Dynamo0p3RedundantComputationTrans(LoopTrans):
    '''This transformation allows the user to modify a loop's bounds so
    that redundant computation will be performed. Redundant
    computation can result in halo exchanges being modified, new halo
    exchanges being added or existing halo exchanges being removed.

    * This transformation should be performed before any
      parallelisation transformations (e.g. for OpenMP) to the loop in
      question and will raise an exception if this is not the case.

    * This transformation can not be applied to a loop containing a
      reduction and will again raise an exception if this is the case.

    * This transformation can only be used to add redundant
      computation to a loop, not to remove it.

    * This transformation allows a loop that is already performing
      redundant computation to be modified, but only if the depth is
      increased.

    '''
    def __str__(self):
        return "Change iteration space to perform redundant computation"

    def validate(self, node, options=None):
        '''Perform various checks to ensure that it is valid to apply the
        RedundantComputation transformation to the supplied node

        :param node: the supplied node on which we are performing\
                     validity checks
        :type node: :py:class:`psyclone.psyir.nodes.Node`
        :param options: a dictionary with options for transformations.
        :type options: dictionary of string:values or None
        :param int options["depth"]: the depth of the stencil if the value \
                     is provided and None if not.

        :raises TransformationError: if the parent of the loop is a\
            :py:class:`psyclone.psyGen.Directive`.
        :raises TransformationError: if the parent of the loop is not a\
            :py:class:`psyclone.psyir.nodes.Loop` or a\
            :py:class:`psyclone.psyGen.DynInvokeSchedule`.
        :raises TransformationError: if the parent of the loop is a\
            :py:class:`psyclone.psyir.nodes.Loop` but the original loop does\
            not iterate over 'colour'.
        :raises TransformationError: if the parent of the loop is a\
            :py:class:`psyclone.psyir.nodes.Loop` but the parent does not
            iterate over 'colours'.
        :raises TransformationError: if the parent of the loop is a\
            :py:class:`psyclone.psyir.nodes.Loop` but the parent's parent is\
            not a :py:class:`psyclone.psyGen.DynInvokeSchedule`.
        :raises TransformationError: if this transformation is applied\
            when distributed memory is not switched on.
        :raises TransformationError: if the loop does not iterate over\
            cells, dofs or colour.
        :raises TransformationError: if the transformation is setting the\
            loop to the maximum halo depth but the loop already computes\
            to the maximum halo depth.
        :raises TransformationError: if the transformation is setting the\
            loop to the maximum halo depth but the loop contains a stencil\
            access (as this would result in the field being accessed\
            beyond the halo depth).
        :raises TransformationError: if the supplied depth value is not an\
            integer.
        :raises TransformationError: if the supplied depth value is less\
            than 1.
        :raises TransformationError: if the supplied depth value is not\
            greater than 1 when a continuous loop is modified as this is\
            the minimum valid value.
        :raises TransformationError: if the supplied depth value is not\
            greater than the existing depth value, as we should not need\
            to undo existing transformations.
        :raises TransformationError: if a depth value has been supplied\
            but the loop has already been set to the maximum halo depth.

        '''
        # check node is a loop
        super(Dynamo0p3RedundantComputationTrans, self).validate(
            node, options=options)

        # Check loop's parent is the InvokeSchedule, or that it is nested
        # in a colours loop and perform other colour(s) loop checks,
        # otherwise halo exchange placement might fail. The only
        # current example where the placement would fail is when
        # directives have already been added. This could be fixed but
        # it actually makes sense to require redundant computation
        # transformations to be applied before adding directives so it
        # is not particularly important.
        dir_node = node.ancestor(psyGen.Directive)
        if dir_node:
            raise TransformationError(
                "In the Dynamo0p3RedundantComputation transformation apply "
                "method the supplied loop is sits beneath a directive of "
                "type {0}. Redundant computation must be applied before "
                "directives are added.".format(type(dir_node)))
        if not (isinstance(node.parent, DynInvokeSchedule) or
                isinstance(node.parent.parent, nodes.Loop)):
            raise TransformationError(
                "In the Dynamo0p3RedundantComputation transformation "
                "apply method the parent of the supplied loop must be "
                "the DynInvokeSchedule, or a Loop, but found {0}".
                format(type(node.parent)))
        if isinstance(node.parent.parent, nodes.Loop):
            if node.loop_type != "colour":
                raise TransformationError(
                    "In the Dynamo0p3RedundantComputation transformation "
                    "apply method, if the parent of the supplied Loop is "
                    "also a Loop then the supplied Loop must iterate over "
                    "'colour', but found '{0}'".format(node.loop_type))
            if node.parent.parent.loop_type != "colours":
                raise TransformationError(
                    "In the Dynamo0p3RedundantComputation transformation "
                    "apply method, if the parent of the supplied Loop is "
                    "also a Loop then the parent must iterate over "
                    "'colours', but found '{0}'"
                    "".format(node.parent.parent.loop_type))
            if not isinstance(node.parent.parent.parent, DynInvokeSchedule):
                raise TransformationError(
                    "In the Dynamo0p3RedundantComputation transformation "
                    "apply method, if the parent of the supplied Loop is "
                    "also a Loop then the parent's parent must be the "
                    "DynInvokeSchedule, but found {0}"
                    .format(type(node.parent)))
        if not Config.get().distributed_memory:
            raise TransformationError(
                "In the Dynamo0p3RedundantComputation transformation apply "
                "method distributed memory must be switched on")

        # loop must iterate over cells, dofs or colour. Note, an
        # empty loop_type iterates over cells
        if node.loop_type not in ["", "dofs", "colour"]:
            raise TransformationError(
                "In the Dynamo0p3RedundantComputation transformation apply "
                "method the loop must iterate over cells, dofs or cells of "
                "a given colour, but found '{0}'".format(node.loop_type))

        from psyclone.dynamo0p3 import HALO_ACCESS_LOOP_BOUNDS

        # We don't currently support the application of transformations to
        # loops containing inter-grid kernels
        check_intergrid(node)

        if not options:
            options = {}
        depth = options.get("depth")
        if depth is None:
            if node.upper_bound_name in HALO_ACCESS_LOOP_BOUNDS:
                if not node.upper_bound_halo_depth:
                    raise TransformationError(
                        "In the Dynamo0p3RedundantComputation transformation "
                        "apply method the loop is already set to the maximum "
                        "halo depth so this transformation does nothing")
                for call in node.kernels():
                    for arg in call.arguments.args:
                        if arg.stencil:
                            raise TransformationError(
                                "In the Dynamo0p3RedundantComputation "
                                "transformation apply method the loop "
                                "contains field '{0}' with a stencil "
                                "access in kernel '{1}', so it is invalid "
                                "to set redundant computation to maximum "
                                "depth".format(arg.name, call.name))
        else:
            if not isinstance(depth, int):
                raise TransformationError(
                    "In the Dynamo0p3RedundantComputation transformation "
                    "apply method the supplied depth should be an integer but "
                    "found type '{0}'".format(type(depth)))
            if depth < 1:
                raise TransformationError(
                    "In the Dynamo0p3RedundantComputation transformation "
                    "apply method the supplied depth is less than 1")

            if node.upper_bound_name in HALO_ACCESS_LOOP_BOUNDS:
                if node.upper_bound_halo_depth:
                    if node.upper_bound_halo_depth >= depth:
                        raise TransformationError(
                            "In the Dynamo0p3RedundantComputation "
                            "transformation apply method the supplied depth "
                            "({0}) must be greater than the existing halo "
                            "depth ({1})".format(depth,
                                                 node.upper_bound_halo_depth))
                else:
                    raise TransformationError(
                        "In the Dynamo0p3RedundantComputation transformation "
                        "apply method the loop is already set to the maximum "
                        "halo depth so can't be set to a fixed value")

    def apply(self, loop, options=None):
        # pylint:disable=arguments-differ
        '''Apply the redundant computation transformation to the loop
        :py:obj:`loop`. This transformation can be applied to loops iterating
        over 'cells or 'dofs'. if :py:obj:`depth` is set to a value then the
        value will be the depth of the field's halo over which redundant
        computation will be performed. If :py:obj:`depth` is not set to a
        value then redundant computation will be performed to the full depth
        of the field's halo.

        :param loop: the loop that we are transforming.
        :type loop: :py:class:`psyclone.psyGen.DynLoop`
        :param options: a dictionary with options for transformations.
        :type options: dictionary of string:values or None
        :param int options["depth"]: the depth of the stencil. Defaults \
                to None.

        :returns: 2-tuple of new schedule and memento of transform.
        :rtype: (:py:class:`psyclone.dynamo0p3.DynInvokeSchedule`, \
                 :py:class:`psyclone.undoredo.Memento`)

        '''
        self.validate(loop, options=options)
        if not options:
            options = {}
        depth = options.get("depth")

        schedule = loop.root

        # create a memento of the schedule and the proposed
        # transformation
        keep = Memento(schedule, self, [loop, depth])

        if loop.loop_type == "":
            # Loop is over cells
            loop.set_upper_bound("cell_halo", depth)
        elif loop.loop_type == "colour":
            # Loop is over cells of a single colour
            loop.set_upper_bound("colour_halo", depth)
        elif loop.loop_type == "dofs":
            loop.set_upper_bound("dof_halo", depth)
        else:
            raise TransformationError(
                "Unsupported loop_type '{0}' found in Dynamo0p3Redundant"
                "ComputationTrans.apply()".format(loop.loop_type))
        # Add/remove halo exchanges as required due to the redundant
        # computation
        loop.update_halo_exchanges()

        return schedule, keep


class GOLoopSwapTrans(LoopTrans):
    ''' Provides a loop-swap transformation, e.g.:

    .. code-block:: fortran

        DO j=1, m
            DO i=1, n

    becomes:

    .. code-block:: fortran

        DO i=1, n
            DO j=1, m

    This transform is used as follows:

     >>> from psyclone.parse.algorithm import parse
     >>> from psyclone.psyGen import PSyFactory
     >>> ast, invokeInfo = parse("shallow_alg.f90")
     >>> psy = PSyFactory("gocean1.0").create(invokeInfo)
     >>> schedule = psy.invokes.get('invoke_0').schedule
     >>> schedule.view()
     >>>
     >>> from psyclone.transformations import GOLoopSwapTrans
     >>> swap = GOLoopSwapTrans()
     >>> new_schedule, memento = swap.apply(schedule.children[0])
     >>> new_schedule.view()

    '''
    def __str__(self):
        return "Exchange the order of two nested loops: inner becomes " + \
               "outer and vice versa"

    def validate(self, node_outer, options=None):
        '''Checks if the given node contains a valid Fortran structure
        to allow swapping loops. This means the node must represent
        a loop, and it must have exactly one child that is also a loop.

        :param node_outer: a Loop node from an AST.
        :type node_outer: py:class:`psyclone.psyir.nodes.Loop`
        :param options: a dictionary with options for transformations.
        :type options: dict of string:values or None

        :raises TransformationError: if the supplied node does not\
                                     allow a loop swap to be done.

        '''
        super(GOLoopSwapTrans, self).validate(node_outer, options=options)

        if not isinstance(node_outer, GOLoop):
            raise TransformationError("Error in GOLoopSwap transformation. "
                                      "Given node '{0}' is not a GOLoop, but "
                                      "an instance of '{1}."
                                      .format(node_outer, type(node_outer)))

        if not node_outer.loop_body or not node_outer.loop_body.children:
            raise TransformationError("Error in GOLoopSwap transformation. "
                                      "Supplied node '{0}' must be the outer "
                                      "loop of a loop nest and must have one "
                                      "inner loop, but this node does not "
                                      "have any statements inside."
                                      .format(node_outer))

        node_inner = node_outer.loop_body[0]

        # Check that the body of the outer loop is itself a Loop
        try:
            super(GOLoopSwapTrans, self).validate(node_inner, options=options)
        except TransformationError as err:
            six.raise_from(
                TransformationError("Error in GOLoopSwap transformation. "
                                    "Supplied node '{0}' must be the outer "
                                    "loop of a loop nest but the first "
                                    "inner statement is not a valid loop:\n"
                                    "{1}.".format(node_outer, str(err.value))),
                err)

        if not isinstance(node_inner, GOLoop):
            raise TransformationError(
                "Error in GOLoopSwap transformation. Inner loop of supplied "
                "loop nest ({0}) is not a GOLoop, but an instance of '{1}'."
                .format(node_outer, type(node_inner).__name__))

        if len(node_outer.loop_body.children) > 1:
            raise TransformationError(
                "Error in GOLoopSwap transformation. Supplied node '{0}' must"
                " be the outer loop of a loop nest and must have exactly one "
                "inner loop, but this node has {1} inner statements, the "
                "first two being '{2}' and '{3}'"
                "".format(node_outer, len(node_outer.loop_body.children),
                          node_outer.loop_body[0], node_outer.loop_body[1]))

    def apply(self, outer, options=None):
        # pylint: disable=arguments-differ
        '''The argument :py:obj:`outer` must be a loop which has exactly
        one inner loop. This transform then swaps the outer and inner loop.

        :param outer: the node representing the outer loop.
        :type outer: :py:class:`psyclone.psyir.nodes.Loop`
        :param options: a dictionary with options for transformations.
        :type options: dictionary of string:values or None

        :raises TransformationError: if the supplied node does not \
                                     allow a loop swap to be done.

        :returns: 2-tuple of new schedule and memento of transform.
        :rtype: (:py:class:`psyclone.dynamo0p3.DynInvokeSchedule`, \
                 :py:class:`psyclone.undoredo.Memento`)

        '''
        self.validate(outer, options=options)

        schedule = outer.root
        inner = outer.loop_body[0]
        parent = outer.parent

        # create a memento of the schedule and the proposed transformation
        keep = Memento(schedule, self, [inner, outer])

        # Remove outer from parent
        index = parent.children.index(outer)
        del parent.children[index]
        outer.parent = None

        # Move inner to parent
        inner.parent = parent
        parent.children.insert(index, inner)
        outer.loop_body.children.remove(inner)

        # Move inner's schedule to outer
        outer.children[3] = inner.loop_body.detach()
        outer.loop_body.parent = outer

        # Move outer under inner (create new Schedule to remove old entries)
        inner.children.append(nodes.Schedule())
        inner.loop_body.parent = inner
        inner.loop_body.children.append(outer)
        outer.parent = inner.loop_body

        return schedule, keep


class OCLTrans(Transformation):
    '''
    Switches on/off the generation of an OpenCL PSy layer for a given
    InvokeSchedule. Additionally, it will generate OpenCL kernels for
    each of the kernels referenced by the Invoke. For example:

    >>> invoke = ...
    >>> schedule = invoke.schedule
    >>>
    >>> ocl_trans = OCLTrans()
    >>> new_sched, _ = ocl_trans.apply(schedule)

    '''
    @property
    def name(self):
        '''
        :returns: the name of this transformation.
        :rtype: str
        '''
        return "OCLTrans"

    def apply(self, sched, options=None):
        '''
        Apply the OpenCL transformation to the supplied GOInvokeSchedule. This
        causes PSyclone to generate an OpenCL version of the corresponding
        PSy-layer routine. The generated code makes use of the FortCL
        library (https://github.com/stfc/FortCL) in order to manage the
        OpenCL device directly from Fortran.

        :param sched: the InvokeSchedule to transform.
        :type sched: :py:class:`psyclone.psyGen.GOInvokeSchedule`
        :param options: set of option to tune the OpenCL generation.
        :type options: dictionary of string:values or None
        :param bool options["opencl"]: whether or not to enable OpenCL \
                                       generation.

        :returns: 2-tuple of new schedule and memento of transform.
        :rtype: (:py:class:`psyclone.dynamo0p3.DynInvokeSchedule`, \
                 :py:class:`psyclone.undoredo.Memento`)
        '''
        if not options:
            options = {}
        opencl = options.get("opencl", True)

        if opencl:
            self.validate(sched, options)

        # Create a memento of the schedule and the proposed transformation
        keep = Memento(sched, self, [sched, opencl])
        # All we have to do here is set the flag in the Schedule. When this
        # flag is True PSyclone produces OpenCL at code-generation time.
        sched.opencl = opencl

        try:
            # Store the provided OpenCL options in the InvokeSchedule.
            sched.set_opencl_options(options)

        # The raised exceptions are converted to 'TransformationError's.
        except (TypeError, AttributeError) as error:
            raise TransformationError(str(error))

        return sched, keep

    def validate(self, sched, options=None):
        '''
        Checks that the supplied InvokeSchedule is valid and that an OpenCL
        version of it can be generated.

        :param sched: the Schedule to check.
        :type sched: :py:class:`psyclone.psyGen.InvokeSchedule`
        :param options: a dictionary with options for transformations.
        :type options: dictionary of string:values or None

        :raises TransformationError: if the InvokeSchedule is not for the \
                                     GOcean1.0 API.
        :raises NotImplementedError: if any of the kernels have arguments \
                                     passed by value.
        '''
        from psyclone.psyGen import args_filter
        from psyclone.gocean1p0 import GOInvokeSchedule

        if isinstance(sched, InvokeSchedule):
            if not isinstance(sched, GOInvokeSchedule):
                raise TransformationError(
                    "OpenCL generation is currently only supported for the "
                    "GOcean API but got an InvokeSchedule of type: '{0}'".
                    format(type(sched)))
        else:
            raise TransformationError(
                "Error in OCLTrans: the supplied node must be a (sub-class "
                "of) InvokeSchedule but got {0}".format(type(sched)))

        # Now we need to check the arguments of all the kernels
        args = args_filter(sched.args, arg_types=["scalar"], is_literal=True)
        for arg in args:
            if arg.is_literal:
                raise NotImplementedError(
                    "Cannot generate OpenCL for Invokes that contain "
                    "kernels with arguments passed by value")

        # Check that we can construct the PSyIR and SymbolTable of each of
        # the kernels in this Schedule. Also check that none of them access
        # any form of global data (that is not a routine argument).
        for kern in sched.kernels():
            KernelTrans.validate(kern, options)
            ksched = kern.get_kernel_schedule()
            global_variables = ksched.symbol_table.global_symbols
            if global_variables:
                raise TransformationError(
                    "The Symbol Table for kernel '{0}' contains the following "
                    "symbols with 'global' scope: {1}. An OpenCL kernel cannot"
                    " call other kernels and all of the data it accesses must "
                    "be passed by argument. Use the KernelGlobalsToArguments "
                    "transformation to convert such symbols to kernel "
                    "arguments first.".
                    format(kern.name, [sym.name for sym in global_variables]))


class Dynamo0p3AsyncHaloExchangeTrans(Transformation):
    '''Splits a synchronous halo exchange into a halo exchange start and
    halo exchange end. For example:

    >>> from psyclone.parse.algorithm import parse
    >>> from psyclone.psyGen import PSyFactory
    >>> api = "dynamo0.3"
    >>> ast, invokeInfo = parse("file.f90", api=api)
    >>> psy=PSyFactory(api).create(invokeInfo)
    >>> schedule = psy.invokes.get('invoke_0').schedule
    >>> schedule.view()
    >>>
    >>> from psyclone.transformations import Dynamo0p3AsyncHaloExchangeTrans
    >>> trans = Dynamo0p3AsyncHaloExchangeTrans()
    >>> new_schedule, memento = trans.apply(schedule.children[0])
    >>> new_schedule.view()

    '''

    def __str__(self):
        return "Changes a synchronous halo exchange into an asynchronous one."

    @property
    def name(self):
        '''
        :returns: the name of this transformation as a string.
        :rtype: str
        '''
        return "Dynamo0p3AsyncHaloExchangeTrans"

    def apply(self, node, options=None):
        '''Transforms a synchronous halo exchange, represented by a
        HaloExchange node, into an asynchronous halo exchange,
        represented by HaloExchangeStart and HaloExchangeEnd nodes.

        :param node: a synchronous haloexchange node.
        :type node: :py:obj:`psyclone.psygen.HaloExchange`
        :param options: a dictionary with options for transformations.
        :type options: dictionary of string:values or None

        :returns: tuple of the modified schedule and a record of the \
                  transformation.
        :rtype: (:py:class:`psyclone.psyir.nodes.Schedule`, \
                :py:class:`psyclone.undoredo.Memento`)

        '''
        self.validate(node, options)

        schedule = node.root

        # create a memento of the schedule and the proposed transformation
        keep = Memento(schedule, self, [node])

        from psyclone.dynamo0p3 import DynHaloExchangeStart, DynHaloExchangeEnd
        # add asynchronous start and end halo exchanges and initialise
        # them using information from the existing synchronous halo
        # exchange
        node.parent.addchild(
            DynHaloExchangeStart(
                node.field, check_dirty=node._check_dirty,
                vector_index=node.vector_index, parent=node.parent),
            index=node.position)
        node.parent.addchild(
            DynHaloExchangeEnd(
                node.field, check_dirty=node._check_dirty,
                vector_index=node.vector_index, parent=node.parent),
            index=node.position)

        # remove the existing synchronous halo exchange
        node.parent.children.remove(node)

        return schedule, keep

    def validate(self, node, options):
        '''Internal method to check whether the node is valid for this
        transformation.

        :param node: a synchronous Halo Exchange node
        :type node: :py:obj:`psyclone.psygen.HaloExchange`
        :param options: a dictionary with options for transformations.
        :type options: dictionary of string:values or None

        :raises TransformationError: if the node argument is not a
                         HaloExchange (or subclass thereof)

        '''
        from psyclone.dynamo0p3 import DynHaloExchangeStart, DynHaloExchangeEnd

        if not isinstance(node, psyGen.HaloExchange) or \
           isinstance(node, (DynHaloExchangeStart, DynHaloExchangeEnd)):
            raise TransformationError(
                "Error in Dynamo0p3AsyncHaloExchange transformation. Supplied "
                "node must be a synchronous halo exchange but found '{0}'."
                .format(type(node)))


class Dynamo0p3KernelConstTrans(Transformation):
    '''Modifies a kernel so that the number of dofs, number of layers and
    number of quadrature points are fixed in the kernel rather than
    being passed in by argument.

    >>> from psyclone.parse.algorithm import parse
    >>> from psyclone.psyGen import PSyFactory
    >>> api = "dynamo0.3"
    >>> ast, invokeInfo = parse("file.f90", api=api)
    >>> psy=PSyFactory(api).create(invokeInfo)
    >>> schedule = psy.invokes.get('invoke_0').schedule
    >>> schedule.view()
    >>>
    >>> from psyclone.transformations import Dynamo0p3KernelConstTrans
    >>> trans = Dynamo0p3KernelConstTrans()
    >>> for kernel in schedule.coded_kernels():
    >>>     new_schedule, _ = trans.apply(kernel, number_of_layers=150)
    >>>     kernel_schedule = kernel.get_kernel_schedule()
    >>>     kernel_schedule.symbol_table.view()

    '''

    # ndofs per 3D cell for different function spaces on a quadrilateral
    # element for different orders. Formulas kindly provided by Tom Melvin and
    # Thomas Gibson. See the Qr table at http://femtable.org/background.html,
    # for computed values of w0, w1, w2 and w3 up to order 7.
    # Note: w2*trace spaces have dofs only on cell faces and no volume dofs.
    # As there is currently no dedicated structure for face dofs in kernel
    # constants, w2*trace dofs are included here. w2*trace ndofs formulas
    # require the number of reference element faces in the horizontal (4)
    # for w2htrace space, in the vertical (2) for w2vtrace space and all (6)
    # for w2trace space.

    space_to_dofs = {"w3":       (lambda n: (n+1)**3),
                     "w2":       (lambda n: 3*(n+2)*(n+1)**2),
                     "w1":       (lambda n: 3*(n+2)**2*(n+1)),
                     "w0":       (lambda n: (n+2)**3),
                     "wtheta":   (lambda n: (n+2)*(n+1)**2),
                     "w2h":      (lambda n: 2*(n+2)*(n+1)**2),
                     "w2v":      (lambda n: (n+2)*(n+1)**2),
                     "w2broken": (lambda n: 3*(n+1)**2*(n+2)),
                     "wchi":     (lambda n: (n+1)**3),
                     "w2trace":  (lambda n: 6*(n+1)**2),
                     "w2htrace": (lambda n: 4*(n+1)**2),
                     "w2vtrace": (lambda n: 2*(n+1)**2)}

    def __str__(self):
        return ("Makes the number of degrees of freedom, the number of "
                "quadrature points and the number of layers constant in "
                "a Kernel.")

    @property
    def name(self):
        '''
        :returns: the name of this transformation as a string.
        :rtype: str
        '''
        return "Dynamo0p3KernelConstTrans"

    def apply(self, node, options=None):
        '''Transforms a kernel so that the values for the number of degrees of
        freedom (if a valid value for the element_order arg is
        provided), the number of quadrature points (if the quadrature
        arg is set to True) and the number of layers (if a valid value
        for the number_of_layers arg is provided) are constant in a
        kernel rather than being passed in by argument.

        The "cellshape", "element_order" and "number_of_layers"
        arguments are provided to mirror the namelist values that are
        input into an LFRic model when it is run.

        Quadrature support is currently limited to XYoZ in ths
        transformation. In the case of XYoZ the number of quadrature
        points (for horizontal and vertical) are set to the
        element_order + 3 in the LFRic infrastructure so their value
        is derived.

        :param node: a kernel node.
        :type node: :py:obj:`psyclone.psygen.DynKern`
        :param options: a dictionary with options for transformations.
        :type options: dictionary of string:values or None
        :param str options["cellshape"]: the shape of the cells. This is\
            provided as it helps determine the number of dofs a field has\
            for a particular function space. Currently only "quadrilateral"\
            is supported which is also the default value.
        :param int options["element_order"]: the order of the cell. In \
            combination with cellshape, this determines the number of \
            dofs a field has for a particular function space. If it is set \
            to None (the default) then the dofs values are not set as \
            constants in the kernel, otherwise they are.
        :param int options["number_of_layers"]: the number of vertical \
            layers in the LFRic model mesh used for this particular run. If \
            this is set to None (the default) then the nlayers value is not \
            set as a constant in the kernel, otherwise it is.
        :param bool options["quadrature"]: whether the number of quadrature \
            points values are set as constants in the kernel (True) or not \
            (False). The default is False.

        :returns: tuple of the modified schedule and a record of the \
                  transformation.
        :rtype: (:py:class:`psyclone.psyir.nodes.Schedule`, \
                :py:class:`psyclone.undoredo.Memento`)

        '''
        # --------------------------------------------------------------------
        def make_constant(symbol_table, arg_position, value,
                          function_space=None):
            '''Utility function that modifies the argument at position
            'arg_position' into a compile-time constant with value
            'value'.

            :param symbol_table: the symbol table for the kernel \
                         holding the argument that is going to be modified.
            :type symbol_table: :py:class:`psyclone.psyir.symbols.SymbolTable`
            :param int arg_position: the argument's position in the \
                                     argument list.
            :param value: the constant value that this argument is \
                    going to be given. Its type depends on the type of the \
                    argument.
            :type value: int, str or bool
            :type str function_space: the name of the function space \
                    if there is a function space associated with this \
                    argument. Defaults to None.

            '''
            arg_index = arg_position - 1
            try:
                symbol = symbol_table.argument_list[arg_index]
            except IndexError:
                raise TransformationError(
                    "The argument index '{0}' is greater than the number of "
                    "arguments '{1}'.".format(arg_index,
                                              len(symbol_table.argument_list)))
            # Perform some basic checks on the argument to make sure
            # it is the expected type
            if not isinstance(symbol.datatype, ScalarType):
                raise TransformationError(
                    "Expected entry to be a scalar argument but found "
                    "'{0}'.".format(type(symbol.datatype).__name__))
            if symbol.datatype.intrinsic != ScalarType.Intrinsic.INTEGER:
                raise TransformationError(
                    "Expected entry to be a scalar integer argument "
                    "but found '{0}'.".format(symbol.datatype))
            if symbol.is_constant:
                raise TransformationError(
                    "Expected entry to be a scalar integer argument "
                    "but found a constant.")

            # Create a new symbol with a known constant value then swap
            # it with the argument. The argument then becomes xxx_dummy
            # and is unused within the kernel body.
            # TODO: Temporarily use unsafe name change until the name
            # space manager is introduced into the SymbolTable (Issue
            # #321).
            orig_name = symbol.name
            local_symbol = DataSymbol(orig_name+"_dummy", INTEGER_TYPE,
                                      constant_value=value)
            symbol_table.add(local_symbol)
            symbol_table.swap_symbol_properties(symbol, local_symbol)

            if function_space:
                print("    Modified {0}, arg position {1}, function space "
                      "{2}, value {3}.".format(orig_name, arg_position,
                                               function_space, value))
            else:
                print("    Modified {0}, arg position {1}, value {2}."
                      "".format(orig_name, arg_position, value))
        # --------------------------------------------------------------------

        self.validate(node, options)

        if not options:
            options = {}
        number_of_layers = options.get("number_of_layers", None)
        quadrature = options.get("quadrature", False)
        element_order = options.get("element_order", None)
        schedule = node.root
        kernel = node

        # create a memento of the schedule and the proposed transformation
        keep = Memento(schedule, self, [kernel])

        from psyclone.domain.lfric import KernCallArgList
        arg_list_info = KernCallArgList(kernel)
        arg_list_info.generate()
        try:
            kernel_schedule = kernel.get_kernel_schedule()
        except NotImplementedError as excinfo:
            raise TransformationError(
                "Failed to parse kernel '{0}'. Error reported was '{1}'."
                "".format(kernel.name, str(excinfo)))

        symbol_table = kernel_schedule.symbol_table
        if number_of_layers:
            make_constant(symbol_table, arg_list_info.nlayers_positions[0],
                          number_of_layers)

        if quadrature and arg_list_info.nqp_positions:
            # TODO #705 - support the transformation of kernels requiring
            # other quadrature types (face/edge, multiple).
            if kernel.eval_shapes == ["gh_quadrature_xyoz"]:
                make_constant(symbol_table,
                              arg_list_info.nqp_positions[0]["horizontal"],
                              element_order+3)
                make_constant(symbol_table,
                              arg_list_info.nqp_positions[0]["vertical"],
                              element_order+3)
            else:
                raise TransformationError(
                    "Error in Dynamo0p3KernelConstTrans transformation. "
                    "Support is currently limited to 'xyoz' quadrature but "
                    "found {0}.".format(kernel.eval_shapes))

        if element_order is not None:
            # Modify the symbol table for degrees of freedom here.
            for info in arg_list_info.ndf_positions:
                if (info.function_space.lower() in
                        (FunctionSpace.VALID_ANY_SPACE_NAMES +
                         FunctionSpace.VALID_ANY_DISCONTINUOUS_SPACE_NAMES +
                         ["any_w2"])):
                    # skip any_space_*, any_discontinuous_space_* and any_w2
                    print(
                        "    Skipped dofs, arg position {0}, function space "
                        "{1}".format(info.position, info.function_space))
                else:
                    try:
                        ndofs = Dynamo0p3KernelConstTrans. \
                                space_to_dofs[
                                    info.function_space](element_order)
                    except KeyError:
                        raise InternalError(
                            "Error in Dynamo0p3KernelConstTrans "
                            "transformation. Unsupported function space "
                            "'{0}' found. Expecting one of {1}."
                            "".format(info.function_space,
                                      Dynamo0p3KernelConstTrans.
                                      space_to_dofs.keys()))
                    make_constant(symbol_table, info.position, ndofs,
                                  function_space=info.function_space)

        # Flag that the kernel has been modified
        kernel.modified = True

        return schedule, keep

    def validate(self, node, options=None):
        '''This method checks whether the input arguments are valid for
        this transformation.

        :param node: a dynamo 0.3 kernel node.
        :type node: :py:obj:`psyclone.psygen.DynKern`
        :param options: a dictionary with options for transformations.
        :type options: dictionary of string:values or None
        :param str options["cellshape"]: the shape of the elements/cells.
        :param int options["element_order"]: the order of the elements/cells.
        :param int options["number_of_layers"]: the number of layers to use.
        :param bool options["quadrature"]: whether quadrature dimension sizes \
            should or shouldn't be set as constants in a kernel.

        :raises TransformationError: if the node argument is not a \
            dynamo 0.3 kernel, the cellshape argument is not set to \
            "quadrilateral", the element_order argument is not a 0 or a \
            positive integer, the number of layers argument is not a \
            positive integer, the quadrature argument is not a boolean, \
            neither element order nor number of layers arguments are set \
            (as the transformation would then do nothing), or the \
            quadrature argument is True but the element order is not \
            provided (as the former needs the latter).

        '''
        from psyclone.dynamo0p3 import DynKern
        if not isinstance(node, DynKern):
            raise TransformationError(
                "Error in Dynamo0p3KernelConstTrans transformation. Supplied "
                "node must be a dynamo kernel but found '{0}'."
                .format(type(node)))

        if not options:
            options = {}
        cellshape = options.get("cellshape", "quadrilateral")
        element_order = options.get("element_order", None)
        number_of_layers = options.get("number_of_layers", None)
        quadrature = options.get("quadrature", False)
        if cellshape.lower() != "quadrilateral":
            # Only quadrilaterals are currently supported
            raise TransformationError(
                "Error in Dynamo0p3KernelConstTrans transformation. Supplied "
                "cellshape must be set to 'quadrilateral' but found '{0}'."
                .format(cellshape))

        if element_order is not None and \
           (not isinstance(element_order, int) or element_order < 0):
            # element order must be 0 or a positive integer
            raise TransformationError(
                "Error in Dynamo0p3KernelConstTrans transformation. The "
                "element_order argument must be >= 0 but found '{0}'."
                .format(element_order))

        if number_of_layers is not None and \
           (not isinstance(number_of_layers, int) or number_of_layers < 1):
            # number of layers must be a positive integer
            raise TransformationError(
                "Error in Dynamo0p3KernelConstTrans transformation. The "
                "number_of_layers argument must be > 0 but found '{0}'."
                .format(number_of_layers))

        if quadrature not in [False, True]:
            # quadrature must be a boolean value
            raise TransformationError(
                "Error in Dynamo0p3KernelConstTrans transformation. The "
                "quadrature argument must be boolean but found '{0}'."
                .format(quadrature))

        if element_order is None and not number_of_layers:
            # As a minimum, element order or number of layers must have values.
            raise TransformationError(
                "Error in Dynamo0p3KernelConstTrans transformation. At least "
                "one of element_order or number_of_layers must be set "
                "otherwise this transformation does nothing.")

        if quadrature and element_order is None:
            # if quadrature then element order
            raise TransformationError(
                "Error in Dynamo0p3KernelConstTrans transformation. If "
                "quadrature is set then element_order must also be set (as "
                "the values of the former are derived from the latter.")


class ACCEnterDataTrans(Transformation):
    '''
    Adds an OpenACC "enter data" directive to a Schedule.
    For example:

    >>> from psyclone.parse.algorithm import parse
    >>> from psyclone.psyGen import PSyFactory
    >>> api = "gocean1.0"
    >>> filename = "nemolite2d_alg.f90"
    >>> ast, invokeInfo = parse(filename, api=api, invoke_name="invoke")
    >>> psy = PSyFactory(api).create(invokeInfo)
    >>>
    >>> from psyclone.psyGen import TransInfo
    >>> t = TransInfo()
    >>> dtrans = t.get_trans_name('ACCEnterDataTrans')
    >>>
    >>> schedule = psy.invokes.get('invoke_0').schedule
    >>> schedule.view()
    >>>
    >>> # Add an enter-data directive
    >>> newschedule, _ = dtrans.apply(schedule)
    >>> newschedule.view()

    '''
    def __str__(self):
        return "Adds an OpenACC 'enter data' directive"

    @property
    def name(self):
        '''
        :returns: the name of this transformation.
        :rtype: str
        '''
        return "ACCEnterDataTrans"

    def apply(self, sched, options=None):
        '''Adds an OpenACC "enter data" directive to the invoke associated
        with the supplied Schedule. Any fields accessed by OpenACC kernels
        within this schedule will be added to this data region in
        order to ensure they remain on the target device.

        :param sched: schedule to which to add an "enter data" directive.
        :type sched: sub-class of :py:class:`psyclone.psyir.nodes.Schedule`
        :param options: a dictionary with options for transformations.
        :type options: dictionary of string:values or None

        :returns: tuple of the modified schedule and a record of the \
                  transformation.
        :rtype: (:py:class:`psyclone.psyir.nodes.Schedule`, \
                :py:class:`psyclone.undoredo.Memento`)
        '''
        from psyclone.gocean1p0 import GOInvokeSchedule

        # Ensure that the proposed transformation is valid
        self.validate(sched, options)

        if isinstance(sched, GOInvokeSchedule):
            from psyclone.gocean1p0 import GOACCEnterDataDirective as \
                AccEnterDataDir
        elif isinstance(sched, DynInvokeSchedule):
            from psyclone.dynamo0p3 import DynACCEnterDataDirective as \
                AccEnterDataDir
        else:
            # Should not get here provided that validate() has done its job
            raise InternalError(
                "ACCEnterDataTrans.validate() has not rejected an "
                "(unsupported) schedule of type {0}".format(type(sched)))

        # Create a memento of the schedule and the proposed
        # transformation.
        keep = Memento(sched, self, [sched])

        # Add the directive
        data_dir = AccEnterDataDir(parent=sched, children=[])
        sched.addchild(data_dir, index=0)

        return sched, keep

    def validate(self, sched, options=None):
        # pylint: disable=arguments-differ
        '''
        Check that we can safely apply the OpenACC enter-data transformation
        to the supplied Schedule.

        :param sched: Schedule to which to add an "enter data" directive.
        :type sched: sub-class of :py:class:`psyclone.psyir.nodes.Schedule`
        :param options: a dictionary with options for transformations.
        :type options: dictionary of string:values or None

        :raises NotImplementedError: for any API other than GOcean 1.0 or NEMO.
        :raises TransformationError: if passed something that is not a \
            (subclass of) :py:class:`psyclone.psyir.nodes.Schedule`.
        '''
        from psyclone.psyGen import Directive, \
            ACCDataDirective, ACCEnterDataDirective
        from psyclone.gocean1p0 import GOInvokeSchedule

        super(ACCEnterDataTrans, self).validate(sched, options)

        if not isinstance(sched, nodes.Schedule):
            raise TransformationError("Cannot apply an OpenACC enter-data "
                                      "directive to something that is "
                                      "not a Schedule")

        if not isinstance(sched, (GOInvokeSchedule, DynInvokeSchedule)):
            raise NotImplementedError(
                "ACCEnterDataTrans: ACCEnterDataDirective not implemented for "
                "a schedule of type {0}".format(type(sched)))

        # Check that we don't already have a data region of any sort
        directives = sched.walk(Directive)
        if any(isinstance(ddir, (ACCDataDirective,
                                 ACCEnterDataDirective))
               for ddir in directives):
            raise TransformationError("Schedule already has an OpenACC data "
                                      "region - cannot add an enter data.")


class ACCRoutineTrans(KernelTrans):
    '''
    Transform a kernel subroutine by adding a "!$acc routine" directive
    (causing it to be compiled for the OpenACC accelerator device).
    For example:

    >>> from psyclone.parse.algorithm import parse
    >>> from psyclone.psyGen import PSyFactory
    >>> api = "gocean1.0"
    >>> filename = "nemolite2d_alg.f90"
    >>> ast, invokeInfo = parse(filename, api=api)
    >>> psy = PSyFactory(api).create(invokeInfo)
    >>>
    >>> from psyclone.transformations import ACCRoutineTrans
    >>> rtrans = ACCRoutineTrans()
    >>>
    >>> schedule = psy.invokes.get('invoke_0').schedule
    >>> schedule.view()
    >>> kern = schedule.children[0].children[0].children[0]
    >>> # Transform the kernel
    >>> newkern, _ = rtrans.apply(kern)
    '''
    @property
    def name(self):
        '''
        :returns: the name of this transformation class.
        :rtype: str
        '''
        return "ACCRoutineTrans"

    def apply(self, kern, options=None):
        '''
        Modifies the AST of the supplied kernel so that it contains an
        '!$acc routine' OpenACC directive.
        This transformation affects the f2pygen and the PSyIR trees of
        this kernel.

        :param kern: the kernel object to transform.
        :type kern: :py:class:`psyclone.psyGen.Kern`
        :param options: a dictionary with options for transformations.
        :type options: dictionary of string:values or None

        :raises TransformationError: if we fail to find the subroutine \
                                     corresponding to the kernel object.

        :returns: (transformed kernel, memento of transformation)
        :rtype: 2-tuple of (:py:class:`psyclone.psyGen.Kern`, \
                :py:class:`psyclone.undoredo.Memento`).

        '''
        # pylint: disable=too-many-locals

        # Check that we can safely apply this transformation
        self.validate(kern, options)

        # Get the fparser2 AST of the kernel
        ast = kern.ast
        # Keep a record of this transformation
        keep = Memento(kern, self)
        # Find the kernel subroutine in the fparser2 parse tree
        kern_sub = None
        subroutines = walk(ast.content, Subroutine_Subprogram)
        for sub in subroutines:
            for child in sub.content:
                if isinstance(child, Subroutine_Stmt) and \
                   str(child.items[1]) == kern.name:
                    kern_sub = sub
                    break
            if kern_sub:
                break
        # Find the last declaration statement in the subroutine
        spec = walk(kern_sub.content, Specification_Part)[0]
        posn = -1
        for idx, node in enumerate(spec.content):
            if not isinstance(node, (Implicit_Part, Type_Declaration_Stmt)):
                posn = idx
                break
        # Create the directive and insert it
        cmt = Comment(FortranStringReader("!$acc routine",
                                          ignore_comments=False))
        if posn == -1:
            spec.content.append(cmt)
        else:
            spec.content.insert(posn, cmt)

        # Flag that the kernel has been modified
        kern.modified = True

        # Add the 'cmt' directive into the PSyIR as a CodeBlock
        kernel_schedule = kern.get_kernel_schedule()
        kernel_schedule.addchild(
            CodeBlock([cmt], CodeBlock.Structure.STATEMENT), 0)

        # Return the now modified kernel
        return kern, keep

    def validate(self, kern, options=None):
        '''
        Perform checks that the supplied kernel can be transformed.

        :param kern: the kernel which is the target of the transformation.
        :type kern: :py:class:`psyclone.psyGen.Kern`
        :param options: a dictionary with options for transformations.
        :type options: dictionary of string:values or None

        :raises TransformationError: if the target kernel is a built-in.
        :raises TransformationError: if any of the symbols in the kernel are \
                            accessed via a module use statement.
        '''
        from psyclone.psyGen import BuiltIn
        if isinstance(kern, BuiltIn):
            raise TransformationError(
                "Applying ACCRoutineTrans to a built-in kernel is not yet "
                "supported and kernel '{0}' is of type '{1}'".
                format(kern.name, type(kern)))

        # Perform general validation checks. In particular this checks that
        # the PSyIR of the kernel body can be constructed.
        super(ACCRoutineTrans, self).validate(kern, options)

        # Check that the kernel does not access any data or routines via a
        # module 'use' statement
        sched = kern.get_kernel_schedule()
        global_variables = sched.symbol_table.global_symbols
        if global_variables:
            raise TransformationError(
                "The Symbol Table for kernel '{0}' contains the following "
                "symbol(s) with global scope: {1}. If these symbols represent"
                " data then they must first be converted to kernel arguments "
                "using the KernelGlobalsToArguments transformation. If the "
                "symbols represent external routines then PSyclone cannot "
                "currently transform this kernel for execution on an OpenACC "
                "device (issue #342).".
                format(kern.name, [sym.name for sym in global_variables]))


class ACCKernelsTrans(RegionTrans):
    '''
    Enclose a sub-set of nodes from a Schedule within an OpenACC kernels
    region (i.e. within "!$acc kernels" ... "!$acc end kernels" directives).

    For example:

    >>> from psyclone.parse import parse
    >>> from psyclone.psyGen import PSyFactory
    >>> api = "NEMO"
    >>> filename = "tra_adv.F90"
    >>> ast, invokeInfo = parse(filename, api=api)
    >>> psy = PSyFactory(api).create(invokeInfo)
    >>>
    >>> from psyclone.transformations import ACCKernelsTrans
    >>> ktrans = ACCKernelsTrans()
    >>>
    >>> schedule = psy.invokes.get('invoke_0').schedule
    >>> schedule.view()
    >>> kernels = schedule.children[0].children[0].children[0:-1]
    >>> # Transform the kernel
    >>> new_sched, _ = ktrans.apply(kernels)

    '''
    excluded_node_types = (nodes.CodeBlock, nodes.Return, nodes.PSyDataNode)

    @property
    def name(self):
        '''
        :returns: the name of this transformation class.
        :rtype: str
        '''
        return "ACCKernelsTrans"

    def apply(self, node, options=None):
        '''
        Enclose the supplied list of PSyIR nodes within an OpenACC
        Kernels region.

        :param node: a node or list of nodes in the PSyIR to enclose.
        :type node: (list of) :py:class:`psyclone.psyir.nodes.Node`
        :param options: a dictionary with options for transformations.
        :type options: dictionary of string:values or None
        :param bool options["default_present"]: whether or not the kernels \
            region should have the 'default present' attribute (indicating \
            that data is already on the accelerator). When using managed \
            memory this option should be False.

        :returns: (transformed schedule, memento of transformation)
        :rtype: 2-tuple of (:py:class:`psyclone.psyir.nodes.Schedule`,
                            :py:class:`psyclone.undoredo.Memento`).

        '''
        # Ensure we are always working with a list of nodes, even if only
        # one was supplied via the `node` argument.
        node_list = self.get_node_list(node)

        self.validate(node_list, options)

        # Keep a record of this transformation
        keep = Memento(node_list[:], self)

        parent = node_list[0].parent
        schedule = node_list[0].root
        start_index = node_list[0].position

        if not options:
            options = {}
        default_present = options.get("default_present", False)

        # Create a directive containing the nodes in node_list and insert it.
        from psyclone.psyGen import ACCKernelsDirective
        directive = ACCKernelsDirective(
                parent=parent, children=[node.detach() for node in node_list],
                default_present=default_present)

        parent.children.insert(start_index, directive)

        # Return the now modified kernel
        return schedule, keep

    def validate(self, nodes, options):
        '''
        Check that we can safely enclose the supplied node or list of nodes
        within OpenACC kernels ... end kernels directives.

        :param nodes: the proposed PSyIR node or nodes to enclose in the \
                      kernels region.
        :type nodes: (list of) :py:class:`psyclone.psyir.nodes.Node`
        :param options: a dictionary with options for transformations.
        :type options: dictionary of string:values or None

        :raises NotImplementedError: if the supplied Nodes do not belong to \
                                     a NemoInvokeSchedule.
        :raises TransformationError: if there are no Loops within the \
                                     proposed region.

        '''
        # Ensure we are always working with a list of nodes, even if only
        # one was supplied via the `nodes` argument.
        node_list = self.get_node_list(nodes)

        # Check that the front-end is valid
        sched = node_list[0].ancestor((NemoInvokeSchedule, DynInvokeSchedule))
        if not sched:
            raise NotImplementedError(
                "OpenACC kernels regions are currently only supported for the "
                "nemo and dynamo0.3 front-ends")
        super(ACCKernelsTrans, self).validate(node_list, options)

        # Check that we have at least one loop or array range within
        # the proposed region
        for node in node_list:
            if (any(assign for assign in node.walk(Assignment)
                    if assign.is_array_range) or node.walk(Loop)):
                break
        else:
            # Branch executed if loop does not exit with a break
            raise TransformationError(
                "A kernels transformation must enclose at least one loop or "
                "array range but none were found.")


class ACCDataTrans(RegionTrans):
    '''
    Add an OpenACC data region around a list of nodes in the PSyIR.
    COPYIN, COPYOUT and COPY clauses are added as required.

    For example:

    >>> from psyclone.parse import parse
    >>> from psyclone.psyGen import PSyFactory
    >>> api = "NEMO"
    >>> filename = "tra_adv.F90"
    >>> ast, invokeInfo = parse(filename, api=api)
    >>> psy = PSyFactory(api).create(invokeInfo)
    >>>
    >>> from psyclone.transformations import ACCDataTrans
    >>> dtrans = ACCDataTrans()
    >>>
    >>> schedule = psy.invokes.get('invoke_0').schedule
    >>> schedule.view()
    >>> kernels = schedule.children[0].children[0].children[0:-1]
    >>> # Enclose the kernels
    >>> new_sched, _ = dtrans.apply(kernels)

    '''
    excluded_node_types = (nodes.CodeBlock, nodes.Return, nodes.PSyDataNode)

    @property
    def name(self):
        '''
        :returns: the name of this transformation.
        :rtype: str

        '''
        return "ACCDataTrans"

    def apply(self, node, options=None):
        '''
        Put the supplied node or list of nodes within an OpenACC data region.

        :param node: the PSyIR node(s) to enclose in the data region.
        :type node: (list of) :py:class:`psyclone.psyir.nodes.Node`
        :param options: a dictionary with options for transformations.
        :type options: dictionary of string:values or None

        :returns: (transformed schedule, memento of transformation)
        :rtype: 2-tuple of (:py:class:`psyclone.psyir.nodes.Schedule`, \
                :py:class:`psyclone.undoredo.Memento`).

        '''
        # Ensure we are always working with a list of nodes, even if only
        # one was supplied via the `node` argument.
        node_list = self.get_node_list(node)

        self.validate(node_list, options)

        # Keep a record of this transformation
        keep = Memento(node_list[:], self)

        parent = node_list[0].parent
        schedule = node_list[0].root
        start_index = node_list[0].position

        # Create a directive containing the nodes in node_list and insert it.
        from psyclone.psyGen import ACCDataDirective
        directive = ACCDataDirective(
                parent=parent, children=[node.detach() for node in node_list])

        for child in directive.dir_body:
            child.parent = directive.dir_body

        parent.children.insert(start_index, directive)

        # Return the now modified kernel
        return schedule, keep

    def validate(self, nodes, options):
        '''
        Check that we can safely add a data region around the supplied list
        of nodes.

        :param nodes: the proposed node(s) to enclose in a data region.
        :type nodes: (list of) subclasses of \
                     :py:class:`psyclone.psyir.nodes.Node`
        :param options: a dictionary with options for transformations.
        :type options: dictionary of string:values or None

        :raises TransformationError: if the Schedule to which the nodes \
                                belong already has an 'enter data' directive.
        :raises TransformationError: if any of the nodes are themselves \
                                     data directives.
        '''
        from psyclone.psyGen import ACCEnterDataDirective
        # Ensure we are always working with a list of nodes, even if only
        # one was supplied via the `nodes` argument.
        node_list = self.get_node_list(nodes)

        super(ACCDataTrans, self).validate(node_list, options)

        # Check that the Schedule to which the nodes belong does not already
        # have an 'enter data' directive.
        schedule = node_list[0].root
        acc_dirs = schedule.walk(ACCEnterDataDirective)
        if acc_dirs:
            raise TransformationError(
                "Cannot add an OpenACC data region to a schedule that "
                "already contains an 'enter data' directive.")


class KernelGlobalsToArguments(Transformation):
    '''
    Transformation that removes any accesses of global data from the supplied
    kernel and places them in the caller. The values/references are then passed
    by argument into the kernel.
    '''
    @property
    def name(self):
        '''
        :returns: the name of this transformation.
        :rtype: str
        '''
        return "KernelGlobalsToArguments"

    def __str__(self):
        return ("Convert the global variables used inside the kernel "
                "into arguments and modify the InvokeSchedule to pass them"
                " in the kernel call.")

    def validate(self, node, options=None):
        '''
        Check that the supplied node is a valid target for this transformation.

        :param node: the PSyIR node to validate.
        :type node: :py:class:`psyclone.psyGen.CodedKern`
        :param options: a dictionary with options for transformations.
        :type options: dictionary of string:values or None

        :raises TransformationError: if the supplied node is not a CodedKern.
        :raises TransformationError: if this transformation is not applied to \
            a Gocean API Invoke.
        :raises TransformationError: if the supplied kernel contains wildcard \
            imports of symbols from one or more containers (e.g. a USE without\
            an ONLY clause in Fortran).
        '''
        from psyclone.psyGen import CodedKern
        from psyclone.gocean1p0 import GOInvokeSchedule

        if not isinstance(node, CodedKern):
            raise TransformationError(
                "The {0} transformation can only be applied to CodedKern "
                "nodes but found '{1}' instead.".
                format(self.name, type(node).__name__))

        if not isinstance(node.root, GOInvokeSchedule):
            raise TransformationError(
                "The {0} transformation is currently only supported for the "
                "GOcean API but got an InvokeSchedule of type: '{1}'".
                format(self.name, type(node.root).__name__))

        # Check that there are no unqualified imports or undeclared symbols
        try:
            kernel = node.get_kernel_schedule()
        except SymbolError as err:
            raise TransformationError(
                "Kernel '{0}' contains undeclared symbol: {1}".format(
                    node.name, str(err.value)))

        symtab = kernel.symbol_table
        for container in symtab.containersymbols:
            if container.wildcard_import:
                raise TransformationError(
                    "Kernel '{0}' has a wildcard import of symbols from "
                    "container '{1}'. This is not supported.".format(
                        node.name, container.name))

        # TODO #649. Check for variables accessed by the kernel but declared
        # in an outer scope.

    def apply(self, node, options=None):
        '''
        Convert the global variables used inside the kernel into arguments and
        modify the InvokeSchedule to pass the same global variables to the
        kernel call.

        This apply() method does not return anything, as agreed in #595.
        However, this change has yet to be applied to the other Transformation
        classes.

        :param node: a kernel call.
        :type node: :py:class:`psyclone.psyGen.CodedKern`
        :param options: a dictionary with options for transformations.
        :type options: dictionary of string:values or None

        '''
        from psyclone.psyir.symbols import ArgumentInterface

        self.validate(node, options)

        kernel = node.get_kernel_schedule()
        symtab = kernel.symbol_table
        invoke_symtab = node.root.symbol_table
        count_global_vars_removed = 0

        # Transform each global variable into an argument.
        # TODO #11: When support for logging is added, we could warn the user
        # if no globals are found in the kernel.
        for globalvar in kernel.symbol_table.global_symbols[:]:
            count_global_vars_removed += 1

            # Resolve the data type information if it is not available
            # pylint: disable=unidiomatic-typecheck
            if (type(globalvar) == Symbol or
                    isinstance(globalvar.datatype, DeferredType)):
                updated_sym = globalvar.resolve_deferred()
                # If we have a new symbol then we must update the symbol table
                if updated_sym is not globalvar:
                    kernel.symbol_table.swap(globalvar, updated_sym)
            # pylint: enable=unidiomatic-typecheck

            # Copy the global into the InvokeSchedule SymbolTable
            invoke_symtab.copy_external_global(
                updated_sym, tag="AlgArgs_" + updated_sym.name)

            # Keep a reference to the original container so that we can
            # update it after the interface has been updated.
            container = updated_sym.interface.container_symbol

            # Convert the symbol to an argument and add it to the argument list
            current_arg_list = symtab.argument_list
            if updated_sym.is_constant:
                # Global constants lose the constant value but are read-only
                # TODO: When #633 and #11 are implemented, warn the user that
                # they should transform the constants to literal values first.
                updated_sym.constant_value = None
                updated_sym.interface = ArgumentInterface(
                    ArgumentInterface.Access.READ)
            else:
                updated_sym.interface = ArgumentInterface(
                    ArgumentInterface.Access.READWRITE)
            current_arg_list.append(updated_sym)
            symtab.specify_argument_list(current_arg_list)

            # Convert PSyIR DataTypes to Gocean VALID_SCALAR_TYPES
            # TODO #678: Ideally this strings should be provided by the GOcean
            # API configuration.
            go_space = ""
            if updated_sym.datatype.intrinsic == ScalarType.Intrinsic.REAL:
                go_space = "go_r_scalar"
            elif (updated_sym.datatype.intrinsic ==
                  ScalarType.Intrinsic.INTEGER):
                go_space = "go_i_scalar"
            else:
                raise TypeError(
                    "The global variable '{0}' could not be promoted to an "
                    "argument because the GOcean infrastructure does not have"
                    " any scalar type equivalent to the PSyIR {1} type.".
                    format(updated_sym.name, updated_sym.datatype))

            # Add the global variable in the call argument list
            node.arguments.append(updated_sym.name, go_space)

            # Check whether we still need the Container symbol from which
            # this global was originally accessed
            if not kernel.symbol_table.imported_symbols(container) and \
               not container.wildcard_import:
                kernel.symbol_table.remove(container)

        if count_global_vars_removed > 0:
            node.modified = True


# For Sphinx AutoAPI documentation generation
__all__ = ["KernelTrans",
           "ParallelLoopTrans",
           "OMPLoopTrans",
           "ACCLoopTrans",
           "OMPParallelLoopTrans",
           "DynamoOMPParallelLoopTrans",
           "GOceanOMPParallelLoopTrans",
           "Dynamo0p3OMPLoopTrans",
           "GOceanOMPLoopTrans",
           "ColourTrans",
           "KernelModuleInlineTrans",
           "Dynamo0p3ColourTrans",
           "ParallelRegionTrans",
           "OMPParallelTrans",
           "ACCParallelTrans",
           "GOConstLoopBoundsTrans",
           "MoveTrans",
           "Dynamo0p3RedundantComputationTrans",
           "GOLoopSwapTrans",
           "OCLTrans",
           "Dynamo0p3AsyncHaloExchangeTrans",
           "Dynamo0p3KernelConstTrans",
           "ACCEnterDataTrans",
           "ACCRoutineTrans",
           "ACCKernelsTrans",
           "ACCDataTrans",
           "KernelGlobalsToArguments"]<|MERGE_RESOLUTION|>--- conflicted
+++ resolved
@@ -158,439 +158,6 @@
                     "kernel.".format(kern.name, var.name)), err)
 
 
-<<<<<<< HEAD
-class LoopFuseTrans(LoopTrans):
-    ''' Provides a generic loop-fuse transformation to two Nodes in the
-    PSyIR of a Schedule after performing validity checks for the supplied
-    Nodes. Examples are given in the descriptions of any children classes.
-
-    '''
-    def __str__(self):
-        return "Fuse two adjacent loops together"
-
-    def validate(self, node1, node2, options=None):
-        # pylint: disable=arguments-differ
-        ''' Performs various checks to ensure that it is valid to apply
-        the LoopFuseTrans transformation to the supplied Nodes.
-
-        :param node1: the first Node that is being checked.
-        :type node1: :py:class:`psyclone.psyir.nodes.Node`
-        :param node2: the second Node that is being checked.
-        :type node2: :py:class:`psyclone.psyir.nodes.Node`
-        :param options: a dictionary with options for transformations.
-        :type options: dictionary of string:values or None
-
-        :raises TransformationError: if one or both of the Nodes is/are not \
-                                     a :py:class:`psyclone.psyir.nodes.Loop`.
-        :raises TransformationError: if one or both Nodes are not fully-formed.
-        :raises TransformationError: if the Nodes do not have the same parent.
-        :raises TransformationError: if the Nodes are not next to each \
-                                     other in the tree.
-        :raises TransformationError: if the two Loops do not have the same \
-                                     iteration space.
-        '''
-        # Check that the supplied Nodes are Loops
-        super(LoopFuseTrans, self).validate(node1, options=options)
-        super(LoopFuseTrans, self).validate(node2, options=options)
-
-        # Check loop1 and loop2 have the same parent
-        if not node1.sameParent(node2):
-            raise TransformationError(
-                "Error in {0} transformation. Loops do not have "
-                "the same parent.".format(self.name))
-
-        # Check node1 and node2 are next to each other
-        if abs(node1.position-node2.position) != 1:
-            raise TransformationError(
-                "Error in {0} transformation. Nodes are not siblings "
-                "who are next to each other.".format(self.name))
-        # Check that the iteration space is the same
-        if node1.iteration_space != node2.iteration_space:
-            raise TransformationError(
-                "Error in {0} transformation. Loops do not have the "
-                "same iteration space.".format(self.name))
-
-    def apply(self, node1, node2, options=None):
-        # pylint: disable=arguments-differ
-        ''' Fuses two loops represented by `psyclone.psyir.nodes.Node` objects
-        after performing validity checks.
-
-        :param node1: the first Node that is being checked.
-        :type node1: :py:class:`psyclone.psyir.nodes.Node`
-        :param node2: the second Node that is being checked.
-        :type node2: :py:class:`psyclone.psyir.nodes.Node`
-        :param options: a dictionary with options for transformations.
-        :type options: dictionary of string:values or None
-
-        :returns: two-tuple of the modified Schedule and a record of \
-                  the transformation.
-        :rtype: (:py:class:`psyclone.psyir.nodes.Schedule`, \
-                 :py:class:`psyclone.undoredo.Memento`).
-
-        '''
-        # Validity checks for the supplied nodes
-        self.validate(node1, node2, options=options)
-
-        schedule = node1.root
-
-        # Create a memento of the schedule and the proposed transformation
-        keep = Memento(schedule, self, [node1, node2])
-
-        # Remove node2 from the parent
-        node2.detach()
-
-        # Add loop contents of node2 to node1
-        node1.loop_body.children.extend(node2.loop_body.pop_all_children())
-
-        # Change the parent of the loop contents of node2 to node1
-        for child in node1.loop_body:
-            child.parent = node1.loop_body
-
-        return schedule, keep
-
-
-class GOceanLoopFuseTrans(LoopFuseTrans):
-    ''' GOcean API specialisation of the :py:class:`base class <LoopFuseTrans>`
-    in order to fuse two GOcean loops after performing validity checks (e.g.
-    that the loops are over the same grid-point type). For example:
-
-    >>> from psyclone.parse.algorithm import parse
-    >>> from psyclone.psyGen import PSyFactory
-    >>> ast, invokeInfo = parse("shallow_alg.f90")
-    >>> psy = PSyFactory("gocean1.0").create(invokeInfo)
-    >>> schedule = psy.invokes.get('invoke_0').schedule
-    >>> schedule.view()
-    >>>
-    >>> from psyclone.transformations import GOceanLoopFuseTrans
-    >>> ftrans = GOceanLoopFuseTrans()
-    >>> new_schedule, memento = ftrans.apply(schedule[0], schedule[1])
-    >>> new_schedule.view()
-
-    '''
-    def __str__(self):
-        return ("Fuse two adjacent loops together with GOcean-specific "
-                "validity checks")
-
-    def validate(self, node1, node2, options=None):
-        '''Checks if it is valid to apply the GOceanLoopFuseTrans
-        transform. It ensures that the fused loops are over
-        the same grid-point types, before calling the normal
-        LoopFuseTrans validation function.
-
-        :param node1: the first Node representing a GOLoop.
-        :type node1: :py:class:`psyclone.gocean1p0.GOLoop`
-        :param node2: the second Node representing a GOLoop.
-        :type node2: :py:class:`psyclone.gocean1p0.GOLoop`
-        :param options: a dictionary with options for transformations.
-        :type options: dictionary of string:values or None
-
-        :raises TransformationError: if the supplied loops are over \
-                                     different grid-point types.
-
-        :raises TransformationError: if invalid parameters are passed in.
-
-        '''
-        import psyclone.gocean1p0
-        import psyclone.gocean0p1
-        # Either both nodes are gocean1.0 loop nodes, or both
-        # nodes are gocean0.1 loop nodes, otherwise raise an exception:
-        if not ((isinstance(node1, psyclone.gocean0p1.GOLoop) and
-                 isinstance(node2, psyclone.gocean0p1.GOLoop)) or
-                (isinstance(node1, psyclone.gocean1p0.GOLoop) and
-                 isinstance(node2, psyclone.gocean1p0.GOLoop))):
-            raise TransformationError("Error in {0} transformation. "
-                                      "Both nodes must be of the same "
-                                      "GOLoop class.".format(self.name))
-
-        super(GOceanLoopFuseTrans, self).validate(node1, node2,
-                                                  options=options)
-
-        if node1.field_space != node2.field_space:
-            raise TransformationError(
-                "Error in {0} transformation. Cannot "
-                "fuse loops that are over different grid-point types: "
-                "{1} {2}".format(self.name, node1.field_space,
-                                 node2.field_space))
-
-    def apply(self, node1, node2, options=None):
-        ''' Fuses two `psyclone.gocean1p0.GOLoop` loops after performing
-        validity checks by calling :py:meth:`LoopFuseTrans.apply` method
-        of the base class.
-
-        :param node1: the first Node representing a GOLoop.
-        :type node1: :py:class:`psyclone.gocean1p0.GOLoop`
-        :param node2: the second Node representing a GOLoop.
-        :type node2: :py:class:`psyclone.gocean1p0.GOLoop`
-        :param options: a dictionary with options for transformations.
-        :type options: dictionary of string:values or None
-
-        :returns: two-tuple of the modified Schedule and a record of \
-                  the transformation.
-        :rtype: (:py:class:`psyclone.psyir.nodes.Schedule`, \
-                 :py:class:`psyclone.undoredo.Memento`)
-
-        :raises TransformationError: if the supplied loops are over \
-                                     different grid-point types.
-        :raises TransformationError: if there is an unexpected exception.
-        '''
-
-        # Validate first
-        self.validate(node1, node2, options=options)
-
-        # Now check for GOcean-specific constraints before applying
-        # the transformation
-        try:
-            return LoopFuseTrans.apply(self, node1, node2, options)
-        except Exception as err:
-            raise TransformationError(
-                "Error in {0} transformation. Unexpected exception: {1}".
-                format(self.name, err))
-
-
-class DynamoLoopFuseTrans(LoopFuseTrans):
-    ''' Dynamo0.3 API specialisation of the
-    :py:class:`base class <LoopFuseTrans>` in order to fuse two Dynamo
-    loops after performing validity checks. For example:
-
-    >>> from psyclone.parse.algorithm import parse
-    >>> from psyclone.psyGen import PSyFactory
-    >>>
-    >>> API = "dynamo0.3"
-    >>> FILENAME = "alg.x90"
-    >>> ast, invokeInfo = parse(FILENAME, api=API)
-    >>> psy = PSyFactory(API, distributed_memory=False).create(invoke_info)
-    >>> schedule = psy.invokes.get('invoke_0').schedule
-    >>>
-    >>> from psyclone.transformations import DynamoLoopFuseTrans
-    >>> ftrans =  DynamoLoopFuseTrans()
-    >>>
-    >>> new_schedule, memento = ftrans.apply(schedule[0], schedule[1])
-    >>> new_schedule.view()
-
-    The optional argument `same_space` can be set as
-
-    >>> ftrans.same_space = True
-
-    after the instance of the transformation is created.
-
-    '''
-    def __init__(self, same_space=False):
-        # Creates the 'same_space' attribute. Its value is set in via
-        # the setter method below.
-        # TODO: Remove when the suport for multiple options in
-        # Transformations is introduced (issue #478)
-        self._same_space = same_space
-
-    def __str__(self):
-        return ("Fuse two adjacent loops together with Dynamo-specific "
-                "validity checks")
-
-    # TODO: Remove the 'same_space' property and the setter below and
-    # reformulate the relevant tests and documentation when the suport for
-    # multiple options in Transformations is introduced (issue #478)
-    @property
-    def same_space(self):
-        ''' Returns the `same_space` flag that is specified when applying
-        this transformation. The default value is `False`.
-        This optional flag, set to `True`, asserts that an unknown iteration
-        space (i.e. `ANY_SPACE`) matches the other iteration space. This is
-        set at the user's own risk. If both iteration spaces are discontinuous
-        the loops can be fused without having to use the `same_space` flag.'''
-        return self._same_space
-
-    @same_space.setter
-    def same_space(self, value):
-        ''' Sets value of the `same_space` flag and checks that the
-        supplied value is Boolean or None.
-
-        :param value: optional argument to determine whether two unknown \
-                      function spaces are the same. The default value is \
-                      False (also when no value is provided).
-        :type value: Boolean or None
-
-        :raises TransformationError: if the provided value is not Boolean \
-                                     or None.
-        '''
-
-        if not value:
-            self._same_space = False
-        elif isinstance(value, bool):
-            self._same_space = value
-        else:
-            raise TransformationError(
-                "Error in {0} transformation: The value of the 'same_space' "
-                "flag must be either Boolean or None type, but the type of "
-                "flag provided was '{1}'.".
-                format(self.name, type(value).__name__))
-
-    def validate(self, node1, node2, options=None):
-        ''' Performs various checks to ensure that it is valid to apply
-        the DynamoLoopFuseTrans transformation to the supplied loops.
-
-        :param node1: the first Loop to fuse.
-        :type node1: :py:class:`psyclone.dynamo0p3.DynLoop`
-        :param node2: the second Loop to fuse.
-        :type node2: :py:class:`psyclone.dynamo0p3.DynLoop`
-        :param options: a dictionary with options for transformations.
-        :type options: dictionary of string:values or None
-
-        :raises TransformationError: if either of the supplied loops contains \
-                                     an inter-grid kernel.
-        :raises TransformationError: if one or both function spaces have \
-                                     invalid names.
-        :raises TransformationError: if the `same_space` flag was set, but \
-                                     does not apply because neither field \
-                                     is on `ANY_SPACE` or the spaces are not \
-                                     the same.
-        :raises TransformationError: if one or more of the iteration spaces \
-                                     is unknown (`ANY_SPACE`) and the \
-                                     `same_space` flag is not set to `True`.
-        :raises TransformationError: if the loops are over different spaces \
-                                     that are not both discontinuous and \
-                                     the loops both iterate over cells.
-        :raises TransformationError: if the loops' upper bound names are \
-                                     not the same.
-        :raises TransformationError: if the halo-depth indices of two loops \
-                                     are not the same.
-        :raises TransformationError: if each loop already contains a reduction.
-        :raises TransformationError: if the first loop has a reduction and \
-                                     the second loop reads the result of \
-                                     the reduction.
-        '''
-        # pylint: disable=too-many-locals,too-many-branches
-        # Call the parent class validation first
-        super(DynamoLoopFuseTrans, self).validate(node1, node2,
-                                                  options=options)
-
-        # Now test for Dynamo-specific constraints
-
-        # 1) Check that we don't have an inter-grid kernel
-        check_intergrid(node1)
-        check_intergrid(node2)
-
-        # 2) Check function space names
-        node1_fs_name = node1.field_space.orig_name
-        node2_fs_name = node2.field_space.orig_name
-        # 2.1) Check that both function spaces are valid
-        if not (node1_fs_name in FunctionSpace.VALID_FUNCTION_SPACE_NAMES and
-                node2_fs_name in FunctionSpace.VALID_FUNCTION_SPACE_NAMES):
-            raise TransformationError(
-                "Error in {0} transformation: One or both function "
-                "spaces '{1}' and '{2}' have invalid names.".
-                format(self.name, node1_fs_name, node2_fs_name))
-        # Check whether any of the spaces is ANY_SPACE. Loop fusion over
-        # ANY_SPACE is allowed only when the 'same_space' flag is set
-        node_on_any_space = node1_fs_name in \
-            FunctionSpace.VALID_ANY_SPACE_NAMES or \
-            node2_fs_name in FunctionSpace.VALID_ANY_SPACE_NAMES
-        # 2.2) If 'same_space' is true check that both function spaces are
-        # the same or that at least one of the nodes is on ANY_SPACE. The
-        # former case is convenient when loop fusion is applied generically.
-        if self.same_space:
-            if node1_fs_name == node2_fs_name:
-                pass
-            elif not node_on_any_space:
-                raise TransformationError(
-                    "Error in {0} transformation: The 'same_space' "
-                    "flag was set, but does not apply because "
-                    "neither field is on 'ANY_SPACE'.".format(self))
-        # 2.3) If 'same_space' is not True then make further checks
-        else:
-            # 2.3.1) Check whether one or more of the function spaces
-            # is ANY_SPACE without the 'same_space' flag
-            if node_on_any_space:
-                raise TransformationError(
-                    "Error in {0} transformation: One or more of the "
-                    "iteration spaces is unknown ('ANY_SPACE') so loop "
-                    "fusion might be invalid. If you know the spaces "
-                    "are the same then please set the 'same_space' "
-                    "optional argument to 'True'.".format(self.name))
-            # 2.3.2) Check whether specific function spaces are the
-            # same. If they are not, the loop fusion is still possible
-            # but only when both function spaces are discontinuous
-            # (w3, w2v, wtheta or any_discontinuous_space) and the upper
-            # loop bounds are the same (checked further below).
-            if node1_fs_name != node2_fs_name:
-                if not (node1_fs_name in
-                        FunctionSpace.VALID_DISCONTINUOUS_NAMES and
-                        node2_fs_name in
-                        FunctionSpace.VALID_DISCONTINUOUS_NAMES):
-                    raise TransformationError(
-                        "Error in {0} transformation: Cannot fuse loops "
-                        "that are over different spaces '{1}' and '{2}' "
-                        "unless they are both discontinuous.".
-                        format(self.name, node1_fs_name,
-                               node2_fs_name))
-
-        # 3) Check upper loop bounds
-        if node1.upper_bound_name != node2.upper_bound_name:
-            raise TransformationError(
-                "Error in {0} transformation: The upper bound names "
-                "are not the same. Found '{1}' and '{2}'.".
-                format(self.name, node1.upper_bound_name,
-                       node2.upper_bound_name))
-
-        # 4) Check halo depths
-        if node1.upper_bound_halo_depth != node2.upper_bound_halo_depth:
-            raise TransformationError(
-                "Error in {0} transformation: The halo-depth indices "
-                "are not the same. Found '{1}' and '{2}'.".
-                format(self.name, node1.upper_bound_halo_depth,
-                       node2.upper_bound_halo_depth))
-
-        # 5) Check for reductions
-        from psyclone.psyGen import VALID_SCALAR_NAMES
-        from psyclone.core.access_type import AccessType
-        arg_types = VALID_SCALAR_NAMES
-        all_reductions = AccessType.get_valid_reduction_modes()
-        node1_red_args = node1.args_filter(arg_types=arg_types,
-                                           arg_accesses=all_reductions)
-        node2_red_args = node2.args_filter(arg_types=arg_types,
-                                           arg_accesses=all_reductions)
-
-        if node1_red_args and node2_red_args:
-            raise TransformationError(
-                "Error in {0} transformation: Cannot fuse loops "
-                "when each loop already contains a reduction.".
-                format(self.name))
-        if node1_red_args:
-            for reduction_arg in node1_red_args:
-                other_args = node2.args_filter()
-                for arg in other_args:
-                    if reduction_arg.name == arg.name:
-                        raise TransformationError(
-                            "Error in {0} transformation: Cannot fuse "
-                            "loops as the first loop has a reduction "
-                            "and the second loop reads the result of "
-                            "the reduction.".format(self.name))
-
-    def apply(self, node1, node2, options=None):
-        ''' Fuses two `psyclone.dynamo0p3.DynLoop` loops after performing
-        validity checks by calling :py:meth:`LoopFuseTrans.apply` method
-        of the base class.
-
-        :param node1: the first Loop to fuse.
-        :type node1: :py:class:`psyclone.dynamo0p3.DynLoop`
-        :param node2: the second Loop to fuse.
-        :type node2: :py:class:`psyclone.dynamo0p3.DynLoop`
-        :param options: a dictionary with options for transformations.
-        :type options: dictionary of string:values or None
-
-        :returns: two-tuple of the modified Schedule and a record of \
-                  the transformation.
-        :rtype: (:py:class:`psyclone.psyir.nodes.Schedule`, \
-                 :py:class:`psyclone.undoredo.Memento`)
-        '''
-
-        # Validity checks for the supplied nodes
-        self.validate(node1, node2, options=options)
-
-        # Apply fuse method from the parent class
-        return super(DynamoLoopFuseTrans, self).apply(node1, node2, options)
-
-
-=======
->>>>>>> c457da45
 @six.add_metaclass(abc.ABCMeta)
 class ParallelLoopTrans(LoopTrans):
     '''
