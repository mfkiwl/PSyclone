--- conflicted
+++ resolved
@@ -32,11 +32,8 @@
 # POSSIBILITY OF SUCH DAMAGE.
 # -----------------------------------------------------------------------------
 # Author: A. R. Porter and N. Nobre, STFC Daresbury Lab
-<<<<<<< HEAD
+# Modified: R. W. Ford, STFC Daresbury Lab
 # Modified: J. Henrichs, Bureau of Meteorology
-=======
-# Modified: R. W. Ford, STFC Daresbury Lab
->>>>>>> 0b7e7e56
 
 '''
 This module provides the ACCUpdateTrans transformation that, on programs that
