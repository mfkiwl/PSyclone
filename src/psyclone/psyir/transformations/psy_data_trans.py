# -----------------------------------------------------------------------------
# BSD 3-Clause License
#
# Copyright (c) 2019-2021, Science and Technology Facilities Council.
# All rights reserved.
#
# Redistribution and use in source and binary forms, with or without
# modification, are permitted provided that the following conditions are met:
#
# * Redistributions of source code must retain the above copyright notice, this
#   list of conditions and the following disclaimer.
#
# * Redistributions in binary form must reproduce the above copyright notice,
#   this list of conditions and the following disclaimer in the documentation
#   and/or other materials provided with the distribution.
#
# * Neither the name of the copyright holder nor the names of its
#   contributors may be used to endorse or promote products derived from
#   this software without specific prior written permission.
#
# THIS SOFTWARE IS PROVIDED BY THE COPYRIGHT HOLDERS AND CONTRIBUTORS
# "AS IS" AND ANY EXPRESS OR IMPLIED WARRANTIES, INCLUDING, BUT NOT
# LIMITED TO, THE IMPLIED WARRANTIES OF MERCHANTABILITY AND FITNESS
# FOR A PARTICULAR PURPOSE ARE DISCLAIMED. IN NO EVENT SHALL THE
# COPYRIGHT HOLDER OR CONTRIBUTORS BE LIABLE FOR ANY DIRECT, INDIRECT,
# INCIDENTAL, SPECIAL, EXEMPLARY, OR CONSEQUENTIAL DAMAGES (INCLUDING,
# BUT NOT LIMITED TO, PROCUREMENT OF SUBSTITUTE GOODS OR SERVICES;
# LOSS OF USE, DATA, OR PROFITS; OR BUSINESS INTERRUPTION) HOWEVER
# CAUSED AND ON ANY THEORY OF LIABILITY, WHETHER IN CONTRACT, STRICT
# LIABILITY, OR TORT (INCLUDING NEGLIGENCE OR OTHERWISE) ARISING IN
# ANY WAY OUT OF THE USE OF THIS SOFTWARE, EVEN IF ADVISED OF THE
# POSSIBILITY OF SUCH DAMAGE.
# -----------------------------------------------------------------------------
# Author: J. Henrichs, Bureau of Meteorology
# Modified: A. R. Porter and S. Siso, STFC Daresbury Laboratory

'''Contains the PSyData transformation.
'''

<<<<<<< HEAD
from psyclone.configuration import Config
=======
import six

from fparser.two import Fortran2003
from fparser.two.utils import walk

from psyclone.configuration import Config
from psyclone.errors import InternalError
from psyclone.nemo import NemoInvoke
from psyclone.psyGen import InvokeSchedule, Kern
>>>>>>> 7a6aaa58
from psyclone.psyir.nodes import PSyDataNode, Schedule, Return, \
    OMPDoDirective, ACCDirective, ACCLoopDirective, FileContainer
from psyclone.psyir.transformations.region_trans import RegionTrans
from psyclone.psyir.transformations.transformation_error \
    import TransformationError
from psyclone.undoredo import Memento


class PSyDataTrans(RegionTrans):
    ''' Create a PSyData region around a list of statements. For
    example:

    >>> from psyclone.parse.algorithm import parse
    >>> from psyclone.parse.utils import ParseError
    >>> from psyclone.psyGen import PSyFactory
    >>> api = "gocean1.0"
    >>> filename = "nemolite2d_alg.f90"
    >>> ast, invokeInfo = parse(filename, api=api, invoke_name="invoke")
    >>> psy = PSyFactory(api).create(invokeInfo)
    >>>
    >>> from psyclone.psyir.transformations import PSyDataTrans
    >>> data_trans = PSyDataTrans()
    >>>
    >>> schedule = psy.invokes.get('invoke_0').schedule
    >>> schedule.view()
    >>>
    >>> # Enclose all children within a single PSyData region
    >>> data_trans.apply(schedule.children)
    >>> schedule.view()
    >>> # Or to use a class-prefix string and different region name:
    >>> data_trans.apply(schedule.children,
    >>>                  {"prefix": "my_prefix",
    >>>                   "region_name": ("module","region")})

    :param node_class: The Node class of which an instance will be inserted \
        into the tree (defaults to PSyDataNode).
    :type node_class: :py:class:`psyclone.psyir.nodes.ExtractNode`

    '''
    # Unlike other transformations we can be fairly relaxed about the nodes
    # that a region can contain as we don't have to understand them.
    excluded_node_types = (Return,)

    # This dictionary keeps track of region+module names that are already
    # used. For each key (which is module_name+"|"+region_name) it contains
    # how many regions with that name have been created. This number will
    # then be added as an index to create unique region identifiers.
    _used_kernel_names = {}

    def __init__(self, node_class=PSyDataNode):
        super(PSyDataTrans, self).__init__()
        self._node_class = node_class

    # ------------------------------------------------------------------------
    def __str__(self):
        return ("Create a sub-tree of the PSyIR that has a node of type "
                "{0} at its root.").format(self._node_class.__name__)

    # ------------------------------------------------------------------------
    @property
    def name(self):
        '''This function returns the name of the transformation.
        It uses the Python 2/3 compatible way of returning the
        class name as a string, which means that the same function can
        be used for all derived classes.

        :returns: the name of this transformation as a string.
        :rtype: str
        '''

        return self.__class__.__name__

    # ------------------------------------------------------------------------
    def get_unique_region_name(self, nodes, options):
        '''This function returns the region and module name. If they are
        specified in the user options, these names will just be returned (it
        is then up to the user to guarantee uniqueness). Otherwise a name
        based on the module and invoke will be created using indices to
        make sure the name is unique.

        :param nodes: a list of nodes.
        :type nodes: list of :py:obj:`psyclone.psyir.nodes.Node`
        :param options: a dictionary with options for transformations.
        :type options: dictionary of string:values or None
        :param (str,str) options["region_name"]: an optional name to \
            use for this PSyData area, provided as a 2-tuple containing a \
            location name followed by a local name. The pair of strings \
            should uniquely identify a region unless aggregate information \
            is required (and is supported by the runtime library).

        '''
        # We don't use a static method here since it might be useful to
        # overwrite this functions in derived classes
        # pylint: disable=no-self-use
        name = options.get("region_name", None)
        if name:
            # pylint: disable=too-many-boolean-expressions
            if not isinstance(name, tuple) or not len(name) == 2 or \
               not name[0] or not isinstance(name[0], str) or \
               not name[1] or not isinstance(name[1], str):
                raise InternalError(
                    "Error in PSyDataTrans. The name must be a "
                    "tuple containing two non-empty strings.")
            # pylint: enable=too-many-boolean-expressions
            # Valid PSyData names have been provided by the user.
            return name

        invoke = nodes[0].ancestor(InvokeSchedule).invoke
        module_name = invoke.invokes.psy.name

        # Use the invoke name as a starting point.
        region_name = invoke.name
        kerns = []
        for node in nodes:
            kerns.extend(node.walk(Kern))

        if len(kerns) == 1:
            # This PSyData region only has one kernel within it,
            # so append the kernel name.
            region_name += ":{0}".format(kerns[0].name)

        # Add a region index to ensure uniqueness when there are
        # multiple regions in an invoke.
        key = module_name + "|" + region_name
        idx = PSyDataTrans._used_kernel_names.get(key, 0)
        PSyDataTrans._used_kernel_names[key] = idx + 1
        region_name += ":r{0}".format(idx)
        return (module_name, region_name)

    # ------------------------------------------------------------------------
    def validate(self, nodes, options=None):
        '''
        Calls the validate method of the base class and then checks that,
        for the NEMO API, the routine that will contain the instrumented
        region already has a Specification_Part (because we've not yet
        implemented the necessary support if it doesn't).
        TODO: #435

        :param nodes: a node or list of nodes to be instrumented with \
            PSyData API calls.
        :type nodes: (list of) :py:class:`psyclone.psyir.nodes.Loop`

        :param options: a dictionary with options for transformations.
        :type options: dictionary of string:values or None
        :param str options["prefix"]: a prefix to use for the PSyData module \
            name (``PREFIX_psy_data_mod``) and the PSyDataType \
            (``PREFIX_PSYDATATYPE``) - a "_" will be added automatically. \
            It defaults to "".
        :param (str,str) options["region_name"]: an optional name to \
            use for this PSyData area, provided as a 2-tuple containing a \
            location name followed by a local name. The pair of strings \
            should uniquely identify a region unless aggregate information \
            is required (and is supported by the runtime library).

        :raises TransformationError: if we're using the NEMO API and the \
            target routine has no Specification_Part.
        :raises TransformationError: if the PSyData node is inserted \
            between an OpenMP/ACC directive and the loop(s) to which it \
            applies.

        '''
        # pylint: disable=too-many-branches
        node_list = self.get_node_list(nodes)

        if not node_list:
            raise TransformationError("Cannot apply transformation to an "
                                      "empty list of nodes.")

        node_parent = node_list[0].parent
        if isinstance(node_parent, Schedule) and \
           isinstance(node_parent.parent, (OMPDoDirective, ACCLoopDirective)):
            raise TransformationError("A PSyData node cannot be inserted "
                                      "between an OpenMP/ACC directive and "
                                      "the loop(s) to which it applies!")

        if node_list[0].ancestor(ACCDirective):
            raise TransformationError("A PSyData node cannot be inserted "
                                      "inside an OpenACC region.")

        if options:
            if "region_name" in options:
                name = options["region_name"]
                # pylint: disable=too-many-boolean-expressions
                if not isinstance(name, tuple) or not len(name) == 2 or \
                   not name[0] or not isinstance(name[0], str) or \
                   not name[1] or not isinstance(name[1], str):
                    raise TransformationError(
                        "Error in {0}. User-supplied region name must be a "
                        "tuple containing two non-empty strings."
                        "".format(self.name))
                # pylint: enable=too-many-boolean-expressions
            if "prefix" in options:
                prefix = options["prefix"]
                if prefix not in Config.get().valid_psy_data_prefixes:
                    raise TransformationError(
                        "Error in 'prefix' parameter: found '{0}', expected "
                        "one of {1} as defined in {2}"
                        .format(prefix, Config.get().valid_psy_data_prefixes,
                                Config.get().filename))

        # We have to create an instance of the node that will be inserted in
        # order to find out what module name it will use.
        pdata_node = self._node_class(options=options)
        table = node_list[0].scope.symbol_table
        for name in ([sym.name for sym in pdata_node.imported_symbols] +
                     [pdata_node.fortran_module]):
            try:
                _ = table.lookup_with_tag(name)
            except KeyError as err:
                # The tag doesn't exist which means that we haven't already
                # added this symbol as part of a PSyData transformation. Check
                # for any clashes with existing symbols.
                try:
                    _ = table.lookup(name)
                    raise six.raise_from(TransformationError(
                        "Cannot add PSyData calls because there is already a "
                        "symbol named '{0}' which clashes with one of those "
                        "used by the PSyclone PSyData API. ".format(name)),
                        err)
                except KeyError:
                    pass

        super(PSyDataTrans, self).validate(node_list, options)

<<<<<<< HEAD
=======
        # The checks below are only for the NEMO API and can be removed
        # once #435 is done.
        sched = node_list[0].ancestor(InvokeSchedule)
        if not sched:
            # Some tests construct PSyIR fragments that do not have an
            # InvokeSchedule
            return
        invoke = sched.invoke
        if not isinstance(invoke, NemoInvoke):
            return

        # Get the parse tree of the routine containing this region
        # pylint: disable=protected-access
        ptree = invoke._ast
        # pylint: enable=protected-access
        # Search for the Specification_Part
        if not walk([ptree], Fortran2003.Specification_Part):
            raise TransformationError(
                "For the NEMO API, PSyData can only be added to routines "
                "which contain existing variable declarations (i.e. a "
                "Specification Part) but '{0}' does not have any.".format(
                    invoke.name))

    # ------------------------------------------------------------------------
>>>>>>> 7a6aaa58
    def apply(self, nodes, options=None):
        # pylint: disable=arguments-differ
        '''Apply this transformation to a subset of the nodes within a
        schedule - i.e. enclose the specified Nodes in the
        schedule within a single PSyData region.

        :param nodes: can be a single node or a list of nodes.
        :type nodes: :py:obj:`psyclone.psyir.nodes.Node` or list of \
                     :py:obj:`psyclone.psyir.nodes.Node`
        :param options: a dictionary with options for transformations.
        :type options: dictionary of string:values or None
        :param str options["prefix"]: a prefix to use for the PSyData module \
            name (``PREFIX_psy_data_mod``) and the PSyDataType \
            (``PREFIX_PSYDATATYPE``) - a "_" will be added automatically. \
            It defaults to "".
        :param (str,str) options["region_name"]: an optional name to \
            use for this PSyData area, provided as a 2-tuple containing a \
            location name followed by a local name. The pair of strings \
            should uniquely identify a region unless aggregate information \
            is required (and is supported by the runtime library).

        :returns: Tuple of the modified schedule and a record of the \
                  transformation.
        :rtype: (:py:class:`psyclone.psyir.nodes.Schedule`, \
                :py:class:`psyclone.undoredo.Memento`)

        '''
        node_list = self.get_node_list(nodes)

        # Perform validation checks
        self.validate(node_list, options)

        # Get useful references
        parent = node_list[0].parent
        position = node_list[0].position

        # We always use the outermost symbol table (that is not associated with
        # a FileContainer) so that any name clashes due to multiple
        # applications of this transformation are handled automatically.
        root = node_list[0].root
        if isinstance(root, FileContainer):
            root = root.children[0]
        table = root.symbol_table

        # Create a memento of the tree root and the proposed transformation
        keep = Memento(root, self)

        # Create an instance of the required class that implements
        # the code extraction using the PSyData API, e.g. a
        # GOceanExtractNode. We pass the user-specified options to the
        # create() method.  An example use case for this is the
        # 'create_driver' flag, where the calling program can control if
        # a stand-alone driver program should be created or not (when
        # performing kernel extraction).
        for node in node_list:
            node.detach()
        psy_data_node = self._node_class.create(
            node_list, symbol_table=table, options=options)
        parent.addchild(psy_data_node, position)

        return root, keep


# =============================================================================
# For AutoAPI documentation generation
__all__ = ['PSyDataTrans']<|MERGE_RESOLUTION|>--- conflicted
+++ resolved
@@ -37,9 +37,6 @@
 '''Contains the PSyData transformation.
 '''
 
-<<<<<<< HEAD
-from psyclone.configuration import Config
-=======
 import six
 
 from fparser.two import Fortran2003
@@ -49,7 +46,6 @@
 from psyclone.errors import InternalError
 from psyclone.nemo import NemoInvoke
 from psyclone.psyGen import InvokeSchedule, Kern
->>>>>>> 7a6aaa58
 from psyclone.psyir.nodes import PSyDataNode, Schedule, Return, \
     OMPDoDirective, ACCDirective, ACCLoopDirective, FileContainer
 from psyclone.psyir.transformations.region_trans import RegionTrans
@@ -274,33 +270,6 @@
 
         super(PSyDataTrans, self).validate(node_list, options)
 
-<<<<<<< HEAD
-=======
-        # The checks below are only for the NEMO API and can be removed
-        # once #435 is done.
-        sched = node_list[0].ancestor(InvokeSchedule)
-        if not sched:
-            # Some tests construct PSyIR fragments that do not have an
-            # InvokeSchedule
-            return
-        invoke = sched.invoke
-        if not isinstance(invoke, NemoInvoke):
-            return
-
-        # Get the parse tree of the routine containing this region
-        # pylint: disable=protected-access
-        ptree = invoke._ast
-        # pylint: enable=protected-access
-        # Search for the Specification_Part
-        if not walk([ptree], Fortran2003.Specification_Part):
-            raise TransformationError(
-                "For the NEMO API, PSyData can only be added to routines "
-                "which contain existing variable declarations (i.e. a "
-                "Specification Part) but '{0}' does not have any.".format(
-                    invoke.name))
-
-    # ------------------------------------------------------------------------
->>>>>>> 7a6aaa58
     def apply(self, nodes, options=None):
         # pylint: disable=arguments-differ
         '''Apply this transformation to a subset of the nodes within a
