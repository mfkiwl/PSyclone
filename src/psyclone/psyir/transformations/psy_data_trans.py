--- conflicted
+++ resolved
@@ -38,15 +38,10 @@
 '''
 
 from psyclone.configuration import Config
-<<<<<<< HEAD
-from psyclone.psyir.nodes import PSyDataNode, Schedule, Return, FileContainer
-from psyclone.psyGen import OMPDoDirective, ACCDirective, ACCLoopDirective
-=======
 from psyclone.nemo import NemoInvoke
 from psyclone.psyGen import InvokeSchedule
 from psyclone.psyir.nodes import PSyDataNode, Schedule, Return, \
-    OMPDoDirective, ACCDirective, ACCLoopDirective
->>>>>>> d9a435e4
+    OMPDoDirective, ACCDirective, ACCLoopDirective, FileContainer
 from psyclone.psyir.transformations.region_trans import RegionTrans
 from psyclone.psyir.transformations.transformation_error \
     import TransformationError
