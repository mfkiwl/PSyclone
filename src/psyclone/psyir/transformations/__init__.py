--- conflicted
+++ resolved
@@ -147,10 +147,6 @@
            'Reference2ArrayRangeTrans',
            'RegionTrans',
            'ReplaceInductionVariablesTrans',
-<<<<<<< HEAD
            'ScalarizationTrans',
-           'TransformationError']
-=======
            'TransformationError',
-           'ValueRangeCheckTrans']
->>>>>>> c6e9507a
+           'ValueRangeCheckTrans']