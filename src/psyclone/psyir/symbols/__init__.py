--- conflicted
+++ resolved
@@ -51,21 +51,12 @@
 from psyclone.psyir.symbols.symbol import Symbol, SymbolError
 from psyclone.psyir.symbols.symbol_table import SymbolTable
 from psyclone.psyir.symbols.typed_symbol import TypedSymbol
-<<<<<<< HEAD
 from psyclone.psyir.symbols.datatypes import (
     DataType, ScalarType, ArrayType, TYPE_MAP_TO_PYTHON, REAL_TYPE,
     REAL_SINGLE_TYPE, REAL_DOUBLE_TYPE, REAL4_TYPE, REAL8_TYPE, INTEGER_TYPE,
     INTEGER_SINGLE_TYPE, INTEGER_DOUBLE_TYPE, INTEGER4_TYPE, INTEGER8_TYPE,
-    BOOLEAN_TYPE, CHARACTER_TYPE, DeferredType, UnknownType,
-    UnknownFortranType, StructureType, NoType)
-=======
-from psyclone.psyir.symbols.datatypes import DataType, ScalarType, \
-    ArrayType, TYPE_MAP_TO_PYTHON, REAL_TYPE, REAL_SINGLE_TYPE, \
-    REAL_DOUBLE_TYPE, REAL4_TYPE, REAL8_TYPE, INTEGER_TYPE, \
-    INTEGER_SINGLE_TYPE, INTEGER_DOUBLE_TYPE, INTEGER4_TYPE, INTEGER8_TYPE, \
-    BOOLEAN_TYPE, CHARACTER_TYPE, UnresolvedType, UnsupportedType, \
-    UnsupportedFortranType, StructureType, NoType
->>>>>>> 699ceb2a
+    BOOLEAN_TYPE, CHARACTER_TYPE, DeferredType, UnsupportedType,
+    UnsupportedFortranType, StructureType, NoType)
 
 # For auto documentation generation.
 __all__ = ['ArgumentInterface',
@@ -78,12 +69,7 @@
            'DataType',
            'DataTypeSymbol',
            'DefaultModuleInterface',
-<<<<<<< HEAD
-           'DeferredType',
            'GenericInterfaceSymbol',
-=======
-           'UnresolvedType',
->>>>>>> 699ceb2a
            'ImportInterface',
            'INTEGER_TYPE',
            'INTEGER_SINGLE_TYPE',
@@ -109,4 +95,5 @@
            'UnsupportedFortranType',
            'UnknownInterface',
            'UnsupportedType',
-           'UnresolvedInterface']+           'UnresolvedInterface',
+           'UnresolvedType']