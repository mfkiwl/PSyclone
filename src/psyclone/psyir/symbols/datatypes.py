# -----------------------------------------------------------------------------
# BSD 3-Clause License
#
# Copyright (c) 2019-2025, Science and Technology Facilities Council.
# All rights reserved.
#
# Redistribution and use in source and binary forms, with or without
# modification, are permitted provided that the following conditions are met:
#
# * Redistributions of source code must retain the above copyright notice, this
#   list of conditions and the following disclaimer.
#
# * Redistributions in binary form must reproduce the above copyright notice,
#   this list of conditions and the following disclaimer in the documentation
#   and/or other materials provided with the distribution.
#
# * Neither the name of the copyright holder nor the names of its
#   contributors may be used to endorse or promote products derived from
#   this software without specific prior written permission.
#
# THIS SOFTWARE IS PROVIDED BY THE COPYRIGHT HOLDERS AND CONTRIBUTORS
# "AS IS" AND ANY EXPRESS OR IMPLIED WARRANTIES, INCLUDING, BUT NOT
# LIMITED TO, THE IMPLIED WARRANTIES OF MERCHANTABILITY AND FITNESS
# FOR A PARTICULAR PURPOSE ARE DISCLAIMED. IN NO EVENT SHALL THE
# COPYRIGHT HOLDER OR CONTRIBUTORS BE LIABLE FOR ANY DIRECT, INDIRECT,
# INCIDENTAL, SPECIAL, EXEMPLARY, OR CONSEQUENTIAL DAMAGES (INCLUDING,
# BUT NOT LIMITED TO, PROCUREMENT OF SUBSTITUTE GOODS OR SERVICES;
# LOSS OF USE, DATA, OR PROFITS; OR BUSINESS INTERRUPTION) HOWEVER
# CAUSED AND ON ANY THEORY OF LIABILITY, WHETHER IN CONTRACT, STRICT
# LIABILITY, OR TORT (INCLUDING NEGLIGENCE OR OTHERWISE) ARISING IN
# ANY WAY OUT OF THE USE OF THIS SOFTWARE, EVEN IF ADVISED OF THE
# POSSIBILITY OF SUCH DAMAGE.
# -----------------------------------------------------------------------------
# Authors R. W. Ford, A. R. Porter, S. Siso and N. Nobre, STFC Daresbury Lab
# Modified J. Henrichs, Bureau of Meteorology
# -----------------------------------------------------------------------------

''' This module contains the datatype definitions.'''

import abc
import copy
from collections import OrderedDict
from dataclasses import dataclass
from enum import Enum
from typing import Any, Union

from psyclone.configuration import Config
from psyclone.errors import InternalError
from psyclone.psyir.commentable_mixin import CommentableMixin
from psyclone.psyir.symbols.data_type_symbol import DataTypeSymbol
from psyclone.psyir.symbols.datasymbol import DataSymbol
from psyclone.psyir.symbols.symbol import Symbol


class DataType(metaclass=abc.ABCMeta):
    '''Abstract base class from which all types are derived.'''

    @abc.abstractmethod
    def __str__(self):
        '''
        :returns: a description of this type.
        :rtype: str

        '''

    def __eq__(self, other):
        '''
        :param Any other: the object to check equality to.

        :returns: whether this type is equal to the 'other' type.
        :rtype: bool
        '''
        return type(other) is type(self)

    def copy(self):
        '''
        :returns: a copy of this datatype.
        :rtype: :py:class:`psyclone.psyir.symbols.datatypes.DataType`
        '''
        return copy.copy(self)

    def replace_symbols_using(self, table):
        '''
        Replace any Symbols referred to by this object with those in the
        supplied SymbolTable with matching names. If there
        is no match for a given Symbol then it is left unchanged.

        :param table: the symbol table from which to get replacement symbols.
        :type table: :py:class:`psyclone.psyir.symbols.SymbolTable`

        '''

<<<<<<< HEAD
    def reference_accesses(self, sym: Symbol, access_info):
        '''
        Get all symbols referenced in this datatype.

        :param sym: the Symbol that this datatype is for.
        :param access_info: instance in which to store access info.
        :type access_info: :py:class:`psyclone.core.VariablesAccessInfo`

        '''
=======
    @property
    def is_allocatable(self) -> Union[bool, None]:
        '''
        :returns: whether this DataType is allocatable. In the base class
            set this to be always False.'''
        return False
>>>>>>> e5fe4ea3


class UnresolvedType(DataType):
    # pylint: disable=too-few-public-methods
    ''' Indicates that the type declaration has not been found yet. '''

    def __str__(self):
        return "UnresolvedType"

    @property
    def is_allocatable(self) -> Union[bool, None]:
        '''
        :returns: whether this DataType is allocatable. In case of an
            UnresolvedType we don't know.'''
        return None


class NoType(DataType):
    # pylint: disable=too-few-public-methods
    ''' Indicates that the associated symbol has an empty type (equivalent
    to `void` in C). '''

    def __str__(self):
        return "NoType"


class UnsupportedType(DataType, metaclass=abc.ABCMeta):
    '''
    Indicates that a variable declaration is not supported by the PSyIR.
    This class is abstract and must be subclassed for each language
    supported by the PSyIR frontends.

    :param str declaration_txt: the original textual declaration of
        the symbol.

    :raises TypeError: if the supplied declaration_txt is not a str.

    '''
    def __init__(self, declaration_txt):
        if not isinstance(declaration_txt, str):
            raise TypeError(
                f"UnsupportedType constructor expects the original variable "
                f"declaration as a string but got an argument of type "
                f"'{type(declaration_txt).__name__}'")
        self._declaration = declaration_txt

    @abc.abstractmethod
    def __str__(self):
        ''' Abstract method that must be implemented in subclass. '''

    # Note, an UnsupportedType is immutable so a declaration setter is not
    # allowed. This is to allow subclasses to extract and provide
    # parts of the declaration without worrying about their values
    # becoming invalid due to a change in the original declaration.
    @property
    def declaration(self):
        '''
        :returns: the original declaration of the symbol.
        :rtype: str
        '''
        return self._declaration


class UnsupportedFortranType(UnsupportedType):
    '''Indicates that a Fortran declaration is not supported by the PSyIR.

    :param str declaration_txt: string containing the original variable
        declaration.
    :param partial_datatype: a PSyIR datatype representing the subset
        of type attributes that are supported.
    :type partial_datatype: Optional[
        :py:class:`psyclone.psyir.symbols.DataType` or
        :py:class:`psyclone.psyir.symbols.DataTypeSymbol`]

    '''
    def __init__(self, declaration_txt, partial_datatype=None):
        super().__init__(declaration_txt)
        # This will hold the Fortran type specification (as opposed to
        # the whole declaration).
        self._type_text = ""
        if not isinstance(
                partial_datatype, (type(None), DataType, DataTypeSymbol)):
            raise TypeError(
                f"partial_datatype argument in UnsupportedFortranType "
                f"initialisation should be a DataType, DataTypeSymbol, or "
                f"NoneType, but found '{type(partial_datatype).__name__}'.")
        # This holds a subset of the type in a datatype if it is
        # possible to determine enough information to create one.
        self._partial_datatype = partial_datatype

    def __str__(self):
        return f"UnsupportedFortranType('{self._declaration}')"

    @property
    def partial_datatype(self):
        '''
        :returns: partial datatype information if it can be determined,
            else None.
        :rtype: Optional[:py:class:`psyclone.psyir.symbols.DataType` |
                         :py:class:`psyclone.symbols.symbols.DataTypeSymbol`]
        '''
        return self._partial_datatype

    @property
    def type_text(self):
        '''
        Parses the original Fortran declaration and uses the resulting
        parse tree to extract the type information. This is returned in
        text form and also cached.

        TODO #2137 - alter Unsupported(Fortran)Type so that it is only the
        type information that is stored as a string. i.e. remove the name
        of the variable being declared. Once that is done this method
        won't be required.

        Note that UnsupportedFortranType is also used to hold things like
        'SAVE :: /my_common/' and thus it is not always possible/appropriate
        to extract a type expression.

        :returns: the Fortran code specifying the type.
        :rtype: str

        :raises NotImplementedError: if declaration text cannot be
            extracted from the original Fortran declaration.

        '''
        if self._type_text:
            return self._type_text

        # Encapsulate fparser2 functionality here.
        # pylint:disable=import-outside-toplevel
        from fparser.common.readfortran import FortranStringReader
        from fparser.common.sourceinfo import FortranFormat
        from fparser.two import Fortran2003
        from fparser.two.parser import ParserFactory
        string_reader = FortranStringReader(self._declaration)
        # Set reader to free format.
        string_reader.set_format(FortranFormat(True, False))
        ParserFactory().create(std=Config.get().fortran_standard)
        try:
            ptree = Fortran2003.Specification_Part(
                string_reader)
        except Exception as err:
            raise NotImplementedError(
                f"Cannot extract the declaration part from UnsupportedFortran"
                f"Type '{self._declaration}' because parsing (attempting to "
                f"match a Fortran2003.Specification_Part) failed.") from err
        node = ptree.children[0]
        if isinstance(node, (Fortran2003.Declaration_Construct,
                             Fortran2003.Type_Declaration_Stmt)):
            self._type_text = str(node.children[0])
        elif isinstance(node, Fortran2003.Save_Stmt):
            self._type_text = "SAVE"
        elif isinstance(node, Fortran2003.Common_Stmt):
            self._type_text = "COMMON"
        else:
            raise NotImplementedError(
                f"Cannot extract the declaration part from UnsupportedFortran"
                f"Type '{self._declaration}'. Only Declaration_Construct, "
                f"Type_Declaration_Stmt, Save_Stmt and Common_Stmt are "
                f"supported but got '{type(node).__name__}' from the parser.")
        return self._type_text

    def __eq__(self, other):
        '''
        :param Any other: the object to check equality to.

        :returns: whether this type is equal to the 'other' type.
        :rtype: bool
        '''
        if not super().__eq__(other):
            return False

        return other.type_text == self.type_text

    def copy(self):
        '''
        :returns: a copy of this datatype.
        :rtype: :py:class:`psyclone.psyir.symbols.datatypes.UnknownFortranType`
        '''
        new = copy.copy(self)
        if self._partial_datatype:
            new._partial_datatype = self._partial_datatype.copy()
        return new

    def replace_symbols_using(self, table):
        '''
        Replace any Symbols referred to by this object with those in the
        supplied SymbolTable with matching names. If there
        is no match for a given Symbol then it is left unchanged.

        :param table: the symbol table from which to get replacement symbols.
        :type table: :py:class:`psyclone.psyir.symbols.SymbolTable`

        '''
        if self.partial_datatype:
            self.partial_datatype.replace_symbols_using(table)

    @property
    def intrinsic(self):
        '''
        :returns: the intrinsic used by this type (this is often recoverable
            from the partial datatype).
        :rtype: :py:class:`pyclone.psyir.datatypes.ScalarType.Intrinsic`
        '''
        if self.partial_datatype:
            return self.partial_datatype.intrinsic
        return None

<<<<<<< HEAD
    def reference_accesses(self, sym: Symbol, access_info):
        '''
        Get all symbols referenced in this datatype.

        :param sym: the Symbol that this datatype is for.
        :param access_info: instance in which to store access info.
        :type access_info: :py:class:`psyclone.core.VariablesAccessInfo`

        '''
        super().reference_accesses(sym, access_info)

        if self.partial_datatype:
            if isinstance(self.partial_datatype, DataTypeSymbol):
                from psyclone.core.signature import Signature
                from psyclone.core.access_type import AccessType
                access_info.add_access(
                    Signature(self.partial_datatype.name),
                    AccessType.TYPE_INFO, self)
            else:
                self.partial_datatype.reference_accesses(sym, access_info)
=======
    @property
    def is_allocatable(self) -> Union[bool, None]:
        '''If we have enough information in the partial_datatype,
        determines whether this data type is allocatable or not.
        If it is unknown, it will return None. Note that atm PSyclone
        only supports the allocatable attribute for **arrays**.
        # TODO #2898 If we support non-array allocatable types, the
        test for arrays can be removed

        :returns: whether this UnsupportedFortranType is known to be
            allocatable.'''
        if (self.partial_datatype and
                isinstance(self.partial_datatype, ArrayType)):
            return self.partial_datatype.is_allocatable
        return None
>>>>>>> e5fe4ea3


class ScalarType(DataType):
    '''Describes a scalar datatype (and its precision).

    :param intrinsic: the intrinsic of this scalar type.
    :type intrinsic: :py:class:`pyclone.psyir.datatypes.ScalarType.Intrinsic`
    :param precision: the precision of this scalar type.
    :type precision: :py:class:`psyclone.psyir.symbols.ScalarType.Precision` |
                     int | :py:class:`psyclone.psyir.symbols.DataSymbol`

    :raises TypeError: if any of the arguments are of the wrong type.
    :raises ValueError: if any of the argument have unexpected values.

    '''

    class Intrinsic(Enum):
        '''Enumeration of the different intrinsic scalar datatypes that are
        supported by the PSyIR.

        '''
        INTEGER = 1
        REAL = 2
        BOOLEAN = 3
        CHARACTER = 4

    class Precision(Enum):
        '''Enumeration of the different types of 'default' precision that may
        be specified for a scalar datatype.

        '''
        SINGLE = 1
        DOUBLE = 2
        UNDEFINED = 3

    #: Mapping from PSyIR scalar data types to intrinsic Python types
    #: ignoring precision.
    TYPE_MAP_TO_PYTHON = {
        Intrinsic.INTEGER: int,
        Intrinsic.CHARACTER: str,
        Intrinsic.BOOLEAN: bool,
        Intrinsic.REAL: float}

    def __init__(self, intrinsic, precision):
        if not isinstance(intrinsic, ScalarType.Intrinsic):
            raise TypeError(
                f"ScalarType expected 'intrinsic' argument to be of type "
                f"ScalarType.Intrinsic but found "
                f"'{type(intrinsic).__name__}'.")

        self._intrinsic = intrinsic

        if not isinstance(precision, (int, ScalarType.Precision, DataSymbol)):
            raise TypeError(
                f"ScalarType expected 'precision' argument to be of type "
                f"int, ScalarType.Precision or DataSymbol, but found "
                f"'{type(precision).__name__}'.")
        if isinstance(precision, int) and precision <= 0:
            raise ValueError(
                f"The precision of a DataSymbol when specified as an integer "
                f"number of bytes must be > 0 but found '{precision}'.")
        if (isinstance(precision, DataSymbol) and
                not (isinstance(precision.datatype, ScalarType) and
                     precision.datatype.intrinsic ==
                     ScalarType.Intrinsic.INTEGER) and
                not isinstance(precision.datatype, UnresolvedType)):
            raise ValueError(
                f"A DataSymbol representing the precision of another "
                f"DataSymbol must be of either 'unresolved' or scalar, "
                f"integer type but got: {precision}")
        self._precision = precision

    @property
    def intrinsic(self):
        '''
        :returns: the intrinsic used by this scalar type.
        :rtype: :py:class:`pyclone.psyir.datatypes.ScalarType.Intrinsic`
        '''
        return self._intrinsic

    @property
    def precision(self):
        '''
        :returns: the precision of this scalar type.
        :rtype: :py:class:`psyclone.psyir.symbols.ScalarType.Precision` |
                int | :py:class:`psyclone.psyir.symbols.DataSymbol`
        '''
        return self._precision

    def __str__(self):
        '''
        :returns: a description of this scalar datatype.
        :rtype: str

        '''
        if isinstance(self.precision, ScalarType.Precision):
            precision_str = self.precision.name
        else:
            precision_str = str(self.precision)
        return f"Scalar<{self.intrinsic.name}, {precision_str}>"

    def __eq__(self, other):
        '''
        :param Any other: the object to check equality to.

        :returns: whether this type is equal to the 'other' type.
        :rtype: bool
        '''
        if not super().__eq__(other):
            return False

        # TODO #2659 - the following should be sufficient but isn't because
        # currently, each new instance of an LFRicIntegerScalarDataType ends
        # up with a brand new instance of a precision symbol.
        # return (self.precision == other.precision and
        #         self.intrinsic == other.intrinsic)
        # Therefore, we have to take special action in the case where the
        # precision is given by a Symbol:
        if isinstance(other.precision, Symbol) and isinstance(self.precision,
                                                              Symbol):
            # If the precision in both types is given by a Symbol then we just
            # compare their interfaces and their names.
            precision_match = (
                other.precision.name == self.precision.name and
                other.precision.interface == self.precision.interface)
        else:
            precision_match = self.precision == other.precision
        return precision_match and self.intrinsic == other.intrinsic

    def replace_symbols_using(self, table):
        '''
        Replace any Symbols referred to by this object with those in the
        supplied SymbolTable with matching names. If there
        is no match for a given Symbol then it is left unchanged.

        :param table: the symbol table from which to get replacement symbols.
        :type table: :py:class:`psyclone.psyir.symbols.SymbolTable`

        '''
        # Only the 'precision' of a ScalarType can refer to a Symbol.
        if isinstance(self.precision, Symbol):
            # Update any 'precision' information.
            try:
                self._precision = table.lookup(self.precision.name)
            except KeyError:
                pass

    def reference_accesses(self, sym, access_info):
        '''
        Get all symbols referenced in this datatype.

        :param sym: the Symbol that this datatype is for.
        :param access_info: instance in which to store access info.
        :type access_info: :py:class:`psyclone.core.VariablesAccessInfo`

        '''
        super().reference_accesses(sym, access_info)

        if isinstance(self.precision, Symbol):
            from psyclone.core.signature import Signature
            from psyclone.core.access_type import AccessType

            access_info.add_access(
                Signature(self.precision.name),
                AccessType.TYPE_INFO, sym)


class ArrayType(DataType):
    '''Describes an array datatype. Can be an array of intrinsic types (e.g.
    integer) or of structure types. For the latter, the type must currently be
    specified as a DataTypeSymbol (see #1031).

    :param datatype: the datatype of the array elements.
    :type datatype: :py:class:`psyclone.psyir.datatypes.DataType` |
                    :py:class:`psyclone.psyir.symbols.DataTypeSymbol`
    :param list shape: shape of the symbol in column-major order (leftmost
        index is contiguous in memory). Each entry represents an array
        dimension. If it is ArrayType.Extent.ATTRIBUTE the extent of that
        dimension is unknown but the lower bound is 1 and the extent can be
        obtained by querying the appropriate intrinsic (e.g. using the SIZE
        intrinsic in Fortran). If it is ArrayType.Extent.DEFERRED then the
        extent and bounds are all unknown and may or may not be possible to
        query them using intrinsics (e.g. the array is ALLOCATABLE in Fortran).
        Otherwise it can be an int or a DataNode (that returns an
        int) or a 2-tuple of such quantities. If only a single value is
        provided then that is taken to be the upper bound and the lower bound
        defaults to 1. If a 2-tuple is provided then the two members specify
        the lower and upper bounds, respectively, of the current dimension.
        Note that providing an int is supported as a convenience, the provided
        value will be stored internally as a Literal node.

    :raises TypeError: if the arguments are of the wrong type.
    :raises NotImplementedError: if a structure type does not have a
                                 DataTypeSymbol as its type.
    '''
    class Extent(Enum):
        '''
        Enumeration of array shape extents that are unspecified at compile
        time. An 'ATTRIBUTE' extent means that the lower bound is 1 with an
        unknown extent (which can be retrieved with appropriate run-time
        intrinsics). A 'DEFERRED' extent means that we don't know anything
        about the bounds, and run-time intrinsics may or may not be able
        to retrieve them (e.g. the array may need to be allocated/malloc'd).

        '''
        DEFERRED = 1
        ATTRIBUTE = 2

        def copy(self):
            '''
            :returns: a copy of self.
            :rtype: :py:class:`psyclone.psyir.symbols.ArrayType.Extent`
            '''
            return copy.copy(self)

        def reference_accesses(self, _):
            '''
            An Extent cannot contain any variable accesses so there's nothing
            to do.
            '''

    @dataclass(frozen=True)
    class ArrayBounds:
        '''
        Class to store lower and upper limits of an array dimension.

        :param lower: the lower bound of the array dimension.
        :type lower: :py:class:`psyclone.psyir.nodes.DataNode`
        :param upper: the upper bound of the array dimension.
        :type upper: :py:class:`psyclone.psyir.nodes.DataNode`
        '''
        # Have to use Any here as using DataNode causes a circular dependence.
        lower: Any
        upper: Any

    def __init__(self, datatype, shape):

        # This import must be placed here to avoid circular dependencies.
        # pylint: disable-next=import-outside-toplevel
        from psyclone.psyir.nodes import Literal, DataNode, Assignment

        def _node_from_int(var):
            ''' Helper routine that simply creates a Literal out of an int.
            If the supplied arg is not an int then it is returned unchanged.

            :param var: variable for which to create a Literal if necessary.
            :type var: int | :py:class:`psyclone.psyir.nodes.DataNode` | Extent

            :returns: the variable with ints converted to DataNodes.
            :rtype: :py:class:`psyclone.psyir.nodes.DataNode` | Extent

            '''
            if isinstance(var, int):
                return Literal(str(var), INTEGER_TYPE)
            return var

        def _dangling_parent(var):
            ''' Helper routine that copies and adds a dangling parent
            Assignment to a given node, this implicitly guarantees that the
            node is not attached anywhere else (and is unexpectedly modified)
            and also makes it behave like other nodes (e.g. calls inside an
            expression do not have the "call" keyword in Fortran)

            :param var: variable with a dangling parent if necessary.
            :type var: int | :py:class:`psyclone.psyir.nodes.DataNode` | Extent

            :returns: the variable with dangling parent when necessary.
            :rtype: :py:class:`psyclone.psyir.nodes.DataNode` | Extent
            '''
            if isinstance(var, DataNode):
                parent = Assignment()
                parent.addchild(var.copy())
                return parent.children[0]
            return var

        if isinstance(datatype, DataType):
            if isinstance(datatype, StructureType):
                # TODO #1031 remove this restriction.
                raise NotImplementedError(
                    "When creating an array of structures, the type of "
                    "those structures must be supplied as a DataTypeSymbol "
                    "but got a StructureType instead.")
            if not isinstance(datatype, (UnsupportedType, UnresolvedType)):
                self._intrinsic = datatype.intrinsic
                self._precision = datatype.precision
            else:
                self._intrinsic = datatype
                self._precision = None
        elif isinstance(datatype, DataTypeSymbol):
            self._intrinsic = datatype
            self._precision = None
        else:
            raise TypeError(
                f"ArrayType expected 'datatype' argument to be of type "
                f"DataType or DataTypeSymbol but found "
                f"'{type(datatype).__name__}'.")
        # We do not have a setter for shape as it is an immutable property,
        # therefore we have a separate validation routine.
        self._validate_shape(shape)
        # Replace any ints in shape with a Literal. int's are only supported
        # as they allow a more concise dimension declaration.
        self._shape = []
        one = Literal("1", INTEGER_TYPE)
        for dim in shape:
            if isinstance(dim, (DataNode, int)):
                # The lower bound is 1 by default.
                self._shape.append(
                    ArrayType.ArrayBounds(
                        _dangling_parent(one.copy()),
                        _dangling_parent(_node_from_int(dim))))
            elif isinstance(dim, tuple):
                self._shape.append(
                    ArrayType.ArrayBounds(
                        _dangling_parent(_node_from_int(dim[0])),
                        _dangling_parent(_node_from_int(dim[1]))))
            else:
                self._shape.append(dim)

        self._datatype = datatype

    @property
    def datatype(self):
        '''
        :returns: the datatype of each element in the array.
        :rtype: :py:class:`psyclone.psyir.symbols.DataSymbol`
        '''
        # TODO #1857: This property might be affected.
        return self._datatype

    @property
    def intrinsic(self):
        '''
        :returns: the intrinsic type of each element in the array.
        :rtype: :py:class:`pyclone.psyir.datatypes.ScalarType.Intrinsic` |
                :py:class:`psyclone.psyir.symbols.DataTypeSymbol`
        '''
        return self._intrinsic

    @property
    def precision(self):
        '''
        :returns: the precision of each element in the array.
        :rtype: :py:class:`psyclone.psyir.symbols.ScalarType.Precision`,
            int or :py:class:`psyclone.psyir.symbols.DataSymbol`
        '''
        return self._precision

    @property
    def is_allocatable(self) -> bool:
        '''
        :returns: whether this array is allocatable or not.
        '''
        # A 'deferred' array extent means this is an allocatable array
        return ArrayType.Extent.DEFERRED in self.shape

    @property
    def shape(self):
        '''
        :returns: the (validated) shape of the symbol in column-major order
            (leftmost index is contiguous in memory) with each entry
            representing an array dimension.
            If an entry is ArrayType.Extent.ATTRIBUTE the extent of that
            dimension is unknown but can be obtained by querying the run-time
            system (e.g. using the SIZE intrinsic in Fortran). If it is
            ArrayType.Extent.DEFERRED then the extent is also unknown and may
            or may not be defined at run-time (e.g. the array is ALLOCATABLE
            in Fortran). Otherwise an entry is an ArrayBounds namedtuple with
            lower and upper components.

        :rtype: list[ArrayType.Extent.ATTRIBUTE |
                     ArrayType.Extent.DEFERRED |
                     :py:class:`psyclone.psyir.nodes.ArrayType.ArrayBounds`].

        '''
        self._validate_shape(self._shape)
        return self._shape

    def _validate_shape(self, extents):
        '''Check that the supplied shape specification is valid. This is not
        implemented as a setter because the shape property is immutable.

        :param extents: list of extents, one for each array dimension.
        :type extents: List[
            :py:class:`psyclone.psyir.symbols.ArrayType.Extent` | int
            | :py:class:`psyclone.psyir.nodes.DataNode` |
            Tuple[int | :py:class:`psyclone.psyir.nodes.DataNode` |
                  :py:class:`psyclone.psyir.symbols.ArrayType.Extent`]]

        :raises TypeError: if extents is not a list.
        :raises TypeError: if one or more of the supplied extents is a
            DataSymbol that is not a scalar integer or of
            Unsupported/UnresolvedType.
        :raises TypeError: if one or more of the supplied extents is not an
            int, ArrayType.Extent or DataNode.
        :raises TypeError: if the extents contain an invalid combination of
            ATTRIBUTE/DEFERRED and known limits.

        '''
        # This import must be placed here to avoid circular
        # dependencies.
        # pylint: disable=import-outside-toplevel
        from psyclone.psyir.nodes import DataNode, Reference

        def _validate_data_node(dim_node, is_lower_bound=False):
            '''
            Checks that the supplied DataNode is valid as part of an
            array-shape specification.

            :param dim_node: the node to check for validity.
            :type dim_node: int | :py:class:`psyclone.psyir.nodes.DataNode`
            :param bool is_lower_bound: whether the supplied node represents \
                                        the lower bound of an array shape.

            :raises TypeError: if the DataNode is not valid in this context.

            '''
            if isinstance(dim_node, int):
                # An integer value is always valid.
                return

            # When issue #1799 is addressed then check that the
            # datatype returned is an int (or is Unsupported). For the
            # moment, just check that if the DataNode is a
            # Reference then the associated symbol is a scalar
            # integer or is Unsupported.
            if isinstance(dim_node, Reference):
                # Check the DataSymbol instance is a scalar
                # integer or is unsupported
                dtype = dim_node.datatype
                if isinstance(dtype, ArrayType) and dtype.shape:
                    raise TypeError(
                        f"If a DataSymbol is referenced in a dimension "
                        f"declaration then it should be a scalar but "
                        f"'{dim_node}' is not.")
                if not (isinstance(dtype, (UnsupportedType, UnresolvedType)) or
                        dtype.intrinsic == ScalarType.Intrinsic.INTEGER):
                    raise TypeError(
                        f"If a DataSymbol is referenced in a dimension "
                        f"declaration then it should be an integer or "
                        f"of UnsupportedType or UnresolvedType, but "
                        f"'{dim_node.name}' is a '{dtype}'.")
                # TODO #1089 - add check that any References are not to a
                # local datasymbol that is not constant (as this would have
                # no value).
                return

            if isinstance(dim_node, ArrayType.Extent):
                if is_lower_bound:
                    raise TypeError(
                        "If present, the lower bound in an ArrayType 'shape' "
                        "must represent a value but found ArrayType.Extent")
                return

            if isinstance(dim_node, DataNode):
                return

            raise TypeError(
                f"ArrayType shape-list elements can only be 'int', "
                f"ArrayType.Extent, 'DataNode' or a 2-tuple thereof but found "
                f"'{type(dim_node).__name__}'.")

        # ---------------------------------------------------------------------
        if not isinstance(extents, list):
            raise TypeError(
                f"ArrayType 'shape' must be of type list but found "
                f"'{type(extents).__name__}'.")

        for dimension in extents:
            if isinstance(dimension, tuple):
                if len(dimension) != 2:
                    raise TypeError(
                        f"An ArrayType shape-list element specifying lower "
                        f"and upper bounds must be a 2-tuple but "
                        f"'{dimension}' has {len(dimension)} entries.")
                _validate_data_node(dimension[0], is_lower_bound=True)
                _validate_data_node(dimension[1])
            elif isinstance(dimension, ArrayType.ArrayBounds):
                _validate_data_node(dimension.lower, is_lower_bound=True)
                _validate_data_node(dimension.upper)
            else:
                _validate_data_node(dimension)

        if ArrayType.Extent.DEFERRED in extents:
            if not all(dim == ArrayType.Extent.DEFERRED
                       for dim in extents):
                raise TypeError(
                    f"A declaration of an allocatable array must have"
                    f" the extent of every dimension as 'DEFERRED' but "
                    f"found shape: {extents}.")

        if ArrayType.Extent.ATTRIBUTE in extents:
            # If we have an 'assumed-shape' array then *every*
            # dimension must have an 'ATTRIBUTE' extent
            for dim in extents:
                if not (dim == ArrayType.Extent.ATTRIBUTE or
                        (isinstance(dim, tuple) and
                         dim[-1] == ArrayType.Extent.ATTRIBUTE) or
                        (isinstance(dim, ArrayType.ArrayBounds) and
                         dim.upper == ArrayType.Extent.ATTRIBUTE)):
                    raise TypeError(
                        f"An assumed-shape array must have every "
                        f"dimension unspecified (either as 'ATTRIBUTE' or "
                        f"with the upper bound as 'ATTRIBUTE') but found "
                        f"shape: {extents}.")

    def __str__(self):
        '''
        :returns: a description of this array datatype. If the lower bound \
            of any dimension has the default value of 1 then it is omitted \
            for the sake of brevity.
        :rtype: str

        :raises InternalError: if the shape of this datatype contains \
            any elements that aren't ArrayBounds or ArrayType.Extent objects.

        '''
        dims = []
        for dimension in self.shape:
            if isinstance(dimension, ArrayType.ArrayBounds):
                dim_text = ""
                # Have to import locally to avoid circular dependence
                # pylint: disable=import-outside-toplevel
                from psyclone.psyir.nodes import Literal
                # Lower bound. If it is "1" then we omit it.
                if isinstance(dimension.lower, Literal):
                    if dimension.lower.value != "1":
                        dim_text = dimension.lower.value + ":"
                else:
                    dim_text = str(dimension.lower) + ":"
                # Upper bound.
                if isinstance(dimension.upper, Literal):
                    dim_text += dimension.upper.value
                else:
                    dim_text += str(dimension.upper)
                dims.append(dim_text)
            elif isinstance(dimension, ArrayType.Extent):
                dims.append(f"'{dimension.name}'")
            else:
                raise InternalError(
                    f"Once constructed, every member of an ArrayType shape-"
                    f"list should either be an ArrayBounds object or an "
                    f"instance of ArrayType.Extent but found "
                    f"'{type(dimension).__name__}'")

        return f"Array<{self._datatype}, shape=[{', '.join(dims)}]>"

    def __eq__(self, other):
        '''
        :param Any other: the object to check equality to.

        :returns: whether this ArrayType is equal to the 'other' ArrayType.
        :rtype: bool
        '''
        if not super().__eq__(other):
            return False

        if (self.intrinsic != other.intrinsic or
                self.precision != other.precision):
            return False

        if len(self.shape) != len(other.shape):
            return False

        # TODO #1799 - this implementation currently has some limitations.
        # e.g. a(1:10) and b(2:11) have the same datatype (an array of 1
        # dimension and 10 elements) but we will currently return false.
        # One improvement could be to use the SymbolicMath to do the comparison
        # but this won't resolve all cases as shape can be references.
        for this_dim, other_dim in zip(self.shape, other.shape):
            if this_dim != other_dim:
                return False

        return True

    def copy(self):
        '''
        Create a copy of this ArrayType. Any shape expressions will be
        re-created but any referenced Symbols will remain unchanged.

        :returns: a copy of this ArrayType.
        :rtype: :py:class:`psyclone.psyir.datatype.ArrayType`

        '''
        new_shape = []
        current_shape = self.shape
        for dim in current_shape:
            if isinstance(dim, ArrayType.ArrayBounds):
                new_bounds = ArrayType.ArrayBounds(dim.lower.copy(),
                                                   dim.upper.copy())
                new_shape.append(new_bounds)
            else:
                # This dimension is specified with an ArrayType.Extent
                # so no need to copy.
                new_shape.append(dim)
        return ArrayType(self.datatype, new_shape)

    def replace_symbols_using(self, table):
        '''
        Replace any Symbols referred to by this object with those in the
        supplied SymbolTable with matching names. If there
        is no match for a given Symbol then it is left unchanged.

        :param table: the symbol table from which to get replacement symbols.
        :type table: :py:class:`psyclone.psyir.symbols.SymbolTable`

        '''
        if isinstance(self.datatype, DataTypeSymbol):
            try:
                self._datatype = table.lookup(self.datatype.name)
            except KeyError:
                pass
        else:
            self.datatype.replace_symbols_using(table)

        # TODO #1857: we will probably remove '_precision' and have
        # 'intrinsic' be 'datatype'.
        if self._precision and isinstance(self._precision, Symbol):
            try:
                self._precision = table.lookup(self._precision.name)
            except KeyError:
                pass
        if self._intrinsic and isinstance(self._intrinsic, Symbol):
            try:
                self._intrinsic = table.lookup(self._intrinsic.name)
            except KeyError:
                pass

        # pylint: disable=import-outside-toplevel
        from psyclone.psyir.nodes import Node

        # Update any Symbols referenced in the array shape
        for dim in self.shape:
            if isinstance(dim, ArrayType.ArrayBounds):
                exprns = [dim.lower, dim.upper]
            else:
                exprns = [dim]
            for bnd in exprns:
                if isinstance(bnd, Node):
                    bnd.replace_symbols_using(table)

    def reference_accesses(self, sym, access_info):
        '''
        Get all symbols referenced in this datatype.

        :param sym: the Symbol that this datatype is for.
        :param access_info: instance in which to store access info.
        :type access_info: :py:class:`psyclone.core.VariablesAccessInfo`

        '''
        super().reference_accesses(sym, access_info)

        if isinstance(self.precision, Symbol):
            from psyclone.core.signature import Signature
            from psyclone.core.access_type import AccessType
            access_info.add_access(
                Signature(self.precision.name),
                AccessType.TYPE_INFO, sym)

        for dim in self.shape:
            if isinstance(dim, ArrayType.ArrayBounds):
                dim.lower.reference_accesses(access_info)
                dim.upper.reference_accesses(access_info)


class StructureType(DataType):
    '''
    Describes a 'structure' or 'derived' datatype that is itself composed
    of a list of other datatypes. Those datatypes are stored as an
    OrderedDict of namedtuples.

    Note, we could have chosen to use a SymbolTable to store the properties
    of the constituents of the type. (Since they too have a name, a type,
    and visibility.) If this class ends up duplicating a lot of the
    SymbolTable functionality then this decision could be revisited.

    '''
    @dataclass(frozen=True)
    class ComponentType(CommentableMixin):
        '''
        Represents a member of a StructureType.

        :param name: the name of the member.
        :param datatype: the type of the member.
        :param visibility: whether this member is public or private.
        :param initial_value: the initial value of this member (if any).
        :type initial_value: Optional[:py:class:`psyclone.psyir.nodes.Node`]
        '''
        name: str
        # Use Union for compatibility with Python < 3.10
        datatype: Union[DataType, DataTypeSymbol]
        visibility: Symbol.Visibility
        initial_value: Any

    def __init__(self):
        self._components = OrderedDict()

    def __str__(self):
        return "StructureType<>"

    def __copy__(self):
        '''
        :returns: a copy of this StructureType.
        :rtype: :py:class:`psyclone.psyir.symbols.StructureType`
        '''
        new = StructureType()

        for name, component in self.components.items():
            new.add(name, component.datatype, component.visibility,
                    component.initial_value, component.preceding_comment,
                    component.inline_comment)
        return new

    @staticmethod
    def create(components):
        '''
        Creates a StructureType from the supplied list of properties.

        :param components: the name, type, visibility (whether public or
            private), initial value (if any), preceding comment (if any)
            and inline comment (if any) of each component.
        :type components: List[tuple[
            str,
            :py:class:`psyclone.psyir.symbols.DataType` |
            :py:class:`psyclone.psyir.symbols.DataTypeSymbol`,
            :py:class:`psyclone.psyir.symbols.Symbol.Visibility`,
            Optional[:py:class:`psyclone.psyir.symbols.DataNode`],
            Optional[str],
            Optional[str]
            ]]

        :returns: the new type object.
        :rtype: :py:class:`psyclone.psyir.symbols.StructureType`

        '''
        stype = StructureType()
        for component in components:
            if len(component) not in (4, 5, 6):
                raise TypeError(
                    f"Each component must be specified using a 4 to 6-tuple "
                    f"of (name, type, visibility, initial_value, "
                    f"preceding_comment, inline_comment) but found a "
                    f"tuple with {len(component)} members: {component}")
            stype.add(*component)
        return stype

    @property
    def components(self):
        '''
        :returns: Ordered dictionary of the components of this type.
        :rtype: :py:class:`collections.OrderedDict`
        '''
        return self._components

    def add(self, name, datatype, visibility, initial_value,
            preceding_comment="", inline_comment=""):
        '''
        Create a component with the supplied attributes and add it to
        this StructureType.

        :param str name: the name of the new component.
        :param datatype: the type of the new component.
        :type datatype: :py:class:`psyclone.psyir.symbols.DataType` |
            :py:class:`psyclone.psyir.symbols.DataTypeSymbol`
        :param visibility: whether this component is public or private.
        :type visibility: :py:class:`psyclone.psyir.symbols.Symbol.Visibility`
        :param initial_value: the initial value of the new component.
        :type initial_value: Optional[
            :py:class:`psyclone.psyir.nodes.DataNode`]
        :param preceding_comment: a comment that precedes this component.
        :type preceding_comment: Optional[str]
        :param inline_comment: a comment that follows this component on the
                               same line.
        :type inline_comment: Optional[str]

        :raises TypeError: if any of the supplied values are of the wrong type.

        '''
        # This import must be placed here to avoid circular
        # dependencies.
        # pylint: disable=import-outside-toplevel
        from psyclone.psyir.nodes import DataNode
        if not isinstance(name, str):
            raise TypeError(
                f"The name of a component of a StructureType must be a 'str' "
                f"but got '{type(name).__name__}'")
        if not isinstance(datatype, (DataType, DataTypeSymbol)):
            raise TypeError(
                f"The type of a component of a StructureType must be a "
                f"'DataType' or 'DataTypeSymbol' but got "
                f"'{type(datatype).__name__}'")
        if not isinstance(visibility, Symbol.Visibility):
            raise TypeError(
                f"The visibility of a component of a StructureType must be "
                f"an instance of 'Symbol.Visibility' but got "
                f"'{type(visibility).__name__}'")
        if datatype is self:
            # A StructureType cannot contain a component of its own type
            raise TypeError(
                f"Error attempting to add component '{name}' - a "
                f"StructureType definition cannot be recursive - i.e. it "
                f"cannot contain components with the same type as itself.")
        if (initial_value is not None and
                not isinstance(initial_value, DataNode)):
            raise TypeError(
                f"The initial value of a component of a StructureType must "
                f"be None or an instance of 'DataNode', but got "
                f"'{type(initial_value).__name__}'.")
        if not isinstance(preceding_comment, str):
            raise TypeError(
                f"The preceding_comment of a component of a StructureType "
                f"must be a 'str' but got "
                f"'{type(preceding_comment).__name__}'")
        if not isinstance(inline_comment, str):
            raise TypeError(
                f"The inline_comment of a component of a StructureType must "
                f"be a 'str' but got "
                f"'{type(inline_comment).__name__}'")

        key_name = name.lower()
        self._components[key_name] = self.ComponentType(name, datatype,
                                                        visibility,
                                                        initial_value)
        # Use object.__setattr__ due to the frozen nature of ComponentType
        object.__setattr__(self._components[key_name],
                           "_preceding_comment",
                           preceding_comment)
        object.__setattr__(self._components[key_name],
                           "_inline_comment",
                           inline_comment)

    def lookup(self, name):
        '''
        :returns: the ComponentType tuple describing the named member of this
                  StructureType.
        :rtype: :py:class:`psyclone.psyir.symbols.StructureType.ComponentType`
        '''
        return self._components[name.lower()]

    def __eq__(self, other):
        '''
        :param Any other: the object to check equality to.

        :returns: whether this StructureType is equal to the 'other' type.
        :rtype: bool
        '''
        if not super().__eq__(other):
            return False

        if len(self.components) != len(other.components):
            return False

        if self.components != other.components:
            return False

        return True

    def replace_symbols_using(self, table):
        '''
        Replace any Symbols referred to by this object with those in the
        supplied SymbolTable with matching names. If there
        is no match for a given Symbol then it is left unchanged.

        :param table: the symbol table from which to get replacement symbols.
        :type table: :py:class:`psyclone.psyir.symbols.SymbolTable`

        '''
        # Since ComponentType is a frozen dataclass it is immutable, therefore
        # we must construct new ones.
        for component in self.components.values():
            if isinstance(component.datatype, DataTypeSymbol):
                try:
                    new_type = table.lookup(component.datatype.name)
                except KeyError:
                    new_type = component.datatype
            else:
                component.datatype.replace_symbols_using(table)
                new_type = component.datatype
            if component.initial_value:
                component.initial_value.replace_symbols_using(table)
            # Construct the new ComponentType
            key_name = component.name.lower()
            self.add(key_name, new_type, component.visibility,
                     component.initial_value,
                     preceding_comment=component.preceding_comment,
                     inline_comment=component.inline_comment)

    def reference_accesses(self, sym, access_info):
        '''
        Get all symbols referenced in this datatype.

        :param sym: the Symbol that this datatype is for.
        :param access_info: instance in which to store access info.
        :type access_info: :py:class:`psyclone.core.VariablesAccessInfo`

        '''
        super().reference_accesses(sym, access_info)
        for cmpt in self.components.values():
            if isinstance(cmpt.datatype, DataTypeSymbol):
                from psyclone.core.signature import Signature
                from psyclone.core.access_type import AccessType
                access_info.add_access(
                    Signature(cmpt.datatype.name),
                    AccessType.TYPE_INFO, sym)
            else:
                cmpt.datatype.reference_accesses(sym, access_info)
            if cmpt.initial_value:
                cmpt.initial_value.reference_accesses(access_info)


# Create common scalar datatypes
REAL_TYPE = ScalarType(ScalarType.Intrinsic.REAL,
                       ScalarType.Precision.UNDEFINED)
REAL_SINGLE_TYPE = ScalarType(ScalarType.Intrinsic.REAL,
                              ScalarType.Precision.SINGLE)
REAL_DOUBLE_TYPE = ScalarType(ScalarType.Intrinsic.REAL,
                              ScalarType.Precision.DOUBLE)
REAL4_TYPE = ScalarType(ScalarType.Intrinsic.REAL, 4)
REAL8_TYPE = ScalarType(ScalarType.Intrinsic.REAL, 8)
INTEGER_TYPE = ScalarType(ScalarType.Intrinsic.INTEGER,
                          ScalarType.Precision.UNDEFINED)
INTEGER_SINGLE_TYPE = ScalarType(ScalarType.Intrinsic.INTEGER,
                                 ScalarType.Precision.SINGLE)
INTEGER_DOUBLE_TYPE = ScalarType(ScalarType.Intrinsic.INTEGER,
                                 ScalarType.Precision.DOUBLE)
INTEGER4_TYPE = ScalarType(ScalarType.Intrinsic.INTEGER, 4)
INTEGER8_TYPE = ScalarType(ScalarType.Intrinsic.INTEGER, 8)
BOOLEAN_TYPE = ScalarType(ScalarType.Intrinsic.BOOLEAN,
                          ScalarType.Precision.UNDEFINED)
CHARACTER_TYPE = ScalarType(ScalarType.Intrinsic.CHARACTER,
                            ScalarType.Precision.UNDEFINED)


# For automatic documentation generation
__all__ = ["UnsupportedType", "UnsupportedFortranType", "UnresolvedType",
           "ScalarType", "ArrayType", "StructureType"]<|MERGE_RESOLUTION|>--- conflicted
+++ resolved
@@ -90,7 +90,6 @@
 
         '''
 
-<<<<<<< HEAD
     def reference_accesses(self, sym: Symbol, access_info):
         '''
         Get all symbols referenced in this datatype.
@@ -100,14 +99,12 @@
         :type access_info: :py:class:`psyclone.core.VariablesAccessInfo`
 
         '''
-=======
     @property
     def is_allocatable(self) -> Union[bool, None]:
         '''
         :returns: whether this DataType is allocatable. In the base class
             set this to be always False.'''
         return False
->>>>>>> e5fe4ea3
 
 
 class UnresolvedType(DataType):
@@ -317,7 +314,6 @@
             return self.partial_datatype.intrinsic
         return None
 
-<<<<<<< HEAD
     def reference_accesses(self, sym: Symbol, access_info):
         '''
         Get all symbols referenced in this datatype.
@@ -338,7 +334,7 @@
                     AccessType.TYPE_INFO, self)
             else:
                 self.partial_datatype.reference_accesses(sym, access_info)
-=======
+
     @property
     def is_allocatable(self) -> Union[bool, None]:
         '''If we have enough information in the partial_datatype,
@@ -354,7 +350,6 @@
                 isinstance(self.partial_datatype, ArrayType)):
             return self.partial_datatype.is_allocatable
         return None
->>>>>>> e5fe4ea3
 
 
 class ScalarType(DataType):
