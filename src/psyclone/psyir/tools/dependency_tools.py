--- conflicted
+++ resolved
@@ -67,24 +67,13 @@
         of :py:class:`psyclone.psyir.backend.visitor.PSyIRVisitor`
     '''
     def __init__(self, loop_types_to_parallelise=None,
-<<<<<<< HEAD
-                 language_writer=None):
-=======
                  language_writer=FortranWriter()):
->>>>>>> 10e57bbe
         if loop_types_to_parallelise:
             self._loop_types_to_parallelise = loop_types_to_parallelise[:]
         else:
             self._loop_types_to_parallelise = []
-<<<<<<< HEAD
-        if language_writer is None:
-            self._language_writer = FortranWriter()
-        else:
-            self._language_writer = language_writer
-=======
 
         self._language_writer = language_writer
->>>>>>> 10e57bbe
         self._clear_messages()
 
     # -------------------------------------------------------------------------
@@ -133,11 +122,7 @@
         '''Check whether all accesses to an array, whose accesses are
         specified in the `var_infos` parameter, have consistent usage of
         the loop variable. This can be used e.g. to verify whether two loops
-<<<<<<< HEAD
-        may be fused by providing the access information of the each loop in
-=======
         may be fused by providing the access information of each loop in
->>>>>>> 10e57bbe
         the `var_infos` parameter as a list. For example, `a(i,j)` and
         `a(j,i)` would be inconsistent. It does not test for index values
         (e.g. `a(i,j)` and `a(i+3,j)`).
@@ -148,12 +133,7 @@
 
         :param loop_variable: symbol of the variable associated with the \
             loops being fused.
-<<<<<<< HEAD
-        :type loop_variable: \
-            :py:class:`psyclone.psyir.symbols.datasymbol.DataSymbol`
-=======
         :type loop_variable: :py:class:`psyclone.psyir.symbols.DataSymbol`
->>>>>>> 10e57bbe
         :param var_infos: access information for an array. Can be either a \
             single object, or a list of access objects.
         :type var_infos: a list or a single instance of \
@@ -186,11 +166,7 @@
                 diff_string = [str(sig) for sig in different]
                 raise InternalError("Inconsistent signature provided in "
                                     "'array_accesses_consistent'. Expected "
-<<<<<<< HEAD
-                                    "all access to be for '{0}', but also "
-=======
                                     "all accesses to be for '{0}', but also "
->>>>>>> 10e57bbe
                                     "got '{1}'."
                                     .format(signature, ",".join(diff_string)))
             all_accesses = []
@@ -246,12 +222,8 @@
                     consistent = False
                     self._add_error(
                         "Variable '{0}' is written to and the loop variable "
-<<<<<<< HEAD
-                        "'{1}' is used differently: {2} and {3}."
-=======
                         "'{1}' is used in different index locations: "
                         "{2} and {3}."
->>>>>>> 10e57bbe
                         .format(signature.var_name,
                                 loop_variable.name,
                                 signature.to_language(first_component_indices),
@@ -299,14 +271,6 @@
         given in `var_info` allows parallelisation along the variable
         `loop_variable`. The following messages might be provided
         to the user using the message API:
-<<<<<<< HEAD
-
-        * if the array access does not depend on the loop variable, a
-          warning is added (e.g. for the variable `a` in `a(1,2) = b(i,j)`).
-        * if the array variable is accessed inconsistently, e.g.
-          `a(i,j) = a(j,i) + 1`.
-=======
->>>>>>> 10e57bbe
 
         * if the array access does not depend on the loop variable, a
           warning is added (e.g. for the variable `a` in `a(1,2) = b(i,j)`).
@@ -379,13 +343,8 @@
         first_index = all_indices[0]
         for index in all_indices[1:]:
             if not first_index.math_equal(index):
-<<<<<<< HEAD
-                self._add_warning("Variable {0} is written and is accessed "
-                                  "using indices {1} and {2} and can "
-=======
                 self._add_warning("Variable '{0}' is written and is accessed "
                                   "using indices '{1}' and '{2}' and can "
->>>>>>> 10e57bbe
                                   "therefore not be parallelised."
                                   .format(var_info.var_name,
                                           self._language_writer(first_index),
