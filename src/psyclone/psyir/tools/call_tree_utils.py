# -----------------------------------------------------------------------------
# BSD 3-Clause License
#
# Copyright (c) 2024, Science and Technology Facilities Council.
# All rights reserved.
#
# Redistribution and use in source and binary forms, with or without
# modification, are permitted provided that the following conditions are met:
#
# * Redistributions of source code must retain the above copyright notice, this
#   list of conditions and the following disclaimer.
#
# * Redistributions in binary form must reproduce the above copyright notice,
#   this list of conditions and the following disclaimer in the documentation
#   and/or other materials provided with the distribution.
#
# * Neither the name of the copyright holder nor the names of its
#   contributors may be used to endorse or promote products derived from
#   this software without specific prior written permission.
#
# THIS SOFTWARE IS PROVIDED BY THE COPYRIGHT HOLDERS AND CONTRIBUTORS
# "AS IS" AND ANY EXPRESS OR IMPLIED WARRANTIES, INCLUDING, BUT NOT
# LIMITED TO, THE IMPLIED WARRANTIES OF MERCHANTABILITY AND FITNESS
# FOR A PARTICULAR PURPOSE ARE DISCLAIMED. IN NO EVENT SHALL THE
# COPYRIGHT HOLDER OR CONTRIBUTORS BE LIABLE FOR ANY DIRECT, INDIRECT,
# INCIDENTAL, SPECIAL, EXEMPLARY, OR CONSEQUENTIAL DAMAGES (INCLUDING,
# BUT NOT LIMITED TO, PROCUREMENT OF SUBSTITUTE GOODS OR SERVICES;
# LOSS OF USE, DATA, OR PROFITS; OR BUSINESS INTERRUPTION) HOWEVER
# CAUSED AND ON ANY THEORY OF LIABILITY, WHETHER IN CONTRACT, STRICT
# LIABILITY, OR TORT (INCLUDING NEGLIGENCE OR OTHERWISE) ARISING IN
# ANY WAY OUT OF THE USE OF THIS SOFTWARE, EVEN IF ADVISED OF THE
# POSSIBILITY OF SUCH DAMAGE.
# -----------------------------------------------------------------------------
# Author J. Henrichs, Bureau of Meteorology
# -----------------------------------------------------------------------------

''' This module provides tools to analyse the sequence of calls
across different subroutines and modules.'''

from psyclone.core import Signature, VariablesAccessInfo
from psyclone.parse import ModuleManager
from psyclone.psyGen import BuiltIn, Kern
from psyclone.psyir.nodes import Container, Reference
from psyclone.psyir.symbols import (
    ArgumentInterface, DefaultModuleInterface, ImportInterface,
    IntrinsicSymbol, RoutineSymbol)
from psyclone.psyir.tools.read_write_info import ReadWriteInfo


# pylint: disable=too-few-public-methods
class CallTreeUtils():
    '''This class provides functions to analyse the sequence of
    calls.
    '''

    # ------------------------------------------------------------------------
    def _compute_all_non_locals(self, routine):
        # pylint: disable=too-many-branches
        '''This function computes all non-local access of the specified
        routine node. It returns a list of 3-tuples containing:
        - the type of the non-local as string, one of:
          - routine: A routine that is called
          - unknown: an imported symbol, which could still be a function or
                     an array. This will be resolved later when checking
                     the module the symbol is imported from.
          - reference: a variable access
        - the name of the module the symbol is imported from
        - the signature of the access

        :param routine: the routine for which to collect all non-local
            accesses
        :type routine: :py:class:`psyclone.psyir.nodes.Routine`

        :returns: list of non-local references
        :rtype: list[tuple[str, str, :py:class:`psyclone.core.Signature`]]


        '''
        non_locals = []

        outer_module = routine.ancestor(Container)

        for access in routine.walk((Kern, Reference)):
            if isinstance(access, BuiltIn) or (
                    isinstance(access, Reference) and
                    isinstance(access.symbol, IntrinsicSymbol)
            ):
                # Builtins and Intrinsics are certainly not externals,
                # so ignore them.
                continue

            if isinstance(access, Kern):
                # A kernel is a subroutine call from a module:
                # TODO #2054: This will not be necessary anymore once
                # a Kernel is also a Call.
                non_locals.append(("routine", access.module_name,
                                   Signature(access.name)))
                continue

            if isinstance(access.symbol, RoutineSymbol):
                if isinstance(access.symbol.interface, ImportInterface):
                    module_name = access.symbol.interface.container_symbol.name
                    non_locals.append(("routine", module_name,
                                       Signature(access.symbol.name)))
                    continue

                # No import. This could either be a routine from
                # this module, or just a global function.
                if isinstance(access.symbol.interface, DefaultModuleInterface):
                    # A function defined in the same module
                    non_locals.append(("routine", outer_module.name,
                                       Signature(access.symbol.name)))
                    continue

                # We don't know where the subroutine comes from
                non_locals.append(("routine", None,
                                   Signature(access.symbol.name)))
                continue

            # Now access must be a Reference
            sym = access.symbol
            if isinstance(sym.interface, ArgumentInterface):
                # Arguments are not external symbols and can be ignored
                continue

            # Now it's either a variable, or a function call (TODO #1314)
            # that we could not yet identify. Both currently end up as a
            # Reference, but will be added as 'unknown' in case of an
            # imported symbol. When handling the corresponding module we
            # can identify it properly later.
            if isinstance(sym.interface, ImportInterface):
                # It is imported, record the information. The type needs
                # to be identified when parsing the corresponding module,
                # so for now set the type as unknown:
                module_name = sym.interface.container_symbol.name
                sig = access.get_signature_and_indices()[0]
                # If a symbol is renamed, use the original name:
                if sym.interface.orig_name:
                    sig = Signature(sym.interface.orig_name, sig[1:])
                non_locals.append(("unknown", module_name, sig))
                continue

            if isinstance(sym.interface, DefaultModuleInterface):
                # The symbol is defined in the current module. This is
                # still a non-local access, since this module might be
                # called from other modules
                if not sym.is_constant:
                    sig = access.get_signature_and_indices()[0]
                    non_locals.append(("reference", outer_module.name, sig))
                    continue

            # Check for an assignment of a result in a function, which
            # does not need to be reported:
            if hasattr(routine, "return_symbol") and \
                    routine.return_symbol and \
                    sym.name == routine.return_symbol.name:
                continue

        return non_locals

    # -------------------------------------------------------------------------
    def get_input_parameters(self, read_write_info, node_list,
                             variables_info=None, options=None):
        '''Adds all variables that are input parameters (i.e. are read before
        potentially being written) to the read_write_info object.

        :param read_write_info: this object stores the information about
            all input parameters.
        :type read_write_info: :py:class:`psyclone.psyir.tools.ReadWriteInfo`
        :param node_list: list of PSyIR nodes to be analysed.
        :type node_list: list[:py:class:`psyclone.psyir.nodes.Node`]
        :param variables_info: optional variable usage information,
            can be used to avoid repeatedly collecting this information.
        :type variables_info:
            :py:class:`psyclone.core.variables_info.VariablesAccessInfo`
        :param options: a dictionary with options for the CallTreeUtils
            which will also be used when creating the VariablesAccessInfo
            instance if required.
        :type param: Optional[dict[str, Any]]
        :param Any options["COLLECT-ARRAY-SHAPE-READS"]: if this option is
            set to a True value, arrays used as first parameter to the
            PSyIR operators lbound, ubound, or size will be reported as
            'read'. Otherwise, these accesses will be ignored.

        '''
        # Collect the information about all variables used:
        if not variables_info:
            variables_info = VariablesAccessInfo(node_list, options=options)

        for signature in variables_info.all_signatures:
            # If the first access is a write, the variable is not an input
            # parameter and does not need to be saved. Note that loop variables
            # have a WRITE before a READ access, so they will be ignored
            # automatically.
            if not variables_info[signature].is_written_first():
                read_write_info.add_read(signature)

    # -------------------------------------------------------------------------
    def get_output_parameters(self, read_write_info, node_list,
                              variables_info=None, options=None):
        '''Adds all variables that are output parameters (i.e. are written)
        to the read_write_info object.

        :param read_write_info: this object stores the information about
            output parameters.
        :type read_write_info: :py:class:`psyclone.psyir.tools.ReadWriteInfo`
        :param node_list: list of PSyIR nodes to be analysed.
        :type node_list: list[:py:class:`psyclone.psyir.nodes.Node`]
        :param variables_info: optional variable usage information,
            can be used to avoid repeatedly collecting this information.
        :type variables_info: \
        Optional[:py:class:`psyclone.core.variables_info.VariablesAccessInfo`]
        :param options: a dictionary with options for the CallTreeUtils
            which will also be used when creating the VariablesAccessInfo
            instance if required.
        :type param: Optional[dict[str, Any]]
        :param Any options["COLLECT-ARRAY-SHAPE-READS"]: if this option is
            set to a True value, arrays used as first parameter to the
            PSyIR operators lbound, ubound, or size will be reported as
            'read'. Otherwise, these accesses will be ignored.

        '''
        # Collect the information about all variables used:
        if not variables_info:
            variables_info = VariablesAccessInfo(node_list, options=options)

        for signature in variables_info.all_signatures:
            if variables_info.is_written(signature):
                read_write_info.add_write(signature)

    # -------------------------------------------------------------------------
    def get_in_out_parameters(self, node_list, collect_non_local_symbols=False,
                              options=None):
        '''Returns a ReadWriteInfo object that contains all variables that are
        input and output parameters to the specified node list. This function
        calls `get_input_parameter` and `get_output_parameter`, but avoids the
        repeated computation of the variable usage. If
        `collect_non_local_symbols` is set to True, the code will also include
        non-local symbols used directly or indirectly, i.e. it will follow the
        call tree as much as possible (e.g. it cannot resolve a procedure
        pointer, since then it is not known which function is actually called)
        and collect any other variables that will be read or written when
        executing the nodes specified in the node list. The corresponding
        module name for these variables will be included in the ReadWriteInfo
        result object. For this to work it is essential that the correct
        search paths are specified for the module manager.

        :param node_list: list of PSyIR nodes to be analysed.
        :type node_list: list[:py:class:`psyclone.psyir.nodes.Node`]
        :param bool collect_non_local_symbols: whether non-local symbols
            (i.e. symbols used in other modules either directly or
            indirectly) should be included in the in/out information.
        :param options: a dictionary with options for the CallTreeUtils
            which will also be used when creating the VariablesAccessInfo
            instance if required.
        :type options: Optional[dict[str, Any]]
        :param Any options["COLLECT-ARRAY-SHAPE-READS"]: if this option is
            set to a True value, arrays used as first parameter to the
            PSyIR operators lbound, ubound, or size will be reported as
            'read'. Otherwise, these accesses will be ignored.

        :returns: a ReadWriteInfo object with the information about input-
            and output parameters.
        :rtype: :py:class:`psyclone.psyir.tools.ReadWriteInfo`

        '''
        variables_info = VariablesAccessInfo(node_list, options=options)
        read_write_info = ReadWriteInfo()
        self.get_input_parameters(read_write_info, node_list, variables_info)
        self.get_output_parameters(read_write_info, node_list, variables_info)
        if collect_non_local_symbols:
            self.get_non_local_read_write_info(node_list, read_write_info)

        return read_write_info

    # -------------------------------------------------------------------------
    def get_non_local_read_write_info(self, node_list, read_write_info):
        '''Returns the information about non-local variables that are read
        or written.

        :param node_list: list of nodes containing Kernel calls to interrogate.
        :type node_list: list[:py:class:`psyclone.psyGen.Kern`]
        :param read_write_info: the object to update with the read/write
                                information obtained.
        :type read_write_info: :py:class:`psyclone.psyir.tools.ReadWriteInfo`

        '''
        # First collect all non-local symbols from the kernels called. They
        # are collected in the todo list. This list will initially contain
        # unknown accesses, since at this stage we cannot always differentiate
        # between function calls and array accesses. In the resolve step
        # that is following the corresponding modules will be queried and
        # the right accesses (functions or variables) will be used.
        todo = []
        mod_manager = ModuleManager.get()
        for node in node_list:
            # TODO #2494 - we need to support calls in order to work for
            # generic PSyIR.
            for kernel in node.walk(Kern):
                if isinstance(kernel, BuiltIn):
                    # Builtins don't have non-local accesses
                    continue

                # Get the non-local access information from the kernel
                # by querying the module that contains the kernel:
                try:
                    mod_info = mod_manager.get_module_info(kernel.module_name)
                except FileNotFoundError as err:
                    # TODO #11: Add proper logging
                    # TODO #2120: Handle error
                    print(f"[CallTreeUtils.get_non_local_read_write_info] "
                          f"Could not find module '{kernel.module_name}' - "
                          f"ignored.")
                    # This includes the currently defined search path:
                    print(str(err))
                    continue

<<<<<<< HEAD
                # TODO #2462 :this will need to be refactored when we
                # generalise the ModuleManager.
                all_possible_routines = mod_info.resolve_routine(kernel.name)
                for routine_name in all_possible_routines:
                    psyir_list = \
                        mod_info.get_psyir().get_routine_psyir(routine_name)
                    # A generic interface may have more than one routine
                    # associated with it.
                    for psyir in psyir_list:
                        todo.extend(self.get_non_local_symbols(psyir))
=======
                # Get the Container for this module.
                cntr = mod_info.get_psyir()
                if not cntr:
                    print(f"[CallTreeUtils.get_non_local_read_write_info] "
                          f"Could not get PSyIR for module "
                          f"'{kernel.module_name}' - ignored.")
                    continue
                all_possible_routines = cntr.resolve_routine(kernel.name)
                for routine_name in all_possible_routines:
                    psyir = cntr.get_routine_psyir(routine_name)
                    if not psyir:
                        print(f"[CallTreeUtils.get_non_local_read_write_info] "
                              f"Could not get PSyIR for Routine "
                              f"'{routine_name}' from module "
                              f"'{kernel.module_name}' - ignored.")
                        continue
                    todo.extend(self.get_non_local_symbols(psyir))
>>>>>>> 08e762d3
        return self._resolve_calls_and_unknowns(todo, read_write_info)

    # -------------------------------------------------------------------------
    def _resolve_calls_and_unknowns(self, outstanding_nonlocals,
                                    read_write_info):
        '''This function updates the list of non-local symbols by:
        1. replacing all subroutine calls with the list of their corresponding
            non-local symbols.
        2. Resolving unknown types to be either function calls (which then
            get resolved as above), or variables.
        This is done recursively until only variable accesses remain.

        The actual non-local accesses will then be added to the ReadWriteInfo
        object.

        :param outstanding_nonlocals: the information about symbol type,
            module_name, symbol_name, signature and access information.
        :type outstanding_nonlocals: list[tuple[
            str, str, str, :py:class:`psyclone.core.Signature`,
            :py:class:`psyclone.core.SingleVariableAccessInfo`]]
        :param read_write_info: information about all input and output
            parameters.
        :type read_write_info: :py:class:`psyclone.psyir.tools.ReadWriteInfo`

        '''
        # pylint: disable=too-many-branches, too-many-locals
        # pylint: disable=too-many-statements
        mod_manager = ModuleManager.get()
        done = set()
        # Using a set here means that duplicated entries will automatically
        # be filtered out.
        in_vars = set()
        out_vars = set()
        while outstanding_nonlocals:
            info = outstanding_nonlocals.pop()
            if info in done:
                continue
            done.add(info)
            external_type, module_name, signature, access_info = info
            if module_name in mod_manager.ignores():
                continue
            if external_type == "routine":
                if module_name is None:
                    # We don't know where the subroutine comes from.
                    # For now ignore this
                    # TODO #11: Add proper logging
                    # TODO #2120: Handle error
                    print(f"[CallTreeUtils._resolve_calls_and_unknowns] "
                          f"Unknown routine '{signature[0]} - ignored.")
                    continue
                try:
                    mod_info = mod_manager.get_module_info(module_name)
                except FileNotFoundError:
                    # TODO #11: Add proper logging
                    # TODO #2120: Handle error
                    print(f"[CallTreeUtils._resolve_calls_and_unknowns] "
                          f"Cannot find module '{module_name}' - ignored.")
                    continue
<<<<<<< HEAD

                # Add the list of non-locals to our todo list. Handle
                # generic interfaces:
                all_routines = mod_info.resolve_routine(signature[0])
                for routine_name in all_routines:
                    # We need a try statement here in case that a whole
                    # module becomes a CodeBlock
                    try:
                        routines = mod_info.get_psyir().\
                            get_routine_psyir(routine_name)
                    except AttributeError:
                        # TODO #2120: Handle error
                        routines = None
                    if routines:
                        # Add the list of non-locals to our todo list:
                        for routine in routines:
                            outstanding_nonlocals.extend(
                                self.get_non_local_symbols(routine))
                    else:
=======
                cntr = mod_info.get_psyir()
                if not cntr:
                    print(f"[CallTreeUtils._resolve_calls_and_unknowns] "
                          f"Cannot get PSyIR for module '{module_name}' - "
                          f"ignoring unknown symbol '{signature[0]}'.")
                    continue
                for routine_name in cntr.resolve_routine(signature[0]):
                    routine = cntr.get_routine_psyir(routine_name)
                    if not routine:
>>>>>>> 08e762d3
                        # TODO #11: Add proper logging
                        # TODO #2120: Handle error
                        print(f"[CallTreeUtils._resolve_calls_and_unknowns] "
                              f"Cannot find routine '{routine_name}' in module"
                              f" '{module_name}' - ignored.")
                        continue
                    # Add the list of non-locals to our todo list:
                    outstanding_nonlocals.extend(
                        self.get_non_local_symbols(routine))
                else:
                    print(f"[CallTreeUtils._resolve_calls_and_unknowns] "
                          f"Cannot resolve routine '{signature[0]}' in module "
                          f"'{module_name}' - ignored.")
                continue

            if external_type == "unknown":
                # It could be a function (TODO #1314) or a variable. Check if
                # there is a routine with that name in the module information:
                try:
                    mod_info = mod_manager.get_module_info(module_name)
                except FileNotFoundError:
                    # TODO #11: Add proper logging
                    # TODO #2120: Handle error
                    print(f"[CallTreeUtils._resolve_calls_and_unknowns] "
                          f"Cannot find module '{module_name}' - ignoring "
                          f"unknown symbol '{signature}'.")
                    continue

                cntr = mod_info.get_psyir()
                if not cntr:
                    print(f"[CallTreeUtils._resolve_calls_and_unknowns] "
                          f"Cannot get PSyIR for module '{module_name}' - "
                          f"ignoring unknown symbol '{signature}'.")
                else:
                    psyir = cntr.get_routine_psyir(str(signature))
                    if psyir:
                        # It is a routine, which we need to analyse for the use
                        # of non-local symbols:
                        outstanding_nonlocals.append(("routine", module_name,
                                                      signature, access_info))
                        continue
                    else:
                        print(f"[CallTreeUtils._resolve_calls_and_unknowns] "
                              f"Cannot find a routine '{signature}' in module "
                              f"'{module_name}' - ignored.")
                    # Check whether it is a constant (the symbol should always
                    # be found, but if a module cannot be parsed then the
                    # symbol table won't have been populated)
                    sym_tab = cntr.symbol_table
                    try:
                        sym = sym_tab.lookup(signature[0])
                        if sym.is_constant:
                            continue
                    except KeyError:
                        print(f"Unable to check if signature '{signature}' "
                              f"is constant.")
                # Otherwise fall through to the code that adds a reference:

            # Now it must be a reference, so add it to the list of input-
            # and output-variables as appropriate:
            if access_info.is_written():
                out_vars.add((module_name, signature))
            if not access_info.is_written_first():
                in_vars.add((module_name, signature))

        # Now add all accesses to the access. Note that in_vars and out_vars
        # are sets, so there will be no duplicate entry.
        for module_name, signature in in_vars:
            read_write_info.add_read(signature, module_name)
        for module_name, signature in out_vars:
            read_write_info.add_write(signature, module_name)

    # ------------------------------------------------------------------------
    def get_non_local_symbols(self, routine):
        '''This function returns a list of non-local accesses in this
        routine. It returns a list of triplets, each one containing:

        - the type ('routine', 'function', 'reference', 'unknown').
          The latter is used for array references or function calls,
          which we cannot distinguish till #1314 is done.
        - the name of the module (lowercase). This can be 'None' if no
          module information is available.
        - the Signature of the symbol
        - the access information for the given variable

        :param routine: the routine for which to collect all non-local
            accesses
        :type routine: :py:class:`psyclone.psyir.nodes.Routine`

        :returns: the non-local accesses in this routine.
        :rtype: list[tuple[str, str, :py:class:`psyclone.core.Signature`,
            :py:class:`psyclone.core.SingleVariableAccessInfo`]]

        '''
        non_locals = self._compute_all_non_locals(routine)

        var_accesses = \
            VariablesAccessInfo(routine, options={"USE-ORIGINAL-NAMES": True})

        result = []
        for (symbol_type, module, signature) in non_locals:
            if symbol_type == "routine":
                result.append((symbol_type, module, signature, None))
                continue
            result.append((symbol_type, module, signature,
                           var_accesses[signature]))

        return result<|MERGE_RESOLUTION|>--- conflicted
+++ resolved
@@ -315,18 +315,6 @@
                     print(str(err))
                     continue
 
-<<<<<<< HEAD
-                # TODO #2462 :this will need to be refactored when we
-                # generalise the ModuleManager.
-                all_possible_routines = mod_info.resolve_routine(kernel.name)
-                for routine_name in all_possible_routines:
-                    psyir_list = \
-                        mod_info.get_psyir().get_routine_psyir(routine_name)
-                    # A generic interface may have more than one routine
-                    # associated with it.
-                    for psyir in psyir_list:
-                        todo.extend(self.get_non_local_symbols(psyir))
-=======
                 # Get the Container for this module.
                 cntr = mod_info.get_psyir()
                 if not cntr:
@@ -344,7 +332,6 @@
                               f"'{kernel.module_name}' - ignored.")
                         continue
                     todo.extend(self.get_non_local_symbols(psyir))
->>>>>>> 08e762d3
         return self._resolve_calls_and_unknowns(todo, read_write_info)
 
     # -------------------------------------------------------------------------
@@ -403,27 +390,6 @@
                     print(f"[CallTreeUtils._resolve_calls_and_unknowns] "
                           f"Cannot find module '{module_name}' - ignored.")
                     continue
-<<<<<<< HEAD
-
-                # Add the list of non-locals to our todo list. Handle
-                # generic interfaces:
-                all_routines = mod_info.resolve_routine(signature[0])
-                for routine_name in all_routines:
-                    # We need a try statement here in case that a whole
-                    # module becomes a CodeBlock
-                    try:
-                        routines = mod_info.get_psyir().\
-                            get_routine_psyir(routine_name)
-                    except AttributeError:
-                        # TODO #2120: Handle error
-                        routines = None
-                    if routines:
-                        # Add the list of non-locals to our todo list:
-                        for routine in routines:
-                            outstanding_nonlocals.extend(
-                                self.get_non_local_symbols(routine))
-                    else:
-=======
                 cntr = mod_info.get_psyir()
                 if not cntr:
                     print(f"[CallTreeUtils._resolve_calls_and_unknowns] "
@@ -433,7 +399,6 @@
                 for routine_name in cntr.resolve_routine(signature[0]):
                     routine = cntr.get_routine_psyir(routine_name)
                     if not routine:
->>>>>>> 08e762d3
                         # TODO #11: Add proper logging
                         # TODO #2120: Handle error
                         print(f"[CallTreeUtils._resolve_calls_and_unknowns] "
