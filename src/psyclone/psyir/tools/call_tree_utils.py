--- conflicted
+++ resolved
@@ -383,50 +383,25 @@
                     print(f"[CallTreeUtils._resolve_calls_and_unknowns] "
                           f"Cannot find module '{module_name}' - ignored.")
                     continue
-<<<<<<< HEAD
                 cntr = mod_info.get_psyir()
                 if not cntr:
                     print(f"[CallTreeUtils._resolve_calls_and_unknowns] "
                           f"Cannot get PSyIR for module '{module_name}' - "
                           f"ignored.")
                     continue
-                routine = cntr.get_routine_psyir(signature[0])
-                if routine:
+                all_routines = cntr.resolve_routine(signature[0])
+                for routine_name in all_routines:
+                    routine = cntr.get_routine_psyir(routine_name)
+                    if not routine:
+                        # TODO #11: Add proper logging
+                        # TODO #2120: Handle error
+                        print(f"[CallTreeUtils._resolve_calls_and_unknowns] "
+                              f"Cannot find routine '{routine_name}' in module "
+                              f"'{module_name}' - ignored.")
+                        continue
                     # Add the list of non-locals to our todo list:
                     outstanding_nonlocals.extend(
                         self.get_non_local_symbols(routine))
-                else:
-                    # TODO #11: Add proper logging
-                    # TODO #2120: Handle error
-                    print(f"[CallTreeUtils._resolve_calls_and_unknowns] "
-                          f"Cannot find symbol '{signature[0]}' in module "
-                          f"'{module_name}' - ignored.")
-=======
-
-                # Add the list of non-locals to our todo list. Handle
-                # generic interfaces:
-                all_routines = mod_info.resolve_routine(signature[0])
-                for routine_name in all_routines:
-                    # We need a try statement here in case that a whole
-                    # module becomes a CodeBlock
-                    try:
-                        routine = mod_info.get_psyir().\
-                            get_routine_psyir(routine_name)
-                    except AttributeError:
-                        # TODO #2120: Handle error
-                        routine = None
-                    if routine:
-                        # Add the list of non-locals to our todo list:
-                        outstanding_nonlocals.extend(
-                            self.get_non_local_symbols(routine))
-                    else:
-                        # TODO #11: Add proper logging
-                        # TODO #2120: Handle error
-                        print(f"[CallTreeUtils._resolve_calls_and_unknowns] "
-                              f"Cannot find symbol '{signature[0]}' in module "
-                              f"'{module_name}' - ignored.")
->>>>>>> f3146e1f
-                continue
 
             if external_type == "unknown":
                 # It could be a function (TODO #1314) or a variable. Check if
