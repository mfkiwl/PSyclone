--- conflicted
+++ resolved
@@ -55,7 +55,6 @@
     ''' PSyIR Fortran frontend. This frontend translates Fortran from a string
     or a file into PSyIR using the fparser2 utilities.
 
-<<<<<<< HEAD
     :param free_form: If parsing free-form code or not (default True).
     :param ignore_comments: If comments should be ignored or not
                             (default True).
@@ -69,32 +68,25 @@
                                         (default False).
                                         Only has an effect if ignore_comments
                                         is False.
-=======
     :param resolve_modules: Whether to resolve modules while parsing a file,
         for more precise control it also accepts a list of module names.
         Defaults to False.
 
->>>>>>> 8736ae36
     '''
     # Save parser object across instances to reduce the initialisation time
     _parser = None
 
-<<<<<<< HEAD
     def __init__(self, free_form: bool = True, ignore_comments: bool = True,
                  ignore_directives: bool = True,
-                 last_comments_as_codeblocks: bool = False):
+                 last_comments_as_codeblocks: bool = False,
+                 resolve_modules: Union[bool, List[str]] = False):
         if not self._parser:
             self._parser = ParserFactory().create(std="f2008")
         self._free_form = free_form
         self._ignore_comments = ignore_comments
         self._processor = Fparser2Reader(ignore_directives,
-                                         last_comments_as_codeblocks)
-=======
-    def __init__(self, resolve_modules: Union[bool, List[str]] = False):
-        if not self._parser:
-            self._parser = ParserFactory().create(std="f2008")
-        self._processor = Fparser2Reader(resolve_modules)
->>>>>>> 8736ae36
+                                         last_comments_as_codeblocks,
+                                         resolve_modules)
         SYMBOL_TABLES.clear()
 
     @staticmethod
