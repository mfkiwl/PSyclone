--- conflicted
+++ resolved
@@ -926,7 +926,6 @@
 
         return shape
 
-<<<<<<< HEAD
     @staticmethod
     def _parse_access_statements(nodes):
         '''
@@ -985,23 +984,10 @@
 
         return default_public, list(explicit_public), list(explicit_private)
 
-    def process_declarations(self, parent, nodes, arg_list):
-=======
     def _process_use_stmts(self, parent, nodes):
->>>>>>> 3361c56a
         '''
         TODO
         '''
-<<<<<<< HEAD
-        # Search for any accessibility statements (e.g. "PUBLIC :: my_var") to
-        # determine the default accessibility of symbols as well as identifying
-        # those that are explicitly declared as public or private.
-        default_public, explicit_public_symbols, explicit_private_symbols = \
-            self._parse_access_statements(nodes)
-
-        # Look at any USE statments
-=======
->>>>>>> 3361c56a
         for decl in walk(nodes, Fortran2003.Use_Stmt):
 
             # Check that the parse tree is what we expect
@@ -1091,119 +1077,6 @@
                 raise NotImplementedError("Found unsupported USE statement: "
                                           "'{0}'".format(str(decl)))
 
-<<<<<<< HEAD
-        for decl in walk(nodes, Fortran2003.Type_Declaration_Stmt):
-            (type_spec, attr_specs, entities) = decl.items
-
-            # Parse type_spec, currently just 'real', 'integer', 'logical' and
-            # 'character' intrinsic types are supported.
-            if isinstance(type_spec, Fortran2003.Intrinsic_Type_Spec):
-                fort_type = str(type_spec.items[0]).lower()
-                try:
-                    data_name = TYPE_MAP_FROM_FORTRAN[fort_type]
-                except KeyError:
-                    raise NotImplementedError(
-                        "Could not process {0}. Only 'real', 'integer', "
-                        "'logical' and 'character' intrinsic types are "
-                        "supported.".format(str(decl.items)))
-                # Check for a KIND specification
-                precision = self._process_kind_selector(
-                    type_spec, parent)
-
-            # Parse declaration attributes:
-            # 1) If no dimension attribute is provided, it defaults to scalar.
-            attribute_shape = []
-            # 2) If no intent attribute is provided, it is provisionally
-            # marked as a local variable (when the argument list is parsed,
-            # arguments with no explicit intent are updated appropriately).
-            interface = LocalInterface()
-            # 3) Record initialized constant values
-            has_constant_value = False
-            allocatable = False
-            # This var only set if the declaration has an explicit access-spec
-            decl_is_public = None
-            if attr_specs:
-                for attr in attr_specs.items:
-                    if isinstance(attr, Fortran2003.Attr_Spec):
-                        normalized_string = str(attr).lower().replace(' ', '')
-                        if "save" in normalized_string:
-                            # Variables declared with SAVE attribute inside a
-                            # module, submodule or main program are implicitly
-                            # SAVE'd (see Fortran specification 8.5.16.4) so it
-                            # is valid to ignore the attribute in these
-                            # situations.
-                            if not (decl.parent and
-                                    isinstance(decl.parent.parent,
-                                               (Fortran2003.Module,
-                                                Fortran2003.Main_Program))):
-                                raise NotImplementedError(
-                                    "Could not process {0}. The 'SAVE' "
-                                    "attribute is not yet supported when it is"
-                                    " not part of a module, submodule or main_"
-                                    "program specification part.".
-                                    format(decl.items))
-
-                        elif normalized_string == "parameter":
-                            # Flag the existence of a constant value in the RHS
-                            has_constant_value = True
-                        elif normalized_string == "allocatable":
-                            allocatable = True
-                        else:
-                            raise NotImplementedError(
-                                "Could not process {0}. Unrecognised "
-                                "attribute '{1}'.".format(decl.items,
-                                                          str(attr)))
-                    elif isinstance(attr, Fortran2003.Intent_Attr_Spec):
-                        (_, intent) = attr.items
-                        normalized_string = \
-                            intent.string.lower().replace(' ', '')
-                        if normalized_string == "in":
-                            interface = ArgumentInterface(
-                                ArgumentInterface.Access.READ)
-                        elif normalized_string == "out":
-                            interface = ArgumentInterface(
-                                ArgumentInterface.Access.WRITE)
-                        elif normalized_string == "inout":
-                            interface = ArgumentInterface(
-                                ArgumentInterface.Access.READWRITE)
-                        else:
-                            raise InternalError(
-                                "Could not process {0}. Unexpected intent "
-                                "attribute '{1}'.".format(decl.items,
-                                                          str(attr)))
-                    elif isinstance(attr, Fortran2003.Dimension_Attr_Spec):
-                        attribute_shape = \
-                            self._parse_dimensions(attr, parent.symbol_table)
-                    elif isinstance(attr, Fortran2003.Access_Spec):
-                        if attr.string.lower() == 'public':
-                            decl_is_public = True
-                        elif attr.string.lower() == 'private':
-                            decl_is_public = False
-                        else:
-                            raise InternalError(
-                                "Could not process '{0}'. Unexpected Access "
-                                "Spec attribute '{1}'.".format(decl.items,
-                                                               str(attr)))
-                    else:
-                        raise NotImplementedError(
-                            "Could not process {0}. Unrecognised attribute "
-                            "type {1}.".format(decl.items, str(type(attr))))
-
-            if not precision:
-                precision = default_precision(data_name)
-
-            # Parse declarations RHS and declare new symbol into the
-            # parent symbol table for each entity found.
-            for entity in entities.items:
-                (name, array_spec, char_len, initialisation) = entity.items
-                ct_expr = None
-
-                # If the entity has an array-spec shape, it has priority.
-                # Otherwise use the declaration attribute shape.
-                if array_spec is not None:
-                    entity_shape = \
-                        self._parse_dimensions(array_spec, parent.symbol_table)
-=======
     def _process_decln(self, parent, decl):
         '''
         '''
@@ -1286,7 +1159,6 @@
                 elif isinstance(attr, Fortran2003.Dimension_Attr_Spec):
                     attribute_shape = \
                         self._parse_dimensions(attr, parent.symbol_table)
->>>>>>> 3361c56a
                 else:
                     raise NotImplementedError(
                         "Could not process {0}. Unrecognized attribute "
@@ -1351,42 +1223,6 @@
                     "specifications are not supported."
                     "".format(decl.items))
 
-<<<<<<< HEAD
-                if decl_is_public is None:
-                    # There was no access-spec on the LHS of the decln
-                    if sym_name in explicit_private_symbols:
-                        public = False
-                    elif sym_name in explicit_public_symbols:
-                        public = True
-                    else:
-                        public = default_public
-                else:
-                    public = decl_is_public
-
-                if entity_shape:
-                    # array
-                    datatype = ArrayType(ScalarType(data_name, precision),
-                                         entity_shape)
-                else:
-                    # scalar
-                    datatype = ScalarType(data_name, precision)
-
-                if sym_name not in parent.symbol_table:
-                    parent.symbol_table.add(DataSymbol(sym_name, datatype,
-                                                       public=public,
-                                                       constant_value=ct_expr,
-                                                       interface=interface))
-                else:
-                    # The symbol table already contains an entry with this name
-                    # so update its interface information.
-                    sym = parent.symbol_table.lookup(sym_name)
-                    if not sym.unresolved_interface:
-                        raise SymbolError(
-                            "Symbol '{0}' already present in SymbolTable with "
-                            "a defined interface ({1}).".format(
-                                sym_name, str(sym.interface)))
-                    sym.interface = interface
-=======
             sym_name = str(name).lower()
 
             if entity_shape:
@@ -1433,6 +1269,12 @@
         :raises InternalError: if the provided declaration is an unexpected \
                                or invalid fparser or Fortran expression.
         '''
+        # Search for any accessibility statements (e.g. "PUBLIC :: my_var") to
+        # determine the default accessibility of symbols as well as identifying
+        # those that are explicitly declared as public or private.
+        default_public, explicit_public_symbols, explicit_private_symbols = \
+            self._parse_access_statements(nodes)
+
         # Look at any USE statments
         self._process_use_stmts(parent, nodes)
 
@@ -1447,7 +1289,6 @@
                     # TODO need to store original Fortran declaration
                     parent.symbol_table.add(DataSymbol(str(entity.children[0]),
                                                        DeferredType()))
->>>>>>> 3361c56a
 
         # Check for symbols named in an access statement but not explicitly
         # declared. These must then refer to symbols that have been brought
