--- conflicted
+++ resolved
@@ -58,11 +58,7 @@
     ArrayOfStructuresMixin
 from psyclone.psyir.symbols import (
     ArgumentInterface, ArrayType, ContainerSymbol, DataSymbol, DataTypeSymbol,
-<<<<<<< HEAD
-    DeferredType, ImportInterface, IntrinsicSymbol, AutomaticInterface, NoType,
-=======
-    DeferredType, ImportInterface, LocalInterface, NoType,
->>>>>>> e39a1f6a
+    DeferredType, ImportInterface, AutomaticInterface, NoType,
     RoutineSymbol, ScalarType, StructureType, Symbol, SymbolError, SymbolTable,
     UnknownFortranType, UnknownType, UnresolvedInterface, INTEGER_TYPE,
     StaticInterface, DefaultModuleInterface, UnknownInterface)
