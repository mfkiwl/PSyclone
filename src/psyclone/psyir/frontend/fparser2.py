# BSD 3-Clause License
#
# Copyright (c) 2017-2020, Science and Technology Facilities Council.
# All rights reserved.
#
# Redistribution and use in source and binary forms, with or without
# modification, are permitted provided that the following conditions are met:
#
# * Redistributions of source code must retain the above copyright notice, this
#   list of conditions and the following disclaimer.
#
# * Redistributions in binary form must reproduce the above copyright notice,
#   this list of conditions and the following disclaimer in the documentation
#   and/or other materials provided with the distribution.
#
# * Neither the name of the copyright holder nor the names of its
#   contributors may be used to endorse or promote products derived from
#   this software without specific prior written permission.
#
# THIS SOFTWARE IS PROVIDED BY THE COPYRIGHT HOLDERS AND CONTRIBUTORS
# "AS IS" AND ANY EXPRESS OR IMPLIED WARRANTIES, INCLUDING, BUT NOT
# LIMITED TO, THE IMPLIED WARRANTIES OF MERCHANTABILITY AND FITNESS
# FOR A PARTICULAR PURPOSE ARE DISCLAIMED. IN NO EVENT SHALL THE
# COPYRIGHT HOLDER OR CONTRIBUTORS BE LIABLE FOR ANY DIRECT, INDIRECT,
# INCIDENTAL, SPECIAL, EXEMPLARY, OR CONSEQUENTIAL DAMAGES (INCLUDING,
# BUT NOT LIMITED TO, PROCUREMENT OF SUBSTITUTE GOODS OR SERVICES;
# LOSS OF USE, DATA, OR PROFITS; OR BUSINESS INTERRUPTION) HOWEVER
# CAUSED AND ON ANY THEORY OF LIABILITY, WHETHER IN CONTRACT, STRICT
# LIABILITY, OR TORT (INCLUDING NEGLIGENCE OR OTHERWISE) ARISING IN
# ANY WAY OUT OF THE USE OF THIS SOFTWARE, EVEN IF ADVISED OF THE
# POSSIBILITY OF SUCH DAMAGE.
# -----------------------------------------------------------------------------
# Authors R. W. Ford, A. R. Porter and S. Siso, STFC Daresbury Lab
# Modified I. Kavcic, Met Office
# -----------------------------------------------------------------------------

''' This module provides the fparser2 to PSyIR front-end, it follows a
    Visitor Pattern to traverse relevant fparser2 nodes and contains the logic
    to transform each node into the equivalent PSyIR representation.'''

from __future__ import absolute_import
from collections import OrderedDict
from fparser.two import Fortran2003
from fparser.two.utils import walk
from psyclone.psyir.nodes import UnaryOperation, BinaryOperation, \
    NaryOperation, Schedule, CodeBlock, IfBlock, Reference, Literal, Loop, \
    Container, Assignment, Return, Array, Node, Range
from psyclone.errors import InternalError, GenerationError
from psyclone.psyGen import Directive, KernelSchedule
from psyclone.psyir.symbols import SymbolError, DataSymbol, ContainerSymbol, \
    Symbol, GlobalInterface, ArgumentInterface, UnresolvedInterface, \
    LocalInterface, ScalarType, ArrayType, DeferredType, UnknownType

# The list of Fortran instrinsic functions that we know about (and can
# therefore distinguish from array accesses). These are taken from
# fparser.
FORTRAN_INTRINSICS = Fortran2003.Intrinsic_Name.function_names

# Mapping from Fortran data types to PSyIR types
TYPE_MAP_FROM_FORTRAN = {"integer": ScalarType.Intrinsic.INTEGER,
                         "character": ScalarType.Intrinsic.CHARACTER,
                         "logical": ScalarType.Intrinsic.BOOLEAN,
                         "real": ScalarType.Intrinsic.REAL,
                         "double precision": ScalarType.Intrinsic.REAL}

# Mapping from fparser2 Fortran Literal types to PSyIR types
CONSTANT_TYPE_MAP = {
    Fortran2003.Real_Literal_Constant: ScalarType.Intrinsic.REAL,
    Fortran2003.Logical_Literal_Constant: ScalarType.Intrinsic.BOOLEAN,
    Fortran2003.Char_Literal_Constant: ScalarType.Intrinsic.CHARACTER,
    Fortran2003.Int_Literal_Constant: ScalarType.Intrinsic.INTEGER}


def _get_symbol_table(node):
    '''Find a symbol table associated with an ancestor of Node 'node' (or
    the node itself). If there is more than one symbol table, then the
    symbol table closest in ancestory to 'node' is returned. If no
    symbol table is found then None is returned.

    :param node: a PSyIR Node.
    :type node: :py:class:`psyclone.psyir.nodes.Node`

    :returns: a symbol table associated with node or one of its \
        ancestors or None if one is not found.
    :rtype: :py:class:`psyclone.psyir.symbols.SymbolTable` or NoneType

    :raises TypeError: if the node argument is not a Node.

    '''
    if not isinstance(node, Node):
        raise TypeError(
            "node argument to _get_symbol_table() should be of type Node, but "
            "found '{0}'.".format(type(node).__name__))
    current = node
    while current:
        if hasattr(current, "symbol_table"):
            return current.symbol_table
        current = current.parent
    return None


def _check_args(array, dim):
    '''Utility routine used by the _check_bound_is_full_extent and
    _check_array_range_literal functions to check common arguments.

    This routine is only in fparser2.py until #717 is complete as it
    is used to check that array syntax in a where statement is for the
    full extent of the dimension. Once #717 is complete this routine
    can be removed.

    :param array: the node to check.
    :type array: :py:class:`pysclone.psyir.node.array`
    :param int dim: the dimension index to use.

    :raises TypeError: if the supplied arguments are of the wrong type.
    :raises ValueError: if the value of the supplied dim argument is \
        less than 1 or greater than the number of dimensions in the \
        supplied array argument.

    '''
    if not isinstance(array, Array):
        raise TypeError(
            "method _check_args 'array' argument should be an "
            "Array type but found '{0}'.".format(type(array).__name__))

    if not isinstance(dim, int):
        raise TypeError(
            "method _check_args 'dim' argument should be an "
            "int type but found '{0}'.".format(type(dim).__name__))
    if dim < 1:
        raise ValueError(
            "method _check_args 'dim' argument should be at "
            "least 1 but found {0}.".format(dim))
    if dim > len(array.children):
        raise ValueError(
            "method _check_args 'dim' argument should be at "
            "most the number of dimensions of the array ({0}) but found "
            "{1}.".format(len(array.children), dim))

    # The first child of the array (index 0) relates to the first
    # dimension (dim 1), so we need to reduce dim by 1.
    if not isinstance(array.children[dim-1], Range):
        raise TypeError(
            "method _check_args 'array' argument index '{0}' "
            "should be a Range type but found '{1}'."
            "".format(dim-1, type(array.children[dim-1]).__name__))


def _is_bound_full_extent(array, dim, operator):
    '''A Fortran array section with a missing lower bound implies the
    access starts at the first element and a missing upper bound
    implies the access ends at the last element e.g. a(:,:)
    accesses all elements of array a and is equivalent to
    a(lbound(a,1):ubound(a,1),lbound(a,2):ubound(a,2)). The PSyIR
    does not support the shorthand notation, therefore the lbound
    and ubound operators are used in the PSyIR.

    This utility function checks that shorthand lower or upper
    bound Fortran code is captured as longhand lbound and/or
    ubound functions as expected in the PSyIR.

    The supplied "array" argument is assumed to be an Array node and
    the contents of the specified dimension "dim" is assumed to be a
    Range node.

    This routine is only in fparser2.py until #717 is complete as it
    is used to check that array syntax in a where statement is for the
    full extent of the dimension. Once #717 is complete this routine
    can be moved into fparser2_test.py as it is used there in a
    different context.

    :param array: the node to check.
    :type array: :py:class:`pysclone.psyir.node.array`
    :param int dim: the dimension index to use.
    :param operator: the operator to check.
    :type operator: \
        :py:class:`psyclone.psyir.nodes.binaryoperation.Operator.LBOUND` \
        or :py:class:`psyclone.psyir.nodes.binaryoperation.Operator.UBOUND`

    :returns: True if the supplied array has the expected properties, \
        otherwise returns False.
    :rtype: bool

    :raises TypeError: if the supplied arguments are of the wrong type.

    '''
    _check_args(array, dim)

    if operator == BinaryOperation.Operator.LBOUND:
        index = 0
    elif operator == BinaryOperation.Operator.UBOUND:
        index = 1
    else:
        raise TypeError(
            "'operator' argument  expected to be LBOUND or UBOUND but "
            "found '{0}'.".format(type(operator).__name__))

    # The first child of the array (index 0) relates to the first
    # dimension (dim 1), so we need to reduce dim by 1.
    bound = array.children[dim-1].children[index]

    if not isinstance(bound, BinaryOperation):
        return False

    reference = bound.children[0]
    literal = bound.children[1]

    # pylint: disable=too-many-boolean-expressions
    if (bound.operator == operator
            and isinstance(reference, Reference) and
            reference.symbol is array.symbol
            and isinstance(literal, Literal) and
            literal.datatype.intrinsic == ScalarType.Intrinsic.INTEGER
            and literal.value == str(dim)):
        return True
    # pylint: enable=too-many-boolean-expressions
    return False


def _is_array_range_literal(array, dim, index, value):
    '''Utility function to check that the supplied array has an integer
    literal at dimension index "dim" and range index "index" with
    value "value".

    The step part of the range node has an integer literal with
    value 1 by default.

    This routine is only in fparser2.py until #717 is complete as it
    is used to check that array syntax in a where statement is for the
    full extent of the dimension. Once #717 is complete this routine
    can be moved into fparser2_test.py as it is used there in a
    different context.

    :param array: the node to check.
    :type array: :py:class:`pysclone.psyir.node.Array`
    :param int dim: the dimension index to check.
    :param int index: the index of the range to check (0 is the \
        lower bound, 1 is the upper bound and 2 is the step).
    :param int value: the expected value of the literal.

    :raises NotImplementedError: if the supplied argument does not \
        have the required properties.

    :returns: True if the supplied array has the expected properties, \
        otherwise returns False.
    :rtype: bool

    :raises TypeError: if the supplied arguments are of the wrong type.
    :raises ValueError: if the index argument has an incorrect value.

    '''
    _check_args(array, dim)

    if not isinstance(index, int):
        raise TypeError(
            "method _check_array_range_literal 'index' argument should be an "
            "int type but found '{0}'.".format(type(index).__name__))

    if index < 0 or index > 2:
        raise ValueError(
            "method _check_array_range_literal 'index' argument should be "
            "0, 1 or 2 but found {0}.".format(index))

    if not isinstance(value, int):
        raise TypeError(
            "method _check_array_range_literal 'value' argument should be an "
            "int type but found '{0}'.".format(type(value).__name__))

    # The first child of the array (index 0) relates to the first
    # dimension (dim 1), so we need to reduce dim by 1.
    literal = array.children[dim-1].children[index]

    if (isinstance(literal, Literal) and
            literal.datatype.intrinsic == ScalarType.Intrinsic.INTEGER and
            literal.value == str(value)):
        return True
    return False


def _is_range_full_extent(my_range):
    '''Utility function to check whether a Range object is equivalent to a
    ":" in Fortran array notation. The PSyIR representation of "a(:)"
    is "a(lbound(a,1):ubound(a,1):1). Therefore, for array a index 1,
    the lower bound is compared with "lbound(a,1)", the upper bound is
    compared with "ubound(a,1)" and the step is compared with 1.

    If everything is OK then this routine silently returns, otherwise
    an exception is raised by one of the functions
    (_check_bound_is_full_extent or _check_array_range_literal) called by this
    function.

    This routine is only in fparser2.py until #717 is complete as it
    is used to check that array syntax in a where statement is for the
    full extent of the dimension. Once #717 is complete this routine
    can be removed.

    :param my_range: the Range node to check.
    :type my_range: :py:class:`psyclone.psyir.node.Range`

    '''

    array = my_range.parent
    # The array index of this range is determined by its position in
    # the array list (+1 as the index starts from 0 but Fortran
    # dimensions start from 1).
    dim = array.children.index(my_range) + 1
    # Check lower bound
    is_lower = _is_bound_full_extent(
        array, dim, BinaryOperation.Operator.LBOUND)
    # Check upper bound
    is_upper = _is_bound_full_extent(
        array, dim, BinaryOperation.Operator.UBOUND)
    # Check step (index 2 is the step index for the range function)
    is_step = _is_array_range_literal(array, dim, 2, 1)
    return is_lower and is_upper and is_step


def default_precision(_):
    '''Returns the default precision specified by the front end. This is
    currently always set to undefined irrespective of the datatype but
    could be read from a config file in the future. The unused
    argument provides the name of the datatype. This name will allow a
    future implementation of this method to choose different default
    precisions for different datatypes if required.

    There are alternative options for setting a default precision,
    such as:

    1) The back-end sets the default precision in a similar manner
    to this routine.
    2) A PSyIR transformation is used to set default precision.

    This routine is primarily here as a placeholder and could be
    replaced by an alternative solution, see issue #748.

    :returns: the default precision for the supplied datatype name.
    :rtype: :py:class:`psyclone.psyir.symbols.scalartype.Precision`

    '''
    return ScalarType.Precision.UNDEFINED


def default_integer_type():
    '''Returns the default integer datatype specified by the front end.

    :returns: the default integer datatype.
    :rtype: :py:class:`psyclone.psyir.symbols.ScalarType`

    '''
    return ScalarType(ScalarType.Intrinsic.INTEGER,
                      default_precision(ScalarType.Intrinsic.INTEGER))


def default_real_type():
    '''Returns the default real datatype specified by the front end.

    :returns: the default real datatype.
    :rtype: :py:class:`psyclone.psyir.symbols.ScalarType`

    '''
    return ScalarType(ScalarType.Intrinsic.REAL,
                      default_precision(ScalarType.Intrinsic.REAL))


def get_literal_precision(fparser2_node, psyir_literal_parent):
    '''Takes a Fortran2003 literal node as input and returns the
    appropriate PSyIR precision type for that node. Adds a deferred
    type DataSymbol in the SymbolTable if the precision is given by an
    undefined symbol.

    :param fparser2_node: the fparser2 literal node.
    :type fparser2_node: :py:class:`Fortran2003.Real_Literal_Constant` or \
        :py:class:`Fortran2003.Logical_Literal_Constant` or \
        :py:class:`Fortran2003.Char_Literal_Constant` or \
        :py:class:`Fortran2003.Int_Literal_Constant`
    :param psyir_literal_parent: the PSyIR node that will be the \
        parent of the PSyIR literal node that will be created from the \
        fparser2 node information.
    :type psyir_literal_parent: :py:class:`psyclone.psyir.nodes.Node`

    :returns: the PSyIR Precision of this literal value.
    :rtype: :py:class:`psyclone.psyir.symbols.DataSymbol`, int or \
        :py:class:`psyclone.psyir.symbols.ScalarType.Precision`

    :raises InternalError: if the arguments are of the wrong type.
    :raises InternalError: if there's no symbol table associated with \
                           `psyir_literal_parent` or one of its ancestors.

    '''
    if not isinstance(fparser2_node,
                      (Fortran2003.Real_Literal_Constant,
                       Fortran2003.Logical_Literal_Constant,
                       Fortran2003.Char_Literal_Constant,
                       Fortran2003.Int_Literal_Constant)):
        raise InternalError(
            "Unsupported literal type '{0}' found in get_literal_precision."
            "".format(type(fparser2_node).__name__))
    if not isinstance(psyir_literal_parent, Node):
        raise InternalError(
            "Expecting argument psyir_literal_parent to be a PSyIR Node but "
            "found '{0}' in get_literal_precision."
            "".format(type(psyir_literal_parent).__name__))
    precision_name = fparser2_node.items[1]
    if not precision_name:
        # Precision may still be specified by the exponent in a real literal
        if isinstance(fparser2_node, Fortran2003.Real_Literal_Constant):
            precision_value = fparser2_node.items[0]
            if "d" in precision_value.lower():
                return ScalarType.Precision.DOUBLE
            if "e" in precision_value.lower():
                return ScalarType.Precision.SINGLE
        # Return the default precision
        try:
            data_name = CONSTANT_TYPE_MAP[type(fparser2_node)]
        except KeyError:
            raise NotImplementedError(
                "Could not process {0}. Only 'real', 'integer', "
                "'logical' and 'character' intrinsic types are "
                "supported.".format(type(fparser2_node).__name__))
        return default_precision(data_name)
    try:
        # Precision is specified as an integer
        return int(precision_name)
    except ValueError:
        # Precision is not an integer so should be a kind symbol
        # PSyIR stores names as lower case.
        precision_name = precision_name.lower()
        # Find the closest symbol table
        symbol_table = _get_symbol_table(psyir_literal_parent)
        if not symbol_table:
            # No symbol table found. This should never happen in
            # normal usage but could occur if a test constructs a
            # PSyIR without a Schedule.
            raise InternalError(
                "Failed to find a symbol table to which to add the kind "
                "symbol '{0}'.".format(precision_name))
        # Lookup the precision symbol
        try:
            symbol = symbol_table.lookup(precision_name)
        except KeyError:
            # The symbol is not found so create a data
            # symbol with deferred type and add it to the
            # symbol table then return the symbol.
            symbol = DataSymbol(precision_name, DeferredType(),
                                interface=UnresolvedInterface())
            symbol_table.add(symbol)
        return symbol


class Fparser2Reader(object):
    '''
    Class to encapsulate the functionality for processing the fparser2 AST and
    convert the nodes to PSyIR.
    '''

    unary_operators = OrderedDict([
        ('+', UnaryOperation.Operator.PLUS),
        ('-', UnaryOperation.Operator.MINUS),
        ('.not.', UnaryOperation.Operator.NOT),
        ('abs', UnaryOperation.Operator.ABS),
        ('ceiling', UnaryOperation.Operator.CEIL),
        ('exp', UnaryOperation.Operator.EXP),
        ('log', UnaryOperation.Operator.LOG),
        ('log10', UnaryOperation.Operator.LOG10),
        ('sin', UnaryOperation.Operator.SIN),
        ('asin', UnaryOperation.Operator.ASIN),
        ('cos', UnaryOperation.Operator.COS),
        ('acos', UnaryOperation.Operator.ACOS),
        ('tan', UnaryOperation.Operator.TAN),
        ('atan', UnaryOperation.Operator.ATAN),
        ('sqrt', UnaryOperation.Operator.SQRT),
        ('real', UnaryOperation.Operator.REAL),
        ('int', UnaryOperation.Operator.INT)])

    binary_operators = OrderedDict([
        ('+', BinaryOperation.Operator.ADD),
        ('-', BinaryOperation.Operator.SUB),
        ('*', BinaryOperation.Operator.MUL),
        ('/', BinaryOperation.Operator.DIV),
        ('**', BinaryOperation.Operator.POW),
        ('==', BinaryOperation.Operator.EQ),
        ('.eq.', BinaryOperation.Operator.EQ),
        ('/=', BinaryOperation.Operator.NE),
        ('.ne.', BinaryOperation.Operator.NE),
        ('<=', BinaryOperation.Operator.LE),
        ('.le.', BinaryOperation.Operator.LE),
        ('<', BinaryOperation.Operator.LT),
        ('.lt.', BinaryOperation.Operator.LT),
        ('>=', BinaryOperation.Operator.GE),
        ('.ge.', BinaryOperation.Operator.GE),
        ('>', BinaryOperation.Operator.GT),
        ('.gt.', BinaryOperation.Operator.GT),
        ('.and.', BinaryOperation.Operator.AND),
        ('.or.', BinaryOperation.Operator.OR),
        ('sign', BinaryOperation.Operator.SIGN),
        ('size', BinaryOperation.Operator.SIZE),
        ('sum', BinaryOperation.Operator.SUM),
        ('lbound', BinaryOperation.Operator.LBOUND),
        ('ubound', BinaryOperation.Operator.UBOUND),
        ('max', BinaryOperation.Operator.MAX),
        ('min', BinaryOperation.Operator.MIN),
        ('mod', BinaryOperation.Operator.REM),
        ('matmul', BinaryOperation.Operator.MATMUL)])

    nary_operators = OrderedDict([
        ('max', NaryOperation.Operator.MAX),
        ('min', NaryOperation.Operator.MIN),
        ('sum', NaryOperation.Operator.SUM)])

    def __init__(self):
        from fparser.two import utils
        # Map of fparser2 node types to handlers (which are class methods)
        self.handlers = {
            Fortran2003.Assignment_Stmt: self._assignment_handler,
            Fortran2003.Name: self._name_handler,
            Fortran2003.Parenthesis: self._parenthesis_handler,
            Fortran2003.Part_Ref: self._part_ref_handler,
            Fortran2003.Subscript_Triplet: self._subscript_triplet_handler,
            Fortran2003.If_Stmt: self._if_stmt_handler,
            utils.NumberBase: self._number_handler,
            Fortran2003.Int_Literal_Constant: self._number_handler,
            Fortran2003.Char_Literal_Constant: self._char_literal_handler,
            Fortran2003.Logical_Literal_Constant: self._bool_literal_handler,
            utils.BinaryOpBase: self._binary_op_handler,
            Fortran2003.End_Do_Stmt: self._ignore_handler,
            Fortran2003.End_Subroutine_Stmt: self._ignore_handler,
            Fortran2003.If_Construct: self._if_construct_handler,
            Fortran2003.Case_Construct: self._case_construct_handler,
            Fortran2003.Return_Stmt: self._return_handler,
            Fortran2003.UnaryOpBase: self._unary_op_handler,
            Fortran2003.Block_Nonlabel_Do_Construct:
                self._do_construct_handler,
            Fortran2003.Intrinsic_Function_Reference: self._intrinsic_handler,
            Fortran2003.Where_Construct: self._where_construct_handler,
            Fortran2003.Where_Stmt: self._where_construct_handler,
        }

    @staticmethod
    def nodes_to_code_block(parent, fp2_nodes):
        '''Create a CodeBlock for the supplied list of fparser2 nodes and then
        wipe the list. A CodeBlock is a node in the PSyIR (Schedule)
        that represents a sequence of one or more Fortran statements
        and/or expressions which PSyclone does not attempt to handle.

        :param parent: Node in the PSyclone AST to which to add this code \
                       block.
        :type parent: :py:class:`psyclone.psyir.nodes.Node`
        :param fp2_nodes: list of fparser2 AST nodes constituting the \
                          code block.
        :type fp2_nodes: list of :py:class:`fparser.two.utils.Base`

        :returns: a CodeBlock instance.
        :rtype: :py:class:`psyclone.CodeBlock`

        '''
        if not fp2_nodes:
            return None

        # Determine whether this code block is a statement or an
        # expression. Statements always have a `Schedule` as parent
        # and expressions do not. The only unknown at this point are
        # directives whose structure are in discussion. Therefore, for
        # the moment, an exception is raised if a directive is found
        # as a parent.
        if isinstance(parent, Schedule):
            structure = CodeBlock.Structure.STATEMENT
        elif isinstance(parent, Directive):
            raise InternalError(
                "Fparser2Reader:nodes_to_code_block: A CodeBlock with "
                "a Directive as parent is not yet supported.")
        else:
            structure = CodeBlock.Structure.EXPRESSION

        code_block = CodeBlock(fp2_nodes, structure, parent=parent)
        parent.addchild(code_block)
        del fp2_nodes[:]
        return code_block

    @staticmethod
    def get_inputs_outputs(nodes):
        '''
        Identify variables that are inputs and outputs to the section of
        Fortran code represented by the supplied list of nodes in the
        fparser2 parse tree. Loop variables are ignored.

        :param nodes: list of Nodes in the fparser2 AST to analyse.
        :type nodes: list of :py:class:`fparser.two.utils.Base`

        :return: 3-tuple of list of inputs, list of outputs, list of in-outs
        :rtype: (list of str, list of str, list of str)
        '''
        from fparser.two.Fortran2003 import Assignment_Stmt, Part_Ref, \
            Data_Ref, If_Then_Stmt, Array_Section
        readers = set()
        writers = set()
        readwrites = set()
        # A dictionary of all array accesses that we encounter - used to
        # sanity check the readers and writers we identify.
        all_array_refs = {}

        # Loop over a flat list of all the nodes in the supplied region
        for node in walk(nodes):

            if isinstance(node, Assignment_Stmt):
                # Found lhs = rhs
                structure_name_str = None

                lhs = node.items[0]
                rhs = node.items[2]
                # Do RHS first as we cull readers after writers but want to
                # keep a = a + ... as the RHS is computed before assigning
                # to the LHS
                for node2 in walk(rhs):
                    if isinstance(node2, Part_Ref):
                        name = node2.items[0].string
                        if name.upper() not in FORTRAN_INTRINSICS:
                            if name not in writers:
                                readers.add(name)
                    if isinstance(node2, Data_Ref):
                        # TODO we need a robust implementation - issue #309.
                        raise NotImplementedError(
                            "get_inputs_outputs: derived-type references on "
                            "the RHS of assignments are not yet supported.")
                # Now do LHS
                if isinstance(lhs, Data_Ref):
                    # This is a structure which contains an array access.
                    structure_name_str = lhs.items[0].string
                    writers.add(structure_name_str)
                    lhs = lhs.items[1]
                if isinstance(lhs, (Part_Ref, Array_Section)):
                    # This is an array reference
                    name_str = lhs.items[0].string
                    if structure_name_str:
                        # Array ref is part of a derived type
                        name_str = "{0}%{1}".format(structure_name_str,
                                                    name_str)
                        structure_name_str = None
                    writers.add(name_str)
            elif isinstance(node, If_Then_Stmt):
                # Check for array accesses in IF statements
                array_refs = walk(node, Part_Ref)
                for ref in array_refs:
                    name = ref.items[0].string
                    if name.upper() not in FORTRAN_INTRINSICS:
                        if name not in writers:
                            readers.add(name)
            elif isinstance(node, Part_Ref):
                # Keep a record of all array references to check that we
                # haven't missed anything. Once #309 is done we should be
                # able to get rid of this check.
                name = node.items[0].string
                if name.upper() not in FORTRAN_INTRINSICS and \
                   name not in all_array_refs:
                    all_array_refs[name] = node
            elif node:
                # TODO #309 handle array accesses in other contexts, e.g. as
                # loop bounds in DO statements.
                pass

        # Sanity check that we haven't missed anything. To be replaced when
        # #309 is done.
        accesses = list(readers) + list(writers)
        for name, node in all_array_refs.items():
            if name not in accesses:
                # A matching bare array access hasn't been found but it
                # might have been part of a derived-type access so check
                # for that.
                found = False
                for access in accesses:
                    if "%"+name in access:
                        found = True
                        break
                if not found:
                    raise InternalError(
                        "Array '{0}' present in source code ('{1}') but not "
                        "identified as being read or written.".
                        format(name, str(node)))
        # Now we check for any arrays that are both read and written
        readwrites = readers & writers
        # Remove them from the readers and writers sets
        readers = readers - readwrites
        writers = writers - readwrites
        # Convert sets to lists and sort so that we get consistent results
        # between Python versions (for testing)
        rlist = list(readers)
        rlist.sort()
        wlist = list(writers)
        wlist.sort()
        rwlist = list(readwrites)
        rwlist.sort()

        return (rlist, wlist, rwlist)

    @staticmethod
    def _create_schedule(name):
        '''
        Create an empty KernelSchedule.

        :param str name: Name of the subroutine represented by the kernel.

        :returns: New KernelSchedule empty object.
        :rtype: py:class:`psyclone.psyGen.KernelSchedule`

        '''
        return KernelSchedule(name)

    def generate_container(self, module_ast):
        '''
        Create a Container from the supplied fparser2 module AST.

        :param module_ast: fparser2 AST of the full module.
        :type module_ast: :py:class:`fparser.two.Fortran2003.Program`

        :returns: PSyIR container representing the given module_ast or None \
                  if there's no module in the parse tree.
        :rtype: :py:class:`psyclone.psyir.nodes.Container`

        :raises GenerationError: unable to generate a Container from the \
                                 provided fpaser2 parse tree.
        '''
        # Assume just 1 or 0 Fortran module definitions in the file
        modules = walk(module_ast, Fortran2003.Module_Stmt)
        if len(modules) > 1:
            raise GenerationError(
                "Could not process {0}. Just one module definition per file "
                "supported.".format(str(module_ast)))
        if not modules:
            return None

        module = modules[0].parent
        mod_name = str(modules[0].children[1])

        # Create a container to capture the module information
        new_container = Container(mod_name)

        # Parse the declarations if it has any
        for child in module.children:
            if isinstance(child, Fortran2003.Specification_Part):
                self.process_declarations(new_container, child.children, [])
                break

        return new_container

    def generate_schedule(self, name, module_ast, container=None):
        '''Create a Schedule from the supplied fparser2 AST.

        TODO #737. Currently this routine is also used to create a
        NemoInvokeSchedule from NEMO source code (hence the optional,
        'container' argument).  This routine needs re-naming and
        re-writing so that it *only* creates the PSyIR for a
        subroutine.

        :param str name: name of the subroutine represented by the kernel.
        :param module_ast: fparser2 AST of the full module where the kernel \
                           code is located.
        :type module_ast: :py:class:`fparser.two.Fortran2003.Program`
        :param container: the parent Container node associated with this \
                          Schedule (if any).
        :type container: :py:class:`psyclone.psyir.nodes.Container`

        :returns: PSyIR schedule representing the kernel.
        :rtype: :py:class:`psyclone.psyGen.KernelSchedule`

        :raises GenerationError: unable to generate a kernel schedule from \
                                 the provided fpaser2 parse tree.

        '''
        def first_type_match(nodelist, typekind):
            '''
            Returns the first instance of the specified type in the given
            node list.

            :param list nodelist: List of fparser2 nodes.
            :param type typekind: The fparse2 Type we are searching for.
            '''
            for node in nodelist:
                if isinstance(node, typekind):
                    return node
            raise ValueError  # Type not found

        new_schedule = self._create_schedule(name)

        routines = walk(module_ast, (Fortran2003.Subroutine_Subprogram,
                                     Fortran2003.Main_Program,
                                     Fortran2003.Function_Subprogram))
        for routine in routines:
            if isinstance(routine, Fortran2003.Function_Subprogram):
                # TODO fparser/#225 Function_Stmt does not have a get_name()
                # method. Once it does we can remove this branch.
                routine_name = str(routine.children[0].children[1])
            else:
                routine_name = str(routine.children[0].get_name())
            if routine_name == name:
                subroutine = routine
                break
        else:
            raise GenerationError("Unexpected kernel AST. Could not find "
                                  "subroutine: {0}".format(name))

        # Check whether or not we need to create a Container for this schedule
        # TODO #737 this routine should just be creating a Subroutine, not
        # attempting to create a Container too. Perhaps it should be passed
        # a reference to the parent Container object.
        if not container:
            # Is the routine enclosed within a module?
            current = subroutine.parent
            while current:
                if isinstance(current, Fortran2003.Module):
                    # We have a parent module so create a Container
                    container = self.generate_container(current)
                    break
                current = current.parent
        if container:
            new_schedule.parent = container
            container.children.append(new_schedule)

        # Set pointer from schedule into fparser2 tree
        # TODO #435 remove this line once fparser2 tree not needed
        # pylint: disable=protected-access
        new_schedule._ast = subroutine
        # pylint: enable=protected-access

        try:
            sub_spec = first_type_match(subroutine.content,
                                        Fortran2003.Specification_Part)
            decl_list = sub_spec.content
            # TODO this if test can be removed once fparser/#211 is fixed
            # such that routine arguments are always contained in a
            # Dummy_Arg_List, even if there's only one of them.
            from fparser.two.Fortran2003 import Dummy_Arg_List
            if isinstance(subroutine, Fortran2003.Subroutine_Subprogram) and \
               isinstance(subroutine.children[0].children[2], Dummy_Arg_List):
                arg_list = subroutine.children[0].children[2].children
            else:
                # Routine has no arguments
                arg_list = []
        except ValueError:
            # Subroutine without declarations, continue with empty lists.
            decl_list = []
            arg_list = []
        finally:
            self.process_declarations(new_schedule, decl_list, arg_list)

        try:
            sub_exec = first_type_match(subroutine.content,
                                        Fortran2003.Execution_Part)
        except ValueError:
            pass
        else:
            self.process_nodes(new_schedule, sub_exec.content)

        return new_schedule

    @staticmethod
    def _parse_dimensions(dimensions, symbol_table):
        '''
        Parse the fparser dimension attribute into a shape list with
        the extent of each dimension.

        :param dimensions: fparser dimension attribute
        :type dimensions: \
            :py:class:`fparser.two.Fortran2003.Dimension_Attr_Spec`
        :param symbol_table: Symbol table of the declaration context.
        :type symbol_table: :py:class:`psyclone.psyir.symbols.SymbolTable`
        :returns: Shape of the attribute in column-major order (leftmost \
                  index is contiguous in memory). Each entry represents \
                  an array dimension. If it is 'None' the extent of that \
                  dimension is unknown, otherwise it holds an integer \
                  with the extent. If it is an empty list then the symbol \
                  represents a scalar.
        :rtype: list
        '''
        shape = []

        # Traverse shape specs in Depth-first-search order
        for dim in walk(dimensions, (Fortran2003.Assumed_Shape_Spec,
                                     Fortran2003.Explicit_Shape_Spec,
                                     Fortran2003.Assumed_Size_Spec)):

            if isinstance(dim, Fortran2003.Assumed_Shape_Spec):
                shape.append(None)

            elif isinstance(dim, Fortran2003.Explicit_Shape_Spec):
                def _unsupported_type_error(dimensions):
                    raise NotImplementedError(
                        "Could not process {0}. Only scalar integer literals"
                        " or symbols are supported for explicit shape array "
                        "declarations.".format(dimensions))
                if isinstance(dim.items[1],
                              Fortran2003.Int_Literal_Constant):
                    shape.append(int(dim.items[1].items[0]))
                elif isinstance(dim.items[1], Fortran2003.Name):
                    # Fortran does not regulate the order in which variables
                    # may be declared so it's possible for the shape
                    # specification of an array to reference variables that
                    # come later in the list of declarations. The reference
                    # may also be to a symbol present in a parent symbol table
                    # (e.g. if the variable is declared in an outer, module
                    # scope).
                    dim_name = dim.items[1].string.lower()
                    try:
                        sym = symbol_table.lookup(dim_name)
                        if (sym.datatype.intrinsic !=
                                ScalarType.Intrinsic.INTEGER or
                                isinstance(sym.datatype, ArrayType)):
                            _unsupported_type_error(dimensions)
                    except KeyError:
                        # We haven't seen this symbol before so create a new
                        # one with a deferred interface (since we don't
                        # currently know where it is declared).
                        sym = DataSymbol(dim_name, default_integer_type(),
                                         interface=UnresolvedInterface())
                        symbol_table.add(sym)
                    shape.append(sym)
                else:
                    _unsupported_type_error(dimensions)

            elif isinstance(dim, Fortran2003.Assumed_Size_Spec):
                raise NotImplementedError(
                    "Could not process {0}. Assumed-size arrays"
                    " are not supported.".format(dimensions))

            else:
                raise InternalError(
                    "Reached end of loop body and array-shape specification "
                    "{0} has not been handled.".format(type(dim)))

        return shape

    @staticmethod
    def _parse_access_statements(nodes):
        '''
        Search the supplied list of fparser2 nodes (which must represent a
        complete Specification Part) for any accessibility
        statements (e.g. "PUBLIC :: my_var") to determine the default
        visibility of symbols as well as identifying those that are
        explicitly declared as public or private.

        :param nodes: nodes in the fparser2 parse tree describing a \
                      Specification Part that will be searched.
        :type nodes: list of :py:class:`fparser.two.utils.Base`

        :returns: default visibility of symbols within the current scoping \
            unit, list of public symbol names, list of private symbol names.
        :rtype: 3-tuple of (:py:class:`psyclone.symbols.Symbol.Visibility`, \
                list, list)

        :raises GenerationError: if a symbol is explicitly declared as being \
                                 both public and private.
        '''
        default_visibility = None
        # Sets holding the names of those symbols whose access is specified
        # explicitly via an access-stmt (e.g. "PUBLIC :: my_var")
        explicit_public = set()
        explicit_private = set()
        # R518 an access-stmt shall appear only in the specification-part
        # of a *module*.
        access_stmts = walk(nodes, Fortran2003.Access_Stmt)

        for stmt in access_stmts:

            if stmt.children[0].lower() == "public":
                public_stmt = True
            elif stmt.children[0].lower() == "private":
                public_stmt = False
            else:
                raise InternalError(
                    "Failed to process '{0}'. Found an accessibility "
                    "attribute of '{1}' but expected either 'public' or "
                    "'private'.".format(str(stmt), stmt.children[0]))
            if not stmt.children[1]:
                if default_visibility:
                    # We've already seen an access statement without an
                    # access-id-list. This is therefore invalid Fortran (which
                    # fparser does not catch).
                    current_node = stmt.parent
                    while current_node:
                        if isinstance(current_node, Fortran2003.Module):
                            mod_name = str(
                                current_node.children[0].children[1])
                            raise GenerationError(
                                "Module '{0}' contains more than one access "
                                "statement with an omitted access-id-list. "
                                "This is invalid Fortran.".format(mod_name))
                        current_node = current_node.parent
                    # Failed to find an enclosing Module. This is also invalid
                    # Fortran since an access statement is only permitted
                    # within a module.
                    raise GenerationError(
                        "Found multiple access statements with omitted access-"
                        "id-lists and no enclosing Module. Both of these "
                        "things are invalid Fortran.")
                if public_stmt:
                    default_visibility = Symbol.Visibility.PUBLIC
                else:
                    default_visibility = Symbol.Visibility.PRIVATE
            else:
                if public_stmt:
                    explicit_public.update(
                        [child.string for child in stmt.children[1].children])
                else:
                    explicit_private.update(
                        [child.string for child in stmt.children[1].children])
        # Sanity check the lists of symbols (because fparser2 does not
        # currently do much validation)
        invalid_symbols = explicit_public.intersection(explicit_private)
        if invalid_symbols:
            raise GenerationError(
                "Symbols {0} appear in access statements with both PUBLIC "
                "and PRIVATE access-ids. This is invalid Fortran.".format(
                    list(invalid_symbols)))

        # Symbols are public by default in Fortran
        if default_visibility is None:
            default_visibility = Symbol.Visibility.PUBLIC

        return (default_visibility, list(explicit_public),
                list(explicit_private))

    def _process_use_stmts(self, parent, nodes):
        '''
        Process all of the USE statements in the fparser2 parse tree
        supplied as a list of nodes. Imported symbols are added to
        the symbol table associated with the supplied parent node with
        appropriate interfaces.

        :param parent: PSyIR node in which to insert the symbols found.
        :type parent: :py:class:`psyclone.psyGen.KernelSchedule`
        :param nodes: fparser2 AST nodes to search for use statements.
        :type nodes: list of :py:class:`fparser.two.utils.Base`

        :raises GenerationError: if the parse tree for a use statement has an \
                                 unrecognised structure.
        :raises SymbolError: if a symbol imported via a use statement is \
                             already present in the symbol table.
        :raises NotImplementedError: if the form of use statement is not \
                                     supported.

        '''
        for decl in walk(nodes, Fortran2003.Use_Stmt):

            # Check that the parse tree is what we expect
            if len(decl.items) != 5:
                # We can't just do str(decl) as that also checks that items
                # is of length 5
                text = ""
                for item in decl.items:
                    if item:
                        text += str(item)
                raise GenerationError(
                    "Expected the parse tree for a USE statement to contain "
                    "5 items but found {0} for '{1}'".format(len(decl.items),
                                                             text))

            mod_name = str(decl.items[2])

            # Add the module symbol to the symbol table. Keep a record of
            # whether or not we've seen this module before for reporting
            # purposes in the code below.
            if mod_name not in parent.symbol_table:
                new_container = True
                container = ContainerSymbol(mod_name)
                parent.symbol_table.add(container)
            else:
                new_container = False
                container = parent.symbol_table.lookup(mod_name)
                if not isinstance(container, ContainerSymbol):
                    raise SymbolError(
                        "Found a USE of module '{0}' but the symbol table "
                        "already has a non-container entry with that name "
                        "({1}). This is invalid Fortran.".format(
                            mod_name, str(container)))

            # Create a 'deferred' symbol for each element in the ONLY clause.
            if isinstance(decl.items[4], Fortran2003.Only_List):
                if not new_container and not container.wildcard_import \
                   and not parent.symbol_table.imported_symbols(container):
                    # TODO #11 Log the fact that this explicit symbol import
                    # will replace a previous import with an empty only-list.
                    pass
                for name in decl.items[4].items:
                    # The DataSymbol adds itself to the list of symbols
                    # imported by the Container referenced in the
                    # GlobalInterface.
                    sym_name = str(name).lower()
                    if sym_name not in parent.symbol_table:
                        parent.symbol_table.add(
                            DataSymbol(sym_name,
                                       DeferredType(),
                                       interface=GlobalInterface(container)))
                    else:
                        # There's already a symbol with this name
                        existing_symbol = parent.symbol_table.lookup(sym_name)
                        if not existing_symbol.is_global:
                            raise SymbolError(
                                "Symbol '{0}' is imported from module '{1}' "
                                "but is already present in the symbol table as"
                                " either an argument or a local ({2}).".
                                format(sym_name, mod_name,
                                       str(existing_symbol)))
                        # TODO #11 Log the fact that we've already got an
                        # import of this symbol and that will take precendence.
            elif not decl.items[3]:
                # We have a USE statement without an ONLY clause.
                if (not new_container) and (not container.wildcard_import) \
                   and (not parent.symbol_table.imported_symbols(container)):
                    # TODO #11 Log the fact that this explicit symbol import
                    # will replace a previous import that had an empty
                    # only-list.
                    pass
                container.wildcard_import = True
            elif decl.items[3].lower().replace(" ", "") == ",only:":
                # This use has an 'only: ' but no associated list of
                # imported symbols. (It serves to keep a module in scope while
                # not actually importing anything from it.) We do not need to
                # set anything as the defaults (empty 'only' list and no
                # wildcard import) imply 'only:'.
                if not new_container and \
                       (container.wildcard_import or
                        parent.symbol_table.imported_symbols(container)):
                    # TODO #11 Log the fact that this import with an empty
                    # only-list is ignored because of existing 'use's of
                    # the module.
                    pass
            else:
                raise NotImplementedError("Found unsupported USE statement: "
                                          "'{0}'".format(str(decl)))

    def _process_decln(self, parent, decl, default_visibility,
                       public_symbols, private_symbols):
        '''
        Process the supplied fparser2 parse tree for a declaration. For each
        entity that is declared, a symbol is added to the symbol table
        associated with the parent node.

<<<<<<< HEAD
        :param parent: PSyIR node in which to insert the symbols found.
        :type parent: :py:class:`psyclone.psyGen.KernelSchedule`
        :param decl: fparser2 parse tree of declaration to process.
        :type decl: :py:class:`fparser.two.Fortran2003.Type_Declaration_Stmt`
        :param default_visibility: the default visibility of symbols in the \
                                   current declaration section.
        :type default_visibility: \
            :py:class:`psyclone.symbols.Symbol.Visibility`
        :param public_symbols: list of names of symbols that are known to \
                               have public visibility.
        :type public_symbols: list of str
        :param private_symbols: list of names of symbols that are known to \
                                have private visibility.
        :type private_symbols: list of str

        :raises NotImplementedError: if an unsupported intrinsic type is found.
        :raises NotImplementedError: if the declaration is not of an \
                                     intrinsic type.
        :raises NotImplementedError: if the save attribute is encountered on a\
                                     declaration that is not within a module.
        :raises NotImplementedError: if an unsupported attribute is found.
        :raises NotImplementedError: if an unsupported intent attribute is \
                                     found.
        :raises NotImplementedError: if an unsupported access-spec attribute \
                                     is found.
        :raises NotImplementedError: if the allocatable attribute is found on \
                                     a non-array declaration.
        :raises InternalError: if an array with defined extent has the \
                               allocatable attribute.
        :raises NotImplementedError: if an initialisation expression is found \
                                     for a variable declaration.
        :raises NotImplementedError: if an unsupported initialisation \
                expression is found for a parameter declaration.
        :raises NotImplementedError: if a character-length specification is \
                                     found.
        :raises SymbolError: if a declaration is found for a symbol that is \
                already present in the symbol table with a defined interface.

        '''
        (type_spec, attr_specs, entities) = decl.items

        # Parse type_spec, currently just 'real', 'integer', 'logical' and
        # 'character' intrinsic types are supported.
        precision = None
        if isinstance(type_spec, Fortran2003.Intrinsic_Type_Spec):
            fort_type = str(type_spec.items[0]).lower()
            try:
                data_name = TYPE_MAP_FROM_FORTRAN[fort_type]
            except KeyError:
                raise NotImplementedError(
                    "Could not process {0}. Only 'real', 'integer', "
                    "'logical' and 'character' intrinsic types are "
                    "supported.".format(str(decl.items)))
            # Check for a KIND specification
            precision = self._process_kind_selector(
                type_spec, parent)
        else:
            # Not an intrinsic type so not yet supported.
            raise NotImplementedError()

        # Parse declaration attributes:
        # 1) If no dimension attribute is provided, it defaults to scalar.
        attribute_shape = []
        # 2) If no intent attribute is provided, it is provisionally
        # marked as a local variable (when the argument list is parsed,
        # arguments with no explicit intent are updated appropriately).
        interface = LocalInterface()
        # 3) Record initialized constant values
        has_constant_value = False
        # 4) Whether the declaration has the allocatable attribute
        allocatable = False
        # 5) Access-specification - this var is only set if the declaration
        # has an explicit access-spec (e.g. INTEGER, PRIVATE :: xxx)
        decln_access_spec = None
        if attr_specs:
            for attr in attr_specs.items:
                if isinstance(attr, Fortran2003.Attr_Spec):
                    normalized_string = str(attr).lower().replace(' ', '')
                    if "save" in normalized_string:
                        # Variables declared with SAVE attribute inside a
                        # module, submodule or main program are implicitly
                        # SAVE'd (see Fortran specification 8.5.16.4) so it
                        # is valid to ignore the attribute in these
                        # situations.
                        if not (decl.parent and
                                isinstance(decl.parent.parent,
                                           (Fortran2003.Module,
                                            Fortran2003.Main_Program))):
=======
            # Parse type_spec, currently just 'real', 'integer', 'logical' and
            # 'character' intrinsic types are supported.
            if isinstance(type_spec, Fortran2003.Intrinsic_Type_Spec):
                fort_type = str(type_spec.items[0]).lower()
                try:
                    data_name = TYPE_MAP_FROM_FORTRAN[fort_type]
                except KeyError:
                    raise NotImplementedError(
                        "Could not process {0}. Only 'real', 'double "
                        "precision', 'integer', 'logical' and 'character' "
                        "intrinsic types are supported."
                        "".format(str(decl.items)))
                if fort_type == "double precision":
                    # Fortran double precision is equivalent to a REAL
                    # intrinsic with precision DOUBLE in the PSyIR.
                    precision = ScalarType.Precision.DOUBLE
                else:
                    # Check for precision being specified.
                    precision = self._process_precision(type_spec, parent)

            # Parse declaration attributes:
            # 1) If no dimension attribute is provided, it defaults to scalar.
            attribute_shape = []
            # 2) If no intent attribute is provided, it is provisionally
            # marked as a local variable (when the argument list is parsed,
            # arguments with no explicit intent are updated appropriately).
            interface = LocalInterface()
            # 3) Record initialized constant values
            has_constant_value = False
            allocatable = False
            # 4) Access-specification - this var is only set if the declaration
            # has an explicit access-spec (e.g. INTEGER, PRIVATE :: xxx)
            decln_access_spec = None
            if attr_specs:
                for attr in attr_specs.items:
                    if isinstance(attr, Fortran2003.Attr_Spec):
                        normalized_string = str(attr).lower().replace(' ', '')
                        if "save" in normalized_string:
                            # Variables declared with SAVE attribute inside a
                            # module, submodule or main program are implicitly
                            # SAVE'd (see Fortran specification 8.5.16.4) so it
                            # is valid to ignore the attribute in these
                            # situations.
                            if not (decl.parent and
                                    isinstance(decl.parent.parent,
                                               (Fortran2003.Module,
                                                Fortran2003.Main_Program))):
                                raise NotImplementedError(
                                    "Could not process {0}. The 'SAVE' "
                                    "attribute is not yet supported when it is"
                                    " not part of a module, submodule or main_"
                                    "program specification part.".
                                    format(decl.items))

                        elif normalized_string == "parameter":
                            # Flag the existence of a constant value in the RHS
                            has_constant_value = True
                        elif normalized_string == "allocatable":
                            allocatable = True
                        else:
>>>>>>> ac509342
                            raise NotImplementedError(
                                "Could not process {0}. The 'SAVE' "
                                "attribute is not yet supported when it is"
                                " not part of a module, submodule or main_"
                                "program specification part.".
                                format(decl.items))

                    elif normalized_string == "parameter":
                        # Flag the existence of a constant value in the RHS
                        has_constant_value = True
                    elif normalized_string == "allocatable":
                        allocatable = True
                    else:
                        raise NotImplementedError(
                            "Could not process {0}. Unrecognised "
                            "attribute '{1}'.".format(decl.items,
                                                      str(attr)))
                elif isinstance(attr, Fortran2003.Intent_Attr_Spec):
                    (_, intent) = attr.items
                    normalized_string = \
                        intent.string.lower().replace(' ', '')
                    if normalized_string == "in":
                        interface = ArgumentInterface(
                            ArgumentInterface.Access.READ)
                    elif normalized_string == "out":
                        interface = ArgumentInterface(
                            ArgumentInterface.Access.WRITE)
                    elif normalized_string == "inout":
                        interface = ArgumentInterface(
                            ArgumentInterface.Access.READWRITE)
                    else:
                        raise InternalError(
                            "Could not process {0}. Unexpected intent "
                            "attribute '{1}'.".format(decl.items,
                                                      str(attr)))
                elif isinstance(attr, Fortran2003.Dimension_Attr_Spec):
                    attribute_shape = \
                        self._parse_dimensions(attr, parent.symbol_table)
                elif isinstance(attr, Fortran2003.Access_Spec):
                    if attr.string.lower() == 'public':
                        decln_access_spec = Symbol.Visibility.PUBLIC
                    elif attr.string.lower() == 'private':
                        decln_access_spec = Symbol.Visibility.PRIVATE
                    else:
                        raise InternalError(
                            "Could not process '{0}'. Unexpected Access "
                            "Spec attribute '{1}'.".format(decl.items,
                                                           str(attr)))
                else:
                    raise NotImplementedError(
                        "Could not process declaration: '{0}'. "
                        "Unrecognised attribute type '{1}'.".format(
                            str(decl), str(type(attr).__name__)))

        if not precision:
            precision = default_precision(data_name)

        # Parse declarations RHS and declare new symbol into the
        # parent symbol table for each entity found.
        for entity in entities.items:
            (name, array_spec, char_len, initialisation) = entity.items
            ct_expr = None

            # If the entity has an array-spec shape, it has priority.
            # Otherwise use the declaration attribute shape.
            if array_spec is not None:
                entity_shape = \
                    self._parse_dimensions(array_spec, parent.symbol_table)
            else:
                entity_shape = attribute_shape

            if allocatable and not entity_shape:
                # We have an allocatable attribute on something that we
                # don't recognise as an array - this is not supported.
                raise NotImplementedError(
                    "Could not process {0}. The 'allocatable' attribute is"
                    " only supported on array declarations.".format(
                        str(decl)))

            for idx, extent in enumerate(entity_shape):
                if extent is None:
                    if allocatable:
                        entity_shape[idx] = ArrayType.Extent.DEFERRED
                    else:
                        entity_shape[idx] = ArrayType.Extent.ATTRIBUTE
                elif not isinstance(extent, ArrayType.Extent) and \
                        allocatable:
                    # We have an allocatable array with a defined extent.
                    # This is invalid Fortran.
                    raise InternalError(
                        "Invalid Fortran: '{0}'. An array with defined "
                        "extent cannot have the ALLOCATABLE attribute.".
                        format(str(decl)))

            if initialisation:
                if has_constant_value:
                    # If it is a parameter parse its initialization into
                    # a dummy Assignment inside a Schedule which temporally
                    # hijacks the parent's node symbol table
                    tmp_sch = Schedule(symbol_table=parent.symbol_table)
                    dummynode = Assignment(parent=tmp_sch)
                    tmp_sch.addchild(dummynode)
                    expr = initialisation.items[1]
                    self.process_nodes(parent=dummynode, nodes=[expr])
                    ct_expr = dummynode.children[0]
                else:
                    raise NotImplementedError(
                        "Could not process {0}. Initialisations on the"
                        " declaration statements are only supported for "
                        "parameter declarations.".format(decl.items))

            if char_len is not None:
                raise NotImplementedError(
                    "Could not process {0}. Character length "
                    "specifications are not supported."
                    "".format(decl.items))

            sym_name = str(name).lower()

            if decln_access_spec is None:
                # There was no access-spec on the LHS of the decln
                if sym_name in private_symbols:
                    visibility = Symbol.Visibility.PRIVATE
                elif sym_name in public_symbols:
                    visibility = Symbol.Visibility.PUBLIC
                else:
                    visibility = default_visibility
            else:
                visibility = decln_access_spec

            if entity_shape:
                # array
                datatype = ArrayType(ScalarType(data_name, precision),
                                     entity_shape)
            else:
                # scalar
                datatype = ScalarType(data_name, precision)

            if sym_name not in parent.symbol_table:
                try:
                    sym = DataSymbol(sym_name, datatype,
                                     visibility=visibility,
                                     constant_value=ct_expr,
                                     interface=interface)
                except ValueError:
                    # Error setting initial value
                    raise NotImplementedError()
                parent.symbol_table.add(sym)
            else:
                # The symbol table already contains an entry with this name
                # so update its interface information.
                sym = parent.symbol_table.lookup(sym_name)
                if not sym.unresolved_interface:
                    raise SymbolError(
                        "Symbol '{0}' already present in SymbolTable with "
                        "a defined interface ({1}).".format(
                            sym_name, str(sym.interface)))
                sym.interface = interface

    def process_declarations(self, parent, nodes, arg_list):
        '''
        Transform the variable declarations in the fparser2 parse tree into
        symbols in the symbol table of the PSyIR parent node.

        :param parent: PSyIR node in which to insert the symbols found.
        :type parent: :py:class:`psyclone.psyGen.KernelSchedule`
        :param nodes: fparser2 AST nodes to search for declaration statements.
        :type nodes: list of :py:class:`fparser.two.utils.Base`
        :param arg_list: fparser2 AST node containing the argument list.
        :type arg_list: :py:class:`fparser.Fortran2003.Dummy_Arg_List`

        :raises NotImplementedError: the provided declarations contain \
                                     attributes which are not supported yet.
        :raises GenerationError: if the parse tree for a USE statement does \
                                 not have the expected structure.
        :raises SymbolError: if a declaration is found for a Symbol that is \
                    already in the symbol table with a defined interface.
        :raises InternalError: if the provided declaration is an unexpected \
                               or invalid fparser or Fortran expression.

        '''
        # Search for any accessibility statements (e.g. "PUBLIC :: my_var") to
        # determine the default accessibility of symbols as well as identifying
        # those that are explicitly declared as public or private.
        (default_visibility, explicit_public_symbols,
         explicit_private_symbols) = self._parse_access_statements(nodes)

        # Look at any USE statements
        self._process_use_stmts(parent, nodes)

        for decl in walk(nodes, Fortran2003.Type_Declaration_Stmt):
            try:
                self._process_decln(parent, decl,
                                    default_visibility,
                                    explicit_public_symbols,
                                    explicit_private_symbols)
            except NotImplementedError:
                # Found an unsupported variable declaration. Create a
                # DataSymbol with UnknownType for each entity being declared.
                # Currently this means that any symbols that come after an
                # unsupported declaration will also have UnknownType.
                orig_children = list(decl.children[2].children[:])
                for child in orig_children:
                    # Modify the fparser2 parse tree so that it only declares
                    # the current entity. `items` is a tuple and thus immutable
                    # so we create a new one.
                    decl.children[2].items = (child,)
                    symbol_name = str(child.children[0])
                    # If a declaration declares multiple entities, it's
                    # possible that some may have already been processed
                    # successfully and thus be in the symbol table.
                    try:
                        parent.symbol_table.add(
                            DataSymbol(symbol_name, UnknownType(str(decl))))
                    except KeyError:
                        if len(orig_children) == 1:
                            raise SymbolError(
                                "Error while processing unsupported "
                                "declaration ('{0}'). An entry for symbol "
                                "'{1}' is already in the symbol table.".format(
                                    str(decl), symbol_name))
                # Restore the fparser2 parse tree
                decl.children[2].items = tuple(orig_children)

        # Check for symbols named in an access statement but not explicitly
        # declared. These must then refer to symbols that have been brought
        # into scope by an unqualified use statement. As we have no idea
        # whether they represent data or a routine we use the Symbol base
        # class.
        for name in (list(explicit_public_symbols) +
                     list(explicit_private_symbols)):
            if name not in parent.symbol_table:
                if name in explicit_public_symbols:
                    vis = Symbol.Visibility.PUBLIC
                else:
                    vis = Symbol.Visibility.PRIVATE
                # TODO 736 Ideally we would use parent.find_or_create_symbol()
                # here since that checks that there is a possible source for
                # this previously-unseen symbol. However, we cannot yet do this
                # because we don't capture symbols for routine names so
                # that, e.g.:
                #   module my_mod
                #     public my_routine
                #   contains
                #     subroutine my_routine()
                # would cause us to raise an exception.
                parent.symbol_table.add(Symbol(name, visibility=vis))

        try:
            arg_symbols = []
            # Ensure each associated symbol has the correct interface info.
            for arg_name in [x.string.lower() for x in arg_list]:
                symbol = parent.symbol_table.lookup(arg_name)
                if symbol.is_local:
                    # We didn't previously know that this Symbol was an
                    # argument (as it had no 'intent' qualifier). Mark
                    # that it is an argument by specifying its interface.
                    # A Fortran argument has intent(inout) by default
                    symbol.interface = ArgumentInterface(
                        ArgumentInterface.Access.READWRITE)
                arg_symbols.append(symbol)
            # Now that we've updated the Symbols themselves, set the
            # argument list
            parent.symbol_table.specify_argument_list(arg_symbols)
        except KeyError:
            raise InternalError("The kernel argument "
                                "list '{0}' does not match the variable "
                                "declarations for fparser nodes {1}."
                                "".format(str(arg_list), nodes))

        # fparser2 does not always handle Statement Functions correctly, this
        # loop checks for Stmt_Functions that should be an array statement
        # and recovers them, otherwise it raises an error as currently
        # Statement Functions are not supported in PSyIR.
        for stmtfn in walk(nodes, Fortran2003.Stmt_Function_Stmt):
            (fn_name, arg_list, scalar_expr) = stmtfn.items
            try:
                symbol = parent.symbol_table.lookup(fn_name.string.lower())
                if symbol.is_array:
                    # This is an array assignment wrongly categorized as a
                    # statement_function by fparser2.
                    array_name = fn_name
                    array_subscript = arg_list.items

                    assignment_rhs = scalar_expr

                    # Create assingment node
                    assignment = Assignment(parent=parent)
                    parent.addchild(assignment)

                    # Build lhs
                    lhs = Array(symbol, parent=assignment)
                    self.process_nodes(parent=lhs, nodes=array_subscript)
                    assignment.addchild(lhs)

                    # Build rhs
                    self.process_nodes(parent=assignment,
                                       nodes=[assignment_rhs])
                else:
                    raise InternalError(
                        "Could not process '{0}'. Symbol '{1}' is in the"
                        " SymbolTable but it is not an array as expected, so"
                        " it can not be recovered as an array assignment."
                        "".format(str(stmtfn), symbol.name))
            except KeyError:
                raise NotImplementedError(
                    "Could not process '{0}'. Statement Function declarations "
                    "are not supported.".format(str(stmtfn)))

    @staticmethod
    def _process_precision(type_spec, psyir_parent):
        '''Processes the fparser2 parse tree of the type specification of a
        variable declaration in order to extract precision
        information. Two formats for specifying precision are
        supported a) "*N" e.g. real*8 and b) "kind=" e.g. kind=i_def, or
        kind=KIND(x).

        :param type_spec: the fparser2 parse tree of the type specification.
        :type type_spec: :py:class:`fparser.two.Fortran2003.Intrinsic_Type_Spec
        :param psyir_parent: the parent PSyIR node where the new node \
            will be attached.
        :type psyir_parent: :py:class:`psyclone.psyir.nodes.Node`

        :returns: the precision associated with the type specification.
        :rtype: :py:class:`psyclone.psyir.symbols.DataSymbol.Precision` or \
            :py:class:`psyclone.psyir.symbols.DataSymbol` or int or NoneType

        :raises NotImplementedError: if a KIND intrinsic is found with an \
            argument other than a real or integer literal.
        :raises NotImplementedError: if we have `kind=xxx` but cannot find \
            a valid variable name.

        '''
        symbol_table = _get_symbol_table(psyir_parent)

        if not isinstance(type_spec.items[1], Fortran2003.Kind_Selector):
            # No precision is specified
            return None

        kind_selector = type_spec.items[1]

        if (isinstance(kind_selector.children[0], str) and
                kind_selector.children[0] == "*"):
            # Precision is provided in the form *N
            precision = int(str(kind_selector.children[1]))
            return precision

        # Precision is supplied in the form "kind=..."
        intrinsics = walk(kind_selector.items,
                          Fortran2003.Intrinsic_Function_Reference)
        if intrinsics and isinstance(intrinsics[0].items[0],
                                     Fortran2003.Intrinsic_Name) and \
           str(intrinsics[0].items[0]).lower() == "kind":
            # We have kind=KIND(X) where X may be of any intrinsic type. It
            # may be a scalar or an array. items[1] is an
            # Actual_Arg_Spec_List with the first entry being the argument.
            kind_arg = intrinsics[0].items[1].items[0]

            # We currently only support integer and real literals as
            # arguments to KIND
            if isinstance(kind_arg, (Fortran2003.Int_Literal_Constant,
                                     Fortran2003.Real_Literal_Constant)):
                return get_literal_precision(kind_arg, psyir_parent)

            raise NotImplementedError(
                "Only real and integer literals are supported "
                "as arguments to the KIND intrinsic but found '{0}' in: "
                "{1}".format(type(kind_arg).__name__, str(kind_selector)))

        # We have kind=kind-param
        kind_names = walk(kind_selector.items, Fortran2003.Name)
        if not kind_names:
            raise NotImplementedError(
                "Failed to find valid Name in Fortran Kind "
                "Selector: '{0}'".format(str(kind_selector)))
        return Fparser2Reader._kind_symbol_from_name(str(kind_names[0]),
                                                     symbol_table)

    @staticmethod
    def _kind_symbol_from_name(name, symbol_table):
        '''
        Utility method that returns a Symbol representing the named KIND
        parameter. If the supplied Symbol Table does not contain an appropriate
        entry then one is created. If it does contain a matching entry then
        its datatype must be 'integer' or 'deferred'. If the latter then the
        fact that we now know that this Symbol represents a KIND parameter
        means that we can change the datatype to be 'integer'.

        :param str name: the name of the variable holding the KIND value.
        :param symbol_table: the Symbol Table associated with the code being\
                             processed.
        :type symbol_table: :py:class:`psyclone.psyir.symbols.SymbolTable`

        :returns: the Symbol representing the KIND parameter.
        :rtype: :py:class:`psyclone.psyir.symbols.DataSymbol`

        :raises TypeError: if the Symbol Table already contains an entry for \
                       `name` and its datatype is not 'integer' or 'deferred'.
        '''
        lower_name = name.lower()
        try:
            kind_symbol = symbol_table.lookup(lower_name)
            if not (isinstance(kind_symbol.datatype,
                               (UnknownType, DeferredType)) or
                    (isinstance(kind_symbol.datatype, ScalarType) and
                     kind_symbol.datatype.intrinsic ==
                     ScalarType.Intrinsic.INTEGER)):
                raise TypeError(
                    "SymbolTable already contains an entry for "
                    "variable '{0}' used as a kind parameter but it "
                    "is not a 'deferred', 'unknown' or 'scalar integer' type.".
                    format(lower_name))
            # A KIND parameter must be of type integer so set it here
            # (in case it was previously 'deferred'). We don't know
            # what precision this is so set it to the default.
            kind_symbol.datatype = default_integer_type()
        except KeyError:
            # The SymbolTable does not contain an entry for this kind parameter
            # so create one. We specify an UnresolvedInterface as we don't
            # currently know how this symbol is brought into scope.
            kind_symbol = DataSymbol(lower_name, default_integer_type(),
                                     interface=UnresolvedInterface())
            symbol_table.add(kind_symbol)
        return kind_symbol

    def process_nodes(self, parent, nodes):
        '''
        Create the PSyIR of the supplied list of nodes in the
        fparser2 AST. Currently also inserts parent information back
        into the fparser2 AST. This is a workaround until fparser2
        itself generates and stores this information.

        :param parent: Parent node in the PSyIR we are constructing.
        :type parent: :py:class:`psyclone.psyir.nodes.Node`
        :param nodes: List of sibling nodes in fparser2 AST.
        :type nodes: list of :py:class:`fparser.two.utils.Base`

        '''
        code_block_nodes = []
        for child in nodes:

            try:
                psy_child = self._create_child(child, parent)
            except NotImplementedError:
                # If child type implementation not found, add them on the
                # ongoing code_block node list.
                code_block_nodes.append(child)
            else:
                if psy_child:
                    self.nodes_to_code_block(parent, code_block_nodes)
                    parent.addchild(psy_child)
                # If psy_child is not initialised but it didn't produce a
                # NotImplementedError, it means it is safe to ignore it.

        # Complete any unfinished code-block
        self.nodes_to_code_block(parent, code_block_nodes)

    def _create_child(self, child, parent=None):
        '''
        Create a PSyIR node representing the supplied fparser 2 node.

        :param child: node in fparser2 AST.
        :type child: :py:class:`fparser.two.utils.Base`
        :param parent: Parent node of the PSyIR node we are constructing.
        :type parent: :py:class:`psyclone.psyir.nodes.Node`
        :raises NotImplementedError: There isn't a handler for the provided \
                child type.
        :returns: Returns the PSyIR representation of child, which can be a \
                  single node, a tree of nodes or None if the child can be \
                  ignored.
        :rtype: :py:class:`psyclone.psyir.nodes.Node` or NoneType
        '''
        handler = self.handlers.get(type(child))
        if handler is None:
            # If the handler is not found then check with the first
            # level parent class. This is done to simplify the
            # handlers map when multiple fparser2 types can be
            # processed with the same handler. (e.g. Subclasses of
            # BinaryOpBase: Mult_Operand, Add_Operand, Level_2_Expr,
            # ... can use the same handler.)
            generic_type = type(child).__bases__[0]
            handler = self.handlers.get(generic_type)
            if not handler:
                raise NotImplementedError()
        return handler(child, parent)

    def _ignore_handler(self, *_):
        '''
        This handler returns None indicating that the associated
        fparser2 node can be ignored.

        Note that this method contains ignored arguments to comform with
        the handler(node, parent) method interface.

        :returns: None
        :rtype: NoneType
        '''
        return None

    def _create_loop(self, parent, variable_name):
        '''
        Create a Loop instance. This is done outside _do_construct_handler
        because some APIs may want to instantiate a specialised Loop.

        :param parent: the parent of the node.
        :type parent: :py:class:`psyclone.psyir.nodes.Node`
        :param str variable_name: name of the iteration variable.

        :return: a new Loop instance.
        :rtype: :py:class:`psyclone.psyir.nodes.Loop`

        '''
        return Loop(parent=parent, variable_name=variable_name)

    def _process_loopbody(self, loop_body, node):
        ''' Process the loop body. This is done outside _do_construct_handler
        because some APIs may want to perform specialised actions. By default
        continue processing the tree nodes inside the loop body.

        :param loop_body: Schedule representing the body of the loop.
        :type loop_body: :py:class:`psyclone.psyir.nodes.Schedule`
        :param node: fparser loop node being processed.
        :type node: \
            :py:class:`fparser.two.Fortran2003.Block_Nonlabel_Do_Construct`
        '''
        # Process loop body (ignore 'do' and 'end do' statements with [1:-1])
        self.process_nodes(parent=loop_body, nodes=node.content[1:-1])

    def _do_construct_handler(self, node, parent):
        '''
        Transforms a fparser2 Do Construct into its PSyIR representation.

        :param node: node in fparser2 tree.
        :type node: \
            :py:class:`fparser.two.Fortran2003.Block_Nonlabel_Do_Construct`
        :param parent: parent node of the PSyIR node we are constructing.
        :type parent: :py:class:`psyclone.psyir.nodes.Node`

        :returns: PSyIR representation of node
        :rtype: :py:class:`psyclone.psyir.nodes.Loop`

        :raises InternalError: if the fparser2 tree has an unexpected \
            structure.
        '''
        ctrl = walk(node.content, Fortran2003.Loop_Control)
        if not ctrl:
            raise InternalError(
                "Unrecognised form of DO loop - failed to find Loop_Control "
                "element in the node '{0}'.".format(str(node)))
        if ctrl[0].items[0]:
            # If this is a DO WHILE then the first element of items will not
            # be None. (See `fparser.two.Fortran2003.Loop_Control`.)
            # TODO #359 DO WHILE's are currently just put into CodeBlocks
            # rather than being properly described in the PSyIR.
            raise NotImplementedError()

        # Second element of items member of Loop Control is itself a tuple
        # containing:
        #   Loop variable, [start value expression, end value expression, step
        #   expression]
        # Loop variable will be an instance of Fortran2003.Name
        loop_var = str(ctrl[0].items[1][0])
        variable_name = str(loop_var)
        loop = self._create_loop(parent, variable_name)
        loop._ast = node

        # Get the loop limits. These are given in a list which is the second
        # element of a tuple which is itself the second element of the items
        # tuple:
        # (None, (Name('jk'), [Int_Literal_Constant('1', None), Name('jpk'),
        #                      Int_Literal_Constant('1', None)]), None)
        limits_list = ctrl[0].items[1][1]

        # Start expression child
        self.process_nodes(parent=loop, nodes=[limits_list[0]])

        # Stop expression child
        self.process_nodes(parent=loop, nodes=[limits_list[1]])

        # Step expression child
        if len(limits_list) == 3:
            self.process_nodes(parent=loop, nodes=[limits_list[2]])
        else:
            # Default loop increment is 1. Use the type of the start
            # or step nodes once #685 is complete. For the moment use
            # the default precision.
            default_step = Literal("1", default_integer_type(), parent=loop)
            loop.addchild(default_step)

        # Create Loop body Schedule
        loop_body = Schedule(parent=loop)
        loop_body._ast = node
        loop.addchild(loop_body)
        self._process_loopbody(loop_body, node)

        return loop

    def _if_construct_handler(self, node, parent):
        '''
        Transforms an fparser2 If_Construct to the PSyIR representation.

        :param node: node in fparser2 tree.
        :type node: :py:class:`fparser.two.Fortran2003.If_Construct`
        :param parent: Parent node of the PSyIR node we are constructing.
        :type parent: :py:class:`psyclone.psyir.nodes.Node`
        :returns: PSyIR representation of node
        :rtype: :py:class:`psyclone.psyir.nodes.IfBlock`
        :raises InternalError: If the fparser2 tree has an unexpected \
            structure.
        '''

        # Check that the fparser2 parsetree has the expected structure
        if not isinstance(node.content[0], Fortran2003.If_Then_Stmt):
            raise InternalError(
                "Failed to find opening if then statement in: "
                "{0}".format(str(node)))
        if not isinstance(node.content[-1], Fortran2003.End_If_Stmt):
            raise InternalError(
                "Failed to find closing end if statement in: "
                "{0}".format(str(node)))

        # Search for all the conditional clauses in the If_Construct
        clause_indices = []
        for idx, child in enumerate(node.content):
            if isinstance(child, (Fortran2003.If_Then_Stmt,
                                  Fortran2003.Else_Stmt,
                                  Fortran2003.Else_If_Stmt,
                                  Fortran2003.End_If_Stmt)):
                clause_indices.append(idx)

        # Deal with each clause: "if", "else if" or "else".
        ifblock = None
        currentparent = parent
        num_clauses = len(clause_indices) - 1
        for idx in range(num_clauses):
            start_idx = clause_indices[idx]
            end_idx = clause_indices[idx+1]
            clause = node.content[start_idx]

            if isinstance(clause, (Fortran2003.If_Then_Stmt,
                                   Fortran2003.Else_If_Stmt)):
                # If it's an 'IF' clause just create an IfBlock, otherwise
                # it is an 'ELSE' clause and it needs an IfBlock annotated
                # with 'was_elseif' inside a Schedule.
                newifblock = None
                if isinstance(clause, Fortran2003.If_Then_Stmt):
                    ifblock = IfBlock(parent=currentparent)
                    ifblock.ast = node  # Keep pointer to fpaser2 AST
                    newifblock = ifblock
                else:
                    elsebody = Schedule(parent=currentparent)
                    currentparent.addchild(elsebody)
                    newifblock = IfBlock(parent=elsebody,
                                         annotations=['was_elseif'])
                    elsebody.addchild(newifblock)

                    # Keep pointer to fpaser2 AST
                    elsebody.ast = node.content[start_idx]
                    newifblock.ast = node.content[start_idx]

                # Create condition as first child
                self.process_nodes(parent=newifblock,
                                   nodes=[clause.items[0]])

                # Create if-body as second child
                ifbody = Schedule(parent=ifblock)
                ifbody.ast = node.content[start_idx + 1]
                ifbody.ast_end = node.content[end_idx - 1]
                newifblock.addchild(ifbody)
                self.process_nodes(parent=ifbody,
                                   nodes=node.content[start_idx + 1:end_idx])

                currentparent = newifblock

            elif isinstance(clause, Fortran2003.Else_Stmt):
                if not idx == num_clauses - 1:
                    raise InternalError(
                        "Else clause should only be found next to last "
                        "clause, but found {0}".format(node.content))
                elsebody = Schedule(parent=currentparent)
                currentparent.addchild(elsebody)
                elsebody.ast = node.content[start_idx]
                elsebody.ast_end = node.content[end_idx]
                self.process_nodes(parent=elsebody,
                                   nodes=node.content[start_idx + 1:end_idx])
            else:
                raise InternalError(
                    "Only fparser2 If_Then_Stmt, Else_If_Stmt and Else_Stmt "
                    "are expected, but found {0}.".format(clause))

        return ifblock

    def _if_stmt_handler(self, node, parent):
        '''
        Transforms an fparser2 If_Stmt to the PSyIR representation.

        :param node: node in fparser2 AST.
        :type node: :py:class:`fparser.two.Fortran2003.If_Stmt`
        :param parent: Parent node of the PSyIR node we are constructing.
        :type parent: :py:class:`psyclone.psyir.nodes.Node`
        :returns: PSyIR representation of node
        :rtype: :py:class:`psyclone.psyir.nodes.IfBlock`
        '''
        ifblock = IfBlock(parent=parent, annotations=['was_single_stmt'])
        ifblock.ast = node
        self.process_nodes(parent=ifblock, nodes=[node.items[0]])
        ifbody = Schedule(parent=ifblock)
        ifblock.addchild(ifbody)
        self.process_nodes(parent=ifbody, nodes=[node.items[1]])
        return ifblock

    def _case_construct_handler(self, node, parent):
        '''
        Transforms an fparser2 Case_Construct to the PSyIR representation.

        :param node: node in fparser2 tree.
        :type node: :py:class:`fparser.two.Fortran2003.Case_Construct`
        :param parent: Parent node of the PSyIR node we are constructing.
        :type parent: :py:class:`psyclone.psyir.nodes.Node`

        :returns: PSyIR representation of node
        :rtype: :py:class:`psyclone.psyir.nodes.IfBlock`

        :raises InternalError: If the fparser2 tree has an unexpected \
            structure.
        :raises NotImplementedError: If the fparser2 tree contains an \
            unsupported structure and should be placed in a CodeBlock.

        '''
        # Check that the fparser2 parsetree has the expected structure
        if not isinstance(node.content[0], Fortran2003.Select_Case_Stmt):
            raise InternalError(
                "Failed to find opening case statement in: "
                "{0}".format(str(node)))
        if not isinstance(node.content[-1], Fortran2003.End_Select_Stmt):
            raise InternalError(
                "Failed to find closing case statement in: "
                "{0}".format(str(node)))

        # Search for all the CASE clauses in the Case_Construct. We do this
        # because the fp2 parse tree has a flat structure at this point with
        # the clauses being siblings of the contents of the clauses. The
        # final index in this list will hold the position of the end-select
        # statement.
        clause_indices = []
        selector = None
        # The position of the 'case default' clause, if any
        default_clause_idx = None
        for idx, child in enumerate(node.content):
            if isinstance(child, Fortran2003.Select_Case_Stmt):
                selector = child.items[0]
            if isinstance(child, Fortran2003.Case_Stmt):
                if not isinstance(child.items[0], Fortran2003.Case_Selector):
                    raise InternalError(
                        "Unexpected parse tree structure. Expected child of "
                        "Case_Stmt to be a Case_Selector but got: '{0}'".
                        format(type(child.items[0]).__name__))
                case_expression = child.items[0].items[0]
                if case_expression is None:
                    # This is a 'case default' clause - store its position.
                    # We do this separately as this clause is special and
                    # will be added as a final 'else'.
                    default_clause_idx = idx
                clause_indices.append(idx)
            if isinstance(child, Fortran2003.End_Select_Stmt):
                clause_indices.append(idx)

        # Deal with each Case_Stmt
        rootif = None
        currentparent = parent
        num_clauses = len(clause_indices) - 1
        for idx in range(num_clauses):
            # Skip the 'default' clause for now because we handle it last
            if clause_indices[idx] == default_clause_idx:
                continue
            start_idx = clause_indices[idx]
            end_idx = clause_indices[idx+1]
            clause = node.content[start_idx]
            case = clause.items[0]

            ifblock = IfBlock(parent=currentparent,
                              annotations=['was_case'])
            if idx == 0:
                # If this is the first IfBlock then have it point to
                # the original SELECT CASE in the parse tree
                ifblock.ast = node
            else:
                # Otherwise, this IfBlock represents a CASE clause in the
                # Fortran and so we point to the parse tree of the content
                # of the clause.
                ifblock.ast = node.content[start_idx + 1]
                ifblock.ast_end = node.content[end_idx - 1]

            # Process the logical expression
            self._process_case_value_list(selector, case.items[0].items,
                                          ifblock)

            # Add If_body
            ifbody = Schedule(parent=ifblock)
            self.process_nodes(parent=ifbody,
                               nodes=node.content[start_idx + 1:
                                                  end_idx])
            ifblock.addchild(ifbody)
            ifbody.ast = node.content[start_idx + 1]
            ifbody.ast_end = node.content[end_idx - 1]

            if rootif:
                # If rootif is already initialised we chain the new
                # case in the last else branch.
                elsebody = Schedule(parent=currentparent)
                currentparent.addchild(elsebody)
                elsebody.addchild(ifblock)
                ifblock.parent = elsebody
                elsebody.ast = node.content[start_idx + 1]
                elsebody.ast_end = node.content[end_idx - 1]
            else:
                rootif = ifblock

            currentparent = ifblock

        if default_clause_idx:
            # Finally, add the content of the 'default' clause as a last
            # 'else' clause. If the 'default' clause was the only clause
            # then 'rootif' will still be None and we don't bother creating
            # an enclosing IfBlock at all.
            if rootif:
                elsebody = Schedule(parent=currentparent)
                currentparent.addchild(elsebody)
                currentparent = elsebody
            start_idx = default_clause_idx + 1
            # Find the next 'case' clause that occurs after 'case default'
            # (if any)
            end_idx = -1
            for idx in clause_indices:
                if idx > default_clause_idx:
                    end_idx = idx
                    break
            # Process the statements within the 'default' clause
            self.process_nodes(parent=currentparent,
                               nodes=node.content[start_idx:end_idx])
            if rootif:
                elsebody.ast = node.content[start_idx]
                elsebody.ast_end = node.content[end_idx - 1]
        return rootif

    def _process_case_value_list(self, selector, nodes, parent):
        '''
        Processes the supplied list of fparser2 nodes representing case-value
        expressions and constructs the equivalent PSyIR representation.
        e.g. for:

               SELECT CASE(my_flag)
               CASE(var1, var2:var3, :var5)
                 my_switch = .true.
               END SELECT

        the equivalent logical expression is:

        my_flag == var1 OR (myflag>=var2 AND myflag <= var3) OR my_flag <= var5

        and the corresponding structure of the PSyIR that we create is:

                    OR
                   /  \
                 EQ    OR
                      /  \
                   AND    LE
                  /  \
                GE    LE

        :param selector: the fparser2 parse tree representing the \
                      selector_expression in SELECT CASE(selector_expression).
        :type selector: sub-class of :py:class:`fparser.two.utils.Base`
        :param nodes: the nodes representing the label-list of the current \
                      CASE() clause.
        :type nodes: list of :py:class:`fparser.two.Fortran2003.Name` or \
                     :py:class:`fparser.two.Fortran2003.Case_Value_Range`
        :param parent: parent node in the PSyIR.
        :type parent: :py:class:`psyclone.psyir.nodes.Node`

        '''
        if len(nodes) == 1:
            # Only one item in list so process it
            self._process_case_value(selector, nodes[0], parent)
            return
        # More than one item in list. Create an OR node with the first item
        # on the list as one arg then recurse down to handle the remainder
        # of the list.
        orop = BinaryOperation(BinaryOperation.Operator.OR,
                               parent=parent)
        self._process_case_value(selector, nodes[0], orop)
        self._process_case_value_list(selector, nodes[1:], orop)
        parent.addchild(orop)

    def _process_case_value(self, selector, node, parent):
        '''
        Handles an individual condition inside a CASE statement. This can
        be a single scalar expression (e.g. CASE(1)) or a range specification
        (e.g. CASE(lim1:lim2)).

        :param selector: the node in the fparser2 parse tree representing the
                         'some_expr' of the SELECT CASE(some_expr).
        :type selector: sub-class of :py:class:`fparser.two.utils.Base`
        :param node: the node representing the case-value expression in the \
                     fparser2 parse tree.
        :type node: sub-class of :py:class:`fparser.two.utils.Base`
        :param parent: parent node in the PSyIR.
        :type parent: :py:class:`psyclone.psyir.nodes.Node`

        '''
        if isinstance(node, Fortran2003.Case_Value_Range):
            # The case value is a range (e.g. lim1:lim2)
            if node.items[0] and node.items[1]:
                # Have lower and upper limits so need a parent AND
                aop = BinaryOperation(BinaryOperation.Operator.AND,
                                      parent=parent)
                parent.addchild(aop)
                new_parent = aop
            else:
                # No need to create new parent node
                new_parent = parent

            if node.items[0]:
                # A lower limit is specified
                geop = BinaryOperation(BinaryOperation.Operator.GE,
                                       parent=new_parent)
                self.process_nodes(parent=geop, nodes=[selector])
                self.process_nodes(parent=geop, nodes=[node.items[0]])
                new_parent.addchild(geop)
            if node.items[1]:
                # An upper limit is specified
                leop = BinaryOperation(BinaryOperation.Operator.LE,
                                       parent=new_parent)
                self.process_nodes(parent=leop, nodes=[selector])
                self.process_nodes(parent=leop, nodes=[node.items[1]])
                new_parent.addchild(leop)
        else:
            # The case value is some scalar initialisation expression
            bop = BinaryOperation(BinaryOperation.Operator.EQ,
                                  parent=parent)
            parent.addchild(bop)
            self.process_nodes(parent=bop, nodes=[selector])
            self.process_nodes(parent=bop, nodes=[node])

    @staticmethod
    def _array_notation_rank(array):
        '''Check that the supplied candidate array reference uses supported
        array notation syntax and return the rank of the sub-section
        of the array that uses array notation. e.g. for a reference
        "a(:, 2, :)" the rank of the sub-section is 2.

        :param array: the array reference to check.
        :type array: :py:class:`psyclone.psyir.nodes.Array`

        :returns: rank of the sub-section of the array.
        :rtype: int

        :raises NotImplementedError: if the array node does not have any \
                                     children.

        '''
        if not array.children:
            raise NotImplementedError("An Array reference in the PSyIR must "
                                      "have at least one child but '{0}' has "
                                      "none".format(array.name))
        # Only array refs using basic colon syntax are currently
        # supported e.g. (a(:,:)).  Each colon is represented in the
        # PSyIR as a Range node with first argument being an lbound
        # binary operator, the second argument being a ubound operator
        # and the third argument being an integer Literal node with
        # value 1 i.e. a(:,:) is represented as
        # a(lbound(a,1):ubound(a,1):1,lbound(a,2):ubound(a,2):1) in
        # the PSyIR.
        num_colons = 0
        for node in array.children:
            if isinstance(node, Range):
                # Found array syntax notation. Check that it is the
                # simple ":" format.
                if not _is_range_full_extent(node):
                    raise NotImplementedError(
                        "Only array notation of the form my_array(:, :, ...) "
                        "is supported.")
                num_colons += 1
        return num_colons

    def _array_syntax_to_indexed(self, parent, loop_vars):
        '''
        Utility function that modifies each Array object in the supplied PSyIR
        fragment so that they are indexed using the supplied loop variables
        rather than having colon array notation.

        :param parent: root of PSyIR sub-tree to search for Array \
                       references to modify.
        :type parent:  :py:class:`psyclone.psyir.nodes.Node`
        :param loop_vars: the variable names for the array indices.
        :type loop_vars: list of str

        :raises NotImplementedError: if array sections of differing ranks are \
                                     found.
        '''
        assigns = parent.walk(Assignment)
        # Check that the LHS of any assignment uses recognised array
        # notation.
        for assign in assigns:
            _ = self._array_notation_rank(assign.lhs)
        # TODO #717 if the supplied code accidentally omits array
        # notation for an array reference on the RHS then we will
        # identify it as a scalar and the code produced from the
        # PSyIR (using e.g. the Fortran backend) will not
        # compile. We need to implement robust identification of the
        # types of all symbols in the PSyIR fragment.
        arrays = parent.walk(Array)
        first_rank = None
        for array in arrays:
            # Check that this is a supported array reference and that
            # all arrays are of the same rank
            rank = len([child for child in array.children if
                        isinstance(child, Range)])
            if first_rank:
                if rank != first_rank:
                    raise NotImplementedError(
                        "Found array sections of differing ranks within a "
                        "WHERE construct: array section of {0} has rank {1}".
                        format(array.name, rank))
            else:
                first_rank = rank

            # Replace the PSyIR Ranges with the loop variables
            range_idx = 0
            for idx, child in enumerate(array.children):
                if isinstance(child, Range):
                    symbol = array.find_or_create_symbol(loop_vars[range_idx])
                    array.children[idx] = Reference(symbol, parent=array)
                    range_idx += 1

    def _where_construct_handler(self, node, parent):
        '''
        Construct the canonical PSyIR representation of a WHERE construct or
        statement. A construct has the form:

            WHERE(logical-mask)
              statements
            [ELSE WHERE(logical-mask)
              statements]
            [ELSE
              statements]
            END WHERE

        while a statement is just:

            WHERE(logical-mask) statement

        :param node: node in the fparser2 parse tree representing the WHERE.
        :type node: :py:class:`fparser.two.Fortran2003.Where_Construct` or \
                    :py:class:`fparser.two.Fortran2003.Where_Stmt`
        :param parent: parent node in the PSyIR.
        :type parent: :py:class:`psyclone.psyir.nodes.Node`

        :returns: the top-level Loop object in the created loop nest.
        :rtype: :py:class:`psyclone.psyir.nodes.Loop`

        :raises InternalError: if the parse tree does not have the expected \
                               structure.

        '''
        if isinstance(node, Fortran2003.Where_Stmt):
            # We have a Where statement. Check that the parse tree has the
            # expected structure.
            if not len(node.items) == 2:
                raise InternalError(
                    "Expected a Fortran2003.Where_Stmt to have exactly two "
                    "entries in 'items' but found {0}: {1}".format(
                        len(node.items), str(node.items)))
            if not isinstance(node.items[1], Fortran2003.Assignment_Stmt):
                raise InternalError(
                    "Expected the second entry of a Fortran2003.Where_Stmt "
                    "items tuple to be an Assignment_Stmt but found: {0}".
                    format(type(node.items[1]).__name__))
            was_single_stmt = True
            annotations = ["was_where", "was_single_stmt"]
            logical_expr = [node.items[0]]
        else:
            # We have a Where construct. Check that the first and last
            # children are what we expect.
            if not isinstance(node.content[0],
                              Fortran2003.Where_Construct_Stmt):
                raise InternalError("Failed to find opening where construct "
                                    "statement in: {0}".format(str(node)))
            if not isinstance(node.content[-1], Fortran2003.End_Where_Stmt):
                raise InternalError("Failed to find closing end where "
                                    "statement in: {0}".format(str(node)))
            was_single_stmt = False
            annotations = ["was_where"]
            logical_expr = node.content[0].items

        # Examine the logical-array expression (the mask) in order to
        # determine the number of nested loops required. The Fortran
        # standard allows bare array notation here (e.g. `a < 0.0` where
        # `a` is an array) and thus we would need to examine our SymbolTable
        # to find out the rank of `a`. For the moment we limit support to
        # the NEMO style where the fact that `a` is an array is made
        # explicit using the colon notation, e.g. `a(:, :) < 0.0`.

        # For this initial processing of the logical-array expression we
        # use a temporary parent as we haven't yet constructed the PSyIR
        # for the loop nest and innermost IfBlock. Once we have a valid
        # parent for this logical expression we will repeat the processing.
        fake_parent = Assignment(parent=parent)
        self.process_nodes(fake_parent, logical_expr)
        arrays = fake_parent.walk(Array)
        if not arrays:
            # If the PSyIR doesn't contain any Arrays then that must be
            # because the code doesn't use explicit array syntax. At least one
            # variable in the logical-array expression must be an array for
            # this to be a valid WHERE().
            # TODO #717. Look-up the shape of the array in the SymbolTable.
            raise NotImplementedError("Only WHERE constructs using explicit "
                                      "array notation (e.g. my_array(:, :)) "
                                      "are supported.")
        # All array sections in a Fortran WHERE must have the same rank so
        # just look at the first array.
        rank = self._array_notation_rank(arrays[0])
        # Create a list to hold the names of the loop variables as we'll
        # need them to index into the arrays.
        loop_vars = rank*[""]

        # Since we don't have support for searching a hierarchy of symbol
        # tables (#630), for now we simply add new symbols to the highest-level
        # symbol table.
        symbol_table = parent.root.symbol_table

        # Create a set of all of the symbol names in the fparser2 parse
        # tree so that we can find any clashes. We go as far back up the tree
        # as we can before searching for all instances of Fortran2003.Name.
        # We can't just rely on looking in our symbol tables because there
        # may be CodeBlocks that access symbols that are e.g. imported from
        # modules without being explicitly named.
        name_list = walk(node.get_root(), Fortran2003.Name)
        for name_obj in name_list:
            name = str(name_obj)
            if name not in symbol_table:
                # TODO #630 some of these symbols will be put in the wrong
                # symbol table. We need support for creating a unique symbol
                # within a hierarchy of symbol tables. However, until we are
                # generating code from the PSyIR Fortran backend
                # (#435) this doesn't matter.
                symbol_table.add(Symbol(name))

        integer_type = default_integer_type()
        # Now create a loop nest of depth `rank`
        new_parent = parent
        for idx in range(rank, 0, -1):

            # TODO #630 this creation of a new symbol really needs to account
            # for all of the symbols in the hierarchy of symbol tables. Since
            # we don't yet have that functionality we just add everything to
            # the top-level symbol table.
            loop_vars[idx-1] = symbol_table.new_symbol_name(
                "widx{0}".format(idx))

            symbol_table.add(DataSymbol(loop_vars[idx-1], integer_type))

            loop = Loop(parent=new_parent, variable_name=loop_vars[idx-1],
                        annotations=annotations)
            # Point to the original WHERE statement in the parse tree.
            loop.ast = node
            # Add loop lower bound
            loop.addchild(Literal("1", integer_type, parent=loop))
            # Add loop upper bound - we use the SIZE operator to query the
            # extent of the current array dimension
            size_node = BinaryOperation(BinaryOperation.Operator.SIZE,
                                        parent=loop)
            loop.addchild(size_node)
            symbol = size_node.find_or_create_symbol(arrays[0].name)

            size_node.addchild(Reference(symbol, parent=size_node))
            size_node.addchild(Literal(str(idx), integer_type,
                                       parent=size_node))
            # Add loop increment
            loop.addchild(Literal("1", integer_type, parent=loop))
            # Fourth child of a Loop must be a Schedule
            sched = Schedule(parent=loop)
            loop.addchild(sched)
            # Finally, add the Loop we've constructed to its parent (but
            # not into the existing PSyIR tree - that's done in
            # process_nodes()).
            if new_parent is not parent:
                new_parent.addchild(loop)
            else:
                # Keep a reference to the first loop as that's what this
                # handler returns
                root_loop = loop
            new_parent = sched
        # Now we have the loop nest, add an IF block to the innermost
        # schedule
        ifblock = IfBlock(parent=new_parent, annotations=annotations)
        new_parent.addchild(ifblock)
        ifblock.ast = node  # Point back to the original WHERE construct

        # We construct the conditional expression from the original
        # logical-array-expression of the WHERE. We process_nodes() a
        # second time here now that we have the correct parent node in the
        # PSyIR (and thus a SymbolTable) to refer to.
        self.process_nodes(ifblock, logical_expr)

        # Each array reference must now be indexed by the loop variables
        # of the loops we've just created.
        self._array_syntax_to_indexed(ifblock.children[0], loop_vars)

        # Now construct the body of the IF using the body of the WHERE
        sched = Schedule(parent=ifblock)
        ifblock.addchild(sched)

        if not was_single_stmt:
            # Do we have an ELSE WHERE?
            for idx, child in enumerate(node.content):
                if isinstance(child, Fortran2003.Elsewhere_Stmt):
                    self.process_nodes(sched, node.content[1:idx])
                    self._array_syntax_to_indexed(sched, loop_vars)
                    # Add an else clause to the IF block for the ELSEWHERE
                    # clause
                    sched = Schedule(parent=ifblock)
                    ifblock.addchild(sched)
                    self.process_nodes(sched, node.content[idx+1:-1])
                    break
            else:
                # No elsewhere clause was found
                self.process_nodes(sched, node.content[1:-1])
        else:
            # We only had a single-statement WHERE
            self.process_nodes(sched, node.items[1:])
        # Convert all uses of array syntax to indexed accesses
        self._array_syntax_to_indexed(sched, loop_vars)
        # Return the top-level loop generated by this handler
        return root_loop

    def _return_handler(self, node, parent):
        '''
        Transforms an fparser2 Return_Stmt to the PSyIR representation.

        :param node: node in fparser2 parse tree.
        :type node: :py:class:`fparser.two.Fortran2003.Return_Stmt`
        :param parent: Parent node of the PSyIR node we are constructing.
        :type parent: :py:class:`psyclone.psyir.nodes.Node`

        :return: PSyIR representation of node.
        :rtype: :py:class:`psyclone.psyir.nodes.Return`

        '''
        rtn = Return(parent=parent)
        rtn.ast = node
        return rtn

    def _assignment_handler(self, node, parent):
        '''
        Transforms an fparser2 Assignment_Stmt to the PSyIR representation.

        :param node: node in fparser2 AST.
        :type node: :py:class:`fparser.two.Fortran2003.Assignment_Stmt`
        :param parent: Parent node of the PSyIR node we are constructing.
        :type parent: :py:class:`psyclone.psyir.nodes.Node`

        :returns: PSyIR representation of node.
        :rtype: :py:class:`psyclone.psyir.nodes.Assignment`
        '''
        assignment = Assignment(node, parent=parent)
        self.process_nodes(parent=assignment, nodes=[node.items[0]])
        self.process_nodes(parent=assignment, nodes=[node.items[2]])

        return assignment

    def _unary_op_handler(self, node, parent):
        '''
        Transforms an fparser2 UnaryOpBase or Intrinsic_Function_Reference
        to the PSyIR representation.

        :param node: node in fparser2 AST.
        :type node: :py:class:`fparser.two.utils.UnaryOpBase` or \
               :py:class:`fparser.two.Fortran2003.Intrinsic_Function_Reference`
        :param parent: Parent node of the PSyIR node we are constructing.
        :type parent: :py:class:`psyclone.psyir.nodes.Node`

        :return: PSyIR representation of node
        :rtype: :py:class:`psyclone.psyir.nodes.UnaryOperation`

        :raises NotImplementedError: if the supplied operator is not \
                                     supported by this handler.
        :raises InternalError: if the fparser parse tree does not have the \
                               expected structure.

        '''
        operator_str = str(node.items[0]).lower()
        try:
            operator = Fparser2Reader.unary_operators[operator_str]
        except KeyError:
            # Operator not supported, it will produce a CodeBlock instead
            raise NotImplementedError(operator_str)

        if isinstance(node.items[1], Fortran2003.Actual_Arg_Spec_List):
            if len(node.items[1].items) > 1:
                # We have more than one argument and therefore this is not a
                # unary operation!
                raise InternalError(
                    "Operation '{0}' has more than one argument and is "
                    "therefore not unary!".format(str(node)))
            node_list = node.items[1].items
        else:
            node_list = [node.items[1]]
        unary_op = UnaryOperation(operator, parent=parent)
        self.process_nodes(parent=unary_op, nodes=node_list)

        return unary_op

    def _binary_op_handler(self, node, parent):
        '''
        Transforms an fparser2 BinaryOp or Intrinsic_Function_Reference to
        the PSyIR representation.

        :param node: node in fparser2 AST.
        :type node: :py:class:`fparser.two.utils.BinaryOpBase` or \
               :py:class:`fparser.two.Fortran2003.Intrinsic_Function_Reference`
        :param parent: Parent node of the PSyIR node we are constructing.
        :type parent: :py:class:`psyclone.psyir.nodes.Node`

        :returns: PSyIR representation of node
        :rtype: :py:class:`psyclone.psyir.nodes.BinaryOperation`

        :raises NotImplementedError: if the supplied operator/intrinsic is \
                                     not supported by this handler.
        :raises InternalError: if the fparser parse tree does not have the \
                               expected structure.

        '''
        if isinstance(node, Fortran2003.Intrinsic_Function_Reference):
            operator_str = node.items[0].string.lower()
            # Arguments are held in an Actual_Arg_Spec_List
            if not isinstance(node.items[1], Fortran2003.Actual_Arg_Spec_List):
                raise InternalError(
                    "Unexpected fparser parse tree for binary intrinsic "
                    "operation '{0}'. Expected second child to be "
                    "Actual_Arg_Spec_List but got '{1}'.".format(
                        str(node), type(node.items[1])))
            arg_nodes = node.items[1].items
            if len(arg_nodes) != 2:
                raise InternalError(
                    "Binary operator should have exactly two arguments but "
                    "found {0} for '{1}'.".format(len(arg_nodes), str(node)))
        else:
            operator_str = node.items[1].lower()
            arg_nodes = [node.items[0], node.items[2]]

        try:
            operator = Fparser2Reader.binary_operators[operator_str]
        except KeyError:
            # Operator not supported, it will produce a CodeBlock instead
            raise NotImplementedError(operator_str)

        binary_op = BinaryOperation(operator, parent=parent)
        self.process_nodes(parent=binary_op, nodes=[arg_nodes[0]])
        self.process_nodes(parent=binary_op, nodes=[arg_nodes[1]])

        return binary_op

    def _nary_op_handler(self, node, parent):
        '''
        Transforms an fparser2 Intrinsic_Function_Reference with three or
        more arguments to the PSyIR representation.
        :param node: node in fparser2 Parse Tree.
        :type node: \
             :py:class:`fparser.two.Fortran2003.Intrinsic_Function_Reference`
        :param parent: Parent node of the PSyIR node we are constructing.
        :type parent: :py:class:`psyclone.psyir.nodes.Node`

        :returns: PSyIR representation of node.
        :rtype: :py:class:`psyclone.psyir.nodes.NaryOperation`

        :raises NotImplementedError: if the supplied Intrinsic is not \
                                     supported by this handler.
        :raises InternalError: if the fparser parse tree does not have the \
                               expected structure.

        '''
        operator_str = str(node.items[0]).lower()
        try:
            operator = Fparser2Reader.nary_operators[operator_str]
        except KeyError:
            # Intrinsic not supported, it will produce a CodeBlock instead
            raise NotImplementedError(operator_str)

        nary_op = NaryOperation(operator, parent=parent)

        if not isinstance(node.items[1], Fortran2003.Actual_Arg_Spec_List):
            raise InternalError(
                "Expected second 'item' of N-ary intrinsic '{0}' in fparser "
                "parse tree to be an Actual_Arg_Spec_List but found '{1}'.".
                format(str(node), type(node.items[1])))
        if len(node.items[1].items) < 3:
            raise InternalError(
                "An N-ary operation must have more than two arguments but "
                "found {0} for '{1}'.".format(len(node.items[1].items),
                                              str(node)))

        # node.items[1] is a Fortran2003.Actual_Arg_Spec_List so we have
        # to process the `items` of that...
        self.process_nodes(parent=nary_op, nodes=list(node.items[1].items))
        return nary_op

    def _intrinsic_handler(self, node, parent):
        '''
        Transforms an fparser2 Intrinsic_Function_Reference to the PSyIR
        representation. Since Fortran Intrinsics can be unary, binary or
        nary this handler identifies the appropriate 'sub handler' by
        examining the number of arguments present.

        :param node: node in fparser2 Parse Tree.
        :type node: \
            :py:class:`fparser.two.Fortran2003.Intrinsic_Function_Reference`
        :param parent: Parent node of the PSyIR node we are constructing.
        :type parent: :py:class:`psyclone.psyir.nodes.Node`

        :returns: PSyIR representation of node
        :rtype: :py:class:`psyclone.psyir.nodes.UnaryOperation` or \
                :py:class:`psyclone.psyir.nodes.BinaryOperation` or \
                :py:class:`psyclone.psyir.nodes.NaryOperation`

        '''
        # First item is the name of the intrinsic
        name = node.items[0].string.upper()
        # Now work out how many arguments it has
        num_args = 0
        if len(node.items) > 1:
            num_args = len(node.items[1].items)

        # We don't handle any intrinsics that don't have arguments
        if num_args == 1:
            return self._unary_op_handler(node, parent)
        if num_args == 2:
            return self._binary_op_handler(node, parent)
        if num_args > 2:
            return self._nary_op_handler(node, parent)

        # Intrinsic is not handled - this will result in a CodeBlock
        raise NotImplementedError(name)

    def _name_handler(self, node, parent):
        '''
        Transforms an fparser2 Name to the PSyIR representation. If the parent
        is connected to a SymbolTable, it checks the reference has been
        previously declared.

        :param node: node in fparser2 AST.
        :type node: :py:class:`fparser.two.Fortran2003.Name`
        :param parent: Parent node of the PSyIR node we are constructing.
        :type parent: :py:class:`psyclone.psyir.nodes.Node`

        :returns: PSyIR representation of node
        :rtype: :py:class:`psyclone.psyir.nodes.Reference`

        '''
        symbol = parent.find_or_create_symbol(node.string)
        return Reference(symbol, parent)

    def _parenthesis_handler(self, node, parent):
        '''
        Transforms an fparser2 Parenthesis to the PSyIR representation.
        This means ignoring the parentheis and process the fparser2 children
        inside.

        :param node: node in fparser2 AST.
        :type node: :py:class:`fparser.two.Fortran2003.Parenthesis`
        :param parent: Parent node of the PSyIR node we are constructing.
        :type parent: :py:class:`psyclone.psyir.nodes.Node`
        :returns: PSyIR representation of node
        :rtype: :py:class:`psyclone.psyir.nodes.Node`
        '''
        # Use the items[1] content of the node as it contains the required
        # information (items[0] and items[2] just contain the left and right
        # brackets as strings so can be disregarded.
        return self._create_child(node.items[1], parent)

    def _part_ref_handler(self, node, parent):
        '''
        Transforms an fparser2 Part_Ref to the PSyIR representation. If the
        node is connected to a SymbolTable, it checks the reference has been
        previously declared.

        :param node: node in fparser2 AST.
        :type node: :py:class:`fparser.two.Fortran2003.Part_Ref`
        :param parent: Parent node of the PSyIR node we are constructing.
        :type parent: :py:class:`psyclone.psyir.nodes.Node`

        :raises NotImplementedError: If the fparser node represents \
            unsupported PSyIR features and should be placed in a CodeBlock.

        :returns: PSyIR representation of node
        :rtype: :py:class:`psyclone.psyir.nodes.Array`

        '''
        reference_name = node.items[0].string.lower()
        symbol = parent.find_or_create_symbol(reference_name)

        array = Array(symbol, parent)
        self.process_nodes(parent=array, nodes=node.items[1].items)
        return array

    def _subscript_triplet_handler(self, node, parent):
        '''
        Transforms an fparser2 Subscript_Triplet to the PSyIR
        representation.

        :param node: node in fparser2 AST.
        :type node: :py:class:`fparser.two.Fortran2003.Subscript_Triplet`
        :param parent: parent node of the PSyIR node we are constructing.
        :type parent: :py:class:`psyclone.psyir.nodes.Node`

        :returns: PSyIR representation of node.
        :rtype: :py:class:`psyclone.psyir.nodes.Range`

        '''
        # The PSyIR stores array dimension information for the Array
        # class in an ordered list. As we are processing the
        # dimensions in order, the number of children already added to
        # our parent indicates the current array dimension being
        # processed (with 0 being the first dimension, 1 being the
        # second etc). Fortran specifies the 1st dimension as being 1,
        # the second dimension being 2, etc.). We therefore add 1 to
        # the number of children added to out parent to determine the
        # Fortran dimension value.
        integer_type = default_integer_type()
        dimension = str(len(parent.children)+1)
        my_range = Range(parent=parent)
        my_range.children = []
        if node.children[0]:
            self.process_nodes(parent=my_range, nodes=[node.children[0]])
        else:
            # There is no lower bound, it is implied. This is not
            # supported in the PSyIR so we create the equivalent code
            # by using the PSyIR lbound function:
            # a(:...) becomes a(lbound(a,1):...)
            lbound = BinaryOperation.create(
                BinaryOperation.Operator.LBOUND, Reference(parent.symbol),
                Literal(dimension, integer_type))
            lbound.parent = my_range
            my_range.children.append(lbound)
        if node.children[1]:
            self.process_nodes(parent=my_range, nodes=[node.children[1]])
        else:
            # There is no upper bound, it is implied. This is not
            # supported in the PSyIR so we create the equivalent code
            # by using the PSyIR ubound function:
            # a(...:) becomes a(...:ubound(a,1))
            ubound = BinaryOperation.create(
                BinaryOperation.Operator.UBOUND, Reference(parent.symbol),
                Literal(dimension, integer_type))
            ubound.parent = my_range
            my_range.children.append(ubound)
        if node.children[2]:
            self.process_nodes(parent=my_range, nodes=[node.children[2]])
        else:
            # There is no step, it is implied. This is not
            # supported in the PSyIR so we create the equivalent code
            # by using a PSyIR integer literal with the value 1
            # a(...:...:) becomes a(...:...:1)
            literal = Literal("1", integer_type)
            my_range.children.append(literal)
            literal.parent = my_range
        return my_range

    def _number_handler(self, node, parent):
        '''
        Transforms an fparser2 NumberBase to the PSyIR representation.

        :param node: node in fparser2 parse tree.
        :type node: :py:class:`fparser.two.utils.NumberBase`
        :param parent: Parent node of the PSyIR node we are constructing.
        :type parent: :py:class:`psyclone.psyir.nodes.Node`

        :returns: PSyIR representation of node.
        :rtype: :py:class:`psyclone.psyir.nodes.Literal`

        :raises NotImplementedError: if the fparser2 node is not recognised.

        '''
        # pylint: disable=no-self-use
        if isinstance(node, Fortran2003.Int_Literal_Constant):
            integer_type = ScalarType(ScalarType.Intrinsic.INTEGER,
                                      get_literal_precision(node, parent))
            return Literal(str(node.items[0]), integer_type, parent=parent)
        if isinstance(node, Fortran2003.Real_Literal_Constant):
            real_type = ScalarType(ScalarType.Intrinsic.REAL,
                                   get_literal_precision(node, parent))
            # Make sure any exponent is lower case
            value = str(node.items[0]).lower()
            # Make all exponents use the letter "e". (Fortran also
            # allows "d").
            value = value.replace("d", "e")
            # If the value has a "." without a digit before it then
            # add a "0" as the PSyIR does not allow this
            # format. e.g. +.3 => +0.3
            if value[0] == "." or value[0:1] in ["+.", "-."]:
                value = value.replace(".", "0.")
            return Literal(value, real_type, parent=parent)
        # Unrecognised datatype - will result in a CodeBlock
        raise NotImplementedError()

    def _char_literal_handler(self, node, parent):
        '''
        Transforms an fparser2 character literal into a PSyIR literal.

        :param node: node in fparser2 parse tree.
        :type node: :py:class:`fparser.two.Fortran2003.Char_Literal_Constant`
        :param parent: parent node of the PSyIR node we are constructing.
        :type parent: :py:class:`psyclone.psyir.nodes.Node`

        :returns: PSyIR representation of node.
        :rtype: :py:class:`psyclone.psyir.nodes.Literal`

        '''
        # pylint: disable=no-self-use
        character_type = ScalarType(ScalarType.Intrinsic.CHARACTER,
                                    get_literal_precision(node, parent))
        return Literal(str(node.items[0]), character_type, parent=parent)

    def _bool_literal_handler(self, node, parent):
        '''
        Transforms an fparser2 logical literal into a PSyIR literal.

        :param node: node in fparser2 parse tree.
        :type node: \
            :py:class:`fparser.two.Fortran2003.Logical_Literal_Constant`
        :param parent: parent node of the PSyIR node we are constructing.
        :type parent: :py:class:`psyclone.psyir.nodes.Node`

        :returns: PSyIR representation of node.
        :rtype: :py:class:`psyclone.psyir.nodes.Literal`

        '''
        # pylint: disable=no-self-use
        boolean_type = ScalarType(ScalarType.Intrinsic.BOOLEAN,
                                  get_literal_precision(node, parent))
        value = str(node.items[0]).lower()
        if value == ".true.":
            return Literal("true", boolean_type, parent=parent)
        if value == ".false.":
            return Literal("false", boolean_type, parent=parent)
        raise GenerationError(
            "Expected to find '.true.' or '.false.' as fparser2 logical "
            "literal, but found '{0}' instead.".format(value))<|MERGE_RESOLUTION|>--- conflicted
+++ resolved
@@ -1133,7 +1133,6 @@
         entity that is declared, a symbol is added to the symbol table
         associated with the parent node.
 
-<<<<<<< HEAD
         :param parent: PSyIR node in which to insert the symbols found.
         :type parent: :py:class:`psyclone.psyGen.KernelSchedule`
         :param decl: fparser2 parse tree of declaration to process.
@@ -1175,21 +1174,25 @@
         '''
         (type_spec, attr_specs, entities) = decl.items
 
-        # Parse type_spec, currently just 'real', 'integer', 'logical' and
-        # 'character' intrinsic types are supported.
-        precision = None
+        # Parse type_spec, currently just 'real', 'double precision',
+        # 'integer', 'logical' and 'character' intrinsic types are supported.
         if isinstance(type_spec, Fortran2003.Intrinsic_Type_Spec):
             fort_type = str(type_spec.items[0]).lower()
             try:
                 data_name = TYPE_MAP_FROM_FORTRAN[fort_type]
             except KeyError:
                 raise NotImplementedError(
-                    "Could not process {0}. Only 'real', 'integer', "
-                    "'logical' and 'character' intrinsic types are "
-                    "supported.".format(str(decl.items)))
-            # Check for a KIND specification
-            precision = self._process_kind_selector(
-                type_spec, parent)
+                    "Could not process {0}. Only 'real', 'double "
+                    "precision', 'integer', 'logical' and 'character' "
+                    "intrinsic types are supported."
+                    "".format(str(decl.items)))
+            if fort_type == "double precision":
+                # Fortran double precision is equivalent to a REAL
+                # intrinsic with precision DOUBLE in the PSyIR.
+                precision = ScalarType.Precision.DOUBLE
+            else:
+                # Check for precision being specified.
+                precision = self._process_precision(type_spec, parent)
         else:
             # Not an intrinsic type so not yet supported.
             raise NotImplementedError()
@@ -1222,68 +1225,6 @@
                                 isinstance(decl.parent.parent,
                                            (Fortran2003.Module,
                                             Fortran2003.Main_Program))):
-=======
-            # Parse type_spec, currently just 'real', 'integer', 'logical' and
-            # 'character' intrinsic types are supported.
-            if isinstance(type_spec, Fortran2003.Intrinsic_Type_Spec):
-                fort_type = str(type_spec.items[0]).lower()
-                try:
-                    data_name = TYPE_MAP_FROM_FORTRAN[fort_type]
-                except KeyError:
-                    raise NotImplementedError(
-                        "Could not process {0}. Only 'real', 'double "
-                        "precision', 'integer', 'logical' and 'character' "
-                        "intrinsic types are supported."
-                        "".format(str(decl.items)))
-                if fort_type == "double precision":
-                    # Fortran double precision is equivalent to a REAL
-                    # intrinsic with precision DOUBLE in the PSyIR.
-                    precision = ScalarType.Precision.DOUBLE
-                else:
-                    # Check for precision being specified.
-                    precision = self._process_precision(type_spec, parent)
-
-            # Parse declaration attributes:
-            # 1) If no dimension attribute is provided, it defaults to scalar.
-            attribute_shape = []
-            # 2) If no intent attribute is provided, it is provisionally
-            # marked as a local variable (when the argument list is parsed,
-            # arguments with no explicit intent are updated appropriately).
-            interface = LocalInterface()
-            # 3) Record initialized constant values
-            has_constant_value = False
-            allocatable = False
-            # 4) Access-specification - this var is only set if the declaration
-            # has an explicit access-spec (e.g. INTEGER, PRIVATE :: xxx)
-            decln_access_spec = None
-            if attr_specs:
-                for attr in attr_specs.items:
-                    if isinstance(attr, Fortran2003.Attr_Spec):
-                        normalized_string = str(attr).lower().replace(' ', '')
-                        if "save" in normalized_string:
-                            # Variables declared with SAVE attribute inside a
-                            # module, submodule or main program are implicitly
-                            # SAVE'd (see Fortran specification 8.5.16.4) so it
-                            # is valid to ignore the attribute in these
-                            # situations.
-                            if not (decl.parent and
-                                    isinstance(decl.parent.parent,
-                                               (Fortran2003.Module,
-                                                Fortran2003.Main_Program))):
-                                raise NotImplementedError(
-                                    "Could not process {0}. The 'SAVE' "
-                                    "attribute is not yet supported when it is"
-                                    " not part of a module, submodule or main_"
-                                    "program specification part.".
-                                    format(decl.items))
-
-                        elif normalized_string == "parameter":
-                            # Flag the existence of a constant value in the RHS
-                            has_constant_value = True
-                        elif normalized_string == "allocatable":
-                            allocatable = True
-                        else:
->>>>>>> ac509342
                             raise NotImplementedError(
                                 "Could not process {0}. The 'SAVE' "
                                 "attribute is not yet supported when it is"
