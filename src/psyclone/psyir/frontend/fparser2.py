# BSD 3-Clause License
#
# Copyright (c) 2017-2020, Science and Technology Facilities Council.
# All rights reserved.
#
# Redistribution and use in source and binary forms, with or without
# modification, are permitted provided that the following conditions are met:
#
# * Redistributions of source code must retain the above copyright notice, this
#   list of conditions and the following disclaimer.
#
# * Redistributions in binary form must reproduce the above copyright notice,
#   this list of conditions and the following disclaimer in the documentation
#   and/or other materials provided with the distribution.
#
# * Neither the name of the copyright holder nor the names of its
#   contributors may be used to endorse or promote products derived from
#   this software without specific prior written permission.
#
# THIS SOFTWARE IS PROVIDED BY THE COPYRIGHT HOLDERS AND CONTRIBUTORS
# "AS IS" AND ANY EXPRESS OR IMPLIED WARRANTIES, INCLUDING, BUT NOT
# LIMITED TO, THE IMPLIED WARRANTIES OF MERCHANTABILITY AND FITNESS
# FOR A PARTICULAR PURPOSE ARE DISCLAIMED. IN NO EVENT SHALL THE
# COPYRIGHT HOLDER OR CONTRIBUTORS BE LIABLE FOR ANY DIRECT, INDIRECT,
# INCIDENTAL, SPECIAL, EXEMPLARY, OR CONSEQUENTIAL DAMAGES (INCLUDING,
# BUT NOT LIMITED TO, PROCUREMENT OF SUBSTITUTE GOODS OR SERVICES;
# LOSS OF USE, DATA, OR PROFITS; OR BUSINESS INTERRUPTION) HOWEVER
# CAUSED AND ON ANY THEORY OF LIABILITY, WHETHER IN CONTRACT, STRICT
# LIABILITY, OR TORT (INCLUDING NEGLIGENCE OR OTHERWISE) ARISING IN
# ANY WAY OUT OF THE USE OF THIS SOFTWARE, EVEN IF ADVISED OF THE
# POSSIBILITY OF SUCH DAMAGE.
# -----------------------------------------------------------------------------
# Authors R. W. Ford, A. R. Porter and S. Siso, STFC Daresbury Lab
# Modified I. Kavcic, Met Office
# -----------------------------------------------------------------------------

''' This module provides the fparser2 to PSyIR front-end, it follows a
    Visitor Pattern to traverse relevant fparser2 nodes and contains the logic
    to transform each node into the equivalent PSyIR representation.'''

from __future__ import absolute_import
from collections import OrderedDict
from fparser.two import Fortran2003
from fparser.two.utils import walk
from psyclone.psyir.nodes import UnaryOperation, BinaryOperation, \
    NaryOperation, Schedule, CodeBlock, IfBlock, Reference, Literal, Loop, \
    Container, Assignment, Return, Array, Node, Range
from psyclone.errors import InternalError, GenerationError
from psyclone.psyGen import Directive, KernelSchedule
from psyclone.psyir.symbols import SymbolError, DataSymbol, ContainerSymbol, \
    Symbol, GlobalInterface, ArgumentInterface, UnresolvedInterface, \
    LocalInterface, ScalarType, ArrayType, DeferredType, UnknownType

# The list of Fortran instrinsic functions that we know about (and can
# therefore distinguish from array accesses). These are taken from
# fparser.
FORTRAN_INTRINSICS = Fortran2003.Intrinsic_Name.function_names

# Mapping from Fortran data types to PSyIR types
TYPE_MAP_FROM_FORTRAN = {"integer": ScalarType.Intrinsic.INTEGER,
                         "character": ScalarType.Intrinsic.CHARACTER,
                         "logical": ScalarType.Intrinsic.BOOLEAN,
                         "real": ScalarType.Intrinsic.REAL,
                         "double precision": ScalarType.Intrinsic.REAL}

# Mapping from fparser2 Fortran Literal types to PSyIR types
CONSTANT_TYPE_MAP = {
    Fortran2003.Real_Literal_Constant: ScalarType.Intrinsic.REAL,
    Fortran2003.Logical_Literal_Constant: ScalarType.Intrinsic.BOOLEAN,
    Fortran2003.Char_Literal_Constant: ScalarType.Intrinsic.CHARACTER,
    Fortran2003.Int_Literal_Constant: ScalarType.Intrinsic.INTEGER}


def _get_symbol_table(node):
    '''Find a symbol table associated with an ancestor of Node 'node' (or
    the node itself). If there is more than one symbol table, then the
    symbol table closest in ancestory to 'node' is returned. If no
    symbol table is found then None is returned.

    :param node: a PSyIR Node.
    :type node: :py:class:`psyclone.psyir.nodes.Node`

    :returns: a symbol table associated with node or one of its \
        ancestors or None if one is not found.
    :rtype: :py:class:`psyclone.psyir.symbols.SymbolTable` or NoneType

    :raises TypeError: if the node argument is not a Node.

    '''
    if not isinstance(node, Node):
        raise TypeError(
            "node argument to _get_symbol_table() should be of type Node, but "
            "found '{0}'.".format(type(node).__name__))
    current = node
    while current:
        if hasattr(current, "symbol_table"):
            return current.symbol_table
        current = current.parent
    return None


def _check_args(array, dim):
    '''Utility routine used by the _check_bound_is_full_extent and
    _check_array_range_literal functions to check common arguments.

    This routine is only in fparser2.py until #717 is complete as it
    is used to check that array syntax in a where statement is for the
    full extent of the dimension. Once #717 is complete this routine
    can be removed.

    :param array: the node to check.
    :type array: :py:class:`pysclone.psyir.node.array`
    :param int dim: the dimension index to use.

    :raises TypeError: if the supplied arguments are of the wrong type.
    :raises ValueError: if the value of the supplied dim argument is \
        less than 1 or greater than the number of dimensions in the \
        supplied array argument.

    '''
    if not isinstance(array, Array):
        raise TypeError(
            "method _check_args 'array' argument should be an "
            "Array type but found '{0}'.".format(type(array).__name__))

    if not isinstance(dim, int):
        raise TypeError(
            "method _check_args 'dim' argument should be an "
            "int type but found '{0}'.".format(type(dim).__name__))
    if dim < 1:
        raise ValueError(
            "method _check_args 'dim' argument should be at "
            "least 1 but found {0}.".format(dim))
    if dim > len(array.children):
        raise ValueError(
            "method _check_args 'dim' argument should be at "
            "most the number of dimensions of the array ({0}) but found "
            "{1}.".format(len(array.children), dim))

    # The first child of the array (index 0) relates to the first
    # dimension (dim 1), so we need to reduce dim by 1.
    if not isinstance(array.children[dim-1], Range):
        raise TypeError(
            "method _check_args 'array' argument index '{0}' "
            "should be a Range type but found '{1}'."
            "".format(dim-1, type(array.children[dim-1]).__name__))


def _is_bound_full_extent(array, dim, operator):
    '''A Fortran array section with a missing lower bound implies the
    access starts at the first element and a missing upper bound
    implies the access ends at the last element e.g. a(:,:)
    accesses all elements of array a and is equivalent to
    a(lbound(a,1):ubound(a,1),lbound(a,2):ubound(a,2)). The PSyIR
    does not support the shorthand notation, therefore the lbound
    and ubound operators are used in the PSyIR.

    This utility function checks that shorthand lower or upper
    bound Fortran code is captured as longhand lbound and/or
    ubound functions as expected in the PSyIR.

    The supplied "array" argument is assumed to be an Array node and
    the contents of the specified dimension "dim" is assumed to be a
    Range node.

    This routine is only in fparser2.py until #717 is complete as it
    is used to check that array syntax in a where statement is for the
    full extent of the dimension. Once #717 is complete this routine
    can be moved into fparser2_test.py as it is used there in a
    different context.

    :param array: the node to check.
    :type array: :py:class:`pysclone.psyir.node.array`
    :param int dim: the dimension index to use.
    :param operator: the operator to check.
    :type operator: \
        :py:class:`psyclone.psyir.nodes.binaryoperation.Operator.LBOUND` \
        or :py:class:`psyclone.psyir.nodes.binaryoperation.Operator.UBOUND`

    :returns: True if the supplied array has the expected properties, \
        otherwise returns False.
    :rtype: bool

    :raises TypeError: if the supplied arguments are of the wrong type.

    '''
    _check_args(array, dim)

    if operator == BinaryOperation.Operator.LBOUND:
        index = 0
    elif operator == BinaryOperation.Operator.UBOUND:
        index = 1
    else:
        raise TypeError(
            "'operator' argument  expected to be LBOUND or UBOUND but "
            "found '{0}'.".format(type(operator).__name__))

    # The first child of the array (index 0) relates to the first
    # dimension (dim 1), so we need to reduce dim by 1.
    bound = array.children[dim-1].children[index]

    if not isinstance(bound, BinaryOperation):
        return False

    reference = bound.children[0]
    literal = bound.children[1]

    # pylint: disable=too-many-boolean-expressions
    if (bound.operator == operator
            and isinstance(reference, Reference) and
            reference.symbol is array.symbol
            and isinstance(literal, Literal) and
            literal.datatype.intrinsic == ScalarType.Intrinsic.INTEGER
            and literal.value == str(dim)):
        return True
    # pylint: enable=too-many-boolean-expressions
    return False


def _is_array_range_literal(array, dim, index, value):
    '''Utility function to check that the supplied array has an integer
    literal at dimension index "dim" and range index "index" with
    value "value".

    The step part of the range node has an integer literal with
    value 1 by default.

    This routine is only in fparser2.py until #717 is complete as it
    is used to check that array syntax in a where statement is for the
    full extent of the dimension. Once #717 is complete this routine
    can be moved into fparser2_test.py as it is used there in a
    different context.

    :param array: the node to check.
    :type array: :py:class:`pysclone.psyir.node.Array`
    :param int dim: the dimension index to check.
    :param int index: the index of the range to check (0 is the \
        lower bound, 1 is the upper bound and 2 is the step).
    :param int value: the expected value of the literal.

    :raises NotImplementedError: if the supplied argument does not \
        have the required properties.

    :returns: True if the supplied array has the expected properties, \
        otherwise returns False.
    :rtype: bool

    :raises TypeError: if the supplied arguments are of the wrong type.
    :raises ValueError: if the index argument has an incorrect value.

    '''
    _check_args(array, dim)

    if not isinstance(index, int):
        raise TypeError(
            "method _check_array_range_literal 'index' argument should be an "
            "int type but found '{0}'.".format(type(index).__name__))

    if index < 0 or index > 2:
        raise ValueError(
            "method _check_array_range_literal 'index' argument should be "
            "0, 1 or 2 but found {0}.".format(index))

    if not isinstance(value, int):
        raise TypeError(
            "method _check_array_range_literal 'value' argument should be an "
            "int type but found '{0}'.".format(type(value).__name__))

    # The first child of the array (index 0) relates to the first
    # dimension (dim 1), so we need to reduce dim by 1.
    literal = array.children[dim-1].children[index]

    if (isinstance(literal, Literal) and
            literal.datatype.intrinsic == ScalarType.Intrinsic.INTEGER and
            literal.value == str(value)):
        return True
    return False


def _is_range_full_extent(my_range):
    '''Utility function to check whether a Range object is equivalent to a
    ":" in Fortran array notation. The PSyIR representation of "a(:)"
    is "a(lbound(a,1):ubound(a,1):1). Therefore, for array a index 1,
    the lower bound is compared with "lbound(a,1)", the upper bound is
    compared with "ubound(a,1)" and the step is compared with 1.

    If everything is OK then this routine silently returns, otherwise
    an exception is raised by one of the functions
    (_check_bound_is_full_extent or _check_array_range_literal) called by this
    function.

    This routine is only in fparser2.py until #717 is complete as it
    is used to check that array syntax in a where statement is for the
    full extent of the dimension. Once #717 is complete this routine
    can be removed.

    :param my_range: the Range node to check.
    :type my_range: :py:class:`psyclone.psyir.node.Range`

    '''

    array = my_range.parent
    # The array index of this range is determined by its position in
    # the array list (+1 as the index starts from 0 but Fortran
    # dimensions start from 1).
    dim = array.children.index(my_range) + 1
    # Check lower bound
    is_lower = _is_bound_full_extent(
        array, dim, BinaryOperation.Operator.LBOUND)
    # Check upper bound
    is_upper = _is_bound_full_extent(
        array, dim, BinaryOperation.Operator.UBOUND)
    # Check step (index 2 is the step index for the range function)
    is_step = _is_array_range_literal(array, dim, 2, 1)
    return is_lower and is_upper and is_step


def default_precision(_):
    '''Returns the default precision specified by the front end. This is
    currently always set to undefined irrespective of the datatype but
    could be read from a config file in the future. The unused
    argument provides the name of the datatype. This name will allow a
    future implementation of this method to choose different default
    precisions for different datatypes if required.

    There are alternative options for setting a default precision,
    such as:

    1) The back-end sets the default precision in a similar manner
    to this routine.
    2) A PSyIR transformation is used to set default precision.

    This routine is primarily here as a placeholder and could be
    replaced by an alternative solution, see issue #748.

    :returns: the default precision for the supplied datatype name.
    :rtype: :py:class:`psyclone.psyir.symbols.scalartype.Precision`

    '''
    return ScalarType.Precision.UNDEFINED


def default_integer_type():
    '''Returns the default integer datatype specified by the front end.

    :returns: the default integer datatype.
    :rtype: :py:class:`psyclone.psyir.symbols.ScalarType`

    '''
    return ScalarType(ScalarType.Intrinsic.INTEGER,
                      default_precision(ScalarType.Intrinsic.INTEGER))


def default_real_type():
    '''Returns the default real datatype specified by the front end.

    :returns: the default real datatype.
    :rtype: :py:class:`psyclone.psyir.symbols.ScalarType`

    '''
    return ScalarType(ScalarType.Intrinsic.REAL,
                      default_precision(ScalarType.Intrinsic.REAL))


def get_literal_precision(fparser2_node, psyir_literal_parent):
    '''Takes a Fortran2003 literal node as input and returns the
    appropriate PSyIR precision type for that node. Adds a deferred
    type DataSymbol in the SymbolTable if the precision is given by an
    undefined symbol.

    :param fparser2_node: the fparser2 literal node.
    :type fparser2_node: :py:class:`Fortran2003.Real_Literal_Constant` or \
        :py:class:`Fortran2003.Logical_Literal_Constant` or \
        :py:class:`Fortran2003.Char_Literal_Constant` or \
        :py:class:`Fortran2003.Int_Literal_Constant`
    :param psyir_literal_parent: the PSyIR node that will be the \
        parent of the PSyIR literal node that will be created from the \
        fparser2 node information.
    :type psyir_literal_parent: :py:class:`psyclone.psyir.nodes.Node`

    :returns: the PSyIR Precision of this literal value.
    :rtype: :py:class:`psyclone.psyir.symbols.DataSymbol`, int or \
        :py:class:`psyclone.psyir.symbols.ScalarType.Precision`

    :raises InternalError: if the arguments are of the wrong type.
    :raises InternalError: if there's no symbol table associated with \
                           `psyir_literal_parent` or one of its ancestors.

    '''
    if not isinstance(fparser2_node,
                      (Fortran2003.Real_Literal_Constant,
                       Fortran2003.Logical_Literal_Constant,
                       Fortran2003.Char_Literal_Constant,
                       Fortran2003.Int_Literal_Constant)):
        raise InternalError(
            "Unsupported literal type '{0}' found in get_literal_precision."
            "".format(type(fparser2_node).__name__))
    if not isinstance(psyir_literal_parent, Node):
        raise InternalError(
            "Expecting argument psyir_literal_parent to be a PSyIR Node but "
            "found '{0}' in get_literal_precision."
            "".format(type(psyir_literal_parent).__name__))
    precision_name = fparser2_node.items[1]
    if not precision_name:
        # Precision may still be specified by the exponent in a real literal
        if isinstance(fparser2_node, Fortran2003.Real_Literal_Constant):
            precision_value = fparser2_node.items[0]
            if "d" in precision_value.lower():
                return ScalarType.Precision.DOUBLE
            if "e" in precision_value.lower():
                return ScalarType.Precision.SINGLE
        # Return the default precision
        try:
            data_name = CONSTANT_TYPE_MAP[type(fparser2_node)]
        except KeyError:
            raise NotImplementedError(
                "Could not process {0}. Only 'real', 'integer', "
                "'logical' and 'character' intrinsic types are "
                "supported.".format(type(fparser2_node).__name__))
        return default_precision(data_name)
    try:
        # Precision is specified as an integer
        return int(precision_name)
    except ValueError:
        # Precision is not an integer so should be a kind symbol
        # PSyIR stores names as lower case.
        precision_name = precision_name.lower()
        # Find the closest symbol table
        symbol_table = _get_symbol_table(psyir_literal_parent)
        if not symbol_table:
            # No symbol table found. This should never happen in
            # normal usage but could occur if a test constructs a
            # PSyIR without a Schedule.
            raise InternalError(
                "Failed to find a symbol table to which to add the kind "
                "symbol '{0}'.".format(precision_name))
        # Lookup the precision symbol
        try:
            symbol = symbol_table.lookup(precision_name)
        except KeyError:
            # The symbol is not found so create a data
            # symbol with deferred type and add it to the
            # symbol table then return the symbol.
            symbol = DataSymbol(precision_name, DeferredType(),
                                interface=UnresolvedInterface())
            symbol_table.add(symbol)
        return symbol


class Fparser2Reader(object):
    '''
    Class to encapsulate the functionality for processing the fparser2 AST and
    convert the nodes to PSyIR.
    '''

    unary_operators = OrderedDict([
        ('+', UnaryOperation.Operator.PLUS),
        ('-', UnaryOperation.Operator.MINUS),
        ('.not.', UnaryOperation.Operator.NOT),
        ('abs', UnaryOperation.Operator.ABS),
        ('ceiling', UnaryOperation.Operator.CEIL),
        ('exp', UnaryOperation.Operator.EXP),
        ('log', UnaryOperation.Operator.LOG),
        ('log10', UnaryOperation.Operator.LOG10),
        ('sin', UnaryOperation.Operator.SIN),
        ('asin', UnaryOperation.Operator.ASIN),
        ('cos', UnaryOperation.Operator.COS),
        ('acos', UnaryOperation.Operator.ACOS),
        ('tan', UnaryOperation.Operator.TAN),
        ('atan', UnaryOperation.Operator.ATAN),
        ('sqrt', UnaryOperation.Operator.SQRT),
        ('real', UnaryOperation.Operator.REAL),
        ('int', UnaryOperation.Operator.INT)])

    binary_operators = OrderedDict([
        ('+', BinaryOperation.Operator.ADD),
        ('-', BinaryOperation.Operator.SUB),
        ('*', BinaryOperation.Operator.MUL),
        ('/', BinaryOperation.Operator.DIV),
        ('**', BinaryOperation.Operator.POW),
        ('==', BinaryOperation.Operator.EQ),
        ('.eq.', BinaryOperation.Operator.EQ),
        ('/=', BinaryOperation.Operator.NE),
        ('.ne.', BinaryOperation.Operator.NE),
        ('<=', BinaryOperation.Operator.LE),
        ('.le.', BinaryOperation.Operator.LE),
        ('<', BinaryOperation.Operator.LT),
        ('.lt.', BinaryOperation.Operator.LT),
        ('>=', BinaryOperation.Operator.GE),
        ('.ge.', BinaryOperation.Operator.GE),
        ('>', BinaryOperation.Operator.GT),
        ('.gt.', BinaryOperation.Operator.GT),
        ('.and.', BinaryOperation.Operator.AND),
        ('.or.', BinaryOperation.Operator.OR),
        ('sign', BinaryOperation.Operator.SIGN),
        ('size', BinaryOperation.Operator.SIZE),
        ('sum', BinaryOperation.Operator.SUM),
        ('lbound', BinaryOperation.Operator.LBOUND),
        ('ubound', BinaryOperation.Operator.UBOUND),
        ('max', BinaryOperation.Operator.MAX),
        ('min', BinaryOperation.Operator.MIN),
        ('mod', BinaryOperation.Operator.REM),
        ('matmul', BinaryOperation.Operator.MATMUL)])

    nary_operators = OrderedDict([
        ('max', NaryOperation.Operator.MAX),
        ('min', NaryOperation.Operator.MIN),
        ('sum', NaryOperation.Operator.SUM)])

    def __init__(self):
        from fparser.two import utils
        # Map of fparser2 node types to handlers (which are class methods)
        self.handlers = {
            Fortran2003.Assignment_Stmt: self._assignment_handler,
            Fortran2003.Name: self._name_handler,
            Fortran2003.Parenthesis: self._parenthesis_handler,
            Fortran2003.Part_Ref: self._part_ref_handler,
            Fortran2003.Subscript_Triplet: self._subscript_triplet_handler,
            Fortran2003.If_Stmt: self._if_stmt_handler,
            utils.NumberBase: self._number_handler,
            Fortran2003.Int_Literal_Constant: self._number_handler,
            Fortran2003.Char_Literal_Constant: self._char_literal_handler,
            Fortran2003.Logical_Literal_Constant: self._bool_literal_handler,
            utils.BinaryOpBase: self._binary_op_handler,
            Fortran2003.End_Do_Stmt: self._ignore_handler,
            Fortran2003.End_Subroutine_Stmt: self._ignore_handler,
            Fortran2003.If_Construct: self._if_construct_handler,
            Fortran2003.Case_Construct: self._case_construct_handler,
            Fortran2003.Return_Stmt: self._return_handler,
            Fortran2003.UnaryOpBase: self._unary_op_handler,
            Fortran2003.Block_Nonlabel_Do_Construct:
                self._do_construct_handler,
            Fortran2003.Intrinsic_Function_Reference: self._intrinsic_handler,
            Fortran2003.Where_Construct: self._where_construct_handler,
            Fortran2003.Where_Stmt: self._where_construct_handler,
        }

    @staticmethod
    def nodes_to_code_block(parent, fp2_nodes):
        '''Create a CodeBlock for the supplied list of fparser2 nodes and then
        wipe the list. A CodeBlock is a node in the PSyIR (Schedule)
        that represents a sequence of one or more Fortran statements
        and/or expressions which PSyclone does not attempt to handle.

        :param parent: Node in the PSyclone AST to which to add this code \
                       block.
        :type parent: :py:class:`psyclone.psyir.nodes.Node`
        :param fp2_nodes: list of fparser2 AST nodes constituting the \
                          code block.
        :type fp2_nodes: list of :py:class:`fparser.two.utils.Base`

        :returns: a CodeBlock instance.
        :rtype: :py:class:`psyclone.CodeBlock`

        '''
        if not fp2_nodes:
            return None

        # Determine whether this code block is a statement or an
        # expression. Statements always have a `Schedule` as parent
        # and expressions do not. The only unknown at this point are
        # directives whose structure are in discussion. Therefore, for
        # the moment, an exception is raised if a directive is found
        # as a parent.
        if isinstance(parent, Schedule):
            structure = CodeBlock.Structure.STATEMENT
        elif isinstance(parent, Directive):
            raise InternalError(
                "Fparser2Reader:nodes_to_code_block: A CodeBlock with "
                "a Directive as parent is not yet supported.")
        else:
            structure = CodeBlock.Structure.EXPRESSION

        code_block = CodeBlock(fp2_nodes, structure, parent=parent)
        parent.addchild(code_block)
        del fp2_nodes[:]
        return code_block

    @staticmethod
    def get_inputs_outputs(nodes):
        '''
        Identify variables that are inputs and outputs to the section of
        Fortran code represented by the supplied list of nodes in the
        fparser2 parse tree. Loop variables are ignored.

        :param nodes: list of Nodes in the fparser2 AST to analyse.
        :type nodes: list of :py:class:`fparser.two.utils.Base`

        :return: 3-tuple of list of inputs, list of outputs, list of in-outs
        :rtype: (list of str, list of str, list of str)
        '''
        from fparser.two.Fortran2003 import Assignment_Stmt, Part_Ref, \
            Data_Ref, If_Then_Stmt, Array_Section
        readers = set()
        writers = set()
        readwrites = set()
        # A dictionary of all array accesses that we encounter - used to
        # sanity check the readers and writers we identify.
        all_array_refs = {}

        # Loop over a flat list of all the nodes in the supplied region
        for node in walk(nodes):

            if isinstance(node, Assignment_Stmt):
                # Found lhs = rhs
                structure_name_str = None

                lhs = node.items[0]
                rhs = node.items[2]
                # Do RHS first as we cull readers after writers but want to
                # keep a = a + ... as the RHS is computed before assigning
                # to the LHS
                for node2 in walk(rhs):
                    if isinstance(node2, Part_Ref):
                        name = node2.items[0].string
                        if name.upper() not in FORTRAN_INTRINSICS:
                            if name not in writers:
                                readers.add(name)
                    if isinstance(node2, Data_Ref):
                        # TODO we need a robust implementation - issue #309.
                        raise NotImplementedError(
                            "get_inputs_outputs: derived-type references on "
                            "the RHS of assignments are not yet supported.")
                # Now do LHS
                if isinstance(lhs, Data_Ref):
                    # This is a structure which contains an array access.
                    structure_name_str = lhs.items[0].string
                    writers.add(structure_name_str)
                    lhs = lhs.items[1]
                if isinstance(lhs, (Part_Ref, Array_Section)):
                    # This is an array reference
                    name_str = lhs.items[0].string
                    if structure_name_str:
                        # Array ref is part of a derived type
                        name_str = "{0}%{1}".format(structure_name_str,
                                                    name_str)
                        structure_name_str = None
                    writers.add(name_str)
            elif isinstance(node, If_Then_Stmt):
                # Check for array accesses in IF statements
                array_refs = walk(node, Part_Ref)
                for ref in array_refs:
                    name = ref.items[0].string
                    if name.upper() not in FORTRAN_INTRINSICS:
                        if name not in writers:
                            readers.add(name)
            elif isinstance(node, Part_Ref):
                # Keep a record of all array references to check that we
                # haven't missed anything. Once #309 is done we should be
                # able to get rid of this check.
                name = node.items[0].string
                if name.upper() not in FORTRAN_INTRINSICS and \
                   name not in all_array_refs:
                    all_array_refs[name] = node
            elif node:
                # TODO #309 handle array accesses in other contexts, e.g. as
                # loop bounds in DO statements.
                pass

        # Sanity check that we haven't missed anything. To be replaced when
        # #309 is done.
        accesses = list(readers) + list(writers)
        for name, node in all_array_refs.items():
            if name not in accesses:
                # A matching bare array access hasn't been found but it
                # might have been part of a derived-type access so check
                # for that.
                found = False
                for access in accesses:
                    if "%"+name in access:
                        found = True
                        break
                if not found:
                    raise InternalError(
                        "Array '{0}' present in source code ('{1}') but not "
                        "identified as being read or written.".
                        format(name, str(node)))
        # Now we check for any arrays that are both read and written
        readwrites = readers & writers
        # Remove them from the readers and writers sets
        readers = readers - readwrites
        writers = writers - readwrites
        # Convert sets to lists and sort so that we get consistent results
        # between Python versions (for testing)
        rlist = list(readers)
        rlist.sort()
        wlist = list(writers)
        wlist.sort()
        rwlist = list(readwrites)
        rwlist.sort()

        return (rlist, wlist, rwlist)

    @staticmethod
    def _create_schedule(name):
        '''
        Create an empty KernelSchedule.

        :param str name: Name of the subroutine represented by the kernel.

        :returns: New KernelSchedule empty object.
        :rtype: py:class:`psyclone.psyGen.KernelSchedule`

        '''
        return KernelSchedule(name)

    def generate_container(self, module_ast):
        '''
        Create a Container from the supplied fparser2 module AST.

        :param module_ast: fparser2 AST of the full module.
        :type module_ast: :py:class:`fparser.two.Fortran2003.Program`

        :returns: PSyIR container representing the given module_ast or None \
                  if there's no module in the parse tree.
        :rtype: :py:class:`psyclone.psyir.nodes.Container`

        :raises GenerationError: unable to generate a Container from the \
                                 provided fpaser2 parse tree.
        '''
        # Assume just 1 or 0 Fortran module definitions in the file
        modules = walk(module_ast, Fortran2003.Module_Stmt)
        if len(modules) > 1:
            raise GenerationError(
                "Could not process {0}. Just one module definition per file "
                "supported.".format(str(module_ast)))
        if not modules:
            return None

        module = modules[0].parent
        mod_name = str(modules[0].children[1])

        # Create a container to capture the module information
        new_container = Container(mod_name)

        # Parse the declarations if it has any
        for child in module.children:
            if isinstance(child, Fortran2003.Specification_Part):
                self.process_declarations(new_container, child.children, [])
                break

        return new_container

    def generate_schedule(self, name, module_ast, container=None):
        '''Create a Schedule from the supplied fparser2 AST.

        TODO #737. Currently this routine is also used to create a
        NemoInvokeSchedule from NEMO source code (hence the optional,
        'container' argument).  This routine needs re-naming and
        re-writing so that it *only* creates the PSyIR for a
        subroutine.

        :param str name: name of the subroutine represented by the kernel.
        :param module_ast: fparser2 AST of the full module where the kernel \
                           code is located.
        :type module_ast: :py:class:`fparser.two.Fortran2003.Program`
        :param container: the parent Container node associated with this \
                          Schedule (if any).
        :type container: :py:class:`psyclone.psyir.nodes.Container`

        :returns: PSyIR schedule representing the kernel.
        :rtype: :py:class:`psyclone.psyGen.KernelSchedule`

        :raises GenerationError: unable to generate a kernel schedule from \
                                 the provided fpaser2 parse tree.

        '''
        def first_type_match(nodelist, typekind):
            '''
            Returns the first instance of the specified type in the given
            node list.

            :param list nodelist: List of fparser2 nodes.
            :param type typekind: The fparse2 Type we are searching for.
            '''
            for node in nodelist:
                if isinstance(node, typekind):
                    return node
            raise ValueError  # Type not found

        new_schedule = self._create_schedule(name)

        routines = walk(module_ast, (Fortran2003.Subroutine_Subprogram,
                                     Fortran2003.Main_Program,
                                     Fortran2003.Function_Subprogram))
        for routine in routines:
            if isinstance(routine, Fortran2003.Function_Subprogram):
                # TODO fparser/#225 Function_Stmt does not have a get_name()
                # method. Once it does we can remove this branch.
                routine_name = str(routine.children[0].children[1])
            else:
                routine_name = str(routine.children[0].get_name())
            if routine_name == name:
                subroutine = routine
                break
        else:
            raise GenerationError("Unexpected kernel AST. Could not find "
                                  "subroutine: {0}".format(name))

        # Check whether or not we need to create a Container for this schedule
        # TODO #737 this routine should just be creating a Subroutine, not
        # attempting to create a Container too. Perhaps it should be passed
        # a reference to the parent Container object.
        if not container:
            # Is the routine enclosed within a module?
            current = subroutine.parent
            while current:
                if isinstance(current, Fortran2003.Module):
                    # We have a parent module so create a Container
                    container = self.generate_container(current)
                    break
                current = current.parent
        if container:
            new_schedule.parent = container
            container.children.append(new_schedule)

        # Set pointer from schedule into fparser2 tree
        # TODO #435 remove this line once fparser2 tree not needed
        # pylint: disable=protected-access
        new_schedule._ast = subroutine
        # pylint: enable=protected-access

        try:
            sub_spec = first_type_match(subroutine.content,
                                        Fortran2003.Specification_Part)
            decl_list = sub_spec.content
            # TODO this if test can be removed once fparser/#211 is fixed
            # such that routine arguments are always contained in a
            # Dummy_Arg_List, even if there's only one of them.
            from fparser.two.Fortran2003 import Dummy_Arg_List
            if isinstance(subroutine, Fortran2003.Subroutine_Subprogram) and \
               isinstance(subroutine.children[0].children[2], Dummy_Arg_List):
                arg_list = subroutine.children[0].children[2].children
            else:
                # Routine has no arguments
                arg_list = []
        except ValueError:
            # Subroutine without declarations, continue with empty lists.
            decl_list = []
            arg_list = []
        finally:
            self.process_declarations(new_schedule, decl_list, arg_list)

        try:
            sub_exec = first_type_match(subroutine.content,
                                        Fortran2003.Execution_Part)
        except ValueError:
            pass
        else:
            self.process_nodes(new_schedule, sub_exec.content)

        return new_schedule

    @staticmethod
    def _parse_dimensions(dimensions, symbol_table):
        '''
        Parse the fparser dimension attribute into a shape list with
        the extent of each dimension.

        :param dimensions: fparser dimension attribute
        :type dimensions: \
            :py:class:`fparser.two.Fortran2003.Dimension_Attr_Spec`
        :param symbol_table: Symbol table of the declaration context.
        :type symbol_table: :py:class:`psyclone.psyir.symbols.SymbolTable`
        :returns: Shape of the attribute in column-major order (leftmost \
                  index is contiguous in memory). Each entry represents \
                  an array dimension. If it is 'None' the extent of that \
                  dimension is unknown, otherwise it holds an integer \
                  with the extent. If it is an empty list then the symbol \
                  represents a scalar.
        :rtype: list
        '''
        shape = []

        # Traverse shape specs in Depth-first-search order
        for dim in walk(dimensions, (Fortran2003.Assumed_Shape_Spec,
                                     Fortran2003.Explicit_Shape_Spec,
                                     Fortran2003.Assumed_Size_Spec)):

            if isinstance(dim, Fortran2003.Assumed_Shape_Spec):
                shape.append(None)

            elif isinstance(dim, Fortran2003.Explicit_Shape_Spec):
                def _unsupported_type_error(dimensions):
                    raise NotImplementedError(
                        "Could not process {0}. Only scalar integer literals"
                        " or symbols are supported for explicit shape array "
                        "declarations.".format(dimensions))
                if isinstance(dim.items[1],
                              Fortran2003.Int_Literal_Constant):
                    shape.append(int(dim.items[1].items[0]))
                elif isinstance(dim.items[1], Fortran2003.Name):
                    # Fortran does not regulate the order in which variables
                    # may be declared so it's possible for the shape
                    # specification of an array to reference variables that
                    # come later in the list of declarations. The reference
                    # may also be to a symbol present in a parent symbol table
                    # (e.g. if the variable is declared in an outer, module
                    # scope).
                    dim_name = dim.items[1].string.lower()
                    try:
                        sym = symbol_table.lookup(dim_name)
                        if (sym.datatype.intrinsic !=
                                ScalarType.Intrinsic.INTEGER or
                                isinstance(sym.datatype, ArrayType)):
                            _unsupported_type_error(dimensions)
                    except KeyError:
                        # We haven't seen this symbol before so create a new
                        # one with a deferred interface (since we don't
                        # currently know where it is declared).
                        sym = DataSymbol(dim_name, default_integer_type(),
                                         interface=UnresolvedInterface())
                        symbol_table.add(sym)
                    shape.append(sym)
                else:
                    _unsupported_type_error(dimensions)

            elif isinstance(dim, Fortran2003.Assumed_Size_Spec):
                raise NotImplementedError(
                    "Could not process {0}. Assumed-size arrays"
                    " are not supported.".format(dimensions))

            else:
                raise InternalError(
                    "Reached end of loop body and array-shape specification "
                    "{0} has not been handled.".format(type(dim)))

        return shape

    @staticmethod
    def _parse_access_statements(nodes):
        '''
        Search the supplied list of fparser2 nodes (which must represent a
        complete Specification Part) for any accessibility
        statements (e.g. "PUBLIC :: my_var") to determine the default
        visibility of symbols as well as identifying those that are
        explicitly declared as public or private.

        :param nodes: nodes in the fparser2 parse tree describing a \
                      Specification Part that will be searched.
        :type nodes: list of :py:class:`fparser.two.utils.Base`

        :returns: default visibility of symbols within the current scoping \
            unit, list of public symbol names, list of private symbol names.
        :rtype: 3-tuple of (:py:class:`psyclone.symbols.Symbol.Visibility`, \
                list, list)

        :raises GenerationError: if a symbol is explicitly declared as being \
                                 both public and private.
        '''
        default_visibility = None
        # Sets holding the names of those symbols whose access is specified
        # explicitly via an access-stmt (e.g. "PUBLIC :: my_var")
        explicit_public = set()
        explicit_private = set()
        # R518 an access-stmt shall appear only in the specification-part
        # of a *module*.
        access_stmts = walk(nodes, Fortran2003.Access_Stmt)

        for stmt in access_stmts:

            if stmt.children[0].lower() == "public":
                public_stmt = True
            elif stmt.children[0].lower() == "private":
                public_stmt = False
            else:
                raise InternalError(
                    "Failed to process '{0}'. Found an accessibility "
                    "attribute of '{1}' but expected either 'public' or "
                    "'private'.".format(str(stmt), stmt.children[0]))
            if not stmt.children[1]:
                if default_visibility:
                    # We've already seen an access statement without an
                    # access-id-list. This is therefore invalid Fortran (which
                    # fparser does not catch).
                    current_node = stmt.parent
                    while current_node:
                        if isinstance(current_node, Fortran2003.Module):
                            mod_name = str(
                                current_node.children[0].children[1])
                            raise GenerationError(
                                "Module '{0}' contains more than one access "
                                "statement with an omitted access-id-list. "
                                "This is invalid Fortran.".format(mod_name))
                        current_node = current_node.parent
                    # Failed to find an enclosing Module. This is also invalid
                    # Fortran since an access statement is only permitted
                    # within a module.
                    raise GenerationError(
                        "Found multiple access statements with omitted access-"
                        "id-lists and no enclosing Module. Both of these "
                        "things are invalid Fortran.")
                if public_stmt:
                    default_visibility = Symbol.Visibility.PUBLIC
                else:
                    default_visibility = Symbol.Visibility.PRIVATE
            else:
                if public_stmt:
                    explicit_public.update(
                        [child.string for child in stmt.children[1].children])
                else:
                    explicit_private.update(
                        [child.string for child in stmt.children[1].children])
        # Sanity check the lists of symbols (because fparser2 does not
        # currently do much validation)
        invalid_symbols = explicit_public.intersection(explicit_private)
        if invalid_symbols:
            raise GenerationError(
                "Symbols {0} appear in access statements with both PUBLIC "
                "and PRIVATE access-ids. This is invalid Fortran.".format(
                    list(invalid_symbols)))

        # Symbols are public by default in Fortran
        if default_visibility is None:
            default_visibility = Symbol.Visibility.PUBLIC

        return (default_visibility, list(explicit_public),
                list(explicit_private))

    @staticmethod
    def _process_use_stmts(parent, nodes):
        '''
        Process all of the USE statements in the fparser2 parse tree
        supplied as a list of nodes. Imported symbols are added to
        the symbol table associated with the supplied parent node with
        appropriate interfaces.

        :param parent: PSyIR node in which to insert the symbols found.
        :type parent: :py:class:`psyclone.psyGen.KernelSchedule`
        :param nodes: fparser2 AST nodes to search for use statements.
        :type nodes: list of :py:class:`fparser.two.utils.Base`

        :raises GenerationError: if the parse tree for a use statement has an \
                                 unrecognised structure.
        :raises SymbolError: if a symbol imported via a use statement is \
                             already present in the symbol table.
        :raises NotImplementedError: if the form of use statement is not \
                                     supported.

        '''
        for decl in walk(nodes, Fortran2003.Use_Stmt):

            # Check that the parse tree is what we expect
            if len(decl.items) != 5:
                # We can't just do str(decl) as that also checks that items
                # is of length 5
                text = ""
                for item in decl.items:
                    if item:
                        text += str(item)
                raise GenerationError(
                    "Expected the parse tree for a USE statement to contain "
                    "5 items but found {0} for '{1}'".format(len(decl.items),
                                                             text))

            mod_name = str(decl.items[2])

            # Add the module symbol to the symbol table. Keep a record of
            # whether or not we've seen this module before for reporting
            # purposes in the code below.
            if mod_name not in parent.symbol_table:
                new_container = True
                container = ContainerSymbol(mod_name)
                parent.symbol_table.add(container)
            else:
                new_container = False
                container = parent.symbol_table.lookup(mod_name)
                if not isinstance(container, ContainerSymbol):
                    raise SymbolError(
                        "Found a USE of module '{0}' but the symbol table "
                        "already has a non-container entry with that name "
                        "({1}). This is invalid Fortran.".format(
                            mod_name, str(container)))

            # Create a 'deferred' symbol for each element in the ONLY clause.
            if isinstance(decl.items[4], Fortran2003.Only_List):
                if not new_container and not container.wildcard_import \
                   and not parent.symbol_table.imported_symbols(container):
                    # TODO #11 Log the fact that this explicit symbol import
                    # will replace a previous import with an empty only-list.
                    pass
                for name in decl.items[4].items:
                    # The DataSymbol adds itself to the list of symbols
                    # imported by the Container referenced in the
                    # GlobalInterface.
                    sym_name = str(name).lower()
                    if sym_name not in parent.symbol_table:
                        parent.symbol_table.add(
                            DataSymbol(sym_name,
                                       DeferredType(),
                                       interface=GlobalInterface(container)))
                    else:
                        # There's already a symbol with this name
                        existing_symbol = parent.symbol_table.lookup(sym_name)
                        if not existing_symbol.is_global:
                            raise SymbolError(
                                "Symbol '{0}' is imported from module '{1}' "
                                "but is already present in the symbol table as"
                                " either an argument or a local ({2}).".
                                format(sym_name, mod_name,
                                       str(existing_symbol)))
                        # TODO #11 Log the fact that we've already got an
                        # import of this symbol and that will take precendence.
            elif not decl.items[3]:
                # We have a USE statement without an ONLY clause.
                if (not new_container) and (not container.wildcard_import) \
                   and (not parent.symbol_table.imported_symbols(container)):
                    # TODO #11 Log the fact that this explicit symbol import
                    # will replace a previous import that had an empty
                    # only-list.
                    pass
                container.wildcard_import = True
            elif decl.items[3].lower().replace(" ", "") == ",only:":
                # This use has an 'only: ' but no associated list of
                # imported symbols. (It serves to keep a module in scope while
                # not actually importing anything from it.) We do not need to
                # set anything as the defaults (empty 'only' list and no
                # wildcard import) imply 'only:'.
                if not new_container and \
                       (container.wildcard_import or
                        parent.symbol_table.imported_symbols(container)):
                    # TODO #11 Log the fact that this import with an empty
                    # only-list is ignored because of existing 'use's of
                    # the module.
                    pass
            else:
                raise NotImplementedError("Found unsupported USE statement: "
                                          "'{0}'".format(str(decl)))

    def _process_decln(self, parent, decl, default_visibility,
                       public_symbols, private_symbols):
        '''
        Process the supplied fparser2 parse tree for a declaration. For each
        entity that is declared, a symbol is added to the symbol table
        associated with the parent node.

        :param parent: PSyIR node in which to insert the symbols found.
        :type parent: :py:class:`psyclone.psyGen.KernelSchedule`
        :param decl: fparser2 parse tree of declaration to process.
        :type decl: :py:class:`fparser.two.Fortran2003.Type_Declaration_Stmt`
        :param default_visibility: the default visibility of symbols in the \
                                   current declaration section.
        :type default_visibility: \
            :py:class:`psyclone.symbols.Symbol.Visibility`
        :param public_symbols: list of names of symbols that are known to \
                               have public visibility.
        :type public_symbols: list of str
        :param private_symbols: list of names of symbols that are known to \
                                have private visibility.
        :type private_symbols: list of str

        :raises NotImplementedError: if an unsupported intrinsic type is found.
        :raises NotImplementedError: if the declaration is not of an \
                                     intrinsic type.
        :raises NotImplementedError: if the save attribute is encountered on a\
                                     declaration that is not within a module.
        :raises NotImplementedError: if an unsupported attribute is found.
        :raises NotImplementedError: if an unsupported intent attribute is \
                                     found.
        :raises NotImplementedError: if an unsupported access-spec attribute \
                                     is found.
        :raises NotImplementedError: if the allocatable attribute is found on \
                                     a non-array declaration.
        :raises InternalError: if an array with defined extent has the \
                               allocatable attribute.
        :raises NotImplementedError: if an initialisation expression is found \
                                     for a variable declaration.
        :raises NotImplementedError: if an unsupported initialisation \
                expression is found for a parameter declaration.
        :raises NotImplementedError: if a character-length specification is \
                                     found.
        :raises SymbolError: if a declaration is found for a symbol that is \
                already present in the symbol table with a defined interface.

        '''
        (type_spec, attr_specs, entities) = decl.items

        # Parse type_spec, currently just 'real', 'double precision',
        # 'integer', 'logical' and 'character' intrinsic types are supported.
        if isinstance(type_spec, Fortran2003.Intrinsic_Type_Spec):
            fort_type = str(type_spec.items[0]).lower()
            try:
                data_name = TYPE_MAP_FROM_FORTRAN[fort_type]
            except KeyError:
                raise NotImplementedError(
                    "Could not process {0}. Only 'real', 'double "
                    "precision', 'integer', 'logical' and 'character' "
                    "intrinsic types are supported."
                    "".format(str(decl.items)))
            if fort_type == "double precision":
                # Fortran double precision is equivalent to a REAL
                # intrinsic with precision DOUBLE in the PSyIR.
                precision = ScalarType.Precision.DOUBLE
            else:
                # Check for precision being specified.
                precision = self._process_precision(type_spec, parent)
        else:
            # Not an intrinsic type so not yet supported.
            raise NotImplementedError()

        # Parse declaration attributes:
        # 1) If no dimension attribute is provided, it defaults to scalar.
        attribute_shape = []
        # 2) If no intent attribute is provided, it is provisionally
        # marked as a local variable (when the argument list is parsed,
        # arguments with no explicit intent are updated appropriately).
        interface = LocalInterface()
        # 3) Record initialized constant values
        has_constant_value = False
        # 4) Whether the declaration has the allocatable attribute
        allocatable = False
        # 5) Access-specification - this var is only set if the declaration
        # has an explicit access-spec (e.g. INTEGER, PRIVATE :: xxx)
        decln_access_spec = None
        if attr_specs:
            for attr in attr_specs.items:
                if isinstance(attr, Fortran2003.Attr_Spec):
                    normalized_string = str(attr).lower().replace(' ', '')
                    if "save" in normalized_string:
                        # Variables declared with SAVE attribute inside a
                        # module, submodule or main program are implicitly
                        # SAVE'd (see Fortran specification 8.5.16.4) so it
                        # is valid to ignore the attribute in these
                        # situations.
                        if not (decl.parent and
                                isinstance(decl.parent.parent,
                                           (Fortran2003.Module,
                                            Fortran2003.Main_Program))):
                            raise NotImplementedError(
                                "Could not process {0}. The 'SAVE' "
                                "attribute is not yet supported when it is"
                                " not part of a module, submodule or main_"
                                "program specification part.".
                                format(decl.items))

                    elif normalized_string == "parameter":
                        # Flag the existence of a constant value in the RHS
                        has_constant_value = True
                    elif normalized_string == "allocatable":
                        allocatable = True
                    else:
                        raise NotImplementedError(
                            "Could not process {0}. Unrecognised "
                            "attribute '{1}'.".format(decl.items,
                                                      str(attr)))
                elif isinstance(attr, Fortran2003.Intent_Attr_Spec):
                    (_, intent) = attr.items
                    normalized_string = \
                        intent.string.lower().replace(' ', '')
                    if normalized_string == "in":
                        interface = ArgumentInterface(
                            ArgumentInterface.Access.READ)
                    elif normalized_string == "out":
                        interface = ArgumentInterface(
                            ArgumentInterface.Access.WRITE)
                    elif normalized_string == "inout":
                        interface = ArgumentInterface(
                            ArgumentInterface.Access.READWRITE)
                    else:
                        raise InternalError(
                            "Could not process {0}. Unexpected intent "
                            "attribute '{1}'.".format(decl.items,
                                                      str(attr)))
                elif isinstance(attr, Fortran2003.Dimension_Attr_Spec):
                    attribute_shape = \
                        self._parse_dimensions(attr, parent.symbol_table)
                elif isinstance(attr, Fortran2003.Access_Spec):
                    if attr.string.lower() == 'public':
                        decln_access_spec = Symbol.Visibility.PUBLIC
                    elif attr.string.lower() == 'private':
                        decln_access_spec = Symbol.Visibility.PRIVATE
                    else:
                        raise InternalError(
                            "Could not process '{0}'. Unexpected Access "
                            "Spec attribute '{1}'.".format(decl.items,
                                                           str(attr)))
                else:
                    raise NotImplementedError(
                        "Could not process declaration: '{0}'. "
                        "Unrecognised attribute type '{1}'.".format(
                            str(decl), str(type(attr).__name__)))

        if not precision:
            precision = default_precision(data_name)

        # Parse declarations RHS and declare new symbol into the
        # parent symbol table for each entity found.
        for entity in entities.items:
            (name, array_spec, char_len, initialisation) = entity.items
            ct_expr = None

            # If the entity has an array-spec shape, it has priority.
            # Otherwise use the declaration attribute shape.
            if array_spec is not None:
                entity_shape = \
                    self._parse_dimensions(array_spec, parent.symbol_table)
            else:
                entity_shape = attribute_shape

            if allocatable and not entity_shape:
                # We have an allocatable attribute on something that we
                # don't recognise as an array - this is not supported.
                raise NotImplementedError(
                    "Could not process {0}. The 'allocatable' attribute is"
                    " only supported on array declarations.".format(
                        str(decl)))

            for idx, extent in enumerate(entity_shape):
                if extent is None:
                    if allocatable:
                        entity_shape[idx] = ArrayType.Extent.DEFERRED
                    else:
                        entity_shape[idx] = ArrayType.Extent.ATTRIBUTE
                elif not isinstance(extent, ArrayType.Extent) and \
                        allocatable:
                    # We have an allocatable array with a defined extent.
                    # This is invalid Fortran.
                    raise InternalError(
                        "Invalid Fortran: '{0}'. An array with defined "
                        "extent cannot have the ALLOCATABLE attribute.".
                        format(str(decl)))

            if initialisation:
                if has_constant_value:
                    # If it is a parameter parse its initialization into
                    # a dummy Assignment inside a Schedule which temporally
                    # hijacks the parent's node symbol table
                    tmp_sch = Schedule(symbol_table=parent.symbol_table)
                    dummynode = Assignment(parent=tmp_sch)
                    tmp_sch.addchild(dummynode)
                    expr = initialisation.items[1]
                    self.process_nodes(parent=dummynode, nodes=[expr])
                    ct_expr = dummynode.children[0]
                else:
                    raise NotImplementedError(
                        "Could not process {0}. Initialisations on the"
                        " declaration statements are only supported for "
                        "parameter declarations.".format(decl.items))

            if char_len is not None:
                raise NotImplementedError(
                    "Could not process {0}. Character length "
                    "specifications are not supported."
                    "".format(decl.items))

            sym_name = str(name).lower()

            if decln_access_spec is None:
                # There was no access-spec on the LHS of the decln
                if sym_name in private_symbols:
                    visibility = Symbol.Visibility.PRIVATE
                elif sym_name in public_symbols:
                    visibility = Symbol.Visibility.PUBLIC
                else:
<<<<<<< HEAD
                    # The symbol table already contains an entry with this name
                    # so update its interface information.
                    sym = parent.symbol_table.lookup(sym_name)
                    if not sym.is_unresolved:
                        raise SymbolError(
                            "Symbol '{0}' already present in SymbolTable with "
                            "a defined interface ({1}).".format(
                                sym_name, str(sym.interface)))
                    sym.interface = interface
=======
                    visibility = default_visibility
            else:
                visibility = decln_access_spec

            if entity_shape:
                # array
                datatype = ArrayType(ScalarType(data_name, precision),
                                     entity_shape)
            else:
                # scalar
                datatype = ScalarType(data_name, precision)

            if sym_name not in parent.symbol_table:
                try:
                    sym = DataSymbol(sym_name, datatype,
                                     visibility=visibility,
                                     constant_value=ct_expr,
                                     interface=interface)
                except ValueError:
                    # Error setting initial value
                    raise NotImplementedError()
                parent.symbol_table.add(sym)
            else:
                # The symbol table already contains an entry with this name
                # so update its interface information.
                sym = parent.symbol_table.lookup(sym_name)
                if not sym.unresolved_interface:
                    raise SymbolError(
                        "Symbol '{0}' already present in SymbolTable with "
                        "a defined interface ({1}).".format(
                            sym_name, str(sym.interface)))
                sym.interface = interface

    def process_declarations(self, parent, nodes, arg_list):
        '''
        Transform the variable declarations in the fparser2 parse tree into
        symbols in the symbol table of the PSyIR parent node.

        :param parent: PSyIR node in which to insert the symbols found.
        :type parent: :py:class:`psyclone.psyGen.KernelSchedule`
        :param nodes: fparser2 AST nodes to search for declaration statements.
        :type nodes: list of :py:class:`fparser.two.utils.Base`
        :param arg_list: fparser2 AST node containing the argument list.
        :type arg_list: :py:class:`fparser.Fortran2003.Dummy_Arg_List`

        :raises NotImplementedError: the provided declarations contain \
                                     attributes which are not supported yet.
        :raises GenerationError: if the parse tree for a USE statement does \
                                 not have the expected structure.
        :raises SymbolError: if a declaration is found for a Symbol that is \
                    already in the symbol table with a defined interface.
        :raises InternalError: if the provided declaration is an unexpected \
                               or invalid fparser or Fortran expression.

        '''
        # Search for any accessibility statements (e.g. "PUBLIC :: my_var") to
        # determine the default accessibility of symbols as well as identifying
        # those that are explicitly declared as public or private.
        (default_visibility, explicit_public_symbols,
         explicit_private_symbols) = self._parse_access_statements(nodes)

        # Look at any USE statements
        self._process_use_stmts(parent, nodes)

        for decl in walk(nodes, Fortran2003.Type_Declaration_Stmt):
            try:
                self._process_decln(parent, decl,
                                    default_visibility,
                                    explicit_public_symbols,
                                    explicit_private_symbols)
            except NotImplementedError:
                # Found an unsupported variable declaration. Create a
                # DataSymbol with UnknownType for each entity being declared.
                # Currently this means that any symbols that come after an
                # unsupported declaration will also have UnknownType. This is
                # the subject of Issue #791.
                orig_children = list(decl.children[2].children[:])
                for child in orig_children:
                    # Modify the fparser2 parse tree so that it only declares
                    # the current entity. `items` is a tuple and thus immutable
                    # so we create a new one.
                    decl.children[2].items = (child,)
                    symbol_name = str(child.children[0])
                    # If a declaration declares multiple entities, it's
                    # possible that some may have already been processed
                    # successfully and thus be in the symbol table.
                    try:
                        parent.symbol_table.add(
                            DataSymbol(symbol_name, UnknownType(str(decl))))
                    except KeyError:
                        if len(orig_children) == 1:
                            raise SymbolError(
                                "Error while processing unsupported "
                                "declaration ('{0}'). An entry for symbol "
                                "'{1}' is already in the symbol table.".format(
                                    str(decl), symbol_name))
                # Restore the fparser2 parse tree
                decl.children[2].items = tuple(orig_children)
>>>>>>> 769427ad

        # Check for symbols named in an access statement but not explicitly
        # declared. These must then refer to symbols that have been brought
        # into scope by an unqualified use statement. As we have no idea
        # whether they represent data or a routine we use the Symbol base
        # class.
        for name in (list(explicit_public_symbols) +
                     list(explicit_private_symbols)):
            if name not in parent.symbol_table:
                if name in explicit_public_symbols:
                    vis = Symbol.Visibility.PUBLIC
                else:
                    vis = Symbol.Visibility.PRIVATE
                # TODO 736 Ideally we would use parent.find_or_create_symbol()
                # here since that checks that there is a possible source for
                # this previously-unseen symbol. However, we cannot yet do this
                # because we don't capture symbols for routine names so
                # that, e.g.:
                #   module my_mod
                #     public my_routine
                #   contains
                #     subroutine my_routine()
                # would cause us to raise an exception.
                parent.symbol_table.add(Symbol(name, visibility=vis))

        try:
            arg_symbols = []
            # Ensure each associated symbol has the correct interface info.
            for arg_name in [x.string.lower() for x in arg_list]:
                symbol = parent.symbol_table.lookup(arg_name)
                if symbol.is_local:
                    # We didn't previously know that this Symbol was an
                    # argument (as it had no 'intent' qualifier). Mark
                    # that it is an argument by specifying its interface.
                    # A Fortran argument has intent(inout) by default
                    symbol.interface = ArgumentInterface(
                        ArgumentInterface.Access.READWRITE)
                arg_symbols.append(symbol)
            # Now that we've updated the Symbols themselves, set the
            # argument list
            parent.symbol_table.specify_argument_list(arg_symbols)
        except KeyError:
            raise InternalError("The kernel argument "
                                "list '{0}' does not match the variable "
                                "declarations for fparser nodes {1}."
                                "".format(str(arg_list), nodes))

        # fparser2 does not always handle Statement Functions correctly, this
        # loop checks for Stmt_Functions that should be an array statement
        # and recovers them, otherwise it raises an error as currently
        # Statement Functions are not supported in PSyIR.
        for stmtfn in walk(nodes, Fortran2003.Stmt_Function_Stmt):
            (fn_name, arg_list, scalar_expr) = stmtfn.items
            try:
                symbol = parent.symbol_table.lookup(fn_name.string.lower())
                if symbol.is_array:
                    # This is an array assignment wrongly categorized as a
                    # statement_function by fparser2.
                    array_name = fn_name
                    array_subscript = arg_list.items

                    assignment_rhs = scalar_expr

                    # Create assingment node
                    assignment = Assignment(parent=parent)
                    parent.addchild(assignment)

                    # Build lhs
                    lhs = Array(symbol, parent=assignment)
                    self.process_nodes(parent=lhs, nodes=array_subscript)
                    assignment.addchild(lhs)

                    # Build rhs
                    self.process_nodes(parent=assignment,
                                       nodes=[assignment_rhs])
                else:
                    raise InternalError(
                        "Could not process '{0}'. Symbol '{1}' is in the"
                        " SymbolTable but it is not an array as expected, so"
                        " it can not be recovered as an array assignment."
                        "".format(str(stmtfn), symbol.name))
            except KeyError:
                raise NotImplementedError(
                    "Could not process '{0}'. Statement Function declarations "
                    "are not supported.".format(str(stmtfn)))

    @staticmethod
    def _process_precision(type_spec, psyir_parent):
        '''Processes the fparser2 parse tree of the type specification of a
        variable declaration in order to extract precision
        information. Two formats for specifying precision are
        supported a) "*N" e.g. real*8 and b) "kind=" e.g. kind=i_def, or
        kind=KIND(x).

        :param type_spec: the fparser2 parse tree of the type specification.
        :type type_spec: :py:class:`fparser.two.Fortran2003.Intrinsic_Type_Spec
        :param psyir_parent: the parent PSyIR node where the new node \
            will be attached.
        :type psyir_parent: :py:class:`psyclone.psyir.nodes.Node`

        :returns: the precision associated with the type specification.
        :rtype: :py:class:`psyclone.psyir.symbols.DataSymbol.Precision` or \
            :py:class:`psyclone.psyir.symbols.DataSymbol` or int or NoneType

        :raises NotImplementedError: if a KIND intrinsic is found with an \
            argument other than a real or integer literal.
        :raises NotImplementedError: if we have `kind=xxx` but cannot find \
            a valid variable name.

        '''
        symbol_table = _get_symbol_table(psyir_parent)

        if not isinstance(type_spec.items[1], Fortran2003.Kind_Selector):
            # No precision is specified
            return None

        kind_selector = type_spec.items[1]

        if (isinstance(kind_selector.children[0], str) and
                kind_selector.children[0] == "*"):
            # Precision is provided in the form *N
            precision = int(str(kind_selector.children[1]))
            return precision

        # Precision is supplied in the form "kind=..."
        intrinsics = walk(kind_selector.items,
                          Fortran2003.Intrinsic_Function_Reference)
        if intrinsics and isinstance(intrinsics[0].items[0],
                                     Fortran2003.Intrinsic_Name) and \
           str(intrinsics[0].items[0]).lower() == "kind":
            # We have kind=KIND(X) where X may be of any intrinsic type. It
            # may be a scalar or an array. items[1] is an
            # Actual_Arg_Spec_List with the first entry being the argument.
            kind_arg = intrinsics[0].items[1].items[0]

            # We currently only support integer and real literals as
            # arguments to KIND
            if isinstance(kind_arg, (Fortran2003.Int_Literal_Constant,
                                     Fortran2003.Real_Literal_Constant)):
                return get_literal_precision(kind_arg, psyir_parent)

            raise NotImplementedError(
                "Only real and integer literals are supported "
                "as arguments to the KIND intrinsic but found '{0}' in: "
                "{1}".format(type(kind_arg).__name__, str(kind_selector)))

        # We have kind=kind-param
        kind_names = walk(kind_selector.items, Fortran2003.Name)
        if not kind_names:
            raise NotImplementedError(
                "Failed to find valid Name in Fortran Kind "
                "Selector: '{0}'".format(str(kind_selector)))
        return Fparser2Reader._kind_symbol_from_name(str(kind_names[0]),
                                                     symbol_table)

    @staticmethod
    def _kind_symbol_from_name(name, symbol_table):
        '''
        Utility method that returns a Symbol representing the named KIND
        parameter. If the supplied Symbol Table does not contain an appropriate
        entry then one is created. If it does contain a matching entry then
        its datatype must be 'integer' or 'deferred'. If the latter then the
        fact that we now know that this Symbol represents a KIND parameter
        means that we can change the datatype to be 'integer'.

        :param str name: the name of the variable holding the KIND value.
        :param symbol_table: the Symbol Table associated with the code being\
                             processed.
        :type symbol_table: :py:class:`psyclone.psyir.symbols.SymbolTable`

        :returns: the Symbol representing the KIND parameter.
        :rtype: :py:class:`psyclone.psyir.symbols.DataSymbol`

        :raises TypeError: if the Symbol Table already contains an entry for \
                       `name` and its datatype is not 'integer' or 'deferred'.
        '''
        lower_name = name.lower()
        try:
            kind_symbol = symbol_table.lookup(lower_name)
            if not (isinstance(kind_symbol.datatype,
                               (UnknownType, DeferredType)) or
                    (isinstance(kind_symbol.datatype, ScalarType) and
                     kind_symbol.datatype.intrinsic ==
                     ScalarType.Intrinsic.INTEGER)):
                raise TypeError(
                    "SymbolTable already contains an entry for "
                    "variable '{0}' used as a kind parameter but it "
                    "is not a 'deferred', 'unknown' or 'scalar integer' type.".
                    format(lower_name))
            # A KIND parameter must be of type integer so set it here
            # (in case it was previously 'deferred'). We don't know
            # what precision this is so set it to the default.
            kind_symbol.datatype = default_integer_type()
        except KeyError:
            # The SymbolTable does not contain an entry for this kind parameter
            # so create one. We specify an UnresolvedInterface as we don't
            # currently know how this symbol is brought into scope.
            kind_symbol = DataSymbol(lower_name, default_integer_type(),
                                     interface=UnresolvedInterface())
            symbol_table.add(kind_symbol)
        return kind_symbol

    def process_nodes(self, parent, nodes):
        '''
        Create the PSyIR of the supplied list of nodes in the
        fparser2 AST. Currently also inserts parent information back
        into the fparser2 AST. This is a workaround until fparser2
        itself generates and stores this information.

        :param parent: Parent node in the PSyIR we are constructing.
        :type parent: :py:class:`psyclone.psyir.nodes.Node`
        :param nodes: List of sibling nodes in fparser2 AST.
        :type nodes: list of :py:class:`fparser.two.utils.Base`

        '''
        code_block_nodes = []
        for child in nodes:

            try:
                psy_child = self._create_child(child, parent)
            except NotImplementedError:
                # If child type implementation not found, add them on the
                # ongoing code_block node list.
                code_block_nodes.append(child)
            else:
                if psy_child:
                    self.nodes_to_code_block(parent, code_block_nodes)
                    parent.addchild(psy_child)
                # If psy_child is not initialised but it didn't produce a
                # NotImplementedError, it means it is safe to ignore it.

        # Complete any unfinished code-block
        self.nodes_to_code_block(parent, code_block_nodes)

    def _create_child(self, child, parent=None):
        '''
        Create a PSyIR node representing the supplied fparser 2 node.

        :param child: node in fparser2 AST.
        :type child: :py:class:`fparser.two.utils.Base`
        :param parent: Parent node of the PSyIR node we are constructing.
        :type parent: :py:class:`psyclone.psyir.nodes.Node`
        :raises NotImplementedError: There isn't a handler for the provided \
                child type.
        :returns: Returns the PSyIR representation of child, which can be a \
                  single node, a tree of nodes or None if the child can be \
                  ignored.
        :rtype: :py:class:`psyclone.psyir.nodes.Node` or NoneType
        '''
        handler = self.handlers.get(type(child))
        if handler is None:
            # If the handler is not found then check with the first
            # level parent class. This is done to simplify the
            # handlers map when multiple fparser2 types can be
            # processed with the same handler. (e.g. Subclasses of
            # BinaryOpBase: Mult_Operand, Add_Operand, Level_2_Expr,
            # ... can use the same handler.)
            generic_type = type(child).__bases__[0]
            handler = self.handlers.get(generic_type)
            if not handler:
                raise NotImplementedError()
        return handler(child, parent)

    def _ignore_handler(self, *_):
        '''
        This handler returns None indicating that the associated
        fparser2 node can be ignored.

        Note that this method contains ignored arguments to comform with
        the handler(node, parent) method interface.

        :returns: None
        :rtype: NoneType
        '''
        return None

    def _create_loop(self, parent, variable):
        '''
        Create a Loop instance. This is done outside _do_construct_handler
        because some APIs may want to instantiate a specialised Loop.

        :param parent: the parent of the node.
        :type parent: :py:class:`psyclone.psyir.nodes.Node`
        :param variable: the loop variable.
        :type variable: :py:class:`psyclone.psyir.symbols.DataSymbol`

        :return: a new Loop instance.
        :rtype: :py:class:`psyclone.psyir.nodes.Loop`

        '''
        return Loop(parent=parent, variable=variable)

    def _process_loopbody(self, loop_body, node):
        ''' Process the loop body. This is done outside _do_construct_handler
        because some APIs may want to perform specialised actions. By default
        continue processing the tree nodes inside the loop body.

        :param loop_body: Schedule representing the body of the loop.
        :type loop_body: :py:class:`psyclone.psyir.nodes.Schedule`
        :param node: fparser loop node being processed.
        :type node: \
            :py:class:`fparser.two.Fortran2003.Block_Nonlabel_Do_Construct`
        '''
        # Process loop body (ignore 'do' and 'end do' statements with [1:-1])
        self.process_nodes(parent=loop_body, nodes=node.content[1:-1])

    def _do_construct_handler(self, node, parent):
        '''
        Transforms a fparser2 Do Construct into its PSyIR representation.

        :param node: node in fparser2 tree.
        :type node: \
            :py:class:`fparser.two.Fortran2003.Block_Nonlabel_Do_Construct`
        :param parent: parent node of the PSyIR node we are constructing.
        :type parent: :py:class:`psyclone.psyir.nodes.Node`

        :returns: PSyIR representation of node
        :rtype: :py:class:`psyclone.psyir.nodes.Loop`

        :raises InternalError: if the fparser2 tree has an unexpected \
            structure.
        '''
        ctrl = walk(node.content, Fortran2003.Loop_Control)
        if not ctrl:
            raise InternalError(
                "Unrecognised form of DO loop - failed to find Loop_Control "
                "element in the node '{0}'.".format(str(node)))
        if ctrl[0].items[0]:
            # If this is a DO WHILE then the first element of items will not
            # be None. (See `fparser.two.Fortran2003.Loop_Control`.)
            # TODO #359 DO WHILE's are currently just put into CodeBlocks
            # rather than being properly described in the PSyIR.
            raise NotImplementedError()

        # Second element of items member of Loop Control is itself a tuple
        # containing:
        #   Loop variable, [start value expression, end value expression, step
        #   expression]
        # Loop variable will be an instance of Fortran2003.Name
        loop_var = str(ctrl[0].items[1][0])
        variable_name = str(loop_var)
        try:
            data_symbol = parent.find_or_create_symbol(variable_name)
        except SymbolError:
            raise InternalError(
                "Loop-variable name '{0}' is not declared and there are no "
                "unqualified use statements. This is currently unsupported."
                "".format(variable_name))
        # The loop node is created with the _create_loop factory method as some
        # APIs require a specialised loop node type.
        loop = self._create_loop(parent, data_symbol)
        loop._ast = node

        # Get the loop limits. These are given in a list which is the second
        # element of a tuple which is itself the second element of the items
        # tuple:
        # (None, (Name('jk'), [Int_Literal_Constant('1', None), Name('jpk'),
        #                      Int_Literal_Constant('1', None)]), None)
        limits_list = ctrl[0].items[1][1]

        # Start expression child
        self.process_nodes(parent=loop, nodes=[limits_list[0]])

        # Stop expression child
        self.process_nodes(parent=loop, nodes=[limits_list[1]])

        # Step expression child
        if len(limits_list) == 3:
            self.process_nodes(parent=loop, nodes=[limits_list[2]])
        else:
            # Default loop increment is 1. Use the type of the start
            # or step nodes once #685 is complete. For the moment use
            # the default precision.
            default_step = Literal("1", default_integer_type(), parent=loop)
            loop.addchild(default_step)

        # Create Loop body Schedule
        loop_body = Schedule(parent=loop)
        loop_body._ast = node
        loop.addchild(loop_body)
        self._process_loopbody(loop_body, node)

        return loop

    def _if_construct_handler(self, node, parent):
        '''
        Transforms an fparser2 If_Construct to the PSyIR representation.

        :param node: node in fparser2 tree.
        :type node: :py:class:`fparser.two.Fortran2003.If_Construct`
        :param parent: Parent node of the PSyIR node we are constructing.
        :type parent: :py:class:`psyclone.psyir.nodes.Node`
        :returns: PSyIR representation of node
        :rtype: :py:class:`psyclone.psyir.nodes.IfBlock`
        :raises InternalError: If the fparser2 tree has an unexpected \
            structure.
        '''

        # Check that the fparser2 parsetree has the expected structure
        if not isinstance(node.content[0], Fortran2003.If_Then_Stmt):
            raise InternalError(
                "Failed to find opening if then statement in: "
                "{0}".format(str(node)))
        if not isinstance(node.content[-1], Fortran2003.End_If_Stmt):
            raise InternalError(
                "Failed to find closing end if statement in: "
                "{0}".format(str(node)))

        # Search for all the conditional clauses in the If_Construct
        clause_indices = []
        for idx, child in enumerate(node.content):
            if isinstance(child, (Fortran2003.If_Then_Stmt,
                                  Fortran2003.Else_Stmt,
                                  Fortran2003.Else_If_Stmt,
                                  Fortran2003.End_If_Stmt)):
                clause_indices.append(idx)

        # Deal with each clause: "if", "else if" or "else".
        ifblock = None
        currentparent = parent
        num_clauses = len(clause_indices) - 1
        for idx in range(num_clauses):
            start_idx = clause_indices[idx]
            end_idx = clause_indices[idx+1]
            clause = node.content[start_idx]

            if isinstance(clause, (Fortran2003.If_Then_Stmt,
                                   Fortran2003.Else_If_Stmt)):
                # If it's an 'IF' clause just create an IfBlock, otherwise
                # it is an 'ELSE' clause and it needs an IfBlock annotated
                # with 'was_elseif' inside a Schedule.
                newifblock = None
                if isinstance(clause, Fortran2003.If_Then_Stmt):
                    ifblock = IfBlock(parent=currentparent)
                    ifblock.ast = node  # Keep pointer to fpaser2 AST
                    newifblock = ifblock
                else:
                    elsebody = Schedule(parent=currentparent)
                    currentparent.addchild(elsebody)
                    newifblock = IfBlock(parent=elsebody,
                                         annotations=['was_elseif'])
                    elsebody.addchild(newifblock)

                    # Keep pointer to fpaser2 AST
                    elsebody.ast = node.content[start_idx]
                    newifblock.ast = node.content[start_idx]

                # Create condition as first child
                self.process_nodes(parent=newifblock,
                                   nodes=[clause.items[0]])

                # Create if-body as second child
                ifbody = Schedule(parent=ifblock)
                ifbody.ast = node.content[start_idx + 1]
                ifbody.ast_end = node.content[end_idx - 1]
                newifblock.addchild(ifbody)
                self.process_nodes(parent=ifbody,
                                   nodes=node.content[start_idx + 1:end_idx])

                currentparent = newifblock

            elif isinstance(clause, Fortran2003.Else_Stmt):
                if not idx == num_clauses - 1:
                    raise InternalError(
                        "Else clause should only be found next to last "
                        "clause, but found {0}".format(node.content))
                elsebody = Schedule(parent=currentparent)
                currentparent.addchild(elsebody)
                elsebody.ast = node.content[start_idx]
                elsebody.ast_end = node.content[end_idx]
                self.process_nodes(parent=elsebody,
                                   nodes=node.content[start_idx + 1:end_idx])
            else:
                raise InternalError(
                    "Only fparser2 If_Then_Stmt, Else_If_Stmt and Else_Stmt "
                    "are expected, but found {0}.".format(clause))

        return ifblock

    def _if_stmt_handler(self, node, parent):
        '''
        Transforms an fparser2 If_Stmt to the PSyIR representation.

        :param node: node in fparser2 AST.
        :type node: :py:class:`fparser.two.Fortran2003.If_Stmt`
        :param parent: Parent node of the PSyIR node we are constructing.
        :type parent: :py:class:`psyclone.psyir.nodes.Node`
        :returns: PSyIR representation of node
        :rtype: :py:class:`psyclone.psyir.nodes.IfBlock`
        '''
        ifblock = IfBlock(parent=parent, annotations=['was_single_stmt'])
        ifblock.ast = node
        self.process_nodes(parent=ifblock, nodes=[node.items[0]])
        ifbody = Schedule(parent=ifblock)
        ifblock.addchild(ifbody)
        self.process_nodes(parent=ifbody, nodes=[node.items[1]])
        return ifblock

    def _case_construct_handler(self, node, parent):
        '''
        Transforms an fparser2 Case_Construct to the PSyIR representation.

        :param node: node in fparser2 tree.
        :type node: :py:class:`fparser.two.Fortran2003.Case_Construct`
        :param parent: Parent node of the PSyIR node we are constructing.
        :type parent: :py:class:`psyclone.psyir.nodes.Node`

        :returns: PSyIR representation of node
        :rtype: :py:class:`psyclone.psyir.nodes.IfBlock`

        :raises InternalError: If the fparser2 tree has an unexpected \
            structure.
        :raises NotImplementedError: If the fparser2 tree contains an \
            unsupported structure and should be placed in a CodeBlock.

        '''
        # Check that the fparser2 parsetree has the expected structure
        if not isinstance(node.content[0], Fortran2003.Select_Case_Stmt):
            raise InternalError(
                "Failed to find opening case statement in: "
                "{0}".format(str(node)))
        if not isinstance(node.content[-1], Fortran2003.End_Select_Stmt):
            raise InternalError(
                "Failed to find closing case statement in: "
                "{0}".format(str(node)))

        # Search for all the CASE clauses in the Case_Construct. We do this
        # because the fp2 parse tree has a flat structure at this point with
        # the clauses being siblings of the contents of the clauses. The
        # final index in this list will hold the position of the end-select
        # statement.
        clause_indices = []
        selector = None
        # The position of the 'case default' clause, if any
        default_clause_idx = None
        for idx, child in enumerate(node.content):
            if isinstance(child, Fortran2003.Select_Case_Stmt):
                selector = child.items[0]
            if isinstance(child, Fortran2003.Case_Stmt):
                if not isinstance(child.items[0], Fortran2003.Case_Selector):
                    raise InternalError(
                        "Unexpected parse tree structure. Expected child of "
                        "Case_Stmt to be a Case_Selector but got: '{0}'".
                        format(type(child.items[0]).__name__))
                case_expression = child.items[0].items[0]
                if case_expression is None:
                    # This is a 'case default' clause - store its position.
                    # We do this separately as this clause is special and
                    # will be added as a final 'else'.
                    default_clause_idx = idx
                clause_indices.append(idx)
            if isinstance(child, Fortran2003.End_Select_Stmt):
                clause_indices.append(idx)

        # Deal with each Case_Stmt
        rootif = None
        currentparent = parent
        num_clauses = len(clause_indices) - 1
        for idx in range(num_clauses):
            # Skip the 'default' clause for now because we handle it last
            if clause_indices[idx] == default_clause_idx:
                continue
            start_idx = clause_indices[idx]
            end_idx = clause_indices[idx+1]
            clause = node.content[start_idx]
            case = clause.items[0]

            ifblock = IfBlock(parent=currentparent,
                              annotations=['was_case'])
            if idx == 0:
                # If this is the first IfBlock then have it point to
                # the original SELECT CASE in the parse tree
                ifblock.ast = node
            else:
                # Otherwise, this IfBlock represents a CASE clause in the
                # Fortran and so we point to the parse tree of the content
                # of the clause.
                ifblock.ast = node.content[start_idx + 1]
                ifblock.ast_end = node.content[end_idx - 1]

            # Process the logical expression
            self._process_case_value_list(selector, case.items[0].items,
                                          ifblock)

            # Add If_body
            ifbody = Schedule(parent=ifblock)
            self.process_nodes(parent=ifbody,
                               nodes=node.content[start_idx + 1:
                                                  end_idx])
            ifblock.addchild(ifbody)
            ifbody.ast = node.content[start_idx + 1]
            ifbody.ast_end = node.content[end_idx - 1]

            if rootif:
                # If rootif is already initialised we chain the new
                # case in the last else branch.
                elsebody = Schedule(parent=currentparent)
                currentparent.addchild(elsebody)
                elsebody.addchild(ifblock)
                ifblock.parent = elsebody
                elsebody.ast = node.content[start_idx + 1]
                elsebody.ast_end = node.content[end_idx - 1]
            else:
                rootif = ifblock

            currentparent = ifblock

        if default_clause_idx:
            # Finally, add the content of the 'default' clause as a last
            # 'else' clause. If the 'default' clause was the only clause
            # then 'rootif' will still be None and we don't bother creating
            # an enclosing IfBlock at all.
            if rootif:
                elsebody = Schedule(parent=currentparent)
                currentparent.addchild(elsebody)
                currentparent = elsebody
            start_idx = default_clause_idx + 1
            # Find the next 'case' clause that occurs after 'case default'
            # (if any)
            end_idx = -1
            for idx in clause_indices:
                if idx > default_clause_idx:
                    end_idx = idx
                    break
            # Process the statements within the 'default' clause
            self.process_nodes(parent=currentparent,
                               nodes=node.content[start_idx:end_idx])
            if rootif:
                elsebody.ast = node.content[start_idx]
                elsebody.ast_end = node.content[end_idx - 1]
        return rootif

    def _process_case_value_list(self, selector, nodes, parent):
        '''
        Processes the supplied list of fparser2 nodes representing case-value
        expressions and constructs the equivalent PSyIR representation.
        e.g. for:

               SELECT CASE(my_flag)
               CASE(var1, var2:var3, :var5)
                 my_switch = .true.
               END SELECT

        the equivalent logical expression is:

        my_flag == var1 OR (myflag>=var2 AND myflag <= var3) OR my_flag <= var5

        and the corresponding structure of the PSyIR that we create is:

                    OR
                   /  \
                 EQ    OR
                      /  \
                   AND    LE
                  /  \
                GE    LE

        :param selector: the fparser2 parse tree representing the \
                      selector_expression in SELECT CASE(selector_expression).
        :type selector: sub-class of :py:class:`fparser.two.utils.Base`
        :param nodes: the nodes representing the label-list of the current \
                      CASE() clause.
        :type nodes: list of :py:class:`fparser.two.Fortran2003.Name` or \
                     :py:class:`fparser.two.Fortran2003.Case_Value_Range`
        :param parent: parent node in the PSyIR.
        :type parent: :py:class:`psyclone.psyir.nodes.Node`

        '''
        if len(nodes) == 1:
            # Only one item in list so process it
            self._process_case_value(selector, nodes[0], parent)
            return
        # More than one item in list. Create an OR node with the first item
        # on the list as one arg then recurse down to handle the remainder
        # of the list.
        orop = BinaryOperation(BinaryOperation.Operator.OR,
                               parent=parent)
        self._process_case_value(selector, nodes[0], orop)
        self._process_case_value_list(selector, nodes[1:], orop)
        parent.addchild(orop)

    def _process_case_value(self, selector, node, parent):
        '''
        Handles an individual condition inside a CASE statement. This can
        be a single scalar expression (e.g. CASE(1)) or a range specification
        (e.g. CASE(lim1:lim2)).

        :param selector: the node in the fparser2 parse tree representing the
                         'some_expr' of the SELECT CASE(some_expr).
        :type selector: sub-class of :py:class:`fparser.two.utils.Base`
        :param node: the node representing the case-value expression in the \
                     fparser2 parse tree.
        :type node: sub-class of :py:class:`fparser.two.utils.Base`
        :param parent: parent node in the PSyIR.
        :type parent: :py:class:`psyclone.psyir.nodes.Node`

        '''
        if isinstance(node, Fortran2003.Case_Value_Range):
            # The case value is a range (e.g. lim1:lim2)
            if node.items[0] and node.items[1]:
                # Have lower and upper limits so need a parent AND
                aop = BinaryOperation(BinaryOperation.Operator.AND,
                                      parent=parent)
                parent.addchild(aop)
                new_parent = aop
            else:
                # No need to create new parent node
                new_parent = parent

            if node.items[0]:
                # A lower limit is specified
                geop = BinaryOperation(BinaryOperation.Operator.GE,
                                       parent=new_parent)
                self.process_nodes(parent=geop, nodes=[selector])
                self.process_nodes(parent=geop, nodes=[node.items[0]])
                new_parent.addchild(geop)
            if node.items[1]:
                # An upper limit is specified
                leop = BinaryOperation(BinaryOperation.Operator.LE,
                                       parent=new_parent)
                self.process_nodes(parent=leop, nodes=[selector])
                self.process_nodes(parent=leop, nodes=[node.items[1]])
                new_parent.addchild(leop)
        else:
            # The case value is some scalar initialisation expression
            bop = BinaryOperation(BinaryOperation.Operator.EQ,
                                  parent=parent)
            parent.addchild(bop)
            self.process_nodes(parent=bop, nodes=[selector])
            self.process_nodes(parent=bop, nodes=[node])

    @staticmethod
    def _array_notation_rank(array):
        '''Check that the supplied candidate array reference uses supported
        array notation syntax and return the rank of the sub-section
        of the array that uses array notation. e.g. for a reference
        "a(:, 2, :)" the rank of the sub-section is 2.

        :param array: the array reference to check.
        :type array: :py:class:`psyclone.psyir.nodes.Array`

        :returns: rank of the sub-section of the array.
        :rtype: int

        :raises NotImplementedError: if the array node does not have any \
                                     children.

        '''
        if not array.children:
            raise NotImplementedError("An Array reference in the PSyIR must "
                                      "have at least one child but '{0}' has "
                                      "none".format(array.name))
        # Only array refs using basic colon syntax are currently
        # supported e.g. (a(:,:)).  Each colon is represented in the
        # PSyIR as a Range node with first argument being an lbound
        # binary operator, the second argument being a ubound operator
        # and the third argument being an integer Literal node with
        # value 1 i.e. a(:,:) is represented as
        # a(lbound(a,1):ubound(a,1):1,lbound(a,2):ubound(a,2):1) in
        # the PSyIR.
        num_colons = 0
        for node in array.children:
            if isinstance(node, Range):
                # Found array syntax notation. Check that it is the
                # simple ":" format.
                if not _is_range_full_extent(node):
                    raise NotImplementedError(
                        "Only array notation of the form my_array(:, :, ...) "
                        "is supported.")
                num_colons += 1
        return num_colons

    def _array_syntax_to_indexed(self, parent, loop_vars):
        '''
        Utility function that modifies each Array object in the supplied PSyIR
        fragment so that they are indexed using the supplied loop variables
        rather than having colon array notation.

        :param parent: root of PSyIR sub-tree to search for Array \
                       references to modify.
        :type parent:  :py:class:`psyclone.psyir.nodes.Node`
        :param loop_vars: the variable names for the array indices.
        :type loop_vars: list of str

        :raises NotImplementedError: if array sections of differing ranks are \
                                     found.
        '''
        assigns = parent.walk(Assignment)
        # Check that the LHS of any assignment uses recognised array
        # notation.
        for assign in assigns:
            _ = self._array_notation_rank(assign.lhs)
        # TODO #717 if the supplied code accidentally omits array
        # notation for an array reference on the RHS then we will
        # identify it as a scalar and the code produced from the
        # PSyIR (using e.g. the Fortran backend) will not
        # compile. We need to implement robust identification of the
        # types of all symbols in the PSyIR fragment.
        arrays = parent.walk(Array)
        first_rank = None
        for array in arrays:
            # Check that this is a supported array reference and that
            # all arrays are of the same rank
            rank = len([child for child in array.children if
                        isinstance(child, Range)])
            if first_rank:
                if rank != first_rank:
                    raise NotImplementedError(
                        "Found array sections of differing ranks within a "
                        "WHERE construct: array section of {0} has rank {1}".
                        format(array.name, rank))
            else:
                first_rank = rank

            # Replace the PSyIR Ranges with the loop variables
            range_idx = 0
            for idx, child in enumerate(array.children):
                if isinstance(child, Range):
                    symbol = array.find_or_create_symbol(loop_vars[range_idx])
                    array.children[idx] = Reference(symbol, parent=array)
                    range_idx += 1

    def _where_construct_handler(self, node, parent):
        '''
        Construct the canonical PSyIR representation of a WHERE construct or
        statement. A construct has the form:

            WHERE(logical-mask)
              statements
            [ELSE WHERE(logical-mask)
              statements]
            [ELSE
              statements]
            END WHERE

        while a statement is just:

            WHERE(logical-mask) statement

        :param node: node in the fparser2 parse tree representing the WHERE.
        :type node: :py:class:`fparser.two.Fortran2003.Where_Construct` or \
                    :py:class:`fparser.two.Fortran2003.Where_Stmt`
        :param parent: parent node in the PSyIR.
        :type parent: :py:class:`psyclone.psyir.nodes.Node`

        :returns: the top-level Loop object in the created loop nest.
        :rtype: :py:class:`psyclone.psyir.nodes.Loop`

        :raises InternalError: if the parse tree does not have the expected \
                               structure.

        '''
        if isinstance(node, Fortran2003.Where_Stmt):
            # We have a Where statement. Check that the parse tree has the
            # expected structure.
            if not len(node.items) == 2:
                raise InternalError(
                    "Expected a Fortran2003.Where_Stmt to have exactly two "
                    "entries in 'items' but found {0}: {1}".format(
                        len(node.items), str(node.items)))
            if not isinstance(node.items[1], Fortran2003.Assignment_Stmt):
                raise InternalError(
                    "Expected the second entry of a Fortran2003.Where_Stmt "
                    "items tuple to be an Assignment_Stmt but found: {0}".
                    format(type(node.items[1]).__name__))
            was_single_stmt = True
            annotations = ["was_where", "was_single_stmt"]
            logical_expr = [node.items[0]]
        else:
            # We have a Where construct. Check that the first and last
            # children are what we expect.
            if not isinstance(node.content[0],
                              Fortran2003.Where_Construct_Stmt):
                raise InternalError("Failed to find opening where construct "
                                    "statement in: {0}".format(str(node)))
            if not isinstance(node.content[-1], Fortran2003.End_Where_Stmt):
                raise InternalError("Failed to find closing end where "
                                    "statement in: {0}".format(str(node)))
            was_single_stmt = False
            annotations = ["was_where"]
            logical_expr = node.content[0].items

        # Examine the logical-array expression (the mask) in order to
        # determine the number of nested loops required. The Fortran
        # standard allows bare array notation here (e.g. `a < 0.0` where
        # `a` is an array) and thus we would need to examine our SymbolTable
        # to find out the rank of `a`. For the moment we limit support to
        # the NEMO style where the fact that `a` is an array is made
        # explicit using the colon notation, e.g. `a(:, :) < 0.0`.

        # For this initial processing of the logical-array expression we
        # use a temporary parent as we haven't yet constructed the PSyIR
        # for the loop nest and innermost IfBlock. Once we have a valid
        # parent for this logical expression we will repeat the processing.
        fake_parent = Assignment(parent=parent)
        self.process_nodes(fake_parent, logical_expr)
        arrays = fake_parent.walk(Array)
        if not arrays:
            # If the PSyIR doesn't contain any Arrays then that must be
            # because the code doesn't use explicit array syntax. At least one
            # variable in the logical-array expression must be an array for
            # this to be a valid WHERE().
            # TODO #717. Look-up the shape of the array in the SymbolTable.
            raise NotImplementedError("Only WHERE constructs using explicit "
                                      "array notation (e.g. my_array(:, :)) "
                                      "are supported.")
        # All array sections in a Fortran WHERE must have the same rank so
        # just look at the first array.
        rank = self._array_notation_rank(arrays[0])
        # Create a list to hold the names of the loop variables as we'll
        # need them to index into the arrays.
        loop_vars = rank*[""]

        # Since we don't have support for searching a hierarchy of symbol
        # tables (#630), for now we simply add new symbols to the highest-level
        # symbol table.
        symbol_table = parent.root.symbol_table

        # Create a set of all of the symbol names in the fparser2 parse
        # tree so that we can find any clashes. We go as far back up the tree
        # as we can before searching for all instances of Fortran2003.Name.
        # We can't just rely on looking in our symbol tables because there
        # may be CodeBlocks that access symbols that are e.g. imported from
        # modules without being explicitly named.
        name_list = walk(node.get_root(), Fortran2003.Name)
        for name_obj in name_list:
            name = str(name_obj)
            if name not in symbol_table:
                # TODO #630 some of these symbols will be put in the wrong
                # symbol table. We need support for creating a unique symbol
                # within a hierarchy of symbol tables. However, until we are
                # generating code from the PSyIR Fortran backend
                # (#435) this doesn't matter.
                symbol_table.add(Symbol(name))

        integer_type = default_integer_type()
        # Now create a loop nest of depth `rank`
        new_parent = parent
        for idx in range(rank, 0, -1):

            # TODO #630 this creation of a new symbol really needs to account
            # for all of the symbols in the hierarchy of symbol tables. Since
            # we don't yet have that functionality we just add everything to
            # the top-level symbol table.
            loop_vars[idx-1] = symbol_table.new_symbol_name(
                "widx{0}".format(idx))

            data_symbol = DataSymbol(loop_vars[idx-1], integer_type)
            symbol_table.add(data_symbol)

            loop = Loop(parent=new_parent, variable=data_symbol,
                        annotations=annotations)
            # Point to the original WHERE statement in the parse tree.
            loop.ast = node
            # Add loop lower bound
            loop.addchild(Literal("1", integer_type, parent=loop))
            # Add loop upper bound - we use the SIZE operator to query the
            # extent of the current array dimension
            size_node = BinaryOperation(BinaryOperation.Operator.SIZE,
                                        parent=loop)
            loop.addchild(size_node)
            symbol = size_node.find_or_create_symbol(arrays[0].name)

            size_node.addchild(Reference(symbol, parent=size_node))
            size_node.addchild(Literal(str(idx), integer_type,
                                       parent=size_node))
            # Add loop increment
            loop.addchild(Literal("1", integer_type, parent=loop))
            # Fourth child of a Loop must be a Schedule
            sched = Schedule(parent=loop)
            loop.addchild(sched)
            # Finally, add the Loop we've constructed to its parent (but
            # not into the existing PSyIR tree - that's done in
            # process_nodes()).
            if new_parent is not parent:
                new_parent.addchild(loop)
            else:
                # Keep a reference to the first loop as that's what this
                # handler returns
                root_loop = loop
            new_parent = sched
        # Now we have the loop nest, add an IF block to the innermost
        # schedule
        ifblock = IfBlock(parent=new_parent, annotations=annotations)
        new_parent.addchild(ifblock)
        ifblock.ast = node  # Point back to the original WHERE construct

        # We construct the conditional expression from the original
        # logical-array-expression of the WHERE. We process_nodes() a
        # second time here now that we have the correct parent node in the
        # PSyIR (and thus a SymbolTable) to refer to.
        self.process_nodes(ifblock, logical_expr)

        # Each array reference must now be indexed by the loop variables
        # of the loops we've just created.
        self._array_syntax_to_indexed(ifblock.children[0], loop_vars)

        # Now construct the body of the IF using the body of the WHERE
        sched = Schedule(parent=ifblock)
        ifblock.addchild(sched)

        if not was_single_stmt:
            # Do we have an ELSE WHERE?
            for idx, child in enumerate(node.content):
                if isinstance(child, Fortran2003.Elsewhere_Stmt):
                    self.process_nodes(sched, node.content[1:idx])
                    self._array_syntax_to_indexed(sched, loop_vars)
                    # Add an else clause to the IF block for the ELSEWHERE
                    # clause
                    sched = Schedule(parent=ifblock)
                    ifblock.addchild(sched)
                    self.process_nodes(sched, node.content[idx+1:-1])
                    break
            else:
                # No elsewhere clause was found
                self.process_nodes(sched, node.content[1:-1])
        else:
            # We only had a single-statement WHERE
            self.process_nodes(sched, node.items[1:])
        # Convert all uses of array syntax to indexed accesses
        self._array_syntax_to_indexed(sched, loop_vars)
        # Return the top-level loop generated by this handler
        return root_loop

    def _return_handler(self, node, parent):
        '''
        Transforms an fparser2 Return_Stmt to the PSyIR representation.

        :param node: node in fparser2 parse tree.
        :type node: :py:class:`fparser.two.Fortran2003.Return_Stmt`
        :param parent: Parent node of the PSyIR node we are constructing.
        :type parent: :py:class:`psyclone.psyir.nodes.Node`

        :return: PSyIR representation of node.
        :rtype: :py:class:`psyclone.psyir.nodes.Return`

        '''
        rtn = Return(parent=parent)
        rtn.ast = node
        return rtn

    def _assignment_handler(self, node, parent):
        '''
        Transforms an fparser2 Assignment_Stmt to the PSyIR representation.

        :param node: node in fparser2 AST.
        :type node: :py:class:`fparser.two.Fortran2003.Assignment_Stmt`
        :param parent: Parent node of the PSyIR node we are constructing.
        :type parent: :py:class:`psyclone.psyir.nodes.Node`

        :returns: PSyIR representation of node.
        :rtype: :py:class:`psyclone.psyir.nodes.Assignment`
        '''
        assignment = Assignment(node, parent=parent)
        self.process_nodes(parent=assignment, nodes=[node.items[0]])
        self.process_nodes(parent=assignment, nodes=[node.items[2]])

        return assignment

    def _unary_op_handler(self, node, parent):
        '''
        Transforms an fparser2 UnaryOpBase or Intrinsic_Function_Reference
        to the PSyIR representation.

        :param node: node in fparser2 AST.
        :type node: :py:class:`fparser.two.utils.UnaryOpBase` or \
               :py:class:`fparser.two.Fortran2003.Intrinsic_Function_Reference`
        :param parent: Parent node of the PSyIR node we are constructing.
        :type parent: :py:class:`psyclone.psyir.nodes.Node`

        :return: PSyIR representation of node
        :rtype: :py:class:`psyclone.psyir.nodes.UnaryOperation`

        :raises NotImplementedError: if the supplied operator is not \
                                     supported by this handler.
        :raises InternalError: if the fparser parse tree does not have the \
                               expected structure.

        '''
        operator_str = str(node.items[0]).lower()
        try:
            operator = Fparser2Reader.unary_operators[operator_str]
        except KeyError:
            # Operator not supported, it will produce a CodeBlock instead
            raise NotImplementedError(operator_str)

        if isinstance(node.items[1], Fortran2003.Actual_Arg_Spec_List):
            if len(node.items[1].items) > 1:
                # We have more than one argument and therefore this is not a
                # unary operation!
                raise InternalError(
                    "Operation '{0}' has more than one argument and is "
                    "therefore not unary!".format(str(node)))
            node_list = node.items[1].items
        else:
            node_list = [node.items[1]]
        unary_op = UnaryOperation(operator, parent=parent)
        self.process_nodes(parent=unary_op, nodes=node_list)

        return unary_op

    def _binary_op_handler(self, node, parent):
        '''
        Transforms an fparser2 BinaryOp or Intrinsic_Function_Reference to
        the PSyIR representation.

        :param node: node in fparser2 AST.
        :type node: :py:class:`fparser.two.utils.BinaryOpBase` or \
               :py:class:`fparser.two.Fortran2003.Intrinsic_Function_Reference`
        :param parent: Parent node of the PSyIR node we are constructing.
        :type parent: :py:class:`psyclone.psyir.nodes.Node`

        :returns: PSyIR representation of node
        :rtype: :py:class:`psyclone.psyir.nodes.BinaryOperation`

        :raises NotImplementedError: if the supplied operator/intrinsic is \
                                     not supported by this handler.
        :raises InternalError: if the fparser parse tree does not have the \
                               expected structure.

        '''
        if isinstance(node, Fortran2003.Intrinsic_Function_Reference):
            operator_str = node.items[0].string.lower()
            # Arguments are held in an Actual_Arg_Spec_List
            if not isinstance(node.items[1], Fortran2003.Actual_Arg_Spec_List):
                raise InternalError(
                    "Unexpected fparser parse tree for binary intrinsic "
                    "operation '{0}'. Expected second child to be "
                    "Actual_Arg_Spec_List but got '{1}'.".format(
                        str(node), type(node.items[1])))
            arg_nodes = node.items[1].items
            if len(arg_nodes) != 2:
                raise InternalError(
                    "Binary operator should have exactly two arguments but "
                    "found {0} for '{1}'.".format(len(arg_nodes), str(node)))
        else:
            operator_str = node.items[1].lower()
            arg_nodes = [node.items[0], node.items[2]]

        try:
            operator = Fparser2Reader.binary_operators[operator_str]
        except KeyError:
            # Operator not supported, it will produce a CodeBlock instead
            raise NotImplementedError(operator_str)

        binary_op = BinaryOperation(operator, parent=parent)
        self.process_nodes(parent=binary_op, nodes=[arg_nodes[0]])
        self.process_nodes(parent=binary_op, nodes=[arg_nodes[1]])

        return binary_op

    def _nary_op_handler(self, node, parent):
        '''
        Transforms an fparser2 Intrinsic_Function_Reference with three or
        more arguments to the PSyIR representation.
        :param node: node in fparser2 Parse Tree.
        :type node: \
             :py:class:`fparser.two.Fortran2003.Intrinsic_Function_Reference`
        :param parent: Parent node of the PSyIR node we are constructing.
        :type parent: :py:class:`psyclone.psyir.nodes.Node`

        :returns: PSyIR representation of node.
        :rtype: :py:class:`psyclone.psyir.nodes.NaryOperation`

        :raises NotImplementedError: if the supplied Intrinsic is not \
                                     supported by this handler.
        :raises InternalError: if the fparser parse tree does not have the \
                               expected structure.

        '''
        operator_str = str(node.items[0]).lower()
        try:
            operator = Fparser2Reader.nary_operators[operator_str]
        except KeyError:
            # Intrinsic not supported, it will produce a CodeBlock instead
            raise NotImplementedError(operator_str)

        nary_op = NaryOperation(operator, parent=parent)

        if not isinstance(node.items[1], Fortran2003.Actual_Arg_Spec_List):
            raise InternalError(
                "Expected second 'item' of N-ary intrinsic '{0}' in fparser "
                "parse tree to be an Actual_Arg_Spec_List but found '{1}'.".
                format(str(node), type(node.items[1])))
        if len(node.items[1].items) < 3:
            raise InternalError(
                "An N-ary operation must have more than two arguments but "
                "found {0} for '{1}'.".format(len(node.items[1].items),
                                              str(node)))

        # node.items[1] is a Fortran2003.Actual_Arg_Spec_List so we have
        # to process the `items` of that...
        self.process_nodes(parent=nary_op, nodes=list(node.items[1].items))
        return nary_op

    def _intrinsic_handler(self, node, parent):
        '''
        Transforms an fparser2 Intrinsic_Function_Reference to the PSyIR
        representation. Since Fortran Intrinsics can be unary, binary or
        nary this handler identifies the appropriate 'sub handler' by
        examining the number of arguments present.

        :param node: node in fparser2 Parse Tree.
        :type node: \
            :py:class:`fparser.two.Fortran2003.Intrinsic_Function_Reference`
        :param parent: Parent node of the PSyIR node we are constructing.
        :type parent: :py:class:`psyclone.psyir.nodes.Node`

        :returns: PSyIR representation of node
        :rtype: :py:class:`psyclone.psyir.nodes.UnaryOperation` or \
                :py:class:`psyclone.psyir.nodes.BinaryOperation` or \
                :py:class:`psyclone.psyir.nodes.NaryOperation`

        '''
        # First item is the name of the intrinsic
        name = node.items[0].string.upper()
        # Now work out how many arguments it has
        num_args = 0
        if len(node.items) > 1:
            num_args = len(node.items[1].items)

        # We don't handle any intrinsics that don't have arguments
        if num_args == 1:
            return self._unary_op_handler(node, parent)
        if num_args == 2:
            return self._binary_op_handler(node, parent)
        if num_args > 2:
            return self._nary_op_handler(node, parent)

        # Intrinsic is not handled - this will result in a CodeBlock
        raise NotImplementedError(name)

    def _name_handler(self, node, parent):
        '''
        Transforms an fparser2 Name to the PSyIR representation. If the parent
        is connected to a SymbolTable, it checks the reference has been
        previously declared.

        :param node: node in fparser2 AST.
        :type node: :py:class:`fparser.two.Fortran2003.Name`
        :param parent: Parent node of the PSyIR node we are constructing.
        :type parent: :py:class:`psyclone.psyir.nodes.Node`

        :returns: PSyIR representation of node
        :rtype: :py:class:`psyclone.psyir.nodes.Reference`

        '''
        symbol = parent.find_or_create_symbol(node.string)
        return Reference(symbol, parent)

    def _parenthesis_handler(self, node, parent):
        '''
        Transforms an fparser2 Parenthesis to the PSyIR representation.
        This means ignoring the parentheis and process the fparser2 children
        inside.

        :param node: node in fparser2 AST.
        :type node: :py:class:`fparser.two.Fortran2003.Parenthesis`
        :param parent: Parent node of the PSyIR node we are constructing.
        :type parent: :py:class:`psyclone.psyir.nodes.Node`
        :returns: PSyIR representation of node
        :rtype: :py:class:`psyclone.psyir.nodes.Node`
        '''
        # Use the items[1] content of the node as it contains the required
        # information (items[0] and items[2] just contain the left and right
        # brackets as strings so can be disregarded.
        return self._create_child(node.items[1], parent)

    def _part_ref_handler(self, node, parent):
        '''
        Transforms an fparser2 Part_Ref to the PSyIR representation. If the
        node is connected to a SymbolTable, it checks the reference has been
        previously declared.

        :param node: node in fparser2 AST.
        :type node: :py:class:`fparser.two.Fortran2003.Part_Ref`
        :param parent: Parent node of the PSyIR node we are constructing.
        :type parent: :py:class:`psyclone.psyir.nodes.Node`

        :raises NotImplementedError: If the fparser node represents \
            unsupported PSyIR features and should be placed in a CodeBlock.

        :returns: PSyIR representation of node
        :rtype: :py:class:`psyclone.psyir.nodes.Array`

        '''
        reference_name = node.items[0].string.lower()
        symbol = parent.find_or_create_symbol(reference_name)

        array = Array(symbol, parent)
        self.process_nodes(parent=array, nodes=node.items[1].items)
        return array

    def _subscript_triplet_handler(self, node, parent):
        '''
        Transforms an fparser2 Subscript_Triplet to the PSyIR
        representation.

        :param node: node in fparser2 AST.
        :type node: :py:class:`fparser.two.Fortran2003.Subscript_Triplet`
        :param parent: parent node of the PSyIR node we are constructing.
        :type parent: :py:class:`psyclone.psyir.nodes.Node`

        :returns: PSyIR representation of node.
        :rtype: :py:class:`psyclone.psyir.nodes.Range`

        '''
        # The PSyIR stores array dimension information for the Array
        # class in an ordered list. As we are processing the
        # dimensions in order, the number of children already added to
        # our parent indicates the current array dimension being
        # processed (with 0 being the first dimension, 1 being the
        # second etc). Fortran specifies the 1st dimension as being 1,
        # the second dimension being 2, etc.). We therefore add 1 to
        # the number of children added to out parent to determine the
        # Fortran dimension value.
        integer_type = default_integer_type()
        dimension = str(len(parent.children)+1)
        my_range = Range(parent=parent)
        my_range.children = []
        if node.children[0]:
            self.process_nodes(parent=my_range, nodes=[node.children[0]])
        else:
            # There is no lower bound, it is implied. This is not
            # supported in the PSyIR so we create the equivalent code
            # by using the PSyIR lbound function:
            # a(:...) becomes a(lbound(a,1):...)
            lbound = BinaryOperation.create(
                BinaryOperation.Operator.LBOUND, Reference(parent.symbol),
                Literal(dimension, integer_type))
            lbound.parent = my_range
            my_range.children.append(lbound)
        if node.children[1]:
            self.process_nodes(parent=my_range, nodes=[node.children[1]])
        else:
            # There is no upper bound, it is implied. This is not
            # supported in the PSyIR so we create the equivalent code
            # by using the PSyIR ubound function:
            # a(...:) becomes a(...:ubound(a,1))
            ubound = BinaryOperation.create(
                BinaryOperation.Operator.UBOUND, Reference(parent.symbol),
                Literal(dimension, integer_type))
            ubound.parent = my_range
            my_range.children.append(ubound)
        if node.children[2]:
            self.process_nodes(parent=my_range, nodes=[node.children[2]])
        else:
            # There is no step, it is implied. This is not
            # supported in the PSyIR so we create the equivalent code
            # by using a PSyIR integer literal with the value 1
            # a(...:...:) becomes a(...:...:1)
            literal = Literal("1", integer_type)
            my_range.children.append(literal)
            literal.parent = my_range
        return my_range

    def _number_handler(self, node, parent):
        '''
        Transforms an fparser2 NumberBase to the PSyIR representation.

        :param node: node in fparser2 parse tree.
        :type node: :py:class:`fparser.two.utils.NumberBase`
        :param parent: Parent node of the PSyIR node we are constructing.
        :type parent: :py:class:`psyclone.psyir.nodes.Node`

        :returns: PSyIR representation of node.
        :rtype: :py:class:`psyclone.psyir.nodes.Literal`

        :raises NotImplementedError: if the fparser2 node is not recognised.

        '''
        # pylint: disable=no-self-use
        if isinstance(node, Fortran2003.Int_Literal_Constant):
            integer_type = ScalarType(ScalarType.Intrinsic.INTEGER,
                                      get_literal_precision(node, parent))
            return Literal(str(node.items[0]), integer_type, parent=parent)
        if isinstance(node, Fortran2003.Real_Literal_Constant):
            real_type = ScalarType(ScalarType.Intrinsic.REAL,
                                   get_literal_precision(node, parent))
            # Make sure any exponent is lower case
            value = str(node.items[0]).lower()
            # Make all exponents use the letter "e". (Fortran also
            # allows "d").
            value = value.replace("d", "e")
            # If the value has a "." without a digit before it then
            # add a "0" as the PSyIR does not allow this
            # format. e.g. +.3 => +0.3
            if value[0] == "." or value[0:1] in ["+.", "-."]:
                value = value.replace(".", "0.")
            return Literal(value, real_type, parent=parent)
        # Unrecognised datatype - will result in a CodeBlock
        raise NotImplementedError()

    def _char_literal_handler(self, node, parent):
        '''
        Transforms an fparser2 character literal into a PSyIR literal.

        :param node: node in fparser2 parse tree.
        :type node: :py:class:`fparser.two.Fortran2003.Char_Literal_Constant`
        :param parent: parent node of the PSyIR node we are constructing.
        :type parent: :py:class:`psyclone.psyir.nodes.Node`

        :returns: PSyIR representation of node.
        :rtype: :py:class:`psyclone.psyir.nodes.Literal`

        '''
        # pylint: disable=no-self-use
        character_type = ScalarType(ScalarType.Intrinsic.CHARACTER,
                                    get_literal_precision(node, parent))
        return Literal(str(node.items[0]), character_type, parent=parent)

    def _bool_literal_handler(self, node, parent):
        '''
        Transforms an fparser2 logical literal into a PSyIR literal.

        :param node: node in fparser2 parse tree.
        :type node: \
            :py:class:`fparser.two.Fortran2003.Logical_Literal_Constant`
        :param parent: parent node of the PSyIR node we are constructing.
        :type parent: :py:class:`psyclone.psyir.nodes.Node`

        :returns: PSyIR representation of node.
        :rtype: :py:class:`psyclone.psyir.nodes.Literal`

        '''
        # pylint: disable=no-self-use
        boolean_type = ScalarType(ScalarType.Intrinsic.BOOLEAN,
                                  get_literal_precision(node, parent))
        value = str(node.items[0]).lower()
        if value == ".true.":
            return Literal("true", boolean_type, parent=parent)
        if value == ".false.":
            return Literal("false", boolean_type, parent=parent)
        raise GenerationError(
            "Expected to find '.true.' or '.false.' as fparser2 logical "
            "literal, but found '{0}' instead.".format(value))<|MERGE_RESOLUTION|>--- conflicted
+++ resolved
@@ -1352,17 +1352,6 @@
                 elif sym_name in public_symbols:
                     visibility = Symbol.Visibility.PUBLIC
                 else:
-<<<<<<< HEAD
-                    # The symbol table already contains an entry with this name
-                    # so update its interface information.
-                    sym = parent.symbol_table.lookup(sym_name)
-                    if not sym.is_unresolved:
-                        raise SymbolError(
-                            "Symbol '{0}' already present in SymbolTable with "
-                            "a defined interface ({1}).".format(
-                                sym_name, str(sym.interface)))
-                    sym.interface = interface
-=======
                     visibility = default_visibility
             else:
                 visibility = decln_access_spec
@@ -1389,7 +1378,7 @@
                 # The symbol table already contains an entry with this name
                 # so update its interface information.
                 sym = parent.symbol_table.lookup(sym_name)
-                if not sym.unresolved_interface:
+                if not sym.is_unresolved:
                     raise SymbolError(
                         "Symbol '{0}' already present in SymbolTable with "
                         "a defined interface ({1}).".format(
@@ -1461,7 +1450,6 @@
                                     str(decl), symbol_name))
                 # Restore the fparser2 parse tree
                 decl.children[2].items = tuple(orig_children)
->>>>>>> 769427ad
 
         # Check for symbols named in an access statement but not explicitly
         # declared. These must then refer to symbols that have been brought
