--- conflicted
+++ resolved
@@ -2114,47 +2114,13 @@
                 #                   or ABSTRACT INTERFACE
                 # where generic-spec is either (R1207) a generic-name or one
                 # of OPERATOR, ASSIGNMENT or dtio-spec.
-<<<<<<< HEAD
                 if not isinstance(node.children[0].children[0],
                                   Fortran2003.Name):
-                    # This interface has no name but we still want to
-                    # store it in the PSyIR. Therefore we store its
-                    # definition in an UnknownFortranType with an
-                    # internal name so we can recreate it in the
-                    # Fortran backend.
-=======
-                if (not isinstance(node.children[0],
-                                   Fortran2003.Interface_Stmt) or
-                    not isinstance(node.children[0].children[0],
-                                   Fortran2003.Name)):
-                    # An unsupported interface definition will result in
-                    # the whole module containing this specification part
-                    # being put into a CodeBlock.
-                    raise NotImplementedError()
-                name = node.children[0].children[0].string.lower()
-                vis = visibility_map.get(
-                    name, parent.symbol_table.default_visibility)
-                # A named interface block corresponds to a RoutineSymbol.
-                # (There will be calls to it although there will be no
-                # corresponding implementation with that name.)
-                # We store its definition using an UnknownFortranType so that
-                # we can recreate it in the Fortran backend.
-                try:
-                    parent.symbol_table.add(
-                        RoutineSymbol(
-                            name, UnknownFortranType(str(node).lower()),
-                            interface=UnknownInterface(),
-                            visibility=vis))
-                except KeyError:
-                    # This symbol has already been declared. However
-                    # we still want to output the interface so we
-                    # store it in the PSyIR as an UnkownFortranType
-                    # with an internal name.
->>>>>>> 81f6ec5c
                     parent.symbol_table.new_symbol(
                         root_name="_psyclone_internal_interface",
                         symbol_type=RoutineSymbol,
                         datatype=UnknownFortranType(str(node).lower()))
+                    # interface=UnknownInterface()???
                 else:
                     # This interface has a name.
                     name = node.children[0].children[0].string.lower()
