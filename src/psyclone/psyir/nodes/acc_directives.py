--- conflicted
+++ resolved
@@ -50,12 +50,7 @@
 from psyclone.psyir.nodes.codeblock import CodeBlock
 from psyclone.psyir.nodes.directive import StandaloneDirective, RegionDirective
 from psyclone.psyir.nodes.psy_data_node import PSyDataNode
-<<<<<<< HEAD
-from psyclone.psyir.nodes.routine import Routine
 from psyclone.psyir.symbols import ScalarType
-=======
-from psyclone.psyir.symbols import DataSymbol, ScalarType
->>>>>>> 07d62f68
 
 
 @six.add_metaclass(abc.ABCMeta)
@@ -290,41 +285,6 @@
     a DataDirective.
 
     '''
-<<<<<<< HEAD
-    def validate_global_constraints(self):
-        '''
-        Check that the PSyIR tree containing this node is valid. Since we
-        use 'default(present)', this node must either be the child of an
-        ACCDataDirective or the parent Schedule must contain an
-        ACCEnterDataDirective before this one.
-
-        :raises GenerationError: if this ACCParallel node is not preceded by \
-            an ACCEnterDataDirective and is not the child of an \
-            ACCDataDirective.
-
-        '''
-        # We can't use Node.ancestor() because the enter data directive does
-        # not have children. Instead, we go back up to the Schedule and
-        # walk down from there.
-        routine = self.ancestor(Routine)
-        enter_dir = routine.walk(ACCEnterDataDirective)
-        # Check that any enter data directive comes before this parallel
-        # directive
-        if enter_dir and enter_dir[0].abs_position > self.abs_position:
-            raise GenerationError(
-                f"An ACC parallel region must be preceded by an ACC enter data"
-                f" directive but in '{routine.name}' this is not the case.")
-
-        if not enter_dir and not self.ancestor(ACCDataDirective):
-            raise GenerationError(
-                f"An ACC parallel region must either be preceded by an ACC "
-                f"enter data directive or enclosed within an ACC data region "
-                f"but in '{routine.name}' this is not the case.")
-
-        super().validate_global_constraints()
-
-=======
->>>>>>> 07d62f68
     def gen_code(self, parent):
         '''
         Generate the elements of the f2pygen AST for this Node in the Schedule.
