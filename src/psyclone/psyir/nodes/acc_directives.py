# -----------------------------------------------------------------------------
# BSD 3-Clause License
#
# Copyright (c) 2021-2024, Science and Technology Facilities Council.
# All rights reserved.
#
# Redistribution and use in source and binary forms, with or without
# modification, are permitted provided that the following conditions are met:
#
# * Redistributions of source code must retain the above copyright notice, this
#   list of conditions and the following disclaimer.
#
# * Redistributions in binary form must reproduce the above copyright notice,
#   this list of conditions and the following disclaimer in the documentation
#   and/or other materials provided with the distribution.
#
# * Neither the name of the copyright holder nor the names of its
#   contributors may be used to endorse or promote products derived from
#   this software without specific prior written permission.
#
# THIS SOFTWARE IS PROVIDED BY THE COPYRIGHT HOLDERS AND CONTRIBUTORS
# "AS IS" AND ANY EXPRESS OR IMPLIED WARRANTIES, INCLUDING, BUT NOT
# LIMITED TO, THE IMPLIED WARRANTIES OF MERCHANTABILITY AND FITNESS
# FOR A PARTICULAR PURPOSE ARE DISCLAIMED. IN NO EVENT SHALL THE
# COPYRIGHT HOLDER OR CONTRIBUTORS BE LIABLE FOR ANY DIRECT, INDIRECT,
# INCIDENTAL, SPECIAL, EXEMPLARY, OR CONSEQUENTIAL DAMAGES (INCLUDING,
# BUT NOT LIMITED TO, PROCUREMENT OF SUBSTITUTE GOODS OR SERVICES;
# LOSS OF USE, DATA, OR PROFITS; OR BUSINESS INTERRUPTION) HOWEVER
# CAUSED AND ON ANY THEORY OF LIABILITY, WHETHER IN CONTRACT, STRICT
# LIABILITY, OR TORT (INCLUDING NEGLIGENCE OR OTHERWISE) ARISING IN
# ANY WAY OUT OF THE USE OF THIS SOFTWARE, EVEN IF ADVISED OF THE
# POSSIBILITY OF SUCH DAMAGE.
# -----------------------------------------------------------------------------
# Authors R. W. Ford, A. R. Porter, S. Siso and N. Nobre, STFC Daresbury Lab
#         I. Kavcic,    Met Office
#         C.M. Maynard, Met Office / University of Reading
#         J. Henrichs, Bureau of Meteorology
# Modified A. B. G. Chalk, STFC Daresbury Lab
<<<<<<< HEAD
#          S. Valat, INRIA / LJK
#          J. G. Wallwork, Met Office
=======
# Modified J. G. Wallwork, Met Office / University of Cambridge
>>>>>>> 4cb50706
# -----------------------------------------------------------------------------

''' This module contains the implementation of the various OpenACC Directive
nodes.'''

import abc

from psyclone.core import Signature
from psyclone.f2pygen import DirectiveGen, CommentGen
from psyclone.errors import GenerationError, InternalError
from psyclone.psyir.nodes.acc_clauses import (ACCCopyClause, ACCCopyInClause,
                                              ACCCopyOutClause)
from psyclone.psyir.nodes.assignment import Assignment
from psyclone.psyir.nodes.codeblock import CodeBlock
from psyclone.psyir.nodes.directive import (StandaloneDirective,
                                            RegionDirective)
from psyclone.psyir.nodes.intrinsic_call import IntrinsicCall
from psyclone.psyir.nodes.psy_data_node import PSyDataNode
from psyclone.psyir.nodes.routine import Routine
from psyclone.psyir.nodes.reference import Reference
from psyclone.psyir.nodes.acc_mixins import ACCAsyncMixin
from psyclone.psyir.nodes.schedule import Schedule
from psyclone.psyir.nodes.operation import BinaryOperation
from psyclone.psyir.symbols import ScalarType


class ACCDirective(metaclass=abc.ABCMeta):
    # pylint: disable=too-few-public-methods
    '''
    Base mixin class for all OpenACC directive statements.

    This class is useful to provide a unique common ancestor to all the
    OpenACC directives, for instance when traversing the tree with
    `node.walk(ACCDirective)`

    Note that classes inheriting from it must place the ACCDirective in
    front of the other Directive node sub-class, so that the Python
    MRO gives preference to this class's attributes.
    '''
    _PREFIX = "ACC"


class ACCRegionDirective(ACCDirective, RegionDirective, metaclass=abc.ABCMeta):
    ''' Base class for all OpenACC region directive statements.

    '''
    def validate_global_constraints(self):
        '''
        Perform validation checks for any global constraints. This can only
        be done at code-generation time.

        :raises GenerationError: if this ACCRegionDirective encloses any form \
            of PSyData node since calls to PSyData routines within OpenACC \
            regions are not supported.

        '''
        # We need to make sure to call the right constructor here:
        # pylint: disable=bad-super-call
        super(RegionDirective, self).validate_global_constraints()

        data_nodes = self.walk((PSyDataNode, CodeBlock))
        if data_nodes:
            raise GenerationError(
                f"Cannot include CodeBlocks or calls to PSyData routines "
                f"within OpenACC regions but found "
                f"{[type(node).__name__ for node in data_nodes]} within a "
                f"region enclosed by an '{type(self).__name__}'")

    @property
    def signatures(self):
        '''
        Returns a 1-tuple or a 2-tuple of sets depending on the working API.
        If a 1-tuple, the set includes both input and output signatures
        (whether to arrays or objects) required by the Kernel call(s) that are
        children of this directive. If a 2-tuple, the first entry is the set of
        input signatures and the second entry is the set of output signatures.
        The set(s) describe the quantities that must be available on the remote
        device (probably a GPU) before the parallel region can be begun.

        :returns: 1-tuple or 2-tuple of input and output sets of variable names
        :rtype: Union[Tuple[Set[:py:class:`psyclone.core.Signature`]], \
                      Tuple[Set[:py:class:`psyclone.core.Signature`],  \
                            Set[:py:class:`psyclone.core.Signature`]]]
        '''

        # pylint: disable=import-outside-toplevel
        from psyclone.domain.lfric import LFRicInvokeSchedule
        from psyclone.gocean1p0 import GOInvokeSchedule
        from psyclone.psyir.tools.call_tree_utils import CallTreeUtils

        if self.ancestor((LFRicInvokeSchedule, GOInvokeSchedule)):
            # Look-up the kernels that are children of this node
            sig_set = set()
            for call in self.kernels():
                for arg_str in call.arguments.acc_args:
                    sig_set.add(Signature(arg_str))
            return (sig_set, )

        rwi = CallTreeUtils().get_in_out_parameters(self.children)
        return (set(rwi.signatures_read),
                set(rwi.signatures_written))


class ACCStandaloneDirective(ACCDirective, StandaloneDirective,
                             metaclass=abc.ABCMeta):
    ''' Base class for all standalone OpenACC directive statements. '''


class ACCRoutineDirective(ACCStandaloneDirective):
    '''
    Class representing an "ACC routine" OpenACC directive in PSyIR.

    :param str parallelism: the level of parallelism in the routine, one of
        "gang", "worker", "vector", "seq".

    '''
    SUPPORTED_PARALLELISM = ["seq", "vector", "worker", "gang"]

    def __init__(self, parallelism="seq", **kwargs):
        self.parallelism = parallelism

        super().__init__(self, **kwargs)

    @property
    def parallelism(self):
        '''
        :returns: the clause describing the level of parallelism within this
                  routine (or a called one).
        :rtype: str

        '''
        return self._parallelism

    @parallelism.setter
    def parallelism(self, value):
        '''
        :param str value: the new value for the level-of-parallelism within
                          this routine (or a called one).

        :raises TypeError: if `value` is not a str.
        :raises ValueError: if `value` is not a recognised level of
                            parallelism.
        '''
        if not isinstance(value, str):
            raise TypeError(
                f"Expected a str to specify the level of parallelism but got "
                f"'{type(value).__name__}'")
        if value.lower() not in self.SUPPORTED_PARALLELISM:
            raise ValueError(
                f"Expected one of {self.SUPPORTED_PARALLELISM} for the level "
                f"of parallelism but got '{value}'")
        self._parallelism = value.lower()

    def gen_code(self, parent):
        '''Generate the Fortran ACC Routine Directive and any associated code.

        :param parent: the parent Node in the Schedule to which to add our
                       content.
        :type parent: sub-class of :py:class:`psyclone.f2pygen.BaseGen`
        '''
        # Check the constraints are correct
        self.validate_global_constraints()

        # Generate the code for this Directive
        parent.add(DirectiveGen(parent, "acc", "begin", "routine",
                                f"{self.parallelism}"))

    def begin_string(self):
        '''Returns the beginning statement of this directive, i.e.
        "acc routine". The visitor is responsible for adding the
        correct directive beginning (e.g. "!$").

        :returns: the opening statement of this directive.
        :rtype: str

        '''
        return f"acc routine {self.parallelism}"


class ACCEnterDataDirective(ACCStandaloneDirective, ACCAsyncMixin):
    '''
    Class representing a "!$ACC enter data" OpenACC directive in
    an InvokeSchedule. Must be sub-classed for a particular API because the way
    in which fields are marked as being on the remote device is API-dependent.

    :param children: list of nodes which the directive should have as children.
    :type children: List[:py:class:`psyclone.psyir.nodes.Node`]
    :param parent: the node in the InvokeSchedule to which to add this \
                   directive as a child.
    :type parent: :py:class:`psyclone.psyir.nodes.Node`
    :param async_queue: Enable async support and attach it to the given queue.
                        Can use False to disable, True to enable on default
                        stream. Int to attach to the given stream ID or use a
                        variable Signature to say at runtime what stream to be
                        used.
    :type async_queue: bool | int | :py:class: psyclone.core.Signature
    '''
    def __init__(self, children=None, parent=None, async_queue=False):
        super().__init__(children=children, parent=parent)
        ACCAsyncMixin.__init__(self, async_queue)
        self._acc_dirs = None  # List of parallel directives

        self._sig_set = set()

    def gen_code(self, parent):
        '''Generate the elements of the f2pygen AST for this Node in the
        Schedule.

        :param parent: node in the f2pygen AST to which to add node(s).
        :type parent: :py:class:`psyclone.f2pygen.BaseGen`

        :raises GenerationError: if no data is found to copy in.

        '''
        self.validate_global_constraints()
        self.lower_to_language_level()
        # Leverage begin_string() to raise an exception if there are no
        # variables to copyin but discard the generated string since it is
        # incompatible with class DirectiveGen() we are using below.
        self.begin_string()

        # async
        async_option = self._build_async_string()

        # Add the enter data directive.
        sym_list = _sig_set_to_string(self._sig_set)
        copy_in_str = f"copyin({sym_list})"
        parent.add(DirectiveGen(parent, "acc", "begin", "enter data",
                                copy_in_str + async_option))
        # Call an API-specific subclass of this class in case
        # additional declarations are required.
        self.data_on_device(parent)
        parent.add(CommentGen(parent, ""))

    def lower_to_language_level(self):
        '''
        In-place replacement of this directive concept into language level
        PSyIR constructs.

        :returns: the lowered version of this node.
        :rtype: :py:class:`psyclone.psyir.node.Node`

        '''
        # We must generate a list of all of the fields accessed within OpenACC
        # compute constructs (i.e. OpenACC parallel and kernels directives)
        # 1. Find all parallel and kernels directives. We store this list
        # for later use in any sub-class.
        self._acc_dirs = self.ancestor(Routine).walk(
                (ACCParallelDirective, ACCKernelsDirective))
        # 2. For each directive, add the fields used by the kernels it
        # contains (as given by signatures) and add it to our set.
        # TODO GOcean grid properties are duplicated in this set under
        # different names (the OpenACC deep copy support should spot this).
        for pdir in self._acc_dirs:
            self._sig_set.update(*pdir.signatures)

        return super().lower_to_language_level()

    def begin_string(self):
        '''Returns the beginning statement of this directive. The visitor is
        responsible for adding the correct directive beginning (e.g. "!$").

        :returns: the opening statement of this directive.
        :rtype: str

        :raises GenerationError: if there are no variables to copy to
                                 the device.
        '''
        if not self._sig_set:
            # There should be at least one variable to copyin.
            # TODO #1872: this directive needs reimplementing using the Clause
            # class and proper lowering. When this is fixed it may be possible
            # to change RegionTrans.validate() so that it always uses
            # Node.debug_string() rather than only for CodeBlocks.
            raise GenerationError(
                "ACCEnterData directive did not find any data to copyin. "
                "Perhaps there are no ACCParallel or ACCKernels directives "
                "within the region?")

        sym_list = _sig_set_to_string(self._sig_set)

        # options
        options = f" copyin({sym_list})"

        # async
        options += self._build_async_string()

        # Variables need lexicographic sorting since sets guarantee no ordering
        # and members of composite variables must appear later in deep copies.
        return f"acc enter data{options}"

    def data_on_device(self, parent):
        '''
        Adds nodes into an InvokeSchedule to flag that the data required by the
        kernels in the data region is now on the device. The generic
        implementation doesn't add any node but this can be redefined in the
        APIs if any infrastructure call is needed.

        :param parent: the node in the InvokeSchedule to which to add nodes
        :type parent: :py:class:`psyclone.psyir.nodes.Node`
        '''


class ACCParallelDirective(ACCRegionDirective, ACCAsyncMixin):
    '''
    Class representing the !$ACC PARALLEL directive of OpenACC
    in the PSyIR. By default it includes the 'DEFAULT(PRESENT)' clause which
    means this node must either come after an EnterDataDirective or within
    a DataDirective.

    :param bool default_present: whether this directive includes the
        'DEFAULT(PRESENT)' clause.
    :param async_queue: Make the directive asynchonous and attached to the
                            given stream identified by an ID or by a variable
                            name pointing to an integer.
    :type async_queue: bool|:py:class:`psyclone.psyir.nodes.Reference`|int
    '''
    def __init__(self, async_queue=False, default_present=True, **kwargs):
        super().__init__(**kwargs)
        ACCAsyncMixin.__init__(self, async_queue)
        self.default_present = default_present

    def __eq__(self, other):
        '''
        Checks whether two nodes are equal. Two ACCParallelDirective nodes are
        equal if their default_present members are equal and they use the
        same async_queue.

        :param object other: the object to check equality to.

        :returns: whether other is equal to self.
        :rtype: bool
        '''
        is_eq = super().__eq__(other)
        is_eq = is_eq and self.default_present == other.default_present
        is_eq = is_eq and ACCAsyncMixin.__eq__(self, other)

        return is_eq

    def gen_code(self, parent):
        '''
        Generate the elements of the f2pygen AST for this Node in the Schedule.

        :param parent: node in the f2pygen AST to which to add node(s).
        :type parent: :py:class:`psyclone.f2pygen.BaseGen`

        '''
        self.validate_global_constraints()

        # remove the "acc parallel" added by begin_string() and keep only the
        # parameters
        begin_args = ' '.join(self.begin_string().split()[2:])

        # add the directive
        parent.add(DirectiveGen(parent, "acc", "begin", "parallel",
                                begin_args))

        for child in self.children:
            child.gen_code(parent)

        parent.add(DirectiveGen(parent, *self.end_string().split()))

        self.gen_post_region_code(parent)

    def begin_string(self):
        '''
        Returns the beginning statement of this directive, i.e.
        "acc parallel" plus any qualifiers. The backend is responsible for
        adding the correct characters to mark this as a directive (e.g. "!$").

        :returns: the opening statement of this directive.
        :rtype: str

        '''
        options = ""
        if self._default_present:
            # "default(present)" means that the compiler is to assume that
            # all data required by the parallel region is already present
            # on the device. If we've made a mistake and it isn't present
            # then we'll get a run-time error.
            options = " default(present)"
        options += self._build_async_string()
        return f"acc parallel{options}"

    def end_string(self):
        '''
        :returns: the closing statement for this directive.
        :rtype: str
        '''
        return "acc end parallel"

    @property
    def default_present(self):
        '''
        :returns: whether the directive includes the 'default(present)' clause.
        :rtype: bool
        '''
        return self._default_present

    @default_present.setter
    def default_present(self, value):
        '''
        :param bool value: whether the directive should include the
            'default(present)' clause.

        :raises TypeError: if the given value is not a boolean.

        '''
        if not isinstance(value, bool):
            raise TypeError(
                f"The ACCParallelDirective default_present property must be "
                f"a boolean but value '{value}' has been given.")
        self._default_present = value

    @property
    def fields(self):
        '''
        Returns a list of the names of field objects required by the Kernel
        call(s) that are children of this directive.

        :returns: list of names of field arguments.
        :rtype: List[str]
        '''
        # Look-up the kernels that are children of this node
        fld_list = []
        for call in self.kernels():
            for arg in call.arguments.fields:
                if arg not in fld_list:
                    fld_list.append(arg)
        return fld_list


class ACCLoopDirective(ACCRegionDirective):
    '''
    Class managing the creation of a '!$acc loop' OpenACC directive.

    :param int collapse: Number of nested loops to collapse into a single
                         iteration space or None.
    :param bool independent: Whether or not to add the `independent` clause
                             to the loop directive.
    :param bool sequential: whether or not to add the `seq` clause to the
                            loop directive.
    :param bool gang: whether or not to add the `gang` clause to the
                      loop directive.
    :param bool vector: whether or not to add the `vector` clause to the
                        loop directive.
    :param kwargs: additional keyword arguments provided to the super class.
    :type kwargs: unwrapped dict.
    '''
    def __init__(self, collapse=None, independent=True, sequential=False,
                 gang=False, vector=False, **kwargs):
        self.collapse = collapse
        self._independent = independent
        self._sequential = sequential
        self._gang = gang
        self._vector = vector
        self._check_clauses_consistent()
        super().__init__(**kwargs)

    def __eq__(self, other):
        '''
        Checks whether two nodes are equal. Two ACCLoopDirective nodes are
        equal if their collapse, independent, sequential, gang, and vector
        members are equal.

        :param object other: the object to check equality to.

        :returns: whether other is equal to self.
        :rtype: bool
        '''
        is_eq = super().__eq__(other)
        is_eq = is_eq and self.collapse == other.collapse
        is_eq = is_eq and self.independent == other.independent
        is_eq = is_eq and self.sequential == other.sequential
        is_eq = is_eq and self.gang == other.gang
        is_eq = is_eq and self.vector == other.vector

        return is_eq

    def _check_clauses_consistent(self):
        '''
        Check that the clauses applied to the loop directive make sense.

        :raises ValueError: if sequential is used in conjunction with gang
            and/or vector
        '''
        if self.sequential and (self.gang or self.vector):
            raise ValueError(
                "The OpenACC seq clause cannot be used in conjunction with the"
                " gang or vector clauses."
            )

    @property
    def collapse(self):
        '''
        :returns: the number of nested loops to collapse into a single \
                  iteration space for this node.
        :rtype: int or None
        '''
        return self._collapse

    @collapse.setter
    def collapse(self, value):
        '''
        :param value: optional number of nested loop to collapse into a \
            single iteration space to parallelise. Defaults to None.
        :type value: Optional[int]

        :raises TypeError: if the collapse value given is not an integer \
            or NoneType.
        :raises ValueError: if the collapse integer given is not positive.

        '''
        if value is not None and not isinstance(value, int):
            raise TypeError(
                f"The ACCLoopDirective collapse clause must be a positive "
                f"integer or None, but value '{value}' has been given.")

        if value is not None and value <= 0:
            raise ValueError(
                f"The ACCLoopDirective collapse clause must be a positive "
                f"integer or None, but value '{value}' has been given.")

        self._collapse = value

    @property
    def independent(self):
        ''' Returns whether the independent clause will be added to this
        loop directive.

        :returns: whether the independent clause will be added to this loop \
                  directive.
        :rtype: bool
        '''
        return self._independent

    @property
    def sequential(self):
        '''
        :returns: whether or not the `seq` clause is added to this loop \
                  directive.
        :rtype: bool
        '''
        return self._sequential

    @property
    def gang(self):
        '''
        :returns: whether or not the `gang` clause is added to this loop
                  directive.
        :rtype: bool
        '''
        return self._gang

    @property
    def vector(self):
        '''
        :returns: whether or not the `vector` clause is added to this loop
                  directive.
        :rtype: bool
        '''
        return self._vector

    def node_str(self, colour=True):
        '''
        Returns the name of this node with (optional) control codes
        to generate coloured output in a terminal that supports it.

        :param bool colour: whether or not to include colour control codes.

        :returns: description of this node, possibly coloured.
        :rtype: str
        '''
        self._check_clauses_consistent()
        text = self.coloured_name(colour)
        text += f"[sequential={self.sequential},"
        text += f"gang={self.gang},"
        text += f"vector={self.vector},"
        text += f"collapse={self.collapse},"
        text += f"independent={self.independent}]"
        return text

    def validate_global_constraints(self):
        '''
        Perform validation of those global constraints that can only be done
        at code-generation time.

        :raises GenerationError: if this ACCLoopDirective is not enclosed
            within some OpenACC parallel or kernels region and is not in a
            Routine that has been marked up with an 'ACC Routine' directive.
        '''
        parent_routine = self.ancestor(Routine)
        if not (self.ancestor((ACCParallelDirective, ACCKernelsDirective),
                              limit=parent_routine) or
                (parent_routine and parent_routine.walk(ACCRoutineDirective))):
            location = (f"in routine '{parent_routine.name}' " if
                        parent_routine else "")
            raise GenerationError(
                f"ACCLoopDirective {location}must either have an "
                f"ACCParallelDirective or ACCKernelsDirective as an ancestor "
                f"in the Schedule or the routine must contain an "
                f"ACCRoutineDirective.")

        super().validate_global_constraints()

    def gen_code(self, parent):
        '''
        Generate the f2pygen AST entries in the Schedule for this OpenACC
        loop directive.

        :param parent: the parent Node in the Schedule to which to add our
                       content.
        :type parent: sub-class of :py:class:`psyclone.f2pygen.BaseGen`
        :raises GenerationError: if this "!$acc loop" is not enclosed within \
                                 an ACC Parallel region.
        '''
        self.validate_global_constraints()

        # Add any clauses to the directive. We use self.begin_string() to avoid
        # code duplication.
        options_str = self.begin_string(leading_acc=False)

        parent.add(DirectiveGen(parent, "acc", "begin", "loop", options_str))

        for child in self.children:
            child.gen_code(parent)

    def begin_string(self, leading_acc=True):
        ''' Returns the opening statement of this directive, i.e.
        "acc loop" plus any qualifiers. If `leading_acc` is False then
        the leading "acc loop" text is not included.

        :param bool leading_acc: whether or not to include the leading \
                                 "acc loop" in the text that is returned.

        :returns: the opening statement of this directive.
        :rtype: str

        '''
        clauses = []
        if leading_acc:
            clauses = ["acc", "loop"]

        self._check_clauses_consistent()
        if self.sequential:
            clauses += ["seq"]
        else:
            if self.gang:
                clauses += ["gang"]
            if self.vector:
                clauses += ["vector"]
            if self.independent:
                clauses += ["independent"]
            if self.collapse:
                clauses += [f"collapse({self.collapse})"]
        return " ".join(clauses)

    def end_string(self):
        '''
        Would return the end string for this directive but "acc loop"
        doesn't have a closing directive.

        :returns: empty string.
        :rtype: str

        '''
        return ""


class ACCKernelsDirective(ACCRegionDirective, ACCAsyncMixin):
    '''
    Class representing the !$ACC KERNELS directive in the PSyIR.

    :param children: the PSyIR nodes to be enclosed in the Kernels region \
                     and which are therefore children of this node.
    :type children: List[:py:class:`psyclone.psyir.nodes.Node`]
    :param parent: the parent of this node in the PSyIR.
    :type parent: sub-class of :py:class:`psyclone.psyir.nodes.Node`
    :param bool default_present: whether or not to add the \
                                "default(present)" clause to the kernels \
                                directive.
    :param async_queue: Make the directive asynchonous and attached to the
                        given stream identified by an ID or by a variable
                        name pointing to an integer.
    :type async_queue: bool|:py:class:`psyclone.psyir.nodes.Reference`|int

    '''

    def __init__(self, children=None, parent=None, default_present=True,
                 async_queue=False):
        super().__init__(children=children, parent=parent)
        ACCAsyncMixin.__init__(self, async_queue)
        self._default_present = default_present

    def __eq__(self, other):
        '''
        Checks whether two nodes are equal. Two ACCKernelsDirective nodes are
        equal if their default_present members are equal.

        :param object other: the object to check equality to.

        :returns: whether other is equal to self.
        :rtype: bool
        '''
        is_eq = super().__eq__(other)
        is_eq = is_eq and self.default_present == other.default_present
        is_eq = is_eq and ACCAsyncMixin.__eq__(self, other)

        return is_eq

    @property
    def default_present(self):
        '''
        :returns: whether the "default(present)" clause is added to the \
                  kernels directive.
        :rtype: bool
        '''
        return self._default_present

    def gen_code(self, parent):
        '''
        Generate the f2pygen AST entries in the Schedule for this
        OpenACC Kernels directive.

        :param parent: the parent Node in the Schedule to which to add this \
                       content.
        :type parent: sub-class of :py:class:`psyclone.f2pygen.BaseGen`

        '''
        self.validate_global_constraints()

        # We re-use the 'begin_string' method but must skip the leading 'acc'
        # that it includes.
        parent.add(DirectiveGen(parent, "acc", "begin",
                                *self.begin_string().split()[1:]))
        for child in self.children:
            child.gen_code(parent)

        parent.add(DirectiveGen(parent, *self.end_string().split()))

        self.gen_post_region_code(parent)

    def begin_string(self):
        '''Returns the beginning statement of this directive, i.e.
        "acc kernels ...". The backend is responsible for adding the
        correct directive beginning (e.g. "!$").

        :returns: the beginning statement for this directive.
        :rtype: str

        '''
        result = "acc kernels"

        # present
        if self._default_present:
            result += " default(present)"

        # async
        result += self._build_async_string()

        return result

    def end_string(self):
        '''
        Returns the ending statement for this directive. The backend is
        responsible for adding the language-specific syntax that marks this
        as a directive.

        :returns: the closing statement for this directive.
        :rtype: str

        '''
        return "acc end kernels"


class ACCDataDirective(ACCRegionDirective):
    '''
    Class representing the !$ACC DATA ... !$ACC END DATA directive
    in the PSyIR.

    '''
    def gen_code(self, _):
        '''
        :raises InternalError: the ACC data directive is currently only \
                               supported for the NEMO API and that uses the \
                               PSyIR backend to generate code.
                               fparser2 parse tree.

        '''
        raise InternalError(
            "ACCDataDirective.gen_code should not have been called.")

    @staticmethod
    def _validate_child(position, child):
        '''
        Check that the supplied node is a valid child of this node at the
        specified position.

        :param int position: the proposed position of this child in the list
            of children.
        :param child: the proposed child node.
        :type child: :py:class:`psyclone.psyir.nodes.Node`

        :returns: whether or not the proposed child and position are valid.
        :rtype: bool

        '''
        if position == 0:
            return isinstance(child, Schedule)
        return isinstance(child, (ACCCopyClause, ACCCopyInClause,
                                  ACCCopyOutClause))

    def begin_string(self):
        '''
        :returns: the beginning of the opening statement of this directive.
        :rtype: str
        '''
        return "acc data"

    def end_string(self):
        '''
        :returns: the text for the end of this directive region.
        :rtype: str

        '''
        return "acc end data"

    def _update_node(self):
        '''
        Called whenever there is a change in the PSyIR tree below this node.

        Ensures that the various data-movement clauses are up-to-date.

        '''
        self._update_data_movement_clauses()

    def _update_data_movement_clauses(self):
        '''
        Updates the data-movement clauses on this directive.

        First removes any such clauses and then regenerates them using
        dependence analysis to determine which variables (if any) need moving.

        '''
        # Remove the clauses that we will update.
        for child in self.children[:]:
            if isinstance(child,
                          (ACCCopyInClause, ACCCopyOutClause, ACCCopyClause)):
                self.children.remove(child)

        # Use dependence analysis to identify the variables that are read,
        # written and read+written within the tree below this node.
        reads, writes, readwrites = self.create_data_movement_deep_copy_refs()

        if reads:
            self.addchild(ACCCopyInClause(children=list(reads.values())))

        if writes:
            self.addchild(ACCCopyOutClause(children=list(writes.values())))

        if readwrites:
            self.addchild(ACCCopyClause(children=list(readwrites.values())))


class ACCUpdateDirective(ACCStandaloneDirective, ACCAsyncMixin):
    ''' Class representing the OpenACC update directive in the PSyIR. It has
    a direction attribute that can be set to 'self', 'host' or 'device', the
    set of symbols being updated and an optional if_present clause.

    :param signatures: the access signature(s) that need to be synchronised \
                       with the device.
    :type signatures: Set[:py:class:`psyclone.core.Signature`]
    :param str direction: the direction of the synchronisation.
    :param children: list of nodes which the directive should have as children.
    :type children: List[:py:class:`psyclone.psyir.nodes.Node`]
    :param parent: the node in the InvokeSchedule to which to add this \
                   directive as a child.
    :type parent: :py:class:`psyclone.psyir.nodes.Node`
    :param if_present: whether or not to include the 'if_present'
                        clause on the update directive (this instructs the
                        directive to silently ignore any variables that are not
                        on the device).
    :param async_queue: Make the directive asynchonous and attached to the \
                        given stream identified by an ID or by a variable name
                        pointing to an integer.
    :type async_queue: Optional[
        bool|:py:class:`psyclone.psyir.nodes.Reference`|int
    ]
    :type if_present: Optional[bool]
    '''

    _VALID_DIRECTIONS = ("self", "host", "device")

    def __init__(self, signatures, direction, children=None, parent=None,
                 if_present=True, async_queue=False):
        super().__init__(children=children, parent=parent)
        ACCAsyncMixin.__init__(self, async_queue)
        self.sig_set = signatures
        self.direction = direction
        self.if_present = if_present

    def __eq__(self, other):
        '''
        Checks whether two nodes are equal. Two ACCUpdateDirective nodes are
        equal if their sig_set, direction and if_present members are equal.

        :param object other: the object to check equality to.

        :returns: whether other is equal to self.
        :rtype: bool
        '''
        is_eq = super().__eq__(other)
        is_eq = is_eq and self.sig_set == other.sig_set
        is_eq = is_eq and self.direction == other.direction
        is_eq = is_eq and self.if_present == other.if_present
        is_eq = is_eq and ACCAsyncMixin.__eq__(self, other)

        return is_eq

    @property
    def sig_set(self):
        '''
        :returns: the set of signatures to synchronise with the device.
        :rtype: Set[:py:class:`psyclone.core.Signature`]
        '''
        return self._sig_set

    @property
    def direction(self):
        '''
        :returns: the direction of the synchronisation.
        :rtype: str
        '''
        return self._direction

    @property
    def if_present(self):
        '''
        :returns: whether or not to add the 'if_present' clause.
        :rtype: bool
        '''
        return self._if_present

    @sig_set.setter
    def sig_set(self, signatures):
        '''
        :param signatures: the access signature(s) that need to be \
                           synchronised with the device.
        :type signatures: Set[:py:class:`psyclone.core.Signature`]

        :raises TypeError: if signatures is not a set of access signatures.
        '''
        if not all(isinstance(sig, Signature) for sig in signatures):
            raise TypeError(
                f"The ACCUpdateDirective signatures argument must be a "
                f"set of signatures but got "
                f"{set(type(sig).__name__ for sig in signatures)}")

        self._sig_set = signatures

    @direction.setter
    def direction(self, direction):
        '''
        :param str direction: the direction of the synchronisation.

        :raises ValueError: if the direction argument is not a string with \
                        value 'self', 'host' or 'device'.
        '''
        if direction not in self._VALID_DIRECTIONS:
            raise ValueError(
                f"The ACCUpdateDirective direction argument must be a string "
                f"with any of the values in '{self._VALID_DIRECTIONS}' but "
                f"found '{direction}'.")

        self._direction = direction

    @if_present.setter
    def if_present(self, if_present):
        '''
        :param bool if_present: whether or not to add the 'if_present' \
                                    clause.

        :raises TypeError: if if_present is not a boolean.
        '''
        if not isinstance(if_present, bool):
            raise TypeError(
                f"The ACCUpdateDirective if_present argument must be a "
                f"boolean but got {type(if_present).__name__}")

        self._if_present = if_present

    def begin_string(self):
        '''
        Returns the beginning statement of this directive, i.e.
        "acc update host(symbol)". The backend is responsible for adding the
        correct characters to mark this as a directive (e.g. "!$").

        :returns: the opening statement of this directive.
        :rtype: str

        '''
        if not self._sig_set:
            # There should be at least one variable to update.
            # TODO #1872: this directive needs reimplementing using the Clause
            # class and proper lowering.
            raise GenerationError(
                "ACCUpdate directive did not find any data to update. "
                "This most likely happened because a specialisation of "
                "ACCUpdateDirective.lower_to_level_language removed all the "
                "variables this directive was created to update.")

        condition = "if_present " if self._if_present else ""
        sym_list = _sig_set_to_string(self._sig_set)

        # async
        asyncvalue = self._build_async_string()

        return \
            f"acc update {condition}{self._direction}({sym_list}){asyncvalue}"


def _sig_set_to_string(sig_set):
    '''
    Converts the provided set of signatures into a lexically sorted
    string of comma-separated signatures which also includes, for signatures
    that represent variables of a derived type, the composing subsignatures.

    :param sig_set: set of signature(s) to include in the string.
    :type sig_set: Set[:py:class:`psyclone.core.Signature`]
    :returns: a lexically sorted string of comma-separated (sub)signatures.
    :rtype: str

    '''
    names = {s[:i+1].to_language() for s in sig_set for i in range(len(s))}
    return ",".join(sorted(names))


class ACCWaitDirective(ACCStandaloneDirective):
    '''
    Class representing the !$ACC WAIT directive in the PSyIR.

    :param wait_queue: Which ACC async stream to wait. None to wait all.
    :type wait_queue: Optional[:py:class:`psyclone.psyir.nodes.Reference`, int]
    '''
    def __init__(self, wait_queue=None):
        # call parent
        super().__init__()
        self.wait_queue = wait_queue

    def __eq__(self, other):
        '''
        Test the equality of two directives.

        :returns: If the two directives are equals.
        :rtype: bool
        '''
        is_eq = super().__eq__(other)
        is_eq = is_eq and self._wait_queue == other._wait_queue
        return is_eq

    @property
    def wait_queue(self):
        '''
        :returns: The queue to wait on.
        :rtype: Optional[int, :py:class:`psyclone.psyir.nodes.Reference`]
        '''
        return self._wait_queue

    @wait_queue.setter
    def wait_queue(self, wait_queue):
        '''
        Setter to assign a specific wait queue to wait for.

        :param wait_queue: The wait queue to expect, or None for all.
        :type wait_queue: Optional[int, \
            :py:class:`psyclone.psyir.nodes.Reference`]

        :raises TypeError: if `wait_queue` is of the wrong type
        '''
        # check
        if (wait_queue is not None
           and not isinstance(wait_queue, (int, Reference))):
            raise TypeError("Invalid value type as wait_group, shoule be"
                            "in (None, int, Signature) !")

        # set
        self._wait_queue = wait_queue

    def gen_code(self, parent):
        '''
        Generate the given directive code to add it to the call tree.

        :param parent: the parent Node in the Schedule to which to add this \
                       content.
        :type parent: sub-class of :py:class:`psyclone.f2pygen.BaseGen`
        '''
        # remove the "acc wait" added by begin_string() and keep only the
        # parameters
        args = ' '.join(self.begin_string().split()[2:])

        # Generate the directive
        parent.add(DirectiveGen(parent, "acc", "begin", "wait", args))

    def begin_string(self):
        '''Returns the beginning statement of this directive, i.e.
        "acc wait ...". The backend is responsible for adding the
        correct directive beginning (e.g. "!$").

        :returns: the beginning statement for this directive.
        :rtype: str

        '''
        # default basic directive
        result = "acc wait"

        # handle specifying groups
        if self._wait_queue is not None:
            if isinstance(self._wait_queue, Reference):
                result += f" ({self._wait_queue.name})"
            else:
                result += f" ({self._wait_queue})"

        # ok return it
        return result


class ACCAtomicDirective(ACCRegionDirective):
    '''
    OpenACC directive to represent that the memory accesses in the associated
    assignment must be performed atomically.
    Note that the standard supports blocks with 2 assignments but this is
    currently unsupported in the PSyIR.

    '''
    def begin_string(self):
        '''
        :returns: the opening string statement of this directive.
        :rtype: str

        '''
        return "acc atomic"

    def end_string(self):
        '''
        :returns: the ending string statement of this directive.
        :rtype: str

        '''
        return "acc end atomic"

    @staticmethod
    def is_valid_atomic_statement(stmt):
        ''' Check if a given statement is a valid OpenACC atomic expression.

        :param stmt: a node to be validated.
        :type stmt: :py:class:`psyclone.psyir.nodes.Node`

        :returns: whether a given statement is compliant with the OpenACC
            atomic expression.
        :rtype: bool

        '''
        if not isinstance(stmt, Assignment):
            return False

        # Not all rules are checked, just that:
        # - operands are of a scalar intrinsic type
        if not isinstance(stmt.lhs.datatype, ScalarType):
            return False

        # - the top-level operator is one of: +, *, -, /, AND, OR, EQV, NEQV
        if isinstance(stmt.rhs, BinaryOperation):
            if stmt.rhs.operator not in (BinaryOperation.Operator.ADD,
                                         BinaryOperation.Operator.SUB,
                                         BinaryOperation.Operator.MUL,
                                         BinaryOperation.Operator.DIV,
                                         BinaryOperation.Operator.AND,
                                         BinaryOperation.Operator.OR,
                                         BinaryOperation.Operator.EQV,
                                         BinaryOperation.Operator.NEQV):
                return False
        # - or intrinsics: MAX, MIN, IAND, IOR, or IEOR
        if isinstance(stmt.rhs, IntrinsicCall):
            if stmt.rhs.intrinsic not in (IntrinsicCall.Intrinsic.MAX,
                                          IntrinsicCall.Intrinsic.MIN,
                                          IntrinsicCall.Intrinsic.IAND,
                                          IntrinsicCall.Intrinsic.IOR,
                                          IntrinsicCall.Intrinsic.IEOR):
                return False

        # - one of the operands should be the same as the lhs
        if stmt.lhs not in stmt.rhs.children:
            return False

        return True

    def validate_global_constraints(self):
        ''' Perform validation of those global constraints that can only be
        done at code-generation time.

        :raises GenerationError: if the ACCAtomicDirective associated
            statement does not conform to a valid OpenACC atomic operation.
        '''
        if not self.children or len(self.dir_body.children) != 1:
            raise GenerationError(
                f"Atomic directives must always have one and only one"
                f" associated statement, but found '{self.debug_string()}'")
        stmt = self.dir_body[0]
        if not self.is_valid_atomic_statement(stmt):
            raise GenerationError(
                f"Statement '{self.children[0].debug_string()}' is not a "
                f"valid OpenACC Atomic statement.")


# For automatic API documentation generation
__all__ = ["ACCRegionDirective", "ACCEnterDataDirective",
           "ACCParallelDirective", "ACCLoopDirective", "ACCKernelsDirective",
           "ACCDataDirective", "ACCUpdateDirective", "ACCStandaloneDirective",
           "ACCDirective", "ACCRoutineDirective", "ACCAtomicDirective",
           "ACCWaitDirective"]<|MERGE_RESOLUTION|>--- conflicted
+++ resolved
@@ -36,12 +36,8 @@
 #         C.M. Maynard, Met Office / University of Reading
 #         J. Henrichs, Bureau of Meteorology
 # Modified A. B. G. Chalk, STFC Daresbury Lab
-<<<<<<< HEAD
 #          S. Valat, INRIA / LJK
-#          J. G. Wallwork, Met Office
-=======
-# Modified J. G. Wallwork, Met Office / University of Cambridge
->>>>>>> 4cb50706
+#          J. G. Wallwork, Met Office / University of Cambridge
 # -----------------------------------------------------------------------------
 
 ''' This module contains the implementation of the various OpenACC Directive
