# -----------------------------------------------------------------------------
# BSD 3-Clause License
#
# Copyright (c) 2022, Science and Technology Facilities Council.
# All rights reserved.
#
# Redistribution and use in source and binary forms, with or without
# modification, are permitted provided that the following conditions are met:
#
# * Redistributions of source code must retain the above copyright notice, this
#   list of conditions and the following disclaimer.
#
# * Redistributions in binary form must reproduce the above copyright notice,
#   this list of conditions and the following disclaimer in the documentation
#   and/or other materials provided with the distribution.
#
# * Neither the name of the copyright holder nor the names of its
#   contributors may be used to endorse or promote products derived from
#   this software without specific prior written permission.
#
# THIS SOFTWARE IS PROVIDED BY THE COPYRIGHT HOLDERS AND CONTRIBUTORS
# "AS IS" AND ANY EXPRESS OR IMPLIED WARRANTIES, INCLUDING, BUT NOT
# LIMITED TO, THE IMPLIED WARRANTIES OF MERCHANTABILITY AND FITNESS
# FOR A PARTICULAR PURPOSE ARE DISCLAIMED. IN NO EVENT SHALL THE
# COPYRIGHT HOLDER OR CONTRIBUTORS BE LIABLE FOR ANY DIRECT, INDIRECT,
# INCIDENTAL, SPECIAL, EXEMPLARY, OR CONSEQUENTIAL DAMAGES (INCLUDING,
# BUT NOT LIMITED TO, PROCUREMENT OF SUBSTITUTE GOODS OR SERVICES;
# LOSS OF USE, DATA, OR PROFITS; OR BUSINESS INTERRUPTION) HOWEVER
# CAUSED AND ON ANY THEORY OF LIABILITY, WHETHER IN CONTRACT, STRICT
# LIABILITY, OR TORT (INCLUDING NEGLIGENCE OR OTHERWISE) ARISING IN
# ANY WAY OUT OF THE USE OF THIS SOFTWARE, EVEN IF ADVISED OF THE
# POSSIBILITY OF SUCH DAMAGE.
# -----------------------------------------------------------------------------
# Authors A. B. G. Chalk, STFC Daresbury Lab
# -----------------------------------------------------------------------------

<<<<<<< HEAD
''' This module contains the implementations of the various OpenMP Directive
Clause nodes.'''
=======
''' This module contains the implementations of the various OpenMP Clause
nodes.'''
>>>>>>> 24f1609b

from enum import Enum
from psyclone.psyir.nodes.clause import Clause, OperandClause
from psyclone.psyir.nodes.literal import Literal
from psyclone.psyir.nodes.reference import Reference
from psyclone.psyir.symbols import Symbol


class OMPNowaitClause(Clause):
    '''
    OpenMP nowait clause. Disable the implicit barrier at the end of the
    associated directive.
    '''
    _children_valid_format = None
    _clause_string = "nowait"


class OMPGrainsizeClause(Clause):
    '''
    OpenMP grainsize clause, used by OMPTaskloopDirective. Controls the
    grainsize of the associated directive.
    '''
    _children_valid_format = "Literal"
    _clause_string = "grainsize"

    @staticmethod
    def _validate_child(position, child):
        '''
         Decides whether a given child and position are valid for this node.
         One child allowed, of type Literal.

        :param int position: the position to be validated.
        :param child: a child to be validated.
        :type child: :py:class:`psyclone.psyir.nodes.Node`

        :return: whether the given child and position are valid for this node.
        :rtype: bool

        '''
        if position == 0:
            return isinstance(child, Literal)
        return False


class OMPNumTasksClause(Clause):
    '''
    OpenMP numtasks clause, used by OMPTaskloopDirective. Controls the number
    of tasks created by OpenMP for the associated directive.
    '''
    _children_valid_format = "Literal"
    _clause_string = "num_tasks"

    @staticmethod
    def _validate_child(position, child):
        '''
         Decides whether a given child and position are valid for this node.
         One child allowed, of type Literal.

        :param int position: the position to be validated.
        :param child: a child to be validated.
        :type child: :py:class:`psyclone.psyir.nodes.Node`

        :return: whether the given child and position are valid for this node.
        :rtype: bool

        '''
        if position == 0:
            return isinstance(child, Literal)
        return False


class OMPNogroupClause(Clause):
    '''
    OpenMP nogroup clause, used by OMPTaskloopDirective to disable the
    implicit Taskgroup associated with a Taskloop.
    '''
    _children_valid_format = None
    _clause_string = "nogroup"


class OMPSharedClause(Clause):
    '''
    OpenMP shared clause. This is used to declare variables as shared in an
    OpenMP region.
    '''
    _children_valid_format = "Reference*"

    @property
    def _clause_string(self):
        '''
        :returns: the string that represents this clause in OpenMP (i.e. \
                "shared"). Returns an empty string to avoid generation of \
                code if this clause has no children.
        :rtype: str
        '''
        if len(self.children) > 0:
            return "shared"
        return ""

    @staticmethod
    def _validate_child(position, child):
        '''
        Decides whether a given child and position are valid for this node.
        Any number of Reference nodes are allowed.

        :param int position: the position to be validated.
        :param child: a child to be validated.
        :type child: :py:class:`psyclone.psyir.nodes.Node`

        :return: whether the given child and position are valid for this node.
        :rtype: bool

        '''
        return isinstance(child, Reference)


class OMPPrivateClause(Clause):
    '''
    OpenMP private clause. This is used to declare variables as private
    to an OpenMP region.
    '''
    _children_valid_format = "Reference*"

    @staticmethod
    def create(symbols):
        ''' Create a OMPPrivateClause containing a Reference to each of the
        provided symbols as children.

        :param symbols: List of symbols to reference in the private clause.
        :type symbols: List[:py:class:`psyclone.psyir.symbols.Symbol`]

        :returns: A OMPPrivateClause referencing the provided symbols.
        :rtype: py:class:`psyclone.psyir.nodes.OMPPrivateClause`

        :raises TypeError: If the symbols argument is not a List that \
            contains only PSyIR Symbols.

        '''
        if not isinstance(symbols, list):
            raise TypeError(
                f"OMPPrivateClause expected the 'symbols' argument to be a "
                f"list, but found '{type(symbols).__name__}' instead.")
        for symbol in symbols:
            if not isinstance(symbol, Symbol):
                raise TypeError(
                    f"OMPPrivateClause expected all the items in the 'symbols'"
                    f" list to be PSyIR Symbols, but found a "
                    f"'{type(symbol).__name__}'.")

        references = [Reference(symbol) for symbol in symbols]
        return OMPPrivateClause(children=references)

    @property
    def _clause_string(self):
        '''
        :returns: the string that represents this clause in OpenMP (i.e.\
                "private"). Returns an empty string to avoid generation of\
                code if this clause has no children.
        :rtype: str
        '''
        if len(self.children) > 0:
            return "private"
        return ""

    @staticmethod
    def _validate_child(position, child):
        '''
        Decides whether a given child and position are valid for this node.
        Any number of Reference nodes are allowed.

        :param int position: the position to be validated.
        :param child: a child to be validated.
        :type child: :py:class:`psyclone.psyir.nodes.Node`

        :return: whether the given child and position are valid for this node.
        :rtype: bool

        '''
        return isinstance(child, Reference)


class OMPFirstprivateClause(Clause):
    '''
    OpenMP firstprivate clause. This is used to declare variables as
    firstprivate to an OpenMP region.
    '''
    _children_valid_format = "Reference*"

    @staticmethod
    def create(symbols):
        ''' Create an OMPFirstprivateClause containing a Reference to each of
        the provided symbols as children.

        :param symbols: List of symbols to reference in the firstprivate \
            clause.
        :type symbols: List[:py:class:`psyclone.psyir.symbols.Symbol`]

        :returns: A OMPFirstprivateClause referencing the provided symbols.
        :rtype: py:class:`psyclone.psyir.nodes.OMPFirstprivateClause`

        :raises TypeError: If the symbols argument is not a List that \
            contains only PSyIR Symbols.

        '''
        if not isinstance(symbols, list):
            raise TypeError(
                f"OMPFirstprivateClause expected the 'symbols' argument to be "
                f"a list, but found '{type(symbols).__name__}' instead.")
        for symbol in symbols:
            if not isinstance(symbol, Symbol):
                raise TypeError(
                    f"OMPFirstprivateClause expected all the items in the "
                    f"'symbols' list to be PSyIR Symbols, but found a "
                    f"'{type(symbol).__name__}'.")

        references = [Reference(symbol) for symbol in symbols]
        return OMPFirstprivateClause(children=references)

    @property
    def _clause_string(self):
        '''
        :returns: the string that represents this clause in OpenMP (i.e.\
                "firstprivate"). Returns an empty string to avoid generation\
                of code if this clause has no children.
        :rtype: str
        '''
        if len(self.children) > 0:
            return "firstprivate"
        return ""

    @staticmethod
    def _validate_child(position, child):
        '''
        Decides whether a given child and position are valid for this node.
        Any number of Reference nodes are allowed.

        :param int position: the position to be validated.
        :param child: a child to be validated.
        :type child: :py:class:`psyclone.psyir.nodes.Node`

        :return: whether the given child and position are valid for this node.
        :rtype: bool

        '''
        return isinstance(child, Reference)


class OMPDefaultClause(Clause):
    '''
    OpenMP Default clause. Used to determine the default declaration for
    variables used in an OpenMP region.

    :param clause_type: The default data-sharing attribute to be described\
                        by this clause. The default value is\
                        OMPDefaultClause.DefaultClauseTypes.SHARED.
    :type clause_type: \
        :py:class:`psyclone.psyir.nodes.OMPDefaultClause.DefaultClauseTypes`
    :param kwargs: additional keyword arguments provided to the PSyIR node.
    :type kwargs: unwrapped dict.

    :raises TypeError: if the supplied clause_type is not the correct type.
    '''

    class DefaultClauseTypes(Enum):
        '''Enumeration of the different types of OMPDefaultClause supported
        in PSyclone.'''
        SHARED = 0
        NONE = 1
        FIRSTPRIVATE = 2

    _children_valid_format = None

    def __init__(self, clause_type=DefaultClauseTypes.SHARED, **kwargs):
        if not isinstance(clause_type, OMPDefaultClause.DefaultClauseTypes):
            raise TypeError(
                    "OMPDefaultClause expected 'clause_type' argument of type "
                    "OMPDefaultClause.DefaultClauseTypes but found "
                    f"'{type(clause_type).__name__}'")
        self._clause_type = clause_type
        super().__init__(**kwargs)

    @property
    def clause_type(self):
        '''
        Gets the clause type value of this OMPDefaultClause

        :returns: the clause type for this OMPDefaultClause.
        :rtype: \
            :py:class:`psyclone.psyir.nodes.OMPDefaultClause.\
                       DefaultClauseTypes`
        '''
        return self._clause_type

    @property
    def _clause_string(self):
        '''
        :returns: the string that represents this clause in OpenMP (e.g.\
                "default(shared)"). The value in parentheses is dependent on\
                the DefaultClauseTypes value in _clause_type.
        :rtype: str
        '''
        clause_string = "default(" + str(self._clause_type.name).lower() + ")"
        return clause_string

    def node_str(self, colour=True):
        '''
        :param bool colour: whether or not to include control codes for \
                            coloured text.

        :returns: a text description of this node.
        :rtype: str
        '''
        return self.coloured_name(colour) + f"[default={self._clause_type}]"


class OMPScheduleClause(Clause):
    '''
    OpenMP Schedule clause used for OMP Do Directives.

    :param str schedule: The OpenMP schedule to use with this directive. \
        The default value is "none" which means that no explicit schedule \
        is specified.
    :param kwargs: additional keyword arguments provided to the PSyIR node.
    :type kwargs: unwrapped dict.

    '''
    _children_valid_format = "None"

    VALID_OMP_SCHEDULES = ["runtime", "static", "dynamic", "guided", "auto",
                           "none"]

    def __init__(self, schedule="none", **kwargs):
        self.schedule = schedule
        super().__init__(**kwargs)

    @property
    def _clause_string(self):
        '''
        :returns: the string that represents this clause in OpenMP (e.g. \
            "schedule(static)"). The value inside parentheses is \
            set to the value of the schedule of this clause unless \
            that value is 'none' in which case an empty string is returned.
        :rtype: str
        '''
        if self._schedule != "none":
            return f"schedule({self._schedule})"
        return ""

    @property
    def schedule(self):
        '''
        :returns: the schedule for this OMPScheduleClause.
        :rtype: str
        '''
        return self._schedule

    @schedule.setter
    def schedule(self, schedule):
        '''
        :param str schedule: the schedule to use for this clause.

        :raises ValueError: if the supplied value is not a recognised \
                            OpenMP schedule.
        '''
        if schedule not in self.VALID_OMP_SCHEDULES:
            raise ValueError(
                f"Schedule must be one of {self.VALID_OMP_SCHEDULES}. "
                f"Found '{schedule}'.")
        self._schedule = schedule

    def __eq__(self, other):
        '''
        Two OMPScheduleClause are equal if they have the same schedule.

        :param object other: the object to check equality to.

        :returns: whether other is equal to self.
        :rtype: bool
        '''
        is_eq = super().__eq__(other)
        is_eq = is_eq and (self.schedule == other.schedule)
        return is_eq

    def node_str(self, colour=True):
        '''
        :param bool colour: whether or not to include control codes for \
                            coloured text.

        :returns: a text description of this node.
        :rtype: str
        '''
        return self.coloured_name(colour) + f"[schedule={self._schedule}]"


class OMPDependClause(OperandClause):
    '''
    OpenMP Depend clause used for OpenMP Task directives.

    :param depend_type: The dependency type to use for this clause. The \
                        default value is \
                        OMPDependClause.DependClauseTypes.INOUT.
    :type depend_type: \
            :py:class:`psyclone.psyir.nodes.OMPDependClause.DependClauseTypes`
    :param kwargs: additional keyword arguments provided to the PSyIR node.
    :type kwargs: unwrapped dict.

    :raises TypeError: if the supplied depend_type argument is the wrong type.
    '''
    _children_valid_format = "Reference*"
    _clause_string = "depend"

    class DependClauseTypes(Enum):
        '''Enumeration of the different types of OMPDependClause supported
        in PSyclone.'''
        IN = 0
        OUT = 1
        INOUT = 2

    def __init__(self, depend_type=DependClauseTypes.INOUT, **kwargs):
        if not isinstance(depend_type, OMPDependClause.DependClauseTypes):
            raise TypeError(
                    "OMPDependClause expected 'depend_type' argument of type "
                    "OMPDependClause.DependClauseTypes but found "
                    f"'{type(depend_type).__name__}'")
        self._operand = depend_type
        super().__init__(**kwargs)

    @staticmethod
    def _validate_child(position, child):
        '''
         Decides whether a given child and position are valid for this node.
         Any number of children allowed, but must be Reference.

        :param int position: the position to be validated.
        :param child: a child to be validated.
        :type child: :py:class:`psyclone.psyir.nodes.Node`

        :return: whether the given child and position are valid for this node.
        :rtype: bool

        '''
        return isinstance(child, Reference)

    @property
    def operand(self):
        '''
        :returns: the string representation of the operand of this clause.
        :rtype: str
        '''
        return str(self._operand.name).lower()

    def __eq__(self, other):
        '''Two OMPDependClause are equal if:
        1. Same type (OMPDependClause).
        2. Same Operand
        3. Same number of children.
        4. Their children are equal.

        :param object other: the object to check equality to.

        :returns: whether other is equal to self.
        :rtype: bool
        '''
        is_eq = super().__eq__(other)
        is_eq = is_eq and (self.operand == other.operand)
        return is_eq

    def node_str(self, colour=True):
        '''
        :param bool colour: whether or not to include control codes for \
                            coloured text.

        :returns: a text description of this node.
        :rtype: str
        '''
        return self.coloured_name(colour) + f"[operand={self._operand}]"


class OMPReductionClause(OperandClause):
    '''
    OpenMP Reduction clause.
    '''
    _children_valid_format = "Reference+"
    # TODO: #1812 Reduction string and operator<|MERGE_RESOLUTION|>--- conflicted
+++ resolved
@@ -34,13 +34,8 @@
 # Authors A. B. G. Chalk, STFC Daresbury Lab
 # -----------------------------------------------------------------------------
 
-<<<<<<< HEAD
-''' This module contains the implementations of the various OpenMP Directive
-Clause nodes.'''
-=======
 ''' This module contains the implementations of the various OpenMP Clause
 nodes.'''
->>>>>>> 24f1609b
 
 from enum import Enum
 from psyclone.psyir.nodes.clause import Clause, OperandClause
