# -----------------------------------------------------------------------------
# BSD 3-Clause License
#
# Copyright (c) 2019-2023, Science and Technology Facilities Council.
# All rights reserved.
#
# Redistribution and use in source and binary forms, with or without
# modification, are permitted provided that the following conditions are met:
#
# * Redistributions of source code must retain the above copyright notice, this
#   list of conditions and the following disclaimer.
#
# * Redistributions in binary form must reproduce the above copyright notice,
#   this list of conditions and the following disclaimer in the documentation
#   and/or other materials provided with the distribution.
#
# * Neither the name of the copyright holder nor the names of its
#   contributors may be used to endorse or promote products derived from
#   this software without specific prior written permission.
#
# THIS SOFTWARE IS PROVIDED BY THE COPYRIGHT HOLDERS AND CONTRIBUTORS
# "AS IS" AND ANY EXPRESS OR IMPLIED WARRANTIES, INCLUDING, BUT NOT
# LIMITED TO, THE IMPLIED WARRANTIES OF MERCHANTABILITY AND FITNESS
# FOR A PARTICULAR PURPOSE ARE DISCLAIMED. IN NO EVENT SHALL THE
# COPYRIGHT HOLDER OR CONTRIBUTORS BE LIABLE FOR ANY DIRECT, INDIRECT,
# INCIDENTAL, SPECIAL, EXEMPLARY, OR CONSEQUENTIAL DAMAGES (INCLUDING,
# BUT NOT LIMITED TO, PROCUREMENT OF SUBSTITUTE GOODS OR SERVICES;
# LOSS OF USE, DATA, OR PROFITS; OR BUSINESS INTERRUPTION) HOWEVER
# CAUSED AND ON ANY THEORY OF LIABILITY, WHETHER IN CONTRACT, STRICT
# LIABILITY, OR TORT (INCLUDING NEGLIGENCE OR OTHERWISE) ARISING IN
# ANY WAY OUT OF THE USE OF THIS SOFTWARE, EVEN IF ADVISED OF THE
# POSSIBILITY OF SUCH DAMAGE.
# -----------------------------------------------------------------------------
# Author J. Henrichs, Bureau of Meteorology
# Modified: A. R. Porter, S. Siso, R. W. Ford and N. Nobre, STFC Daresbury Lab
# -----------------------------------------------------------------------------

''' This module implements a PSyData node, i.e. a node that at code
creation time will create callbacks according to the PSyData API.
This is the base class for nodes that e.g. create kernel extraction
or profiling. '''

from collections import namedtuple

from fparser.common.readfortran import FortranStringReader
from fparser.common.sourceinfo import FortranFormat
from fparser.two import Fortran2003
from fparser.two.parser import ParserFactory

from psyclone.configuration import Config
from psyclone.errors import InternalError, GenerationError
from psyclone.f2pygen import CallGen, TypeDeclGen, UseGen
from psyclone.psyir.nodes.codeblock import CodeBlock
from psyclone.psyir.nodes.routine import Routine
from psyclone.psyir.nodes.node import Node
from psyclone.psyir.nodes.statement import Statement
from psyclone.psyir.nodes.schedule import Schedule
from psyclone.psyir.symbols import (SymbolTable, DataTypeSymbol, DataSymbol,
                                    ContainerSymbol, DeferredType, Symbol,
                                    UnknownFortranType, ImportInterface)


# =============================================================================
class PSyDataNode(Statement):
    # pylint: disable=too-many-instance-attributes, too-many-locals
    '''
    This class can be inserted into a schedule to instrument a set of nodes.
    Instrument means that calls to an external library using the PSyData API
    will be inserted before and after the child nodes, which will give that
    library access to fields and the fact that a region is executed. This
    can be used, for example, to add performance profiling calls, in-situ
    visualisation of data, or for writing fields to a file (e.g. for creating
    test cases, or using driver to run a certain kernel only). The node
    allows specification of a class string which is used as a prefix for
    the PSyData module name (prefix_psy_data_mod) and for the PSyDataType
    (prefix_PSyDataType).

    :param ast: reference into the fparser2 parse tree corresponding to \
        this node.
    :type ast: sub-class of :py:class:`fparser.two.Fortran2003.Base`
    :param children: the PSyIR nodes that are children of this node. These \
        will be made children of the child Schedule of this PSyDataNode.
    :type children: List[:py:class:`psyclone.psyir.nodes.Node`]
    :param parent: the parent of this node in the PSyIR tree.
    :type parent: :py:class:`psyclone.psyir.nodes.Node`
    :param options: a dictionary with options for transformations.
    :type options: Optional[Dict[str, Any]]
    :param str options["prefix"]: a prefix to use for the PSyData module name \
        (``prefix_psy_data_mod``) and the PSyDataType \
        (``prefix_PSyDataType``) - a "_" will be added automatically. \
        It defaults to "", which means the module name used will just be \
        ``psy_data_mod``, and the data type ``PSyDataType``.
    :param Tuple[str,str] options["region_name"]: an optional name to \
        use for this PSyDataNode, provided as a 2-tuple containing a \
        module name followed by a local name. The pair of strings should \
        uniquely identify a region unless aggregate information is required \
        (and is supported by the runtime library).

    :raises InternalError: if a prefix is specified that is not listed in the \
        configuration file.

    '''
    #: Textual description of the node.
    _children_valid_format = "Schedule"
    _text_name = "PSyData"
    _colour = "green"
    #: The default prefix to add to the PSyData module name and PSyDataType
    _default_prefix = ""

    def __init__(self, ast=None, children=None, parent=None, options=None):

        super().__init__(ast=ast, children=children, parent=parent)
        if not options:
            options = {}

        # Store a copy of the options so the node can later access them
        self._options = options.copy()

        # _prefix stores a prefix to be used with all external PSyData
        # symbols (i.e. data types and module name), used in the
        # method 'add_psydata_class_prefix'.
        prefix = options.get("prefix", self._default_prefix)
        # Check that the prefix is one of those listed as being supported
        # in the configuration file. If it *is* listed then it is assumed
        # that a matching PSyData wrapper library is available at compile time.
        # See the User Guide for more information:
        # https://psyclone-dev.readthedocs.io/en/latest/psy_data.html#psy-data
        if prefix and prefix not in Config.get().valid_psy_data_prefixes:
            raise InternalError(
                f"Invalid 'prefix' parameter: found '{prefix}', expected one "
                f"of {Config.get().valid_psy_data_prefixes} as defined in "
                f"{Config.get().filename}")
        if not prefix:
            self._prefix = ""
        else:
            self._prefix = prefix + "_"

        # Create the list of symbol names that will be imported from
        # the PSyData Fortran module. We use a namedtuple to improve
        # readability. Currently there is only one imported symbol (the
        # name of the PSyData derived type) but we keep a list for future
        # extensibility.
        _PSyDataSymbol = namedtuple("_PSyDataSymbol", "name symbol_type")
        self.imported_symbols = [_PSyDataSymbol(self.type_name,
                                                DataTypeSymbol)]

        # Root of the name to use for variables associated with
        # PSyData regions
        self._psy_data_symbol_with_prefix = \
            self.add_psydata_class_prefix("psy_data")

        # The name of the PSyData variable that is used for this PSyDataNode
        self._var_name = ""

        # The region identifier caches the computed module- and region-name
        # as a tuple of strings. This is required so that a derived class can
        # query the actual name of a region (e.g. during generation of a driver
        # for an extract node). If the user does not define a name, i.e.
        # module_name and region_name are empty, a unique name will be
        # computed in gen_code() or lower_to_language_level(). If this name was
        # stored in module_name and region_name, and gen() is called again, the
        # names would not be computed again, since the code detects already
        # defined module and region names. This can then result in duplicated
        # region names: The test 'test_region' in profile_test triggers this.
        # gen()) is called first after one profile region is applied, then
        # another profile region is added, and gen() is called again. The
        # second profile region would compute a new name, which then happens
        # to be the same as the name computed for the first region in the
        # first gen_code call (which indeed implies that the name of the
        # first profile region is different the second time it is computed).
        # So in order to guarantee that the computed module and region names
        # are unique when gen_code is called more than once, we
        # cannot store a computed name in module_name and region_name.
        self._region_identifier = ("", "")
        # Name of the region.
        self._module_name = None
        self._region_name = None

        # TODO: #1394 Fix code duplication between
        # PSyDataTrans and this PSyDataNode
        name = options.get("region_name", None)

        if name:
            # pylint: disable=too-many-boolean-expressions
            if not isinstance(name, tuple) or not len(name) == 2 or \
               not name[0] or not isinstance(name[0], str) or \
               not name[1] or not isinstance(name[1], str):
                raise InternalError(
                    "Error in PSyDataNode. The name must be a "
                    "tuple containing two non-empty strings.")
            # pylint: enable=too-many-boolean-expressions
            # Valid PSyData names have been provided by the user.
            self._module_name = name[0]
            self._region_name = name[1]
            self.set_region_identifier(self._module_name,
                                       self._region_name)

    def __eq__(self, other):
        '''
        Checks the equality of this PSyDataNode with other. PSyDataNodes are
        equal if they are the same type, and have the same prefix, var_name,
        module_name and region_name.

        :param object other: the object to check equality to.

        :returns: whether other is equal to self.
        :rtype: bool

        '''
        is_eq = super().__eq__(other)
        is_eq = is_eq and self.prefix == other.prefix
        is_eq = is_eq and self.var_name == other.var_name
        is_eq = is_eq and self.module_name == other.module_name
        is_eq = is_eq and self.region_name == other.region_name
        return is_eq

    @property
    def options(self):
        ''':returns: the option dictionary of this class.
        :rtype: Dict[str,Any]

        '''
        return self._options

    @property
    def prefix(self):
        '''
        Returns the _prefix member of this PSyDataNode.

        :returns: the _prefix member of this PSyDataNode.
        :rtype: str
        '''
        return self._prefix

    @property
    def var_name(self):
        '''
        Returns the _var_name member of this PSyDataNode.

        :returns: the _var_name of this PSyDataNode.
        :rtype: str
        '''
        return self._var_name

    @property
    def module_name(self):
        '''
        Returns the _module_name of this PSyDataNode.

        :returns: the _module_name of this PSyDataNode.
        :rtype: str
        '''
        return self._module_name

    @property
    def region_name(self):
        '''
        Returns the _region_name of this PSyDataNode.

        :returns: the _region_name of this PSyDataNode.
        :rtype: str
        '''
        return self._region_name

    @classmethod
    def create(cls, children, symbol_table, ast=None, options=None):
        '''
        Creates a new (sub-class of a) PSyData node with the supplied
        'children' nodes as its children. The symbols used by the PSyData API
        are added to the supplied symbol table. This is a class method so that
        it acts as a factory for the various sub-classes of PSyDataNode.

        :param children: the PSyIR nodes that will become children of the \
            new PSyData node.
        :type children: List[:py:class:`psyclone.psyir.nodes.Node`]
        :param symbol_table: the associated SymbolTable to which symbols \
            must be added.
        :type symbol_table: :py:class:`psyclone.psyir.symbols.SymbolTable`
        :parent ast: reference to fparser2 parse tree for the routine being \
            instrumented with PSyData calls.
        :type ast: :py:class:`fparser.two.Fortran2003.Base`
        :param options: a dictionary with options for transformations.
        :type options: Optional[Dict[str, Any]]
        :param str options[prefix"]: a prefix to use for the PSyData module \
            name (``prefix_psy_data_mod``) and the PSyDataType \
            (``prefix_PSyDataType``) - a "_" will be added automatically. \
            It defaults to "", which means the module name used will just be \
            ``psy_data_mod``, and the data type ``PSyDataType``.
        :param Tuple[str,str] options["region_name"]: an optional name to use \
            for this PSyDataNode, provided as a 2-tuple containing a module \
            name followed by a local name. The pair of strings should \
            uniquely identify a region unless aggregate information is \
            required (and is supported by the runtime library).

        :raises TypeError: if the supplied children or symbol table are not \
            of the correct type.

        '''
        if not isinstance(children, list):
            raise TypeError(f"Error in PSyDataNode.create(). The 'children' "
                            f"argument must be a list (of PSyIR nodes) but "
                            f"got '{type(children).__name__}'")
        if children and not all(isinstance(child, Node) for child in children):
            raise TypeError(
                f"Error in PSyDataNode.create(). The 'children' argument must "
                f"be a list of PSyIR nodes but it contains: "
                f"{[type(child).__name__ for child in children]}")
        if not isinstance(symbol_table, SymbolTable):
            raise TypeError(
                f"Error in PSyDataNode.create(). The 'symbol_table' argument "
                f"must be an instance of psyir.symbols.SymbolTable but got "
                f"'{type(symbol_table).__name__}'.")

        data_node = cls(ast=ast, options=options)
        data_node.generate_symbols(symbol_table)

        # A PSyData node always contains a Schedule
        sched = Schedule(children=children, parent=data_node)
        data_node.addchild(sched)

        return data_node

    def generate_symbols(self, symbol_table):
        ''' Generate the necessary symbols to import and use this PSyDataNode
        in the provided symbol_table if they don't already exist.

        :param symbol_table: the associated SymbolTable to which symbols \
            must be added.
        :type symbol_table: :py:class:`psyclone.psyir.symbols.SymbolTable`

        '''
        # Ensure that we have a container symbol for the API access
        try:
            csym = symbol_table.lookup_with_tag(self.fortran_module)
        except KeyError:
            # The tag doesn't exist which means that we haven't already added
            # this Container as part of a PSyData transformation.
            csym = ContainerSymbol(self.fortran_module)
            symbol_table.add(csym, tag=self.fortran_module)

        # Add the symbols that will be imported from the module. Use the
        # PSyData names as tags to ensure we don't attempt to add them more
        # than once if multiple transformations are applied.
        for sym in self.imported_symbols:
            symbol_table.find_or_create_tag(sym.name,
                                            symbol_type=sym.symbol_type,
                                            interface=ImportInterface(csym),
                                            datatype=DeferredType())

        # Store the name of the PSyData variable that is used for this
        # PSyDataNode. This allows the variable name to be shown in str
        # (and also, calling create_name in gen() would result in the name
        # being changed every time gen() is called).
        if not self._var_name:
            self._var_name = symbol_table.next_available_name(
                self._psy_data_symbol_with_prefix)
            psydata_type = UnknownFortranType(
                f"type({self.type_name}), save, target :: {self._var_name}")
            symbol_table.new_symbol(self._var_name, symbol_type=DataSymbol,
                                    datatype=psydata_type,
                                    visibility=Symbol.Visibility.PRIVATE)

    @staticmethod
    def _validate_child(position, child):
        '''
        :param int position: the position to be validated.
        :param child: a child to be validated.
        :type child: :py:class:`psyclone.psyir.nodes.Node`

        :return: whether the given child and position are valid for this node.
        :rtype: bool

        '''
        return position == 0 and isinstance(child, Schedule)

    # -------------------------------------------------------------------------
    def add_psydata_class_prefix(self, symbol):
        '''Returns a string prefixed with the class-specific prefix, e.g. if
        the prefix string is "profile", then the symbol "PSyDataType" will
        become "profilePSyDataType". Typically the _prefix will
        contain a trailing "_".

        :param str symbol: the symbol name to add the prefix to.

        :returns: the symbol name with the class string as prefix.
        :rtype: str

        '''
        return self._prefix + symbol

    # -------------------------------------------------------------------------
    @property
    def region_identifier(self):
        ''':returns: the unique region identifier, which is a tuple \
            consisting of the module name and region name.
        :rtype: Tuple[str, str]

        '''
        return self._region_identifier

    # -------------------------------------------------------------------------
    def set_region_identifier(self, module_name, region_name):
        '''Defines a unique region identifier based on module- and region-name.
        Typically the names will be concatenated to create a file name or a
        region name. Since the region name is unique in the module,
        concatenating the strings will then result in a unique region name.

        :param str module_name: name of the module.
        :param str region_name: name of the region.
        '''
        self._region_identifier = (module_name, region_name)

    # -------------------------------------------------------------------------
    def __str__(self):
        ''' Returns a string representation of the subtree starting at
        this node. '''
        return_list = \
            [f"{self._text_name}Start[var={self._var_name}]"] + \
            [str(child) for child in self.psy_data_body.children] + \
            [f"{self._text_name}End[var={self._var_name}]"]

        return "\n".join(return_list)

    # -------------------------------------------------------------------------
    @property
    def type_name(self):
        '''
        :returns: the name of the Fortran derived type associated with this \
                  PSyData object.
        :rtype: str
        '''
        return self.add_psydata_class_prefix("PSyDataType")

    # -------------------------------------------------------------------------
    @property
    def fortran_module(self):
        '''
        :returns: name of the PSyData interface Fortran module.
        :rtype: str
        '''
        return self.add_psydata_class_prefix("psy_data_mod")

    # -------------------------------------------------------------------------
    @property
    def psy_data_body(self):
        '''
        :returns: the Schedule associated with this PSyData region.
        :rtype: :py:class:`psyclone.psyir.nodes.Schedule`

        :raises InternalError: if this PSyData node does not have a Schedule \
                               as its one and only child.
        '''
        if len(self.children) != 1 or not \
           isinstance(self.children[0], Schedule):
            raise InternalError(
                f"PSyData node malformed or incomplete. It should have a "
                f"single Schedule as a child but found: "
                f"{[type(child).__name__ for child in self.children]}")
        return self.children[0]

    # -------------------------------------------------------------------------
    def _add_call(self, name, parent, arguments=None):
        '''This function adds a call to the specified (type-bound) method of
        self._var_name to the parent.

        :param str name: name of the method to call.
        :param parent: parent node into which to insert the calls.
        :type parent: :py:class:`psyclone.f2pygen.BaseGen`
        :param arguments: optional arguments for the method call.
        :type arguments: Optional[List[str]]
        '''
        call = CallGen(parent, f"{self._var_name}%{name}", arguments)
        parent.add(call)

    # -------------------------------------------------------------------------
    def gen_code(self, parent, options=None):
        # pylint: disable=arguments-differ, too-many-branches
        # pylint: disable=too-many-statements
        '''Creates the PSyData code before and after the children
        of this node.

        TODO #1010: This method and the lower_to_language_level below contain
        duplicated logic, the gen_code method will be deleted when all APIs can
        use the PSyIR backends.

        :param parent: the parent of this node in the f2pygen AST.
        :type parent: :py:class:`psyclone.f2pygen.BaseGen`
        :param options: a dictionary with options for transformations.
        :type options: Optional[Dict[str, Any]]
        :param options["pre_var_list"]: module name and variable name to be \
            supplied before the first child.
        :type options["pre_var_list"]: List[Tuple[str, str]]
        :param options["post_var_list"]: module name and variable name to be \
            supplied after the last child.
        :type options["post_var_list"]: List[Tuple[str, str]]
        :param str options["pre_var_postfix"]: an optional postfix that will \
            be added to each variable name in the pre_var_list.
        :param str options["post_var_postfix"]: an optional postfix that will \
            be added to each variable name in the post_var_list.

        '''
        # Avoid circular dependency
        # pylint: disable=import-outside-toplevel
        from psyclone.psyGen import Kern, InvokeSchedule
        # TODO: #415 Support different classes of PSyData calls.
        invoke = self.ancestor(InvokeSchedule).invoke
        global_module_name = self._module_name
        if global_module_name is None:
            # The user has not supplied a module (location) name so
            # return the psy-layer module name as this will be unique
            # for each PSyclone algorithm file.
            global_module_name = invoke.invokes.psy.name

        region_name = self._region_name
        if region_name is None:
            # The user has not supplied a region name (to identify
            # this particular invoke region). Use the invoke name as a
            # starting point.
            region_name = invoke.name
            kerns = self.walk(Kern)
            if len(kerns) == 1:
                # This PSyData region only has one kernel within it,
                # so append the kernel name.
                region_name += f":{kerns[0].name}"
            # Add a region index to ensure uniqueness when there are
            # multiple regions in an invoke.
            psy_data_nodes = self.root.walk(PSyDataNode)
            # We can't just use .index on the list because we are searching
            # by identity, not by equality.
            idx = None
            for index, node in enumerate(psy_data_nodes):
                if node is self:
                    idx = index
                    break
            region_name += f":r{idx}"

        if not options:
            options = {}

        pre_variable_list = options.get("pre_var_list", [])
        post_variable_list = options.get("post_var_list", [])
        pre_suffix = options.get("pre_var_postfix", "")
        post_suffix = options.get("post_var_postfix", "")
        for module_name, signature in pre_variable_list + post_variable_list:
            if module_name:
                use = UseGen(parent, module_name, only=True,
                             funcnames=[str(signature)])
                parent.add(use)

        # Note that adding a use statement makes sure it is only
        # added once, so we don't need to test this here!
        use = UseGen(parent, self.fortran_module, only=True,
                     funcnames=[sym.name for sym in self.imported_symbols])
        parent.add(use)
        # We only set the visibility of this symbol if we are *not* within
        # a Routine.
        set_private = self.ancestor(Routine) is None
        var_decl = TypeDeclGen(parent,
                               datatype=self.type_name,
                               entity_decls=[self._var_name],
                               save=True, target=True, private=set_private)
        parent.add(var_decl)

        self._add_call("PreStart", parent,
                       [f"\"{global_module_name}\"",
                        f"\"{region_name}\"",
                        len(pre_variable_list),
                        len(post_variable_list)])
        self.set_region_identifier(global_module_name, region_name)
        has_var = pre_variable_list or post_variable_list

        # Each variable name can be given a suffix. The reason for
        # this feature is that a library might have to distinguish if
        # a variable is both in the pre- and post-variable list.
        # Consider a NetCDF file that is supposed to store a
        # variable that is read (i.e. it is in the pre-variable
        # list) and written (it is also in the post-variable
        # list). Since a NetCDF file uses the variable name as a key,
        # there must be a way to distinguish these two variables.
        # The application could for example give all variables in
        # the post-variable list a suffix like "_post" to create
        # a different key in the NetCDF file, allowing it to store
        # values of a variable "A" as "A" in the pre-variable list,
        # and store the modified value of "A" later as "A_post".
        if has_var:
<<<<<<< HEAD
            for module_name, var_name in pre_variable_list:
                if module_name:
                    module_name = f"@{module_name}"
                self._add_call("PreDeclareVariable", parent,
                               [f"\"{var_name}{module_name}{pre_suffix}\"",
                                var_name])
            for module_name, var_name in post_variable_list:
                if module_name:
                    module_name = f"@{module_name}"
=======
            for _, var_name in pre_variable_list:
                self._add_call("PreDeclareVariable", parent,
                               [f"\"{var_name}{pre_suffix}\"", var_name])
            for _, var_name in post_variable_list:
>>>>>>> 9457f14c
                self._add_call("PreDeclareVariable", parent,
                               [f"\"{var_name}{post_suffix}{module_name}\"",
                                var_name])

            self._add_call("PreEndDeclaration", parent)

<<<<<<< HEAD
            for module_name, var_name in pre_variable_list:
                if module_name:
                    module_name = f"@{module_name}"
=======
            for _, var_name in pre_variable_list:
>>>>>>> 9457f14c
                self._add_call("ProvideVariable", parent,
                               [f"\"{var_name}{module_name}{pre_suffix}\"",
                                var_name])

            self._add_call("PreEnd", parent)

        for child in self.psy_data_body:
            child.gen_code(parent)

        if has_var:
            # Only add PostStart() if there is at least one variable.
            self._add_call("PostStart", parent)
<<<<<<< HEAD
            for module_name, var_name in post_variable_list:
                if module_name:
                    module_name = f"@{module_name}"
=======
            for _, var_name in post_variable_list:
>>>>>>> 9457f14c
                self._add_call("ProvideVariable", parent,
                               [f"\"{var_name}{post_suffix}{module_name}\"",
                                var_name])

        self._add_call("PostEnd", parent)

    def lower_to_language_level(self, options=None):
        # pylint: disable=arguments-differ
        # pylint: disable=too-many-branches, too-many-statements
        '''
        Lowers this node (and all children) to language-level PSyIR. The
        PSyIR tree is modified in-place. This PSyDataNode is replaced by a
        pair of Fortran-specific CodeBlocks (representing the calls to the
        start and stop procedures) with the body (children) of the PSyDataNode
        inserted between them. This use of CodeBlocks means that currently only
        the Fortran backend is capable of producing code representing the
        PSyDataNode.

        :param options: dictionary of the PSyData generation options.
        :type options: Optional[Dict[str, Any]]
        :param options["pre_var_list"]: module- and variable-names to be \
            supplied before the first child.
        :type options["pre_var_list"]: List[Tuple[str, str]]
        :param options["post_var_list"]: module- and variable-names to be \
            supplied after the last child.
        :type options["post_var_list"]: List[Tuple[str, str]]
        :param str options["pre_var_postfix"]: an optional postfix that will \
            be added to each variable name in the pre_var_list.
        :param str options["post_var_postfix"]: an optional postfix that will \
            be added to each variable name in the post_var_list.

        :returns: the lowered version of this node.
        :rtype: :py:class:`psyclone.psyir.node.Node`

        :raises GenerationError: if the node is not inside a Routine.

        '''
        def gen_type_bound_call(typename, methodname, argument_list=None,
                                annotations=None):
            ''' Helper utility to generate type-bound calls. Since this is
            not directly supported in the PSyIR the call is inserted in a
            PSyIR CodeBlock.

            :param str typename: the name of the base type.
            :param str methodname: the name of the method to be called.
            :param argument_list: the list of arguments in the method call.
            :type argument_list: List[str]
            :param annotations: the list of node annotations to add to the \
                                generated CodeBlock.
            :type annotations: List[str]

            :returns: a CodeBlock representing the type bound call.
            :rtype: :py:class:`psyclone.psyir.nodes.CodeBlock`

            '''
            argument_str = ""
            if argument_list:
                argument_str += "("
                argument_str += ",".join([str(arg) for arg in argument_list])
                argument_str += ")"

            ParserFactory().create(std="f2008")
            reader = FortranStringReader(
                f"CALL {typename}%{methodname}{argument_str}")
            # Tell the reader that the source is free format
            reader.set_format(FortranFormat(True, False))
            fp2_node = Fortran2003.Call_Stmt(reader)
            return CodeBlock([fp2_node], CodeBlock.Structure.STATEMENT,
                             annotations=annotations)

        for child in self.children:
            child.lower_to_language_level()

        routine_schedule = self.ancestor(Routine)
        if routine_schedule is None:
            raise GenerationError(
                f"A PSyDataNode must be inside a Routine context when "
                f"lowering but '{self}' is not.")

        self.generate_symbols(routine_schedule.symbol_table)

        module_name = self._module_name
        if module_name is None:
            module_name = routine_schedule.name

        if self._region_name:
            region_name = self._region_name
        else:
            # Create a name for this region by finding where this PSyDataNode
            # is in the list of PSyDataNodes in this Invoke. We allow for any
            # previously lowered PSyDataNodes by checking for CodeBlocks with
            # the "psy-data-start" annotation.
            pnodes = routine_schedule.walk((PSyDataNode, CodeBlock))
            region_idx = 0
            for node in pnodes[0:pnodes.index(self)]:
                if (isinstance(node, PSyDataNode) or
                        "psy-data-start" in node.annotations):
                    region_idx += 1
            region_name = f"r{region_idx}"

        if not options:
            options = {}

        pre_variable_list = options.get("pre_var_list", [])
        post_variable_list = options.get("post_var_list", [])
        pre_suffix = options.get("pre_var_postfix", "")
        post_suffix = options.get("post_var_postfix", "")

        has_var = pre_variable_list or post_variable_list

        # PSyData start call (replaces existing PSyDataNode). We annotate this
        # CodeBlock call to record the fact that it represents the start of a
        # psydata region.
        start_call = gen_type_bound_call(
            self._var_name, "PreStart",
            [f"\"{module_name}\"",
             f"\"{region_name}\"",
             len(pre_variable_list),
             len(post_variable_list)],
            ["psy-data-start"])
        self.parent.children.insert(self.position, start_call)

        # Each variable name can be given a suffix. The reason for
        # this feature is that a library might have to distinguish if
        # a variable is both in the pre- and post-variable list.
        # Consider a NetCDF file that is supposed to store a
        # variable that is read (i.e. it is in the pre-variable
        # list) and written (it is also in the post-variable
        # list). Since a NetCDF file uses the variable name as a key,
        # there must be a way to distinguish these two variables.
        # The application could for example give all variables in
        # the post-variable list a suffix like "_post" to create
        # a different key in the NetCDF file, allowing it to store
        # values of a variable "A" as "A" in the pre-variable list,
        # and store the modified value of "A" later as "A_post".
        if has_var:
            for _, var_name in pre_variable_list:
                call = gen_type_bound_call(
                    self._var_name, "PreDeclareVariable",
                    [f"\"{var_name}{pre_suffix}\"", var_name])
                self.parent.children.insert(self.position, call)

            for _, var_name in post_variable_list:
                call = gen_type_bound_call(
                    self._var_name, "PreDeclareVariable",
                    [f"\"{var_name}{post_suffix}\"", var_name])
                self.parent.children.insert(self.position, call)

            call = gen_type_bound_call(self._var_name, "PreEndDeclaration")
            self.parent.children.insert(self.position, call)

            for _, var_name in pre_variable_list:
                call = gen_type_bound_call(
                    self._var_name, "ProvideVariable",
                    [f"\"{var_name}{pre_suffix}\"", var_name])
                self.parent.children.insert(self.position, call)

            call = gen_type_bound_call(self._var_name, "PreEnd")
            self.parent.children.insert(self.position, call)

        # Insert the body of the profiled region between the start and
        # end calls
        for child in self.psy_data_body.pop_all_children():
            self.parent.children.insert(self.position, child)

        if has_var:
            # Only add PostStart() if there is at least one variable.
            call = gen_type_bound_call(self._var_name, "PostStart")
            self.parent.children.insert(self.position, call)
            for _, var_name in post_variable_list:
                call = gen_type_bound_call(
                    self._var_name, "ProvideVariable",
                    [f"\"{var_name}{post_suffix}\"", var_name])
                self.parent.children.insert(self.position, call)

        # PSyData end call
        end_call = gen_type_bound_call(self._var_name, "PostEnd")
        self.parent.children.insert(self.position+1, end_call)

        # Finally we can remove the original PSyDataNode from here
        self.detach()
        return self.parent


# For AutoAPI documentation generation
__all__ = ['PSyDataNode']<|MERGE_RESOLUTION|>--- conflicted
+++ resolved
@@ -583,7 +583,6 @@
         # values of a variable "A" as "A" in the pre-variable list,
         # and store the modified value of "A" later as "A_post".
         if has_var:
-<<<<<<< HEAD
             for module_name, var_name in pre_variable_list:
                 if module_name:
                     module_name = f"@{module_name}"
@@ -593,25 +592,15 @@
             for module_name, var_name in post_variable_list:
                 if module_name:
                     module_name = f"@{module_name}"
-=======
-            for _, var_name in pre_variable_list:
-                self._add_call("PreDeclareVariable", parent,
-                               [f"\"{var_name}{pre_suffix}\"", var_name])
-            for _, var_name in post_variable_list:
->>>>>>> 9457f14c
                 self._add_call("PreDeclareVariable", parent,
                                [f"\"{var_name}{post_suffix}{module_name}\"",
                                 var_name])
 
             self._add_call("PreEndDeclaration", parent)
 
-<<<<<<< HEAD
             for module_name, var_name in pre_variable_list:
                 if module_name:
                     module_name = f"@{module_name}"
-=======
-            for _, var_name in pre_variable_list:
->>>>>>> 9457f14c
                 self._add_call("ProvideVariable", parent,
                                [f"\"{var_name}{module_name}{pre_suffix}\"",
                                 var_name])
@@ -624,13 +613,9 @@
         if has_var:
             # Only add PostStart() if there is at least one variable.
             self._add_call("PostStart", parent)
-<<<<<<< HEAD
             for module_name, var_name in post_variable_list:
                 if module_name:
                     module_name = f"@{module_name}"
-=======
-            for _, var_name in post_variable_list:
->>>>>>> 9457f14c
                 self._add_call("ProvideVariable", parent,
                                [f"\"{var_name}{post_suffix}{module_name}\"",
                                 var_name])
