--- conflicted
+++ resolved
@@ -83,14 +83,10 @@
     OMPParallelDirective, OMPParallelDoDirective, OMPSingleDirective, \
     OMPMasterDirective, OMPSerialDirective, OMPTaskloopDirective, \
     OMPTaskwaitDirective, OMPStandaloneDirective, OMPRegionDirective, \
-<<<<<<< HEAD
     OMPTargetDirective, OMPLoopDirective, OMPDeclareTargetDirective
-=======
-    OMPTargetDirective, OMPLoopDirective
 from psyclone.psyir.nodes.clause import Clause
 from psyclone.psyir.nodes.omp_clauses import OMPGrainsizeClause, \
     OMPNogroupClause, OMPNowaitClause, OMPNumTasksClause
->>>>>>> 5f4177ad
 
 
 # The entities in the __all__ list are made available to import directly from
@@ -161,13 +157,10 @@
         'OMPTaskwaitDirective',
         'OMPTargetDirective',
         'OMPLoopDirective',
-<<<<<<< HEAD
-        'OMPDeclareTargetDirective'
-=======
+        'OMPDeclareTargetDirective',
         # OMP Clause Nodes
         'OMPGrainsizeClause',
         'OMPNogroupClause',
         'OMPNowaitClause',
         'OMPNumTasksClause'
->>>>>>> 5f4177ad
         ]