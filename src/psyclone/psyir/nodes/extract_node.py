# -----------------------------------------------------------------------------
# BSD 3-Clause License
#
# Copyright (c) 2019-2023, Science and Technology Facilities Council
# All rights reserved.
#
# Redistribution and use in source and binary forms, with or without
# modification, are permitted provided that the following conditions are met:
#
# * Redistributions of source code must retain the above copyright notice, this
#   list of conditions and the following disclaimer.
#
# * Redistributions in binary form must reproduce the above copyright notice,
#   this list of conditions and the following disclaimer in the documentation
#   and/or other materials provided with the distribution.
#
# * Neither the name of the copyright holder nor the names of its
#   contributors may be used to endorse or promote products derived from
#   this software without specific prior written permission.
#
# THIS SOFTWARE IS PROVIDED BY THE COPYRIGHT HOLDERS AND CONTRIBUTORS
# "AS IS" AND ANY EXPRESS OR IMPLIED WARRANTIES, INCLUDING, BUT NOT
# LIMITED TO, THE IMPLIED WARRANTIES OF MERCHANTABILITY AND FITNESS
# FOR A PARTICULAR PURPOSE ARE DISCLAIMED. IN NO EVENT SHALL THE
# COPYRIGHT HOLDER OR CONTRIBUTORS BE LIABLE FOR ANY DIRECT, INDIRECT,
# INCIDENTAL, SPECIAL, EXEMPLARY, OR CONSEQUENTIAL DAMAGES (INCLUDING,
# BUT NOT LIMITED TO, PROCUREMENT OF SUBSTITUTE GOODS OR SERVICES;
# LOSS OF USE, DATA, OR PROFITS; OR BUSINESS INTERRUPTION) HOWEVER
# CAUSED AND ON ANY THEORY OF LIABILITY, WHETHER IN CONTRACT, STRICT
# LIABILITY, OR TORT (INCLUDING NEGLIGENCE OR OTHERWISE) ARISING IN
# ANY WAY OUT OF THE USE OF THIS SOFTWARE, EVEN IF ADVISED OF THE
# POSSIBILITY OF SUCH DAMAGE.
# -----------------------------------------------------------------------------
# Author I. Kavcic, Met Office
# Modified A. R. Porter, S. Siso, R. W. Ford and N. Nobre, STFC Daresbury Lab
# Modified J. Henrichs, Bureau of Meteorology
# -----------------------------------------------------------------------------

'''
This module provides support for extraction of code within a specified
invoke. The extracted code may be a single kernel, multiple occurrences of a
kernel in an invoke, nodes in an invoke or the entire invoke (extraction
applied to all Nodes).

There is currently only one class in this module: ExtractNode (see below).

Another class which contains helper functions for code extraction, such as
wrapping up settings for generating driver for the extracted code, will
be added in Issue #298.
'''

from psyclone.f2pygen import CommentGen
from psyclone.psyir.nodes.psy_data_node import PSyDataNode


class ExtractNode(PSyDataNode):
    '''
    This class can be inserted into a Schedule to mark Nodes for \
    code extraction using the ExtractRegionTrans transformation. By \
    applying the transformation the Nodes marked for extraction become \
    children of (the Schedule of) an ExtractNode.

    :param ast: reference into the fparser2 parse tree corresponding to \
                this node.
    :type ast: sub-class of :py:class:`fparser.two.Fortran2003.Base`
    :param children: the PSyIR nodes that are children of this node.
    :type children: list of :py:class:`psyclone.psyir.nodes.Node`
    :param parent: the parent of this node in the PSyIR tree.
    :type parent: :py:class:`psyclone.psyir.nodes.Node`
    :param options: a dictionary with options provided via transformations.
    :type options: Optional[Dict[str, Any]]
    :param str options["prefix"]: a prefix to use for the PSyData module name \
        (``prefix_psy_data_mod``) and the PSyDataType
        (``prefix_PSyDataType``) - a "_" will be added automatically. \
        It defaults to "extract", which means the module name used will be \
        ``extract_psy_data_mode``, and the data type ``extract_PSyDataType``.
    :param str options["post_var_postfix"]: a postfix to be used when \
        creating names to store values of output variable. A variable 'a' \
        would store its value as 'a', and its output values as 'a_post' with \
        the default post_var_postfix of '_post'.
    :param options["read_write_info"]: information about variables that are \
        read and/or written in the instrumented code.
    :type options["read_write_info"]:\
        py:class:`psyclone.psyir.tools.ReadWriteInfo`

    '''
    # Textual description of the node.
    _text_name = "Extract"
    _colour = "green"
    # The default prefix to add to the PSyData module name and PSyDataType
    _default_prefix = "extract"

    def __init__(self, ast=None, children=None, parent=None, options=None):
        super().__init__(ast=ast, children=children,
                         parent=parent, options=options)

        # Define a postfix that will be added to variable that are
        # modified to make sure the names can be distinguished between pre-
        # and post-variables (i.e. here input and output). A variable
        # "myvar" will be stored as "myvar" with its input value, and
        # "myvar_post" with its output value. It is the responsibility
        # of the transformation that inserts this node to make sure this
        # name is consistent with the name used when creating the driver
        # (otherwise the driver will not be able to read in the dumped
        # valued), and also to handle any potential name clashes (e.g. a
        # variable 'a' exists, which creates 'a_out' for the output variable,
        # which would clash with a variable 'a_out' used in the program unit).

        if not options:
            options = {}
        self._post_name = options.get("post_var_postfix", "_post")

        # Keep a copy of the parameter list:
        self._read_write_info = options.get("read_write_info")

    def __eq__(self, other):
        '''
        Checks whether two nodes are equal. Two ExtractNodes are equal if
        their extract_body members are equal.

        :param object other: the object to check equality to.

        :returns: whether other is equal to self.
        :rtype: bool
        '''
        is_eq = super().__eq__(other)
        is_eq = is_eq and self.post_name == other.post_name
        return is_eq

    @property
    def extract_body(self):
        '''
        :returns: the Schedule associated with this ExtractNode.
        :rtype: :py:class:`psyclone.psyir.nodes.Schedule`

        '''
        return super().psy_data_body

    @property
    def post_name(self):
        '''
        :returns: the _post_name member of this ExtractNode.
        :rtype: str
        '''
        return self._post_name

    def gen_code(self, parent):
        # pylint: disable=arguments-differ
        '''
        Generates the code required for extraction of one or more Nodes.
        It uses the PSyData API (via the base class PSyDataNode) to create
        the required callbacks that will allow a library to write the
        kernel data to a file.

        :param parent: the parent of this Node in the PSyIR.
        :type parent: :py:class:`psyclone.psyir.nodes.Node`.

        '''
<<<<<<< HEAD
        options = {'pre_var_list': self._read_write_info.read_list,
                   'post_var_list': self._read_write_info.write_list,
=======
        # Avoid circular dependency
        # pylint: disable=import-outside-toplevel
        from psyclone.psyir.tools.call_tree_utils import CallTreeUtils
        # Determine the variables to write:
        ctu = CallTreeUtils()
        read_write_info = \
            ctu.get_in_out_parameters(self, options=self.options)
        options = {'pre_var_list': read_write_info.read_list,
                   'post_var_list': read_write_info.write_list,
>>>>>>> db91d842
                   'post_var_postfix': self._post_name}

        parent.add(CommentGen(parent, ""))
        parent.add(CommentGen(parent, " ExtractStart"))
        parent.add(CommentGen(parent, ""))
        super().gen_code(parent, options)
        parent.add(CommentGen(parent, ""))
        parent.add(CommentGen(parent, " ExtractEnd"))
        parent.add(CommentGen(parent, ""))

    def lower_to_language_level(self):
        # pylint: disable=arguments-differ
        '''
        Lowers this node (and all children) to language-level PSyIR. The
        PSyIR tree is modified in-place.

        :returns: the lowered version of this node.
        :rtype: :py:class:`psyclone.psyir.node.Node`

        '''
<<<<<<< HEAD
        if self._read_write_info is None:
            # Typically. _read_write_info should be set at the constructor,
            # but some tests do not provide the required information. To
            # support these, tests, allow creation of the read_write info
            # here (it can't be done in the constructor, since this node
            # is not yet integrated into the PSyIR, so the dependency tool
            # cannot determine variable usage at that time):

            # Avoid circular dependency
            # pylint: disable=import-outside-toplevel
            from psyclone.psyir.tools.dependency_tools import DependencyTools
            # Determine the variables to write:
            dep = DependencyTools()
            self._read_write_info = \
                dep.get_in_out_parameters(self, options=self.options)

        options = {'pre_var_list': self._read_write_info.read_list,
                   'post_var_list': self._read_write_info.write_list,
=======
        # Avoid circular dependency
        # pylint: disable=import-outside-toplevel
        from psyclone.psyir.tools.call_tree_utils import CallTreeUtils
        # Determine the variables to write:
        ctu = CallTreeUtils()
        read_write_info = \
            ctu.get_in_out_parameters(self, options=self.options)

        options = {'pre_var_list': read_write_info.read_list,
                   'post_var_list': read_write_info.write_list,
>>>>>>> db91d842
                   'post_var_postfix': self._post_name}

        return super().lower_to_language_level(options)


# For AutoAPI documentation generation
__all__ = ['ExtractNode']<|MERGE_RESOLUTION|>--- conflicted
+++ resolved
@@ -156,20 +156,8 @@
         :type parent: :py:class:`psyclone.psyir.nodes.Node`.
 
         '''
-<<<<<<< HEAD
         options = {'pre_var_list': self._read_write_info.read_list,
                    'post_var_list': self._read_write_info.write_list,
-=======
-        # Avoid circular dependency
-        # pylint: disable=import-outside-toplevel
-        from psyclone.psyir.tools.call_tree_utils import CallTreeUtils
-        # Determine the variables to write:
-        ctu = CallTreeUtils()
-        read_write_info = \
-            ctu.get_in_out_parameters(self, options=self.options)
-        options = {'pre_var_list': read_write_info.read_list,
-                   'post_var_list': read_write_info.write_list,
->>>>>>> db91d842
                    'post_var_postfix': self._post_name}
 
         parent.add(CommentGen(parent, ""))
@@ -190,37 +178,24 @@
         :rtype: :py:class:`psyclone.psyir.node.Node`
 
         '''
-<<<<<<< HEAD
         if self._read_write_info is None:
             # Typically. _read_write_info should be set at the constructor,
             # but some tests do not provide the required information. To
-            # support these, tests, allow creation of the read_write info
+            # support these tests, allow creation of the read_write info
             # here (it can't be done in the constructor, since this node
             # is not yet integrated into the PSyIR, so the dependency tool
             # cannot determine variable usage at that time):
 
             # Avoid circular dependency
             # pylint: disable=import-outside-toplevel
-            from psyclone.psyir.tools.dependency_tools import DependencyTools
+            from psyclone.psyir.tools.call_tree_utils import CallTreeUtils
             # Determine the variables to write:
-            dep = DependencyTools()
+            ctu = CallTreeUtils()
             self._read_write_info = \
-                dep.get_in_out_parameters(self, options=self.options)
+                ctu.get_in_out_parameters(self, options=self.options)
 
         options = {'pre_var_list': self._read_write_info.read_list,
                    'post_var_list': self._read_write_info.write_list,
-=======
-        # Avoid circular dependency
-        # pylint: disable=import-outside-toplevel
-        from psyclone.psyir.tools.call_tree_utils import CallTreeUtils
-        # Determine the variables to write:
-        ctu = CallTreeUtils()
-        read_write_info = \
-            ctu.get_in_out_parameters(self, options=self.options)
-
-        options = {'pre_var_list': read_write_info.read_list,
-                   'post_var_list': read_write_info.write_list,
->>>>>>> db91d842
                    'post_var_postfix': self._post_name}
 
         return super().lower_to_language_level(options)
