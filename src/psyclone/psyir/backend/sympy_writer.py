--- conflicted
+++ resolved
@@ -43,16 +43,10 @@
 
 from psyclone.psyir.backend.fortran import FortranWriter
 from psyclone.psyir.backend.visitor import VisitorError
-<<<<<<< HEAD
+from psyclone.psyir.frontend.sympy_reader import SymPyReader
 from psyclone.psyir.nodes import DataNode, Range, Reference, IntrinsicCall, \
     Schedule
-from psyclone.psyir.symbols import ArrayType, ScalarType, SymbolTable
-=======
-from psyclone.psyir.frontend.sympy_reader import SymPyReader
-from psyclone.psyir.nodes import (BinaryOperation, DataNode, NaryOperation,
-                                  Range, Reference, UnaryOperation)
 from psyclone.psyir.symbols import (ArrayType, ScalarType, SymbolTable)
->>>>>>> cc063c18
 
 
 class SymPyWriter(FortranWriter):
@@ -121,7 +115,6 @@
         # The set of intrinsic Fortran operations that need a rename or
         # are case sensitive in SymPy:
         self._intrinsic = set()
-<<<<<<< HEAD
         self._intrinsic_to_str = {}
 
         # Create the mapping of intrinsics to the name SymPy expects.
@@ -138,27 +131,6 @@
                                ]:
             self._intrinsic.add(intr_str)
             self._intrinsic_to_str[intr] = intr_str
-=======
-        self._op_to_str = {}
-
-        # Create the mapping of special operators/functions to the
-        # name SymPy expects.
-        for operator, op_str in [(NaryOperation.Operator.MAX, "Max"),
-                                 (BinaryOperation.Operator.MAX, "Max"),
-                                 (NaryOperation.Operator.MIN, "Min"),
-                                 (BinaryOperation.Operator.MIN, "Min"),
-                                 (UnaryOperation.Operator.FLOOR, "floor"),
-                                 (UnaryOperation.Operator.TRANSPOSE,
-                                  "transpose"),
-                                 (BinaryOperation.Operator.REM, "Mod"),
-                                 # exp is needed for a test case only, in
-                                 # general the maths functions can just be
-                                 # handled as unknown SymPy functions.
-                                 (UnaryOperation.Operator.EXP, "exp"),
-                                 ]:
-            self._intrinsic.add(op_str)
-            self._op_to_str[operator] = op_str
->>>>>>> cc063c18
 
     # -------------------------------------------------------------------------
     def __new__(cls, *expressions):
