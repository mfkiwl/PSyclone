# -----------------------------------------------------------------------------
# BSD 3-Clause License
#
# Copyright (c) 2019-2021, Science and Technology Facilities Council
# All rights reserved.
#
# Redistribution and use in source and binary forms, with or without
# modification, are permitted provided that the following conditions are met:
#
# * Redistributions of source code must retain the above copyright notice, this
#   list of conditions and the following disclaimer.
#
# * Redistributions in binary form must reproduce the above copyright notice,
#   this list of conditions and the following disclaimer in the documentation
#   and/or other materials provided with the distribution.
#
# * Neither the name of the copyright holder nor the names of its
#   contributors may be used to endorse or promote products derived from
#   this software without specific prior written permission.
#
# THIS SOFTWARE IS PROVIDED BY THE COPYRIGHT HOLDERS AND CONTRIBUTORS
# "AS IS" AND ANY EXPRESS OR IMPLIED WARRANTIES, INCLUDING, BUT NOT
# LIMITED TO, THE IMPLIED WARRANTIES OF MERCHANTABILITY AND FITNESS
# FOR A PARTICULAR PURPOSE ARE DISCLAIMED. IN NO EVENT SHALL THE
# COPYRIGHT HOLDER OR CONTRIBUTORS BE LIABLE FOR ANY DIRECT, INDIRECT,
# INCIDENTAL, SPECIAL, EXEMPLARY, OR CONSEQUENTIAL DAMAGES (INCLUDING,
# BUT NOT LIMITED TO, PROCUREMENT OF SUBSTITUTE GOODS OR SERVICES;
# LOSS OF USE, DATA, OR PROFITS; OR BUSINESS INTERRUPTION) HOWEVER
# CAUSED AND ON ANY THEORY OF LIABILITY, WHETHER IN CONTRACT, STRICT
# LIABILITY, OR TORT (INCLUDING NEGLIGENCE OR OTHERWISE) ARISING IN
# ANY WAY OUT OF THE USE OF THIS SOFTWARE, EVEN IF ADVISED OF THE
# POSSIBILITY OF SUCH DAMAGE.
# -----------------------------------------------------------------------------
# Authors R. W. Ford and S. Siso, STFC Daresbury Lab.
# Modified J. Henrichs, Bureau of Meteorology
# Modified A. R. Porter, STFC Daresbury Lab.

'''Fortran PSyIR backend. Generates Fortran code from PSyIR
nodes. Currently limited to PSyIR Kernel and NemoInvoke schedules as
PSy-layer PSyIR already has a gen() method to generate Fortran.

'''

from __future__ import absolute_import
from fparser.two import Fortran2003
from psyclone.psyir.frontend.fparser2 import Fparser2Reader, \
    TYPE_MAP_FROM_FORTRAN
from psyclone.psyir.symbols import DataSymbol, ArgumentInterface, \
<<<<<<< HEAD
    ContainerSymbol, ScalarType, ArrayType, UnknownType, DeferredType, \
    UnknownFortranType, \
    SymbolTable, RoutineSymbol, UnresolvedInterface, Symbol, TypeSymbol
=======
    ContainerSymbol, ScalarType, ArrayType, UnknownType, UnknownFortranType, \
    SymbolTable, RoutineSymbol, UnresolvedInterface, Symbol, DataTypeSymbol
>>>>>>> 4b2f93b2
from psyclone.psyir.nodes import UnaryOperation, BinaryOperation, Operation, \
    Routine, Reference, Literal, DataNode, CodeBlock, Member, Range, Schedule
from psyclone.psyir.backend.visitor import PSyIRVisitor, VisitorError
from psyclone.errors import InternalError

# The list of Fortran instrinsic functions that we know about (and can
# therefore distinguish from array accesses). These are taken from
# fparser.
FORTRAN_INTRINSICS = Fortran2003.Intrinsic_Name.function_names

# Mapping from PSyIR types to Fortran data types. Simply reverse the
# map from the frontend, removing the special case of "double
# precision", which is captured as a REAL intrinsic in the PSyIR.
TYPE_MAP_TO_FORTRAN = {}
for key, item in TYPE_MAP_FROM_FORTRAN.items():
    if key != "double precision":
        TYPE_MAP_TO_FORTRAN[item] = key


def gen_intent(symbol):
    '''Given a DataSymbol instance as input, determine the Fortran intent that
    the DataSymbol should have and return the value as a string.

    :param symbol: the symbol instance.
    :type symbol: :py:class:`psyclone.psyir.symbols.DataSymbol`

    :returns: the Fortran intent of the symbol instance in lower case, \
    or None if the access is unknown or if this is a local variable.
    :rtype: str or NoneType

    '''
    mapping = {ArgumentInterface.Access.UNKNOWN: None,
               ArgumentInterface.Access.READ: "in",
               ArgumentInterface.Access.WRITE: "out",
               ArgumentInterface.Access.READWRITE: "inout"}

    if symbol.is_argument:
        try:
            return mapping[symbol.interface.access]
        except KeyError as excinfo:
            raise VisitorError("Unsupported access '{0}' found."
                               "".format(str(excinfo)))
    else:
        return None  # non-Arguments do not have intent


def gen_datatype(datatype, name):
    '''Given a DataType instance as input, return the Fortran datatype
    of the symbol including any specific precision properties.

    :param datatype: the DataType or DataTypeSymbol describing the type of \
                     the declaration.
    :type datatype: :py:class:`psyclone.psyir.symbols.DataType` or \
                    :py:class:`psyclone.psyir.symbols.DataTypeSymbol`
    :param str name: the name of the symbol being declared (only used for \
                     error messages).

    :returns: the Fortran representation of the symbol's datatype \
              including any precision properties.
    :rtype: str

    :raises NotImplementedError: if the symbol has an unsupported \
        datatype.
    :raises VisitorError: if the symbol specifies explicit precision \
        and this is not supported for the datatype.
    :raises VisitorError: if the size of the explicit precision is not \
        supported for the datatype.
    :raises VisitorError: if the size of the symbol is specified by \
        another variable and the datatype is not one that supports the \
        Fortran KIND option.
    :raises NotImplementedError: if the type of the precision object \
        is an unsupported type.

    '''
    if isinstance(datatype, DataTypeSymbol):
        # Symbol is of derived type
        return "type({0})".format(datatype.name)

    if (isinstance(datatype, ArrayType) and
            isinstance(datatype.intrinsic, DataTypeSymbol)):
        # Symbol is an array of derived types
        return "type({0})".format(datatype.intrinsic.name)

    try:
        fortrantype = TYPE_MAP_TO_FORTRAN[datatype.intrinsic]
    except KeyError:
        raise NotImplementedError(
            "Unsupported datatype '{0}' for symbol '{1}' found in "
            "gen_datatype().".format(datatype.intrinsic, name))

    precision = datatype.precision

    if isinstance(precision, int):
        if fortrantype not in ['real', 'integer', 'logical']:
            raise VisitorError("Explicit precision not supported for datatype "
                               "'{0}' in symbol '{1}' in Fortran backend."
                               "".format(fortrantype, name))
        if fortrantype == 'real' and precision not in [4, 8, 16]:
            raise VisitorError(
                "Datatype 'real' in symbol '{0}' supports fixed precision of "
                "[4, 8, 16] but found '{1}'.".format(name, precision))
        if fortrantype in ['integer', 'logical'] and precision not in \
           [1, 2, 4, 8, 16]:
            raise VisitorError(
                "Datatype '{0}' in symbol '{1}' supports fixed precision of "
                "[1, 2, 4, 8, 16] but found '{2}'."
                "".format(fortrantype, name, precision))
        # Precision has an an explicit size. Use the "type*size" Fortran
        # extension for simplicity. We could have used
        # type(kind=selected_int|real_kind(size)) or, for Fortran 2008,
        # ISO_FORTRAN_ENV; type(type64) :: MyType.
        return "{0}*{1}".format(fortrantype, precision)

    if isinstance(precision, ScalarType.Precision):
        # The precision information is not absolute so is either
        # machine specific or is specified via the compiler. Fortran
        # only distinguishes relative precision for single and double
        # precision reals.
        if fortrantype.lower() == "real" and \
           precision == ScalarType.Precision.DOUBLE:
            return "double precision"
        # This logging warning can be added when issue #11 is
        # addressed.
        # import logging
        # logging.warning(
        #      "Fortran does not support relative precision for the '%s' "
        #      "datatype but '%s' was specified for variable '%s'.",
        #      datatype, str(symbol.precision), symbol.name)
        return fortrantype

    if isinstance(precision, DataSymbol):
        if fortrantype not in ["real", "integer", "logical"]:
            raise VisitorError(
                "kind not supported for datatype '{0}' in symbol '{1}' in "
                "Fortran backend.".format(fortrantype, name))
        # The precision information is provided by a parameter, so use KIND.
        return "{0}(kind={1})".format(fortrantype, precision.name)

    raise VisitorError(
        "Unsupported precision type '{0}' found for symbol '{1}' in Fortran "
        "backend.".format(type(precision).__name__, name))


def _reverse_map(op_map):
    '''
    Reverses the supplied fortran2psyir mapping to make a psyir2fortran
    mapping.

    :param op_map: mapping from string representation of operator to \
                   enumerated type.
    :type op_map: :py:class:`collections.OrderedDict`

    :returns: a mapping from PSyIR operation to the equivalent Fortran string.
    :rtype: dict with :py:class:`psyclone.psyir.nodes.Operation.Operator` \
            keys and str values.

    '''
    mapping = {}
    for operator in op_map:
        mapping_key = op_map[operator]
        mapping_value = operator
        # Only choose the first mapping value when there is more
        # than one.
        if mapping_key not in mapping:
            mapping[mapping_key] = mapping_value
    return mapping


def get_fortran_operator(operator):
    '''Determine the Fortran operator that is equivalent to the provided
    PSyIR operator. This is achieved by reversing the Fparser2Reader
    maps that are used to convert from Fortran operator names to PSyIR
    operator names.

    :param operator: a PSyIR operator.
    :type operator: :py:class:`psyclone.psyir.nodes.Operation.Operator`

    :returns: the Fortran operator.
    :rtype: str

    :raises KeyError: if the supplied operator is not known.

    '''
    unary_mapping = _reverse_map(Fparser2Reader.unary_operators)
    if operator in unary_mapping:
        return unary_mapping[operator].upper()

    binary_mapping = _reverse_map(Fparser2Reader.binary_operators)
    if operator in binary_mapping:
        return binary_mapping[operator].upper()

    nary_mapping = _reverse_map(Fparser2Reader.nary_operators)
    if operator in nary_mapping:
        return nary_mapping[operator].upper()
    raise KeyError()


def is_fortran_intrinsic(fortran_operator):
    '''Determine whether the supplied Fortran operator is an intrinsic
    Fortran function or not.

    :param str fortran_operator: the supplied Fortran operator.

    :returns: true if the supplied Fortran operator is a Fortran \
        intrinsic and false otherwise.

    '''
    return fortran_operator in FORTRAN_INTRINSICS


def precedence(fortran_operator):
    '''Determine the relative precedence of the supplied Fortran operator.
    Relative Operator precedence is taken from the Fortran 2008
    specification document and encoded as a list.

    :param str fortran_operator: the supplied Fortran operator.

    :returns: an integer indicating the relative precedence of the \
        supplied Fortran operator. The higher the value, the higher \
        the precedence.

    :raises KeyError: if the supplied operator is not in the \
        precedence list.

    '''
    # The index of the fortran_precedence list indicates relative
    # precedence. Strings within sub-lists have the same precendence
    # apart from the following two caveats. 1) unary + and - have
    # a higher precedence than binary + and -, e.g. -(a-b) !=
    # -a-b and 2) floating point operations are not actually
    # associative due to rounding errors, e.g. potentially (a * b) / c
    # != a * (b / c). Therefore, if a particular ordering is specified
    # then it should be respected. These issues are dealt with in the
    # binaryoperation handler.
    fortran_precedence = [
        ['.EQV.', 'NEQV'],
        ['.OR.'],
        ['.AND.'],
        ['.NOT.'],
        ['.EQ.', '.NE.', '.LT.', '.LE.', '.GT.', '.GE.', '==', '/=', '<',
         '<=', '>', '>='],
        ['//'],
        ['+', '-'],
        ['*', '/'],
        ['**']]
    for oper_list in fortran_precedence:
        if fortran_operator in oper_list:
            return fortran_precedence.index(oper_list)
    raise KeyError()


class FortranWriter(PSyIRVisitor):
    '''Implements a PSyIR-to-Fortran back end for PSyIR kernel code (not
    currently PSyIR algorithm code which has its own gen method for
    generating Fortran).

    '''

    def _gen_dims(self, shape):
        '''Given a list of PSyIR nodes representing the dimensions of an
        array, return a list of strings representing those array dimensions.

        :param shape: list of PSyIR nodes.
        :type shape: list of :py:class:`psyclone.psyir.symbols.Node`

        :returns: the Fortran representation of the dimensions.
        :rtype: list of str

        :raises NotImplementedError: if the format of the dimension is not \
            supported.

        '''
        dims = []
        for index in shape:
            if isinstance(index, (DataNode, Range)):
                # literal constant, symbol reference, or computed
                # dimension
                expression = self._visit(index)
                dims.append(expression)
            elif isinstance(index, ArrayType.Extent):
                # unknown extent
                dims.append(":")
            else:
                raise NotImplementedError(
                    "unsupported gen_dims index '{0}'".format(str(index)))
        return dims

    def gen_use(self, symbol, symbol_table):
        ''' Performs consistency checks and then creates and returns the
        Fortran use statement(s) for this ContainerSymbol as required for
        the supplied symbol table. If this symbol has both a wildcard import
        and explicit imports then two use statements are generated. (This
        means that when generating Fortran from PSyIR created from Fortran
        code, we replicate the structure of the original.)

        :param symbol: the container symbol instance.
        :type symbol: :py:class:`psyclone.psyir.symbols.ContainerSymbol`
        :param symbol_table: the symbol table containing this container symbol.
        :type symbol_table: :py:class:`psyclone.psyir.symbols.SymbolTable`

        :returns: the Fortran use statement(s) as a string.
        :rtype: str

        :raises VisitorError: if the symbol argument is not a ContainerSymbol.
        :raises VisitorError: if the symbol_table argument is not a \
                            SymbolTable.
        :raises VisitorError: if the supplied symbol is not in the supplied \
                            SymbolTable.
        :raises VisitorError: if the supplied symbol has the same name as an \
                            entry in the SymbolTable but is a different object.
        '''
        if not isinstance(symbol, ContainerSymbol):
            raise VisitorError(
                "gen_use() expects a ContainerSymbol as its first argument "
                "but got '{0}'".format(type(symbol).__name__))
        if not isinstance(symbol_table, SymbolTable):
            raise VisitorError(
                "gen_use() expects a SymbolTable as its second argument but "
                "got '{0}'".format(type(symbol_table).__name__))
        if symbol.name not in symbol_table:
            raise VisitorError("gen_use() - the supplied symbol ('{0}') is not"
                               " in the supplied SymbolTable.".format(
                                   symbol.name))
        if symbol_table.lookup(symbol.name) is not symbol:
            raise VisitorError(
                "gen_use() - the supplied symbol ('{0}') is not the same "
                "object as the entry with that name in the supplied "
                "SymbolTable.".format(symbol.name))

        # Construct the list of symbol names for the ONLY clause
        only_list = [dsym.name for dsym in
                     symbol_table.imported_symbols(symbol)]

        # Finally construct the use statements for this Container (module)
        if not only_list and not symbol.wildcard_import:
            # We have a "use xxx, only:" - i.e. an empty only list
            return "{0}use {1}, only :\n".format(self._nindent, symbol.name)
        use_stmts = ""
        if only_list:
            use_stmts = "{0}use {1}, only : {2}\n".format(
                self._nindent, symbol.name, ", ".join(sorted(only_list)))
        # It's possible to have both explicit and wildcard imports from the
        # same Fortran module.
        if symbol.wildcard_import:
            use_stmts += "{0}use {1}\n".format(self._nindent, symbol.name)
        return use_stmts

    def gen_vardecl(self, symbol):
        '''Create and return the Fortran variable declaration for this Symbol
        or derived-type member. If the Symbol is of DeferredType then it is
        assumed to be brought into scope from a Container and an empty string
        is returned.

        :param symbol: the symbol or member instance.
        :type symbol: :py:class:`psyclone.psyir.symbols.DataSymbol` or \
                      :py:class:`psyclone.psyir.nodes.MemberReference`

        :returns: the Fortran variable declaration as a string.
        :rtype: str

        :raises VisitorError: if the symbol does not specify a \
            variable declaration (it is not a local declaration or an \
            argument declaration).
        :raises VisitorError: if the symbol or member is an array with a \
            shape containing a mixture of DEFERRED and other extents.

        '''
        # Whether we're dealing with a Symbol or a member of a derived type
        is_symbol = isinstance(symbol, DataSymbol)
        # Whether we're dealing with an array declaration and, if so, the
        # shape of that array.
        if isinstance(symbol.datatype, ArrayType):
            array_shape = symbol.datatype.shape
        else:
            array_shape = []

        if is_symbol:
            if isinstance(symbol.datatype, DeferredType):
                # We assume that a symbol of DeferredType is being imported
                # from a container and doesn't need a declaration.
                return ""
            if not (symbol.is_local or symbol.is_argument):
                raise VisitorError(
                    "gen_vardecl requires the symbol '{0}' to have a Local or "
                    "an Argument interface but found a '{1}' interface."
                    "".format(symbol.name, type(symbol.interface).__name__))

        if isinstance(symbol.datatype, UnknownType):
            if isinstance(symbol.datatype, UnknownFortranType):
                return "{0}{1}\n".format(self._nindent,
                                         symbol.datatype.declaration)
            # The Fortran backend only handles unknown *Fortran* declarations.
            raise VisitorError(
                "The Fortran backend cannot handle the declaration of a "
                "symbol of '{0}' type.".format(type(symbol.datatype).__name__))

        datatype = gen_datatype(symbol.datatype, symbol.name)
        result = "{0}{1}".format(self._nindent, datatype)

        if ArrayType.Extent.DEFERRED in array_shape:
            if not all(dim == ArrayType.Extent.DEFERRED
                       for dim in array_shape):
                raise VisitorError(
                    "A Fortran declaration of an allocatable array must have"
                    " the extent of every dimension as 'DEFERRED' but "
                    "symbol '{0}' has shape: {1}.".format(
                        symbol.name, self._gen_dims(array_shape)))
            # A 'deferred' array extent means this is an allocatable array
            result += ", allocatable"
        if ArrayType.Extent.ATTRIBUTE in array_shape:
            if not all(dim == ArrayType.Extent.ATTRIBUTE
                       for dim in symbol.datatype.shape):
                # If we have an 'assumed-size' array then only the last
                # dimension is permitted to have an 'ATTRIBUTE' extent
                if (array_shape.count(ArrayType.Extent.ATTRIBUTE) != 1 or
                        array_shape[-1] != ArrayType.Extent.ATTRIBUTE):
                    raise VisitorError(
                        "An assumed-size Fortran array must only have its "
                        "last dimension unspecified (as 'ATTRIBUTE') but "
                        "symbol '{0}' has shape: {1}."
                        "".format(symbol.name, self._gen_dims(array_shape)))
        if array_shape:
            dims = self._gen_dims(array_shape)
            result += ", dimension({0})".format(",".join(dims))
        if is_symbol:
            # A member of a derived type cannot have the 'intent' or
            # 'parameter' attribute.
            intent = gen_intent(symbol)
            if intent:
                result += ", intent({0})".format(intent)
            if symbol.is_constant:
                result += ", parameter"
        if symbol.visibility == Symbol.Visibility.PRIVATE:
            result += ", private"
        result += " :: {0}".format(symbol.name)
        if is_symbol and symbol.is_constant:
            result += " = {0}".format(self._visit(symbol.constant_value))
        result += "\n"
        return result

    def gen_typedecl(self, symbol):
        '''
        Creates a derived-type declaration for the supplied DataTypeSymbol.

        :param symbol: the derived-type to declare.
        :type symbol: :py:class:`psyclone.psyir.symbols.DataTypeSymbol`

        :returns: the Fortran declaration of the derived type.
        :rtype: str

        :raises VisitorError: if the supplied symbol is not a DataTypeSymbol.
        :raises VisitorError: if the datatype of the symbol is of UnknownType \
                              but is not of UnknownFortranType.

        '''
        if not isinstance(symbol, DataTypeSymbol):
            raise VisitorError(
                "gen_typedecl expects a DataTypeSymbol as argument but "
                "got: '{0}'".format(type(symbol).__name__))

        if isinstance(symbol.datatype, UnknownType):
            if isinstance(symbol.datatype, UnknownFortranType):
                return "{0}{1}\n".format(self._nindent,
                                         symbol.datatype.declaration)
            raise VisitorError(
                "Fortran backend cannot generate code for symbol '{0}' of "
                "type '{1}'".format(symbol.name,
                                    type(symbol.datatype).__name__))

        result = "{0}type".format(self._nindent)
        if symbol.visibility == Symbol.Visibility.PRIVATE:
            result += ", private"
        result += " :: {0}\n".format(symbol.name)

        self._depth += 1
        for member in symbol.datatype.components.values():
            result += self.gen_vardecl(member)
        self._depth -= 1

        result += "{0}end type {1}\n".format(self._nindent, symbol.name)
        return result

    def gen_routine_access_stmts(self, symbol_table):
        '''
        Creates the accessibility statements (R518) for any routine symbols
        in the supplied symbol table.

        :param symbol_table: the symbol table for which to generate \
                             accessibility statements.
        :type symbol_table: :py:class:`psyclone.psyir.symbols.SymbolTable`

        :returns: the accessibility statements for any routine symbols.
        :rtype: str

        :raises InternalError: if a Routine symbol with an unrecognised \
                               visibility is encountered.
        '''

        # Find the symbol that represents itself, this one will not need
        # an accessibility statement
        try:
            itself = symbol_table.lookup_with_tag('own_routine_symbol')
        except KeyError:
            itself = None

        public_routines = []
        private_routines = []
        for symbol in symbol_table.symbols:
            if isinstance(symbol, RoutineSymbol):

                # Skip the symbol representing the routine where these
                # declarations belong
                if symbol is itself:
                    continue

                # It doesn't matter whether this symbol has a local or global
                # interface - its accessibility in *this* context is determined
                # by the local accessibility statements. e.g. if we are
                # dealing with the declarations in a given module which itself
                # uses a public symbol from some other module, the
                # accessibility of that symbol is determined by the
                # accessibility statements in the current module.
                if symbol.visibility == Symbol.Visibility.PUBLIC:
                    public_routines.append(symbol.name)
                elif symbol.visibility == Symbol.Visibility.PRIVATE:
                    private_routines.append(symbol.name)
                else:
                    raise InternalError(
                        "Unrecognised visibility ('{0}') found for symbol "
                        "'{1}'. Should be either 'Symbol.Visibility.PUBLIC' "
                        "or 'Symbol.Visibility.PRIVATE'.".format(
                            str(symbol.visibility), symbol.name))
        result = "\n"
        if public_routines:
            result += "{0}public :: {1}\n".format(self._nindent,
                                                  ", ".join(public_routines))
        if private_routines:
            result += "{0}private :: {1}\n".format(self._nindent,
                                                   ", ".join(private_routines))
        if len(result) > 1:
            return result
        return ""

    def gen_decls(self, symbol_table, args_allowed=True):
        '''Create and return the Fortran declarations for the supplied
        SymbolTable.

        :param symbol_table: the SymbolTable instance.
        :type symbol: :py:class:`psyclone.psyir.symbols.SymbolTable`
        :param bool args_allowed: if False then one or more argument \
                declarations in symbol_table will cause this method to raise \
                an exception. Defaults to True.

        :returns: the Fortran declarations as a string.
        :rtype: str

        :raises VisitorError: if one of the symbols is a RoutineSymbol \
            which does not have a GlobalInterface or LocalInterface (and is \
            not a Fortran intrinsic) as this is not supported by this backend.
        :raises VisitorError: if args_allowed is False and one or more \
            argument declarations exist in symbol_table.
        :raises VisitorError: if there are any symbols in the supplied table \
            that do not have an explicit declaration and there are no \
            wildcard imports.

        '''
        declarations = ""
        # Keep a record of whether we've already checked for any wildcard
        # imports to save doing so repeatedly
        wildcard_imports_checked = False
        has_wildcard_import = False

        routine_symbols = [symbol for symbol in symbol_table.symbols
                           if isinstance(symbol, RoutineSymbol)]
        for sym in routine_symbols:
            if (isinstance(sym.interface, UnresolvedInterface) and
                    sym.name.upper() not in FORTRAN_INTRINSICS):
                if not wildcard_imports_checked:
                    has_wildcard_import = symbol_table.has_wildcard_imports()
                    wildcard_imports_checked = True
                if not has_wildcard_import:
                    raise VisitorError(
                        "Routine symbol '{0}' does not have a GlobalInterface "
                        "or LocalInterface, is not a Fortran intrinsic and "
                        "there is no wildcard import which could bring it into"
                        " scope. This is not supported by the Fortran "
                        "back-end.".format(sym.name))
            if isinstance(sym.interface, ArgumentInterface):
                raise VisitorError(
                    "Routine symbol '{0}' is passed as an argument (has an "
                    "ArgumentInterface). This is not supported by the Fortran"
                    " back-end.".format(sym.name))

        # Does the symbol table contain any symbols with a deferred
        # interface (i.e. we don't know how they are brought into scope)
        unresolved_datasymbols = symbol_table.get_unresolved_datasymbols()

        if unresolved_datasymbols:
            # We do have unresolved symbols. Is there at least one wildcard
            # import which could be bringing them into scope?
            if not wildcard_imports_checked:
                has_wildcard_import = symbol_table.has_wildcard_imports()
                wildcard_imports_checked = True
            if not has_wildcard_import:
                symbols_txt = ", ".join(
                    ["'" + sym + "'" for sym in unresolved_datasymbols])
                raise VisitorError(
                    "The following symbols are not explicitly declared or "
                    "imported from a module and there are no wildcard imports "
                    "which could be bringing them into scope: {0}".format(
                        symbols_txt))

        # Fortran requires use statements to be specified before
        # variable declarations. As a convention, this method also
        # declares any argument variables before local variables.

        # 1: Argument variable declarations
        if symbol_table.argument_datasymbols and not args_allowed:
            raise VisitorError(
                "Arguments are not allowed in this context but this symbol "
                "table contains argument(s): '{0}'."
                "".format([symbol.name for symbol in
                           symbol_table.argument_datasymbols]))
        for symbol in symbol_table.argument_datasymbols:
            declarations += self.gen_vardecl(symbol)

        # 2: Local constants.
        local_constants = [sym for sym in symbol_table.local_datasymbols if
                           sym.is_constant]
        for symbol in local_constants:
            declarations += self.gen_vardecl(symbol)

<<<<<<< HEAD
        # 3: Derived-type declarations. These must come before any declarations
        #    of symbols of these types.
        for symbol in symbol_table.local_typesymbols:
=======
        # 3: Derived-type declarations
        for symbol in symbol_table.local_datatypesymbols:
>>>>>>> 4b2f93b2
            declarations += self.gen_typedecl(symbol)

        # 4: Local variable declarations.
        local_vars = [sym for sym in symbol_table.local_datasymbols if not
                      sym.is_constant]
        for symbol in local_vars:
            declarations += self.gen_vardecl(symbol)

        return declarations

    def filecontainer_node(self, node):
        '''This method is called when a FileContainer instance is found in
        the PSyIR tree.

        A file container node requires no explicit text in the Fortran
        back end.

        :param node: a Container PSyIR node.
        :type node: :py:class:`psyclone.psyir.nodes.FileContainer`

        :returns: the Fortran code as a string.
        :rtype: str

        :raises VisitorError: if the attached symbol table contains \
            any data symbols.
        :raises VisitorError: if more than one child is a Routine Node \
            with is_program set to True.

        '''
        if node.symbol_table.symbols:
            raise VisitorError(
                "In the Fortran backend, a file container should not have "
                "any symbols associated with it, but found {0}."
                "".format(len(node.symbol_table.symbols)))

        program_nodes = len([child for child in node.children if
                             isinstance(child, Routine) and child.is_program])
        if program_nodes > 1:
            raise VisitorError(
                "In the Fortran backend, a file container should contain at "
                "most one routine node that is a program, but found {0}."
                "".format(program_nodes))

        result = ""
        for child in node.children:
            result += self._visit(child)
        return result

    def container_node(self, node):
        '''This method is called when a Container instance is found in
        the PSyIR tree.

        A container node is mapped to a module in the Fortran back end.

        :param node: a Container PSyIR node.
        :type node: :py:class:`psyclone.psyir.nodes.Container`

        :returns: the Fortran code as a string.
        :rtype: str

        :raises VisitorError: if the name attribute of the supplied \
            node is empty or None.
        :raises VisitorError: if any of the children of the supplied \
            Container node are not Routines or CodeBlocks.

        '''
        if not node.name:
            raise VisitorError("Expected Container node name to have a value.")

        # All children must be either Routines or CodeBlocks as modules within
        # modules are not supported.
        if not all([isinstance(child, (Routine, CodeBlock)) for
                    child in node.children]):
            raise VisitorError(
                "The Fortran back-end requires all children of a Container "
                "to be a sub-class of Routine but found: {0}.".format(
                    [type(child).__name__ for child in node.children]))

        result = "{0}module {1}\n".format(self._nindent, node.name)

        self._depth += 1

        # Generate module imports
        imports = ""
        for symbol in node.symbol_table.containersymbols:
            imports += self.gen_use(symbol, node.symbol_table)

        # Declare the Container's data and specify that Containers do
        # not allow argument declarations.
        declarations = self.gen_decls(node.symbol_table, args_allowed=False)

        # Accessibility statements for routine symbols
        declarations += self.gen_routine_access_stmts(node.symbol_table)

        # Get the subroutine statements.
        subroutines = ""
        for child in node.children:
            subroutines += self._visit(child)

        result += (
            "{1}"
            "{0}implicit none\n"
            "{2}\n"
            "{0}contains\n"
            "{3}\n"
            "".format(self._nindent, imports, declarations, subroutines))

        self._depth -= 1
        result += "{0}end module {1}\n".format(self._nindent, node.name)
        return result

    def routine_node(self, node):
        '''This method is called when a Routine node is found in
        the PSyIR tree.

        :param node: a Routine PSyIR node.
        :type node: :py:class:`psyclone.psyir.nodes.Routine`

        :returns: the Fortran code for this node.
        :rtype: str

        :raises VisitorError: if the name attribute of the supplied \
                              node is empty or None.

        '''
        if not node.name:
            raise VisitorError("Expected node name to have a value.")

        if node.is_program:
            result = ("{0}program {1}\n".format(self._nindent, node.name))
            routine_type = "program"
        else:
            args = [symbol.name for symbol in node.symbol_table.argument_list]
            suffix = ""
            if node.return_symbol:
                # This Routine has a return value and is therefore a Function
                routine_type = "function"
                if node.return_symbol.name != node.name:
                    suffix = " result({0})".format(node.return_symbol.name)
            else:
                routine_type = "subroutine"
            result = "{0}{1} {2}({3}){4}\n".format(self._nindent, routine_type,
                                                   node.name, ", ".join(args),
                                                   suffix)

        self._depth += 1

        # The PSyIR has nested scopes but Fortran only supports declaring
        # variables at the routine level scope. For this reason, at this
        # point we have to unify all declarations and resolve possible name
        # clashes that appear when merging the scopes.
        whole_routine_scope = SymbolTable(node)
        for schedule in node.walk(Schedule):
            for symbol in schedule.symbol_table.symbols:
                try:
                    whole_routine_scope.add(symbol)
                except KeyError:
                    schedule.symbol_table.rename_symbol(
                        symbol,
                        whole_routine_scope.next_available_name(symbol.name))
                    whole_routine_scope.add(symbol)

        # Generate module imports
        imports = ""
        for symbol in whole_routine_scope.containersymbols:
            imports += self.gen_use(symbol, whole_routine_scope)

        # Generate declaration statements
        declarations = self.gen_decls(whole_routine_scope)

        # Get the executable statements.
        exec_statements = ""
        for child in node.children:
            exec_statements += self._visit(child)
        result += (
            "{0}"
            "{1}\n"
            "{2}\n"
            "".format(imports, declarations, exec_statements))

        self._depth -= 1
        result += (
            "{0}end {1} {2}\n"
            "".format(self._nindent, routine_type, node.name))

        return result

    def assignment_node(self, node):
        '''This method is called when an Assignment instance is found in the
        PSyIR tree.

        :param node: an Assignment PSyIR node.
        :type node: :py:class:`psyclone.psyGen.Assigment`

        :returns: the Fortran code as a string.
        :rtype: str

        '''
        lhs = self._visit(node.lhs)
        rhs = self._visit(node.rhs)
        result = "{0}{1} = {2}\n".format(self._nindent, lhs, rhs)
        return result

    def binaryoperation_node(self, node):
        '''This method is called when a BinaryOperation instance is found in
        the PSyIR tree.

        :param node: a BinaryOperation PSyIR node.
        :type node: :py:class:`psyclone.psyir.nodes.BinaryOperation`

        :returns: the Fortran code as a string.
        :rtype: str

        '''
        lhs = self._visit(node.children[0])
        rhs = self._visit(node.children[1])
        try:
            fort_oper = get_fortran_operator(node.operator)
            if is_fortran_intrinsic(fort_oper):
                # This is a binary intrinsic function.
                return "{0}({1}, {2})".format(fort_oper, lhs, rhs)
            parent = node.parent
            if isinstance(parent, Operation):
                # We may need to enforce precedence
                parent_fort_oper = get_fortran_operator(parent.operator)
                if not is_fortran_intrinsic(parent_fort_oper):
                    # We still may need to enforce precedence
                    if precedence(fort_oper) < precedence(parent_fort_oper):
                        # We need brackets to enforce precedence
                        return "({0} {1} {2})".format(lhs, fort_oper, rhs)
                    if precedence(fort_oper) == precedence(parent_fort_oper):
                        # We still may need to enforce precedence
                        if (isinstance(parent, UnaryOperation) or
                                (isinstance(parent, BinaryOperation) and
                                 parent.children[1] == node)):
                            # We need brackets to enforce precedence
                            # as a) a unary operator is performed
                            # before a binary operator and b) floating
                            # point operations are not actually
                            # associative due to rounding errors.
                            return "({0} {1} {2})".format(lhs, fort_oper, rhs)
            return "{0} {1} {2}".format(lhs, fort_oper, rhs)
        except KeyError:
            raise VisitorError("Unexpected binary op '{0}'."
                               "".format(node.operator))

    def naryoperation_node(self, node):
        '''This method is called when an NaryOperation instance is found in
        the PSyIR tree.

        :param node: an NaryOperation PSyIR node.
        :type node: :py:class:`psyclone.psyir.nodes.NaryOperation`

        :returns: the Fortran code as a string.
        :rtype: str

        :raises VisitorError: if an unexpected N-ary operator is found.

        '''
        arg_list = []
        for child in node.children:
            arg_list.append(self._visit(child))
        try:
            fort_oper = get_fortran_operator(node.operator)
            return "{0}({1})".format(fort_oper, ", ".join(arg_list))
        except KeyError:
            raise VisitorError("Unexpected N-ary op '{0}'".
                               format(node.operator))

    def structurereference_node(self, node):
        '''
        Creates the Fortran for an access to a member of a structure type.

        :param node: a StructureReference PSyIR node.
        :type node: :py:class:`psyclone.psyir.nodes.StructureReference`

        :returns: the Fortran code.
        :rtype: str

        :raises VisitorError: if this node does not have an instance of Member\
                              as its only child.

        '''
        if len(node.children) != 1:
            raise VisitorError(
                "A StructureReference must have a single child but the "
                "reference to symbol '{0}' has {1}.".format(
                    node.name, len(node.children)))
        if not isinstance(node.children[0], Member):
            raise VisitorError(
                "A StructureReference must have a single child which is a "
                "sub-class of Member but the reference to symbol '{0}' has a "
                "child of type '{1}'".format(node.name,
                                             type(node.children[0]).__name__))
        result = node.symbol.name + "%" + self._visit(node.children[0])
        return result

    def arrayofstructuresreference_node(self, node):
        '''
        Creates the Fortran for a reference to one or more elements of an
        array of derived types.

        :param node: an ArrayOfStructuresReference PSyIR node.
        :type node: :py:class:`psyclone.psyir.nodes.ArrayOfStructuresReference`

        :returns: the Fortran code.
        :rtype: str

        :raises VisitorError: if the supplied node does not have the correct \
                              number and type of children.
        '''
        if len(node.children) < 2:
            raise VisitorError(
                "An ArrayOfStructuresReference must have at least two children"
                " but found {0}".format(len(node.children)))

        if not isinstance(node.children[0], Member):
            raise VisitorError(
                "An ArrayOfStructuresReference must have a Member as its "
                "first child but found '{0}'".format(
                    type(node.children[0]).__name__))

        # Generate the array reference. We need to skip over the first child
        # (as that refers to the member of the derived type being accessed).
        args = self._gen_dims(node.children[1:])

        result = (node.symbol.name + "({0})".format(",".join(args)) +
                  "%" + self._visit(node.children[0]))
        return result

    def member_node(self, node):
        '''
        Creates the Fortran for an access to a member of a derived type.

        :param node: a Member PSyIR node.
        :type node: :py:class:`psyclone.psyir.nodes.Member`

        :returns: the Fortran code.
        :rtype: str

        '''
        result = node.name
        if not node.children:
            return result

        if isinstance(node.children[0], Member):
            if len(node.children) > 1:
                args = self._gen_dims(node.children[1:])
                result += "({0})".format(",".join(args))
            result += "%" + self._visit(node.children[0])
        else:
            args = self._gen_dims(node.children)
            result += "({0})".format(",".join(args))

        return result

    def arrayreference_node(self, node):
        '''This method is called when an ArrayReference instance is found
        in the PSyIR tree.

        :param node: an ArrayNode PSyIR node.
        :type node: :py:class:`psyclone.psyir.nodes.ArrayNode`

        :returns: the Fortran code as a string.
        :rtype: str

        :raises VisitorError: if the node does not have any children.

        '''
        if not node.children:
            raise VisitorError(
                "Incomplete ArrayReference node (for symbol '{0}') found: "
                "must have one or more children.".format(node.name))
        args = self._gen_dims(node.children)
        result = "{0}({1})".format(node.name, ",".join(args))
        return result

    def range_node(self, node):
        '''This method is called when a Range instance is found in the PSyIR
        tree.

        :param node: a Range PSyIR node.
        :type node: :py:class:`psyclone.psyir.nodes.Range`

        :returns: the Fortran code as a string.
        :rtype: str

        '''
        def _full_extent(node, operator):
            '''Utility function that returns True if the supplied node
            represents the first index of an array dimension (via the LBOUND
            operator) or the last index of an array dimension (via the
            UBOUND operator).

            This function is required as, whilst Fortran supports an
            implicit lower and/or upper bound e.g. a(:), the PSyIR
            does not. Therefore the a(:) example is represented as
            a(lbound(a,1):ubound(a,1):1). In order to output implicit
            upper and/or lower bounds (so that we output e.g. a(:), we
            must therefore recognise when the lbound and/or ubound
            matches the above pattern.

            :param node: the node to check.
            :type node: :py:class:`psyclone.psyir.nodes.Range`
            :param operator: an lbound or ubound operator.
            :type operator: either :py:class:`Operator.LBOUND` or \
                :py:class:`Operator.UBOUND` from \
                :py:class:`psyclone.psyir.nodes.BinaryOperation`

            '''
            my_range = node.parent
            array = my_range.parent
            array_index = array.children.index(my_range) + 1
            # pylint: disable=too-many-boolean-expressions
            if isinstance(node, BinaryOperation) and \
               node.operator == operator and \
               isinstance(node.children[0], Reference) and \
               node.children[0].name == array.name and \
               isinstance(node.children[1], Literal) and \
               node.children[1].datatype.intrinsic == \
               ScalarType.Intrinsic.INTEGER and \
               node.children[1].value == str(array_index):
                return True
            return False

        if _full_extent(node.start, BinaryOperation.Operator.LBOUND):
            # The range starts for the first element in this
            # dimension. This is the default in Fortran so no need to
            # output anything.
            start = ""
        else:
            start = self._visit(node.start)

        if _full_extent(node.stop, BinaryOperation.Operator.UBOUND):
            # The range ends with the last element in this
            # dimension. This is the default in Fortran so no need to
            # output anything.
            stop = ""
        else:
            stop = self._visit(node.stop)
        result = "{0}:{1}".format(start, stop)

        if isinstance(node.step, Literal) and \
           node.step.datatype.intrinsic == ScalarType.Intrinsic.INTEGER and \
           node.step.value == "1":
            # Step is 1. This is the default in Fortran so no need to
            # output any text.
            pass
        else:
            step = self._visit(node.step)
            result += ":{0}".format(step)
        return result

    # pylint: disable=no-self-use
    def literal_node(self, node):
        '''This method is called when a Literal instance is found in the PSyIR
        tree.

        :param node: a Literal PSyIR node.
        :type node: :py:class:`psyclone.psyir.nodes.Literal`

        :returns: the Fortran code for the literal.
        :rtype: str

        '''
        if node.datatype.intrinsic == ScalarType.Intrinsic.BOOLEAN:
            # Booleans need to be converted to Fortran format
            result = '.' + node.value + '.'
        elif node.datatype.intrinsic == ScalarType.Intrinsic.CHARACTER:
            # Need to take care with which quotation symbol to use since a
            # character string may include quotation marks, e.g. a format
            # specifier: "('hello',3A)". The outermost quotation marks are
            # not stored so we have to decide whether to use ' or ".
            if "'" not in node.value:
                # No single quotes in the string so use those
                quote_symbol = "'"
            else:
                # There are single quotes in the string so we use double
                # quotes (after verifying that there aren't both single *and*
                # double quotes in the string).
                if '"' in node.value:
                    raise NotImplementedError(
                        "Character literals containing both single and double "
                        "quotes are not supported but found >>{0}<<".format(
                            node.value))
                quote_symbol = '"'
            result = quote_symbol + "{0}".format(node.value) + quote_symbol
        else:
            result = node.value
        precision = node.datatype.precision
        if isinstance(precision, DataSymbol):
            # A KIND variable has been specified
            if node.datatype.intrinsic == ScalarType.Intrinsic.CHARACTER:
                result = "{0}_{1}".format(precision.name, result)
            else:
                result = "{0}_{1}".format(result, precision.name)
        if isinstance(precision, int):
            # A KIND value has been specified
            if node.datatype.intrinsic == ScalarType.Intrinsic.CHARACTER:
                result = "{0}_{1}".format(precision, result)
            else:
                result = "{0}_{1}".format(result, precision)
        return result

    # pylint: enable=no-self-use
    def ifblock_node(self, node):
        '''This method is called when an IfBlock instance is found in the
        PSyIR tree.

        :param node: an IfBlock PSyIR node.
        :type node: :py:class:`psyclone.psyir.nodes.IfBlock`

        :returns: the Fortran code as a string.
        :rtype: str

        '''
        condition = self._visit(node.children[0])

        self._depth += 1
        if_body = ""
        for child in node.if_body:
            if_body += self._visit(child)
        else_body = ""
        # node.else_body is None if there is no else clause.
        if node.else_body:
            for child in node.else_body:
                else_body += self._visit(child)
        self._depth -= 1

        if else_body:
            result = (
                "{0}if ({1}) then\n"
                "{2}"
                "{0}else\n"
                "{3}"
                "{0}end if\n"
                "".format(self._nindent, condition, if_body, else_body))
        else:
            result = (
                "{0}if ({1}) then\n"
                "{2}"
                "{0}end if\n"
                "".format(self._nindent, condition, if_body))
        return result

    def loop_node(self, node):
        '''This method is called when a Loop instance is found in the
        PSyIR tree.

        :param node: a Loop PSyIR node.
        :type node: :py:class:`psyclone.psyir.nodes.Loop`

        :returns: the loop node converted into a (language specific) string.
        :rtype: str

        '''
        start = self._visit(node.start_expr)
        stop = self._visit(node.stop_expr)
        step = self._visit(node.step_expr)
        variable_name = node.variable.name

        self._depth += 1
        body = ""
        for child in node.loop_body:
            body += self._visit(child)
        self._depth -= 1

        return "{0}do {1} = {2}, {3}, {4}\n"\
               "{5}"\
               "{0}enddo\n".format(self._nindent, variable_name,
                                   start, stop, step, body)

    def unaryoperation_node(self, node):
        '''This method is called when a UnaryOperation instance is found in
        the PSyIR tree.

        :param node: a UnaryOperation PSyIR node.
        :type node: :py:class:`psyclone.psyir.nodes.UnaryOperation`

        :returns: the Fortran code as a string.
        :rtype: str

        :raises VisitorError: if an unexpected Unary op is encountered.

        '''
        content = self._visit(node.children[0])
        try:
            fort_oper = get_fortran_operator(node.operator)
            if is_fortran_intrinsic(fort_oper):
                # This is a unary intrinsic function.
                return "{0}({1})".format(fort_oper, content)
            return "{0}{1}".format(fort_oper, content)
        except KeyError:
            raise VisitorError("Unexpected unary op '{0}'.".format(
                node.operator))

    def return_node(self, _):
        '''This method is called when a Return instance is found in
        the PSyIR tree.

        :param node: a Return PSyIR node.
        :type node: :py:class:`psyclone.psyir.nodes.Return`

        :returns: the Fortran code as a string.
        :rtype: str

        '''
        return "{0}return\n".format(self._nindent)

    def codeblock_node(self, node):
        '''This method is called when a CodeBlock instance is found in the
        PSyIR tree. It returns the content of the CodeBlock as a
        Fortran string, indenting as appropriate.

        At the moment it is not possible to distinguish between a
        codeblock that is one or more full lines (and therefore needs
        a newline added) and a codeblock that is part of a line (and
        therefore does not need a newline). The current implementation
        adds a newline irrespective. This is the subject of issue
        #388.

        :param node: a CodeBlock PSyIR node.
        :type node: :py:class:`psyclone.psyir.nodes.CodeBlock`

        :returns: the Fortran code as a string.
        :rtype: str

        '''
        result = ""
        if node.structure == CodeBlock.Structure.STATEMENT:
            # indent and newlines required
            for ast_node in node.get_ast_nodes:
                result += "{0}{1}\n".format(self._nindent, str(ast_node))
        elif node.structure == CodeBlock.Structure.EXPRESSION:
            for ast_node in node.get_ast_nodes:
                result += str(ast_node)
        else:
            raise VisitorError(
                ("Unsupported CodeBlock Structure '{0}' found."
                 "".format(node.structure)))
        return result

    def nemokern_node(self, node):
        '''NEMO kernels are a group of nodes collected into a schedule
        so simply call the nodes in the schedule.

        :param node: a NemoKern PSyIR node.
        :type node: :py:class:`psyclone.nemo.NemoKern`

        :returns: the Fortran code as a string.
        :rtype: str

        '''
        result = ""
        schedule = node.get_kernel_schedule()
        for child in schedule.children:
            result += self._visit(child)
        return result

    def directive_node(self, node):
        '''This method is called when a Directive instance is found in
        the PSyIR tree. It returns the opening and closing directives, and
        the statements in between as a string (depending on the language).

        :param node: a Directive PSyIR node.
        :type node: :py:class:`psyclone.psyGen.Directive`

        :returns: the Fortran code for this node.
        :rtype: str

        '''
        result_list = ["{0}!${1}\n".format(self._nindent, node.begin_string())]

        for child in node.dir_body:
            result_list.append(self._visit(child))

        end_string = node.end_string()
        if end_string:
            result_list.append("{0}!${1}\n".format(self._nindent, end_string))
        return "".join(result_list)

    def call_node(self, node):
        '''Translate the PSyIR call node to Fortran.

        :param node: a Call PSyIR node.
        :type node: :py:class:`psyclone.psyir.nodes.Call`

        :returns: the Fortran code as a string.
        :rtype: str

        '''

        result_list = []
        for child in node.children:
            result_list.append(self._visit(child))
        args = ", ".join(result_list)
        return "{0}call {1}({2})\n".format(self._nindent, node.routine.name,
                                           args)<|MERGE_RESOLUTION|>--- conflicted
+++ resolved
@@ -46,14 +46,9 @@
 from psyclone.psyir.frontend.fparser2 import Fparser2Reader, \
     TYPE_MAP_FROM_FORTRAN
 from psyclone.psyir.symbols import DataSymbol, ArgumentInterface, \
-<<<<<<< HEAD
-    ContainerSymbol, ScalarType, ArrayType, UnknownType, DeferredType, \
-    UnknownFortranType, \
-    SymbolTable, RoutineSymbol, UnresolvedInterface, Symbol, TypeSymbol
-=======
     ContainerSymbol, ScalarType, ArrayType, UnknownType, UnknownFortranType, \
-    SymbolTable, RoutineSymbol, UnresolvedInterface, Symbol, DataTypeSymbol
->>>>>>> 4b2f93b2
+    SymbolTable, RoutineSymbol, UnresolvedInterface, Symbol, DataTypeSymbol, \
+    DeferredType
 from psyclone.psyir.nodes import UnaryOperation, BinaryOperation, Operation, \
     Routine, Reference, Literal, DataNode, CodeBlock, Member, Range, Schedule
 from psyclone.psyir.backend.visitor import PSyIRVisitor, VisitorError
@@ -686,14 +681,9 @@
         for symbol in local_constants:
             declarations += self.gen_vardecl(symbol)
 
-<<<<<<< HEAD
         # 3: Derived-type declarations. These must come before any declarations
         #    of symbols of these types.
-        for symbol in symbol_table.local_typesymbols:
-=======
-        # 3: Derived-type declarations
         for symbol in symbol_table.local_datatypesymbols:
->>>>>>> 4b2f93b2
             declarations += self.gen_typedecl(symbol)
 
         # 4: Local variable declarations.
