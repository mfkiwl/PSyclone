--- conflicted
+++ resolved
@@ -45,18 +45,11 @@
 from psyclone.psyGen import Transformation, CodedKern
 from psyclone.psyir.transformations import TransformationError
 from psyclone.psyir.symbols import (
-<<<<<<< HEAD
     RoutineSymbol, DataSymbol, DataTypeSymbol, Symbol, ContainerSymbol,
     DefaultModuleInterface)
 from psyclone.psyir.nodes import (
     Container, FileContainer, Reference, Routine, ScopingNode,
     Literal, CodeBlock, Call, IntrinsicCall)
-=======
-    RoutineSymbol, DataSymbol, IntrinsicSymbol, DataTypeSymbol, Symbol,
-    ContainerSymbol, DefaultModuleInterface)
-from psyclone.psyir.nodes import (
-    Container, ScopingNode, Reference, Routine, Literal, CodeBlock, Call)
->>>>>>> 6f618c98
 
 
 class KernelModuleInlineTrans(Transformation):
