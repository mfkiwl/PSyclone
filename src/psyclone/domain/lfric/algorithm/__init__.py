# -----------------------------------------------------------------------------
# BSD 3-Clause License
#
# Copyright (c) 2021-2022, Science and Technology Facilities Council.
# All rights reserved.
#
# Redistribution and use in source and binary forms, with or without
# modification, are permitted provided that the following conditions are met:
#
# * Redistributions of source code must retain the above copyright notice, this
#   list of conditions and the following disclaimer.
#
# * Redistributions in binary form must reproduce the above copyright notice,
#   this list of conditions and the following disclaimer in the documentation
#   and/or other materials provided with the distribution.
#
# * Neither the name of the copyright holder nor the names of its
#   contributors may be used to endorse or promote products derived from
#   this software without specific prior written permission.
#
# THIS SOFTWARE IS PROVIDED BY THE COPYRIGHT HOLDERS AND CONTRIBUTORS
# "AS IS" AND ANY EXPRESS OR IMPLIED WARRANTIES, INCLUDING, BUT NOT
# LIMITED TO, THE IMPLIED WARRANTIES OF MERCHANTABILITY AND FITNESS
# FOR A PARTICULAR PURPOSE ARE DISCLAIMED. IN NO EVENT SHALL THE
# COPYRIGHT HOLDER OR CONTRIBUTORS BE LIABLE FOR ANY DIRECT, INDIRECT,
# INCIDENTAL, SPECIAL, EXEMPLARY, OR CONSEQUENTIAL DAMAGES (INCLUDING,
# BUT NOT LIMITED TO, PROCUREMENT OF SUBSTITUTE GOODS OR SERVICES;
# LOSS OF USE, DATA, OR PROFITS; OR BUSINESS INTERRUPTION) HOWEVER
# CAUSED AND ON ANY THEORY OF LIABILITY, WHETHER IN CONTRACT, STRICT
# LIABILITY, OR TORT (INCLUDING NEGLIGENCE OR OTHERWISE) ARISING IN
# ANY WAY OUT OF THE USE OF THIS SOFTWARE, EVEN IF ADVISED OF THE
# POSSIBILITY OF SUCH DAMAGE.
# -----------------------------------------------------------------------------
# Authors: R. W. Ford and A. R. Porter, STFC Daresbury Lab

'''Module to capture LFRic-specific classes for the Algorithm layer.

<<<<<<< HEAD
'''
=======
'''
from psyclone.domain.lfric.algorithm.lfric_alg import LFRicAlg
from psyclone.domain.lfric.algorithm.psyir import (
    LFRicAlgorithmInvokeCall, LFRicKernelFunctor, LFRicBuiltinFunctor)


# For AutoAPI documentation generation.
__all__ = [
    'LFRicAlg',
    'LFRicAlgorithmInvokeCall',
    'LFRicKernelFunctor',
    'LFRicBuiltinFunctor']
>>>>>>> 53e482ec
<|MERGE_RESOLUTION|>--- conflicted
+++ resolved
@@ -35,9 +35,6 @@
 
 '''Module to capture LFRic-specific classes for the Algorithm layer.
 
-<<<<<<< HEAD
-'''
-=======
 '''
 from psyclone.domain.lfric.algorithm.lfric_alg import LFRicAlg
 from psyclone.domain.lfric.algorithm.psyir import (
@@ -49,5 +46,4 @@
     'LFRicAlg',
     'LFRicAlgorithmInvokeCall',
     'LFRicKernelFunctor',
-    'LFRicBuiltinFunctor']
->>>>>>> 53e482ec
+    'LFRicBuiltinFunctor']