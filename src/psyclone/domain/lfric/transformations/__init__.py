# -----------------------------------------------------------------------------
# BSD 3-Clause License
#
# Copyright (c) 2019-2021, Science and Technology Facilities Council.
# All rights reserved.
#
# Redistribution and use in source and binary forms, with or without
# modification, are permitted provided that the following conditions are met:
#
# * Redistributions of source code must retain the above copyright notice, this
#   list of conditions and the following disclaimer.
#
# * Redistributions in binary form must reproduce the above copyright notice,
#   this list of conditions and the following disclaimer in the documentation
#   and/or other materials provided with the distribution.
#
# * Neither the name of the copyright holder nor the names of its
#   contributors may be used to endorse or promote products derived from
#   this software without specific prior written permission.
#
# THIS SOFTWARE IS PROVIDED BY THE COPYRIGHT HOLDERS AND CONTRIBUTORS
# "AS IS" AND ANY EXPRESS OR IMPLIED WARRANTIES, INCLUDING, BUT NOT
# LIMITED TO, THE IMPLIED WARRANTIES OF MERCHANTABILITY AND FITNESS
# FOR A PARTICULAR PURPOSE ARE DISCLAIMED. IN NO EVENT SHALL THE
# COPYRIGHT HOLDER OR CONTRIBUTORS BE LIABLE FOR ANY DIRECT, INDIRECT,
# INCIDENTAL, SPECIAL, EXEMPLARY, OR CONSEQUENTIAL DAMAGES (INCLUDING,
# BUT NOT LIMITED TO, PROCUREMENT OF SUBSTITUTE GOODS OR SERVICES;
# LOSS OF USE, DATA, OR PROFITS; OR BUSINESS INTERRUPTION) HOWEVER
# CAUSED AND ON ANY THEORY OF LIABILITY, WHETHER IN CONTRACT, STRICT
# LIABILITY, OR TORT (INCLUDING NEGLIGENCE OR OTHERWISE) ARISING IN
# ANY WAY OUT OF THE USE OF THIS SOFTWARE, EVEN IF ADVISED OF THE
# POSSIBILITY OF SUCH DAMAGE.
# -----------------------------------------------------------------------------
# Authors J. Henrichs, Bureau of Meteorology
# Modified by R. W. Ford, STFC Daresbury Lab

'''Transformation module for LFRic.
'''

from psyclone.domain.lfric.transformations.lfric_extract_trans \
    import LFRicExtractTrans
<<<<<<< HEAD
from psyclone.domain.lfric.transformations.lfric_invoke_trans import \
    LFRicInvokeTrans
from psyclone.domain.lfric.transformations.lfric_alg_trans import \
    LFRicAlgTrans
=======
from psyclone.domain.lfric.transformations.lfric_loop_fuse_trans \
    import LFRicLoopFuseTrans
>>>>>>> 64b7091b

# The entities in the __all__ list are made available to import directly from
# this package e.g.:
# from psyclone.domain.lfric.transformations import LFRicExtractTrans

<<<<<<< HEAD
__all__ = ['LFRicExtractTrans', 'LFRicInvokeTrans', 'LFRicAlgTrans']
=======
__all__ = ['LFRicExtractTrans',
           'LFRicLoopFuseTrans']
>>>>>>> 64b7091b
<|MERGE_RESOLUTION|>--- conflicted
+++ resolved
@@ -39,23 +39,18 @@
 
 from psyclone.domain.lfric.transformations.lfric_extract_trans \
     import LFRicExtractTrans
-<<<<<<< HEAD
+from psyclone.domain.lfric.transformations.lfric_loop_fuse_trans \
+    import LFRicLoopFuseTrans
 from psyclone.domain.lfric.transformations.lfric_invoke_trans import \
     LFRicInvokeTrans
 from psyclone.domain.lfric.transformations.lfric_alg_trans import \
     LFRicAlgTrans
-=======
-from psyclone.domain.lfric.transformations.lfric_loop_fuse_trans \
-    import LFRicLoopFuseTrans
->>>>>>> 64b7091b
 
 # The entities in the __all__ list are made available to import directly from
 # this package e.g.:
 # from psyclone.domain.lfric.transformations import LFRicExtractTrans
 
-<<<<<<< HEAD
-__all__ = ['LFRicExtractTrans', 'LFRicInvokeTrans', 'LFRicAlgTrans']
-=======
 __all__ = ['LFRicExtractTrans',
-           'LFRicLoopFuseTrans']
->>>>>>> 64b7091b
+           'LFRicLoopFuseTrans',
+           'LFRicInvokeTrans',
+           'LFRicAlgTrans']