# -----------------------------------------------------------------------------
# BSD 3-Clause License
#
# Copyright (c) 2017-2023, Science and Technology Facilities Council.
# All rights reserved.
#
# Redistribution and use in source and binary forms, with or without
# modification, are permitted provided that the following conditions are met:
#
# * Redistributions of source code must retain the above copyright notice, this
#   list of conditions and the following disclaimer.
#
# * Redistributions in binary form must reproduce the above copyright notice,
#   this list of conditions and the following disclaimer in the documentation
#   and/or other materials provided with the distribution.
#
# * Neither the name of the copyright holder nor the names of its
#   contributors may be used to endorse or promote products derived from
#   this software without specific prior written permission.
#
# THIS SOFTWARE IS PROVIDED BY THE COPYRIGHT HOLDERS AND CONTRIBUTORS
# "AS IS" AND ANY EXPRESS OR IMPLIED WARRANTIES, INCLUDING, BUT NOT
# LIMITED TO, THE IMPLIED WARRANTIES OF MERCHANTABILITY AND FITNESS
# FOR A PARTICULAR PURPOSE ARE DISCLAIMED. IN NO EVENT SHALL THE
# COPYRIGHT HOLDER OR CONTRIBUTORS BE LIABLE FOR ANY DIRECT, INDIRECT,
# INCIDENTAL, SPECIAL, EXEMPLARY, OR CONSEQUENTIAL DAMAGES (INCLUDING,
# BUT NOT LIMITED TO, PROCUREMENT OF SUBSTITUTE GOODS OR SERVICES;
# LOSS OF USE, DATA, OR PROFITS; OR BUSINESS INTERRUPTION) HOWEVER
# CAUSED AND ON ANY THEORY OF LIABILITY, WHETHER IN CONTRACT, STRICT
# LIABILITY, OR TORT (INCLUDING NEGLIGENCE OR OTHERWISE) ARISING IN
# ANY WAY OUT OF THE USE OF THIS SOFTWARE, EVEN IF ADVISED OF THE
# POSSIBILITY OF SUCH DAMAGE.
# -----------------------------------------------------------------------------
# Authors R. W. Ford, A. R. Porter and S. Siso, STFC Daresbury Lab
# Modified I. Kavcic, A. Coughtrie, L. Turner and O. Brunt, Met Office
# Modified J. Henrichs, Bureau of Meteorology
# Modified A. B. G. Chalk and N. Nobre, STFC Daresbury Lab

''' This module implements the PSyclone LFRic API by specialising the required
    base class Kern in psyGen.py '''

# Imports
from collections import OrderedDict, namedtuple

from psyclone.configuration import Config
from psyclone.core import AccessType
from psyclone.domain.lfric import (KernCallArgList, KernStubArgList,
                                   KernelInterface, LFRicConstants)
from psyclone.errors import GenerationError, InternalError, FieldNotFoundError
from psyclone.f2pygen import (CommentGen, DeclGen, ModuleGen, SubroutineGen,
                              UseGen)
from psyclone.parse.algorithm import Arg, KernelCall
from psyclone.psyGen import InvokeSchedule, CodedKern
from psyclone.psyir.frontend.fparser2 import Fparser2Reader
from psyclone.psyir.nodes import (Loop, Literal, Reference,
                                  KernelSchedule)
from psyclone.psyir.symbols import DataSymbol, ScalarType, ArrayType


class LFRicKern(CodedKern):
    ''' Stores information about LFRic Kernels as specified by the
    Kernel metadata and associated algorithm call. Uses this
    information to generate appropriate PSy layer code for the Kernel
    instance or to generate a Kernel stub.

    '''
    # pylint: disable=too-many-instance-attributes
    # An instance of this `namedtuple` is used to store information on each of
    # the quadrature rules required by a kernel.
    #
    # alg_name: The actual argument text specifying the QR object in the
    #           Alg. layer.
    # psy_name: The PSy-layer variable name for the QR object.
    # kernel_args: List of kernel arguments associated with this QR rule.

    QRRule = namedtuple("QRRule",
                        ["alg_name", "psy_name", "kernel_args"])

    def __init__(self):
        # The super-init is called from the _setup() method which in turn
        # is called from load().
        # pylint: disable=super-init-not-called
        # Import here to avoid circular dependency
        # pylint: disable=import-outside-toplevel
        if False:  # pylint: disable=using-constant-test
            from psyclone.dynamo0p3 import DynKernelArguments
            self._arguments = DynKernelArguments(None, None)  # for pyreverse
        self._parent = None
        self._base_name = ""
        self._func_descriptors = None
        self._fs_descriptors = None
        # Whether this kernel requires quadrature
        self._qr_required = False
        # Whether this kernel requires basis functions
        self._basis_required = False
        # What shapes of evaluator/quadrature this kernel requires (if any)
        self._eval_shapes = []
        # The function spaces on which to *evaluate* basis/diff-basis
        # functions if an evaluator is required for this kernel. Is a dict with
        # (mangled) FS names as keys and associated kernel argument as value.
        self._eval_targets = OrderedDict()
        # Will hold a dict of QRRule namedtuple objects, one for each QR
        # rule required by a kernel, indexed by shape. Needs to be ordered
        # because we must preserve the ordering specified in the metadata.
        self._qr_rules = OrderedDict()
        self._cma_operation = None
        self._is_intergrid = False  # Whether this is an inter-grid kernel
        # The reference-element properties required by this kernel
        self._reference_element = None
        # The mesh properties required by this kernel
        self._mesh_properties = None
        # Initialise kinds (precisions) of all kernel arguments (start
        # with 'real' and 'integer' kinds)
        api_config = Config.get().api_conf("dynamo0.3")
        self._argument_kinds = {api_config.default_kind["real"],
                                api_config.default_kind["integer"]}

    def reference_accesses(self, var_accesses):
        '''Get all variable access information. All accesses are marked
        according to the kernel metadata

        :param var_accesses: VariablesAccessInfo instance that stores the \
            information about variable accesses.
        :type var_accesses: \
            :py:class:`psyclone.core.VariablesAccessInfo`

        '''
        # Use the KernelCallArgList class, which can also provide variable
        # access information:
        create_arg_list = KernCallArgList(self)
        create_arg_list.generate(var_accesses)

        super().reference_accesses(var_accesses)
        # Set the current location index to the next location, since after
        # this kernel a new statement starts.
        var_accesses.next_location()

    def load(self, call, parent=None):
        '''
        Sets up kernel information with the call object which is
        created by the parser. This object includes information about
        the invoke call and the associated kernel.

        :param call: The KernelCall object from which to extract information
                     about this kernel
        :type call: :py:class:`psyclone.parse.algorithm.KernelCall`
        :param parent: The parent node of the kernel call in the AST
                       we are constructing. This will be a loop.
        :type parent: :py:class:`psyclone.domain.lfric.LFRicLoop`
        '''
        self._setup_basis(call.ktype)
        self._setup(call.ktype, call.module_name, call.args, parent)

    def load_meta(self, ktype):
        '''
        Sets up kernel information with the kernel type object
        which is created by the parser. The object includes the
        metadata describing the kernel code.

        :param ktype: the kernel metadata object produced by the parser
        :type ktype: :py:class:`psyclone.domain.lfric.LFRicKernMetadata`

        :raises InternalError: for an invalid data type of a scalar argument.
        :raises GenerationError: if an invalid argument type is found \
                                 in the kernel.

        '''
        # pylint: disable=too-many-branches
        # Create a name for each argument
        args = []
        const = LFRicConstants()
        for idx, descriptor in enumerate(ktype.arg_descriptors):
            pre = None
            if descriptor.argument_type.lower() == "gh_operator":
                pre = "op_"
            elif descriptor.argument_type.lower() == "gh_columnwise_operator":
                pre = "cma_op_"
            elif descriptor.argument_type.lower() == "gh_field":
                pre = "field_"
            elif (descriptor.argument_type.lower() in
                  const.VALID_SCALAR_NAMES):
                if descriptor.data_type.lower() == "gh_real":
                    pre = "rscalar_"
                elif descriptor.data_type.lower() == "gh_integer":
                    pre = "iscalar_"
                elif descriptor.data_type.lower() == "gh_logical":
                    pre = "lscalar_"
                else:
                    raise InternalError(
                        f"Expected one of {const.VALID_SCALAR_DATA_TYPES} "
                        f"data types for a scalar argument but found "
                        f"'{descriptor.data_type}'.")
            else:
                raise GenerationError(
                    f"LFRicKern.load_meta() expected one of "
                    f"{const.VALID_ARG_TYPE_NAMES} but found "
                    f"'{descriptor.argument_type}'")
            args.append(Arg("variable", pre+str(idx+1)))

            if descriptor.stencil:
                if not descriptor.stencil["extent"]:
                    # Stencil size (in cells) is passed in
                    args.append(Arg("variable",
                                    pre+str(idx+1)+"_stencil_size"))
                if descriptor.stencil["type"] == "xory1d":
                    # Direction is passed in
                    args.append(Arg("variable", pre+str(idx+1)+"_direction"))

        # Initialise basis/diff basis so we can test whether quadrature
        # or an evaluator is required
        self._setup_basis(ktype)
        if self._basis_required:
            for shape in self._eval_shapes:
                if shape in const.VALID_QUADRATURE_SHAPES:
                    # Add a quadrature argument for each required quadrature
                    # rule.
                    args.append(Arg("variable", "qr_"+shape))
        self._setup(ktype, "dummy_name", args, None, check=False)

    def _setup_basis(self, kmetadata):
        '''
        Initialisation of the basis/diff basis information. This may be
        needed before general setup so is computed in a separate method.

        :param kmetadata: The kernel metadata object produced by the parser.
        :type kmetadata: :py:class:`psyclone.domain.lfric.LFRicKernMetadata`
        '''
        for descriptor in kmetadata.func_descriptors:
            if len(descriptor.operator_names) > 0:
                self._basis_required = True
                self._eval_shapes = kmetadata.eval_shapes[:]
                break

    def _setup(self, ktype, module_name, args, parent, check=True):
        # pylint: disable=too-many-arguments
        '''Internal setup of kernel information.

        :param ktype: object holding information on the parsed metadata for \
                      this kernel.
        :type ktype: :py:class:`psyclone.domain.lfric.LFRicKernMetadata`
        :param str module_name: the name of the Fortran module that contains \
                                the source of this Kernel.
        :param args: list of Arg objects produced by the parser for the \
                     arguments of this kernel call.
        :type args: List[:py:class:`psyclone.parse.algorithm.Arg`]
        :param parent: the parent of this kernel call in the generated \
                       AST (will be a loop object).
        :type parent: :py:class:`psyclone.domain.lfric.LFRicLoop`
        :param bool check: whether to check for consistency between the \
            kernel metadata and the algorithm layer. Defaults to True.

        '''
        # Import here to avoid circular dependency
        # pylint: disable=import-outside-toplevel
        from psyclone.dynamo0p3 import DynKernelArguments, FSDescriptors
        # pylint: disable=too-many-branches, too-many-locals
        super().__init__(DynKernelArguments,
                         KernelCall(module_name, ktype, args),
                         parent, check)
        # Remove "_code" from the name if it exists to determine the
        # base name which (if LFRic naming conventions are
        # followed) is used as the root for the module and subroutine
        # names.
        if self.name.lower().endswith("_code"):
            self._base_name = self.name[:-5]
        else:
            # TODO: #11 add a warning here when logging is added
            self._base_name = self.name
        self._func_descriptors = ktype.func_descriptors
        # Keep a record of the type of CMA kernel identified when
        # parsing the kernel metadata
        self._cma_operation = ktype.cma_operation
        self._fs_descriptors = FSDescriptors(ktype.func_descriptors)

        # Record whether or not the kernel metadata specifies that this
        # is an inter-grid kernel
        self._is_intergrid = ktype.is_intergrid

        const = LFRicConstants()
        # Check that all specified evaluator shapes are recognised
        invalid_shapes = set(self._eval_shapes) \
            - set(const.VALID_EVALUATOR_SHAPES)
        if invalid_shapes:
            raise InternalError(
                f"Evaluator shape(s) {list(invalid_shapes)} is/are not "
                f"recognised. Must be one of {const.VALID_EVALUATOR_SHAPES}.")

        # If there are any quadrature rule(s), what are the names of the
        # corresponding algorithm arguments? Can't use set() here because
        # we need to preserve the ordering specified in the metadata.
        qr_shapes = [shape for shape in self._eval_shapes if
                     shape in const.VALID_QUADRATURE_SHAPES]

        # The quadrature-related arguments to a kernel always come last so
        # construct an enumerator with start value -<no. of qr rules>
        for idx, shape in enumerate(qr_shapes, -len(qr_shapes)):

            qr_arg = args[idx]

            # Use the InvokeSchedule symbol_table to create a unique symbol
            # name for the whole Invoke.
            if qr_arg.varname:
                tag = "AlgArgs_" + qr_arg.text
                qr_name = self.ancestor(InvokeSchedule).symbol_table.\
                    find_or_create_integer_symbol(qr_arg.varname, tag=tag).name
            else:
                # If we don't have a name then we must be doing kernel-stub
                # generation so create a suitable name.
                # TODO #719 we don't yet have a symbol table to prevent
                # clashes.
                qr_name = "qr_"+shape.split("_")[-1]

            # LFRic api kernels require quadrature rule arguments to be
            # passed in if one or more basis functions are used by the kernel
            # and gh_shape == "gh_quadrature_***".
            # if self._eval_shape == "gh_quadrature_xyz":
            #     self._qr_args = ["np_xyz", "weights_xyz"]
            if shape == "gh_quadrature_xyoz":
                qr_args = ["np_xy", "np_z", "weights_xy", "weights_z"]
            # elif self._eval_shape == "gh_quadrature_xoyoz":
            #     qr_args = ["np_x", "np_y", "np_z",
            #                "weights_x", "weights_y", "weights_z"]
            elif shape == "gh_quadrature_face":
                qr_args = ["nfaces", "np_xyz", "weights_xyz"]
            elif shape == "gh_quadrature_edge":
                qr_args = ["nedges", "np_xyz", "weights_xyz"]
            else:
                raise InternalError(f"Unsupported quadrature shape "
                                    f"('{shape}') found in LFRicKern._setup")

            # Append the name of the qr argument to the names of the qr-related
            # variables.
            qr_args = [arg + "_" + qr_name for arg in qr_args]

            self._qr_rules[shape] = self.QRRule(qr_arg.text, qr_name, qr_args)

        if "gh_evaluator" in self._eval_shapes:
            # Kernel has an evaluator. If gh_evaluator_targets is present
            # then that specifies the function spaces for which the evaluator
            # is required. Otherwise, the FS of the updated argument(s) tells
            # us upon which nodal points the evaluator will be required
            for fs_name in ktype.eval_targets:
                arg, fspace = self.arguments.get_arg_on_space_name(fs_name)
                # Set up our dict of evaluator targets, one entry per
                # target FS.
                if fspace.mangled_name not in self._eval_targets:
                    self._eval_targets[fspace.mangled_name] = (fspace, arg)

        # Properties of the reference element required by this kernel
        self._reference_element = ktype.reference_element

        # Properties of the mesh required by this kernel
        self._mesh_properties = ktype.mesh

    @property
    def qr_rules(self):
        '''
        :return: details of each of the quadrature rules required by this \
                 kernel.
        :rtype: OrderedDict containing \
                :py:class:`psyclone.domain.lfric.LFRicKern.QRRule` indexed by \
                quadrature shape.
        '''
        return self._qr_rules

    @property
    def cma_operation(self):
        '''
        :return: the type of CMA operation performed by this kernel
                 (one of 'assembly', 'apply' or 'matrix-matrix') or None
                 if the kernel does not involve CMA operators.
        :rtype: str
        '''
        return self._cma_operation

    @property
    def is_intergrid(self):
        '''
        :return: True if it is an inter-grid kernel, False otherwise
        :rtype: bool
        '''
        return self._is_intergrid

    @property
    def colourmap(self):
        '''
        Getter for the name of the colourmap associated with this kernel call.

        :returns: name of the colourmap (Fortran array).
        :rtype: str

        :raises InternalError: if this kernel is not coloured or the \
                               dictionary of inter-grid kernels and \
                               colourmaps has not been constructed.

        '''
        if not self.is_coloured():
            raise InternalError(f"Kernel '{self.name}' is not inside a "
                                f"coloured loop.")
        sched = self.ancestor(InvokeSchedule)
        if self._is_intergrid:
            invoke = sched.invoke
            if id(self) not in invoke.meshes.intergrid_kernels:
                raise InternalError(
                    f"Colourmap information for kernel '{self.name}' has "
                    f"not yet been initialised")
            cmap = invoke.meshes.intergrid_kernels[id(self)].\
                colourmap_symbol.name
        else:
            try:
                cmap = sched.symbol_table.lookup_with_tag("cmap").name
            except KeyError:
                # We have to do this here as _init_colourmap (which calls this
                # method) is only called at code-generation time.
                cmap = sched.symbol_table.find_or_create_array(
                    "cmap", 2, ScalarType.Intrinsic.INTEGER,
                    tag="cmap").name

        return cmap

    @property
    def last_cell_all_colours_symbol(self):
        '''
        Getter for the symbol of the array holding the index of the last
        cell of each colour.

        :returns: name of the array.
        :rtype: str

        :raises InternalError: if this kernel is not coloured or the \
                               dictionary of inter-grid kernels and \
                               colourmaps has not been constructed.
        '''
        if not self.is_coloured():
            raise InternalError(f"Kernel '{self.name}' is not inside a "
                                f"coloured loop.")

        if self._is_intergrid:
            invoke = self.ancestor(InvokeSchedule).invoke
            if id(self) not in invoke.meshes.intergrid_kernels:
                raise InternalError(
                    f"Colourmap information for kernel '{self.name}' has "
                    f"not yet been initialised")
            return (invoke.meshes.intergrid_kernels[id(self)].
                    last_cell_var_symbol)

        ubnd_name = self.ancestor(Loop).upper_bound_name
        const = LFRicConstants()

        if ubnd_name in const.HALO_ACCESS_LOOP_BOUNDS:
            return self.scope.symbol_table.find_or_create_array(
                "last_halo_cell_all_colours", 2,
                ScalarType.Intrinsic.INTEGER,
                tag="last_halo_cell_all_colours")

        return self.scope.symbol_table.find_or_create_array(
            "last_edge_cell_all_colours", 1,
            ScalarType.Intrinsic.INTEGER,
            tag="last_edge_cell_all_colours")

    @property
    def ncolours_var(self):
        '''
        Getter for the name of the variable holding the number of colours
        associated with this kernel call.

        :return: name of the variable holding the number of colours
        :rtype: Union[str, NoneType]

        :raises InternalError: if this kernel is not coloured or the \
                               colour-map information has not been initialised.
        '''
        if not self.is_coloured():
            raise InternalError(f"Kernel '{self.name}' is not inside a "
                                f"coloured loop.")
        if self._is_intergrid:
            invoke = self.ancestor(InvokeSchedule).invoke
            if id(self) not in invoke.meshes.intergrid_kernels:
                raise InternalError(
                    f"Colourmap information for kernel '{self.name}' has "
                    f"not yet been initialised")
            ncols_sym = \
                invoke.meshes.intergrid_kernels[id(self)].ncolours_var_symbol
            if not ncols_sym:
                return None
            return ncols_sym.name

        return self.scope.symbol_table.lookup_with_tag("ncolour").name

    @property
    def fs_descriptors(self):
        '''
        :return: a list of function space descriptor objects of
                 type FSDescriptors which contain information about
                 the function spaces.
        :rtype: List[:py:class:`psyclone.FSDescriptors`].

        '''
        return self._fs_descriptors

    @property
    def qr_required(self):
        '''
        :return: True if this kernel requires quadrature, else returns False.
        :rtype: bool

        '''
        return self._basis_required and self.qr_rules

    @property
    def eval_shapes(self):
        '''
        :return: the value(s) of GH_SHAPE for this kernel or an empty list \
                 if none are specified.
        :rtype: list

        '''
        return self._eval_shapes

    @property
    def eval_targets(self):
        '''
        :return: the function spaces upon which basis/diff-basis functions \
                 are to be evaluated for this kernel.
        :rtype: dict of (:py:class:`psyclone.domain.lfric.FunctionSpace`, \
                :py:class`psyclone.dynamo0p3.DynKernelArgument`), indexed by \
                the names of the target function spaces.
        '''
        return self._eval_targets

    @property
    def reference_element(self):
        '''
        :returns: the reference-element properties required by this kernel.
        :rtype: :py:class:`psyclone.dynamo0p3.RefElementMetaData`
        '''
        return self._reference_element

    @property
    def mesh(self):
        '''
        :returns: the mesh properties required by this kernel.
        :rtype: :py:class`psyclone.dynamo0p3.MeshPropertiesMetaData`
        '''
        return self._mesh_properties

    @property
    def all_updates_are_writes(self):
        '''
        :returns: True if all of the arguments updated by this kernel have \
                  'GH_WRITE' access, False otherwise.
        :rtype: bool

        '''
        accesses = set(arg.access for arg in self.args)
        all_writes = AccessType.all_write_accesses()
        all_writes.remove(AccessType.WRITE)
        return (not accesses.intersection(set(all_writes)))

    @property
    def base_name(self):
        '''
        :returns: a base name for this kernel.
        :rtype: str
        '''
        return self._base_name

    @property
    def argument_kinds(self):
        '''
        :returns: kinds (precisions) for all arguments in a kernel.
        :rtype: set of str

        '''
        return self._argument_kinds

    @property
    def gen_stub(self):
        '''
        Create the fparser1 AST for a kernel stub.

        :returns: root of fparser1 AST for the stub routine.
        :rtype: :py:class:`fparser.one.block_statements.Module`

        :raises GenerationError: if the supplied kernel stub does not operate \
            on a supported subset of the domain (currently only "cell_column").

        '''
        # The operates-on/iterates-over values supported by the stub generator.
        const = LFRicConstants()
        supported_operates_on = const.USER_KERNEL_ITERATION_SPACES[:]
        # TODO #925 Add support for 'domain' kernels
        supported_operates_on.remove("domain")

        # Check operates-on (iteration space) before generating code
        if self.iterates_over not in supported_operates_on:
            raise GenerationError(
                f"The LFRic API kernel-stub generator supports kernels that "
                f"operate on one of {supported_operates_on} but found "
                f"'{self.iterates_over}' in kernel '{self.name}'.")

        # Create an empty PSy layer module
        psy_module = ModuleGen(self._base_name+"_mod")

        # Create the subroutine
        sub_stub = SubroutineGen(psy_module, name=self._base_name+"_code",
                                 implicitnone=True)

        # Add all the declarations
        # Import here to avoid circular dependency
        # pylint: disable=import-outside-toplevel
<<<<<<< HEAD
        from psyclone.domain.lfric import LFRicScalarArgs, LFRicStencils
=======
        from psyclone.domain.lfric import LFRicScalarArgs, LFRicFields
>>>>>>> aa8c7280
        from psyclone.dynamo0p3 import (DynCellIterators, DynDofmaps,
                                        DynFunctionSpaces, DynCMAOperators,
                                        DynBoundaryConditions,
                                        DynLMAOperators, LFRicMeshProperties,
<<<<<<< HEAD
                                        DynBasisFunctions, LFRicFields,
=======
                                        DynBasisFunctions, DynStencils,
>>>>>>> aa8c7280
                                        DynReferenceElement)
        for entities in [DynCellIterators, DynDofmaps, DynFunctionSpaces,
                         DynCMAOperators, LFRicScalarArgs, LFRicFields,
                         DynLMAOperators, LFRicStencils, DynBasisFunctions,
                         DynBoundaryConditions, DynReferenceElement,
                         LFRicMeshProperties]:
            entities(self).declarations(sub_stub)

        # Add wildcard "use" statement for all supported argument
        # kinds (precisions)
        sub_stub.add(
            UseGen(sub_stub,
                   name=const.UTILITIES_MOD_MAP["constants"]["module"]))

        # Create the arglist
        create_arg_list = KernStubArgList(self)
        create_arg_list.generate()

        # Add the arglist
        sub_stub.args = create_arg_list.arglist

        # Add the subroutine to the parent module
        psy_module.add(sub_stub)
        return psy_module.root

    def gen_code(self, parent):
        '''
        Generates LFRic (Dynamo 0.3) specific PSy layer code for a call
        to this user-supplied LFRic kernel.

        :param parent: an f2pygen object that will be the parent of \
                       f2pygen objects created in this method.
        :type parent: :py:class:`psyclone.f2pygen.BaseGen`

        :raises GenerationError: if this kernel does not have a supported \
                        operates-on (currently only "cell_column").
        :raises GenerationError: if the loop goes beyond the level 1 \
                        halo and an operator is accessed.
        :raises GenerationError: if a kernel in the loop has an inc access \
                        and the loop is not coloured but is within an OpenMP \
                        parallel region.

        '''
        # Check operates-on (iteration space) before generating code
        const = LFRicConstants()
        if self.iterates_over not in const.USER_KERNEL_ITERATION_SPACES:
            raise GenerationError(
                f"The LFRic API supports calls to user-supplied kernels that "
                f"operate on one of {const.USER_KERNEL_ITERATION_SPACES}, but "
                f"kernel '{self.name}' operates on '{self.iterates_over}'.")

        # Get configuration for valid argument kinds
        api_config = Config.get().api_conf("dynamo0.3")

        parent.add(DeclGen(parent, datatype="integer",
                           kind=api_config.default_kind["integer"],
                           entity_decls=["cell"]))
        # Import here to avoid circular dependency
        # pylint: disable=import-outside-toplevel
        from psyclone.domain.lfric import LFRicLoop
        parent_loop = self.ancestor(LFRicLoop)

        # Check whether this kernel reads from an operator
        op_args = parent_loop.args_filter(
            arg_types=const.VALID_OPERATOR_NAMES,
            arg_accesses=[AccessType.READ, AccessType.READWRITE])
        if op_args:
            # It does. We must check that our parent loop does not
            # go beyond the L1 halo.
            if parent_loop.upper_bound_name == "cell_halo" and \
               parent_loop.upper_bound_halo_depth > 1:
                raise GenerationError(
                    f"Kernel '{self._name}' reads from an operator and "
                    f"therefore cannot be used for cells beyond the level 1 "
                    f"halo. However the containing loop goes out to level "
                    f"{parent_loop.upper_bound_halo_depth}")

        if not self.is_coloured():
            # This kernel call has not been coloured
            #  - is it OpenMP parallel, i.e. are we a child of
            # an OpenMP directive?
            if self.is_openmp_parallel():
                try:
                    # It is OpenMP parallel - does it have an argument
                    # with INC access?
                    arg = self.incremented_arg()
                except FieldNotFoundError:
                    arg = None
                if arg:
                    raise GenerationError(f"Kernel '{self._name}' has an "
                                          f"argument with INC access and "
                                          f"therefore must be coloured in "
                                          f"order to be parallelised with "
                                          f"OpenMP.")

        parent.add(CommentGen(parent, ""))

        super().gen_code(parent)

    def get_kernel_schedule(self):
        '''Returns a PSyIR Schedule representing the kernel code. The base
        class creates the PSyIR schedule on first invocation which is
        then checked for consistency with the kernel metadata
        here. The Schedule is just generated on first invocation, this
        allows us to retain transformations that may subsequently be
        applied to the Schedule.

        Once issue #935 is implemented, this routine will return the
        PSyIR Schedule using LFRic-specific PSyIR where possible.

        :returns: Schedule representing the kernel code.
        :rtype: :py:class:`psyclone.psyGen.KernelSchedule`

        :raises GenerationError: if no subroutine matching this kernel can \
            be found in the parse tree of the associated source code.
        '''
        if self._kern_schedule:
            return self._kern_schedule

        # Get the PSyIR Kernel Schedule(s)
        routines = Fparser2Reader().get_routine_schedules(self.name, self.ast)
        for routine in routines:
            # If one of the symbols is not declared in a routine then
            # this is only picked up when writing out the routine
            # (raising a VisitorError), so we check here so that
            # invalid code is not inlined. We use debug_string() to
            # minimise the overhead.

            # TODO #2271 could potentially avoid the need for
            # debug_string() within. Sergi suggests that we may be
            # missing the traversal of the declaration init
            # expressions and that might solve the problem. I'm not so
            # sure as we are talking about unknown symbols that will
            # only be resolved in the back-end (or not). If I am right
            # then one option would be to use the FortranWriter, but
            # that would be bigger overhead, or perhaps just the
            # declarations part of FortranWriter if that is possible.
            # Also see TODO issue #2336 which captures the specific
            # problem in LFRic that this fixes.
            routine.debug_string()

        if len(routines) == 1:
            sched = routines[0]
            # TODO #928: We don't validate the arguments yet because the
            # validation has many false negatives.
            # self.validate_kernel_code_args(sched.symbol_table)
        else:
            # The kernel name corresponds to an interface block. Find which
            # of the routines matches the precision of the arguments.
            for routine in routines:
                try:
                    # The validity check for the kernel arguments will raise
                    # an exception if the precisions don't match.
                    self.validate_kernel_code_args(routine.symbol_table)
                    sched = routine
                    break
                except GenerationError:
                    pass
            else:
                raise GenerationError(
                    f"Failed to find a kernel implementation with an interface"
                    f" that matches the invoke of '{self.name}'. (Tried "
                    f"routines {[item.name for item in routines]}.)")

        # TODO #935 - replace the PSyIR argument data symbols with LFRic data
        # symbols. For the moment we just return the unmodified PSyIR schedule
        # but this should use RaisePSyIR2LFRicKernTrans once KernelInterface
        # is fully functional (#928).
        ksched = KernelSchedule(sched.name,
                                symbol_table=sched.symbol_table.detach())
        for child in sched.pop_all_children():
            ksched.addchild(child)
        sched.replace_with(ksched)

        self._kern_schedule = ksched

        return self._kern_schedule

    def validate_kernel_code_args(self, table):
        '''Check that the arguments in the kernel code match the expected
        arguments as defined by the kernel metadata and the LFRic
        API.

        :param table: the symbol table to validate against the metadata.
        :type table: :py:class:`psyclone.psyir.symbols.SymbolTable`

        :raises GenerationError: if the number of arguments indicated by the \
            kernel metadata doesn't match the actual number of arguments in \
            the symbol table.

        '''
        # Get the kernel subroutine arguments
        kern_code_args = table.argument_list

        # Get the kernel code interface according to the kernel
        # metadata and LFRic API
        interface_info = KernelInterface(self)
        interface_info.generate()
        interface_args = interface_info.arglist

        # 1: Check the the number of arguments match
        actual_n_args = len(kern_code_args)
        expected_n_args = len(interface_args)
        if actual_n_args != expected_n_args:
            raise GenerationError(
                f"In kernel '{self.name}' the number of arguments indicated by"
                f" the kernel metadata is {expected_n_args} but the actual "
                f"number of kernel arguments found is {actual_n_args}.")

        # 2: Check that the properties of each argument match.
        for idx, kern_code_arg in enumerate(kern_code_args):
            interface_arg = interface_args[idx]
            try:
                alg_idx = interface_info.metadata_index_from_actual_index(idx)
                alg_arg = self.arguments.args[alg_idx]
            except KeyError:
                # There's no algorithm argument directly associated with this
                # kernel argument. (We only care about the data associated
                # with scalar, field and operator arguments.)
                alg_arg = None
            self._validate_kernel_code_arg(kern_code_arg, interface_arg,
                                           alg_arg)

    def _validate_kernel_code_arg(self, kern_code_arg, interface_arg,
                                  alg_arg=None):
        '''Internal method to check that the supplied argument descriptions
        match and raise appropriate exceptions if not.

        :param kern_code_arg: kernel code argument.
        :type kern_code_arg: :py:class:`psyclone.psyir.symbols.DataSymbol`
        :param interface_arg: expected argument.
        :type interface_arg: :py:class:`psyclone.psyir.symbols.DataSymbol`
        :param alg_arg: the associated argument in the Algorithm layer. Note \
            that only kernel arguments holding the data associated with \
            scalar, field and operator arguments directly correspond to \
            arguments that appear in the Algorithm layer.
        :type alg_arg: \
            Optional[:py:class`psyclone.dynamo0p3.DynKernelArgument`]

        :raises GenerationError: if the contents of the arguments do \
            not match.
        :raises InternalError: if an unexpected datatype is found.

        '''
        # 1: intrinsic datatype
        actual_datatype = kern_code_arg.datatype.intrinsic
        expected_datatype = interface_arg.datatype.intrinsic
        if actual_datatype != expected_datatype:
            raise GenerationError(
                f"Kernel argument '{kern_code_arg.name}' has datatype "
                f"'{actual_datatype}' in kernel '{self.name}' but the LFRic "
                f"API expects '{expected_datatype}'.")
        # 2: precision. An LFRic kernel is only permitted to have a precision
        #    specified by a recognised type parameter or a no. of bytes.
        actual_precision = kern_code_arg.datatype.precision
        api_config = Config.get().api_conf("dynamo0.3")
        if isinstance(actual_precision, DataSymbol):
            # Convert precision into number of bytes to support
            # mixed-precision kernels.
            # TODO #1941: it would be better if the LFRic constants_mod.f90
            # was the single source of truth for precision values.
            actual_precision = api_config.precision_map[
                actual_precision.name]
        elif not isinstance(actual_precision, int):
            raise GenerationError(
                f"An argument to an LFRic kernel must have a precision defined"
                f" by either a recognised LFRic type parameter (one of "
                f"{sorted(api_config.precision_map.keys())}) or an integer"
                f" number of bytes but argument '{kern_code_arg.name}' to "
                f"kernel '{self.name}' has precision {actual_precision}.")

        if alg_arg:
            # We have information on the corresponding argument in the
            # Algorithm layer so we can check that the precision matches.
            # This is used to identify the correct kernel subroutine for a
            # mixed-precision kernel.
            alg_precision = api_config.precision_map[alg_arg.precision]
            if alg_precision != actual_precision:
                raise GenerationError(
                    f"Precision ({alg_precision} bytes) of algorithm-layer "
                    f"argument '{alg_arg.name}' does not match that "
                    f"({actual_precision} bytes) of the corresponding kernel "
                    f"subroutine argument '{kern_code_arg.name}' for kernel "
                    f"'{self.name}'.")

        # 3: intent
        actual_intent = kern_code_arg.interface.access
        expected_intent = interface_arg.interface.access
        if actual_intent.name != expected_intent.name:
            raise GenerationError(
                f"Kernel argument '{kern_code_arg.name}' has intent "
                f"'{actual_intent.name}' in kernel '{self.name}' but the "
                f"LFRic API expects intent '{expected_intent.name}'.")
        # 4: scalar or array
        if interface_arg.is_scalar:
            if not kern_code_arg.is_scalar:
                raise GenerationError(
                    f"Argument '{kern_code_arg.name}' to kernel '{self.name}' "
                    f"should be a scalar according to the LFRic API, but it "
                    f"is not.")
        elif interface_arg.is_array:
            if not kern_code_arg.is_array:
                raise GenerationError(
                    f"Argument '{kern_code_arg.name}' to kernel '{self.name}' "
                    f"should be an array according to the LFRic API, but it "
                    f"is not.")
            # 4.1: array dimensions
            if len(interface_arg.shape) != len(kern_code_arg.shape):
                raise GenerationError(
                    f"Argument '{kern_code_arg.name}' to kernel '{self.name}' "
                    f"should be an array with {len(interface_arg.shape)} "
                    f"dimension(s) according to the LFRic API, but "
                    f"found {len(kern_code_arg.shape)}.")
            for dim_idx, kern_code_arg_dim in enumerate(kern_code_arg.shape):
                if not isinstance(kern_code_arg_dim, ArrayType.ArrayBounds):
                    continue
                if (not isinstance(kern_code_arg_dim.lower, Literal) or
                        kern_code_arg_dim.lower.value != "1"):
                    raise GenerationError(
                        f"All array arguments to LFRic kernels must have lower"
                        f" bounds of 1 for all dimensions. However, array "
                        f"'{kern_code_arg.name}' has a lower bound of "
                        f"'{kern_code_arg_dim.lower}' for dimension {dim_idx}")
                kern_code_arg_upper_dim = kern_code_arg_dim.upper
                interface_arg_upper_dim = interface_arg.shape[dim_idx].upper
                if (isinstance(kern_code_arg_upper_dim, Reference) and
                        isinstance(interface_arg_upper_dim, Reference) and
                        isinstance(kern_code_arg_upper_dim.symbol,
                                   DataSymbol) and
                        isinstance(interface_arg_upper_dim.symbol,
                                   DataSymbol)):
                    # Only check when there is a symbol. Unspecified
                    # dimensions, dimensions with scalar values,
                    # offsets, or dimensions that include arithmetic
                    # are skipped.
                    try:
                        self._validate_kernel_code_arg(
                            kern_code_arg_upper_dim.symbol,
                            interface_arg_upper_dim.symbol)
                    except GenerationError as info:
                        raise GenerationError(
                            f"For dimension {dim_idx+1} in array argument "
                            f"'{kern_code_arg.name}' to kernel '{self.name}' "
                            f"the following error was found: "
                            f"{info.args[0]}") from info
        else:
            raise InternalError(
                f"Unexpected argument type found for '{kern_code_arg.name}' in"
                f" kernel '{self.name}'. Expecting a scalar or an array.")


# ---------- Documentation utils -------------------------------------------- #
# The list of module members that we wish AutoAPI to generate
# documentation for. (See https://psyclone-ref.readthedocs.io)
__all__ = ['LFRicKern']<|MERGE_RESOLUTION|>--- conflicted
+++ resolved
@@ -609,21 +609,12 @@
         # Add all the declarations
         # Import here to avoid circular dependency
         # pylint: disable=import-outside-toplevel
-<<<<<<< HEAD
-        from psyclone.domain.lfric import LFRicScalarArgs, LFRicStencils
-=======
-        from psyclone.domain.lfric import LFRicScalarArgs, LFRicFields
->>>>>>> aa8c7280
+        from psyclone.domain.lfric import LFRicScalarArgs, LFRicStencils, LFRicFields
         from psyclone.dynamo0p3 import (DynCellIterators, DynDofmaps,
                                         DynFunctionSpaces, DynCMAOperators,
                                         DynBoundaryConditions,
                                         DynLMAOperators, LFRicMeshProperties,
-<<<<<<< HEAD
-                                        DynBasisFunctions, LFRicFields,
-=======
-                                        DynBasisFunctions, DynStencils,
->>>>>>> aa8c7280
-                                        DynReferenceElement)
+                                        DynBasisFunctions, DynReferenceElement)
         for entities in [DynCellIterators, DynDofmaps, DynFunctionSpaces,
                          DynCMAOperators, LFRicScalarArgs, LFRicFields,
                          DynLMAOperators, LFRicStencils, DynBasisFunctions,
