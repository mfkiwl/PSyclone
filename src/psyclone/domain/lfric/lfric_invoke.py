--- conflicted
+++ resolved
@@ -95,15 +95,6 @@
         # pylint: disable=import-outside-toplevel
         from psyclone.dynamo0p3 import (DynStencils,
                                         DynFunctionSpaces, DynDofmaps,
-<<<<<<< HEAD
-                                        DynLMAOperators, DynCMAOperators, 
-                                        DynBasisFunctions, DynMeshes, 
-                                        DynBoundaryConditions, DynProxies, 
-                                        LFRicRunTimeChecks, DynCellIterators, 
-                                        DynReferenceElement, LFRicMeshProperties,
-                                        LFRicLoopBounds, DynGlobalSum)
-        from psyclone.domain.lfric import LFRicLoopBounds, LFRicScalarArgs
-=======
                                         LFRicFields, DynLMAOperators,
                                         DynCMAOperators, DynBasisFunctions,
                                         DynMeshes, DynBoundaryConditions,
@@ -113,7 +104,6 @@
                                         DynGlobalSum)
         from psyclone.domain.lfric import (LFRicLoopBounds, LFRicRunTimeChecks,
                                            LFRicScalarArgs)
->>>>>>> 631e6a9a
 
         self.scalar_args = LFRicScalarArgs(self)
 
