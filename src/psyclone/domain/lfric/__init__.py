# -----------------------------------------------------------------------------
# BSD 3-Clause License
#
# Copyright (c) 2020-2023, Science and Technology Facilities Council.
# All rights reserved.
#
# Redistribution and use in source and binary forms, with or without
# modification, are permitted provided that the following conditions are met:
#
# * Redistributions of source code must retain the above copyright notice, this
#   list of conditions and the following disclaimer.
#
# * Redistributions in binary form must reproduce the above copyright notice,
#   this list of conditions and the following disclaimer in the documentation
#   and/or other materials provided with the distribution.
#
# * Neither the name of the copyright holder nor the names of its
#   contributors may be used to endorse or promote products derived from
#   this software without specific prior written permission.
#
# THIS SOFTWARE IS PROVIDED BY THE COPYRIGHT HOLDERS AND CONTRIBUTORS
# "AS IS" AND ANY EXPRESS OR IMPLIED WARRANTIES, INCLUDING, BUT NOT
# LIMITED TO, THE IMPLIED WARRANTIES OF MERCHANTABILITY AND FITNESS
# FOR A PARTICULAR PURPOSE ARE DISCLAIMED. IN NO EVENT SHALL THE
# COPYRIGHT HOLDER OR CONTRIBUTORS BE LIABLE FOR ANY DIRECT, INDIRECT,
# INCIDENTAL, SPECIAL, EXEMPLARY, OR CONSEQUENTIAL DAMAGES (INCLUDING,
# BUT NOT LIMITED TO, PROCUREMENT OF SUBSTITUTE GOODS OR SERVICES;
# LOSS OF USE, DATA, OR PROFITS; OR BUSINESS INTERRUPTION) HOWEVER
# CAUSED AND ON ANY THEORY OF LIABILITY, WHETHER IN CONTRACT, STRICT
# LIABILITY, OR TORT (INCLUDING NEGLIGENCE OR OTHERWISE) ARISING IN
# ANY WAY OUT OF THE USE OF THIS SOFTWARE, EVEN IF ADVISED OF THE
# POSSIBILITY OF SUCH DAMAGE.
# -----------------------------------------------------------------------------
# Author J. Henrichs, Bureau of Meteorology
# Modified: I. Kavcic, L. Turner and O. Brunt, Met Office
#           R. W. Ford and A. R. Porter, STFC Daresbury Lab

'''Module for the LFRic domain.
'''

# The order here is not alphabetical, but important because
# there are various dependencies between the modules (e.g.
# KernCallAccArgList imports KernCallArgList, ArgOrdering
# imports LFRicArgDescriptor, ...).
from psyclone.domain.lfric.function_space import FunctionSpace
from psyclone.domain.lfric.lfric_arg_descriptor import LFRicArgDescriptor
from psyclone.domain.lfric.lfric_constants import LFRicConstants
from psyclone.domain.lfric.arg_ordering import ArgOrdering
from psyclone.domain.lfric.kern_call_arg_list import KernCallArgList
from psyclone.domain.lfric.kern_call_acc_arg_list import KernCallAccArgList
from psyclone.domain.lfric.kern_call_invoke_arg_list import \
    KernCallInvokeArgList
from psyclone.domain.lfric.kernel_interface import KernelInterface
from psyclone.domain.lfric.lfric_extract_driver_creator import \
    LFRicExtractDriverCreator
from psyclone.domain.lfric.lfric_symbol_table import LFRicSymbolTable
from psyclone.domain.lfric.lfric_types import LFRicTypes
from psyclone.domain.lfric.kern_stub_arg_list import KernStubArgList
from psyclone.domain.lfric.lfric_invoke import LFRicInvoke
from psyclone.domain.lfric.metadata_to_arguments_rules import \
    MetadataToArgumentsRules
from psyclone.domain.lfric.arg_index_to_metadata_index import \
    ArgIndexToMetadataIndex
from psyclone.domain.lfric.lfric_kern import LFRicKern
from psyclone.domain.lfric.lfric_kern_call_factory import LFRicKernCallFactory
from psyclone.domain.lfric.lfric_collection import LFRicCollection
from psyclone.domain.lfric.lfric_loop_bounds import LFRicLoopBounds


__all__ = [
    'ArgOrdering',
    'FunctionSpace',
    'KernCallAccArgList',
    'KernCallArgList',
    'KernelInterface',
    'KernStubArgList',
    'LFRicArgDescriptor',
    'LFRicCollection',
    'LFRicConstants',
    'LFRicExtractDriverCreator',
    'LFRicInvoke',
<<<<<<< HEAD
    'LFRicKern',
    'LFRicKernCallFactory',
=======
    'LFRicLoopBounds',
>>>>>>> 65db1a80
    'LFRicSymbolTable']<|MERGE_RESOLUTION|>--- conflicted
+++ resolved
@@ -79,10 +79,7 @@
     'LFRicConstants',
     'LFRicExtractDriverCreator',
     'LFRicInvoke',
-<<<<<<< HEAD
     'LFRicKern',
     'LFRicKernCallFactory',
-=======
     'LFRicLoopBounds',
->>>>>>> 65db1a80
     'LFRicSymbolTable']