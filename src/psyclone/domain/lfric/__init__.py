--- conflicted
+++ resolved
@@ -70,10 +70,5 @@
     'KernStubArgList',
     'LFRicArgDescriptor',
     'LFRicConstants',
-<<<<<<< HEAD
-    'LFRicSymbolTable',
-    'KernelArgOrder']
-=======
     'LFRicExtractDriverCreator',
-    'LFRicSymbolTable']
->>>>>>> 84126bd4
+    'LFRicSymbolTable']