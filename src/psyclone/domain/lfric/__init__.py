--- conflicted
+++ resolved
@@ -63,11 +63,8 @@
 from psyclone.domain.lfric.arg_index_to_metadata_index import \
     ArgIndexToMetadataIndex
 from psyclone.domain.lfric.lfric_collection import LFRicCollection
-<<<<<<< HEAD
 from psyclone.domain.lfric.lfric_run_time_checks import LFRicRunTimeChecks
-=======
 from psyclone.domain.lfric.lfric_loop_bounds import LFRicLoopBounds
->>>>>>> 3fc7ae0d
 
 
 __all__ = [
@@ -82,9 +79,6 @@
     'LFRicConstants',
     'LFRicExtractDriverCreator',
     'LFRicInvoke',
-<<<<<<< HEAD
     'LFRicRunTimeChecks',
-=======
     'LFRicLoopBounds',
->>>>>>> 3fc7ae0d
     'LFRicSymbolTable']