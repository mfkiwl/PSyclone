# -----------------------------------------------------------------------------
# BSD 3-Clause License
#
# Copyright (c) 2024, Science and Technology Facilities Council.
# All rights reserved.
#
# Redistribution and use in source and binary forms, with or without
# modification, are permitted provided that the following conditions are met:
#
# * Redistributions of source code must retain the above copyright notice, this
#   list of conditions and the following disclaimer.
#
# * Redistributions in binary form must reproduce the above copyright notice,
#   this list of conditions and the following disclaimer in the documentation
#   and/or other materials provided with the distribution.
#
# * Neither the name of the copyright holder nor the names of its
#   contributors may be used to endorse or promote products derived from
#   this software without specific prior written permission.
#
# THIS SOFTWARE IS PROVIDED BY THE COPYRIGHT HOLDERS AND CONTRIBUTORS
# "AS IS" AND ANY EXPRESS OR IMPLIED WARRANTIES, INCLUDING, BUT NOT
# LIMITED TO, THE IMPLIED WARRANTIES OF MERCHANTABILITY AND FITNESS
# FOR A PARTICULAR PURPOSE ARE DISCLAIMED. IN NO EVENT SHALL THE
# COPYRIGHT HOLDER OR CONTRIBUTORS BE LIABLE FOR ANY DIRECT, INDIRECT,
# INCIDENTAL, SPECIAL, EXEMPLARY, OR CONSEQUENTIAL DAMAGES (INCLUDING,
# BUT NOT LIMITED TO, PROCUREMENT OF SUBSTITUTE GOODS OR SERVICES;
# LOSS OF USE, DATA, OR PROFITS; OR BUSINESS INTERRUPTION) HOWEVER
# CAUSED AND ON ANY THEORY OF LIABILITY, WHETHER IN CONTRACT, STRICT
# LIABILITY, OR TORT (INCLUDING NEGLIGENCE OR OTHERWISE) ARISING IN
# ANY WAY OUT OF THE USE OF THIS SOFTWARE, EVEN IF ADVISED OF THE
# POSSIBILITY OF SUCH DAMAGE.
# -----------------------------------------------------------------------------
# Author: A. R. Porter, STFC Daresbury Laboratory.
# Modifications: M. Schreiber, Univ. Grenoble Alpes

'''This module contains the FileInfo class.

'''

import hashlib
import copy
import os
import pickle

from fparser.two import Fortran2003
from fparser.two.parser import ParserFactory

from psyclone.psyir.frontend.fortran import FortranStringReader
from psyclone.configuration import Config
from psyclone.psyir.nodes import FileContainer
from psyclone.errors import PSycloneError
from psyclone.psyir.frontend.fparser2 import Fparser2Reader


class FileInfoFParserError(PSycloneError):
    """Triggered when generation of FParser tree failed"""

    def __init__(self, value: str):
        super().__init__(value)
        self.value = "FParser Error: " + str(value)


class _CacheFileInfo:
    """Class which is used to store all information
    which can be cached to a file and read back from a file.
    """
    def __init__(self):
        # Hash sum
        self._source_code_hash_sum: hashlib._Hash = None

        # Fparser tree
        self._fparser_tree: Fortran2003.Program = None

        # Psyir node
        self._psyir_node: FileContainer = None


class FileInfo:
    """This class stores mostly cached information about source code:
    - it stores the original filename
    - it will read the source of the file and cache it
    - it will parse it with fparser and cache it
    - it will construct the PSyIR (depends on TODO #2786 "and cache it")

    :param filepath: Path to the file that this
        object holds information on.
    :param cache_active: Use caching of intermediate representations

    """
    def __init__(self,
                 filepath: str,
                 cache_active: bool = False,
                 cache_path: str = None
                 ):
        """Constructor

        :param _filename: Path to the file that this
                         object holds information on.
        :param cache_active: Use caching of intermediate representations

        """

        # Full path to file
        self._filename: str = filepath

        # Use cache features
        self._cache_active: bool = cache_active

        # Cache filepath
        self._cache_path = cache_path

        # Source code:
        self._source_code: str = None

        # Source code hash sum:
        self._source_code_hash_sum: hashlib._Hash = None

        # Fparser node
        self._fparser_tree: Fortran2003.Program = None

        # Psyir node
        self._psyir_node: FileContainer = None

        # Filepath to cache
        self._cache_filename = None

        # Cache to load data from
        self._cache_data_load: _CacheFileInfo = None

        # Cache to store data
        self._cache_data_save: _CacheFileInfo = None

    def _get_filepath_cache(self):
        """Return the filepath of the cache.

        This can't be done in the constructor since the hashcode
        of the source code is required first.
        """

        assert self._source_code_hash_sum is not None

        assert self._cache_active, (
            "Cache file path requested, but caching disabled")

        if self._cache_filename is not None:
            return self._cache_filename

        if self._cache_path is None:
            # If cache path is not specified, we use the source code path
            # E.g.,
            # path/to/file.f90 => path/to/file.psycache
            (filepath_no_ext, _) = os.path.splitext(self._filename)

            self._cache_filename = filepath_no_ext + ".psycache"
            return self._cache_filename

        # Cache path was specified.
        # We assume this path is shared amongst many 
        (path, _) = os.path.split(self._filename)
        return (
            path + self._source_code_hash_sum[:55] + ".psycache"
        )

    @property
    def basename(self):
        '''
        :returns: the base name (i.e. without path or suffix) of the filename
                  that this FileInfo object represents.
        :rtype: str
        '''

        # Remove the path from the filename.
        basename = os.path.basename(self._filename)
        # splitext returns (root, ext) and it's `root` that we want.
        return os.path.splitext(basename)[0]

    # ------------------------------------------------------------------------
    @property
    def filename(self):
        '''
        :returns: the full filename that this FileInfo object represents.
        :rtype: str
        '''
        return self._filename

    def get_source_code(self, verbose: bool = False) -> str:
        '''Returns the source code of the file. The first time, it
        will be read from the file, but the data is then cached.

        If any decoding errors are encountered then the associated character(s)
        are simply skipped. This is because this class is intended for reading
        Fortran source and the only way such characters can appear is if they
        are in comments.

        :param verbose: If `True`, produce some verbose output

        :returns: the contents of the file (utf-8 encoding).

        '''
        if self._source_code:
            return self._source_code

        if verbose:
            # TODO #11: Use logging for this
            print(
                f"- Source file '{self._filename}': "
                f"Loading source code"
            )

        try:
            # Specifying errors='ignore' simply skips any characters that
            # result in decoding errors. (Comments in a code may contain all
            # sorts of weird things.)
            with open(
                self._filename, "r", encoding="utf-8", errors="ignore"
            ) as file_in:
                self._source_code = file_in.read()
        except FileNotFoundError as err:
            raise FileNotFoundError(
                f"No such file or directory '{self._filename}'."
            ) from err

        if verbose:
            # TODO #11: Use logging for this
            print(
                f"- Source file '{self._filename}': "
                f"Loading source code"
            )

        # Compute hash sum which will be used to check cache of fparser
        self._source_code_hash_sum = self.get_source_code_hash_sum()

        return self._source_code

    def get_source_code_hash_sum(self) -> "hashlib._Hash":
        if self._source_code_hash_sum is not None:
            return self._source_code_hash_sum

        return hashlib.md5(self.get_source_code().encode()).hexdigest()

    def _cache_load(
        self,
        verbose: bool = False,
        indent: str = ""
    ) -> _CacheFileInfo:
        """Load fparser parse tree from the cache file if possible.

        This also checks for matching checksums after loading the data
        from the cache.
        The checksum is based solely on a hashsum of the source code itself,
        see code below.

        :param verbose: Produce some verbose output
        """

        if not self._cache_active:
            return

        # Load the source code in case it's not yet loaded.
        # This also fills in the hash sum
        self.get_source_code()

        assert self._source_code_hash_sum is not None, (
            "Source code needs to be loaded before fparser or psyir "
            "representation is loaded."
        )

        # Check whether cache was already loaded
        if self._cache_data_load is not None:
            return self._cache_data_load

        # Load cache file.
        # Warning: There could be race conditions, e.g., in parallel builds.
        # In the worst case some content is read which is incomplete or
        # basically garbage. This will lead either to an Exception from the
        # unpickling or a non-matching checksum which is both caught below.
        try:
            filehandler = open(self._get_filepath_cache(), "rb")
            if verbose:
                print(
                    f"{indent}- Using cache file "
                    f"'{self._get_filepath_cache()}'"
                )
        except FileNotFoundError:
            if verbose:
                # TODO #11: Use logging for this
                print(
                    f"{indent}- No cache file "
                    f"'{self._get_filepath_cache()}' found"
                )
            return None

        # Unpack cache file
        try:
            cache: _CacheFileInfo = pickle.load(filehandler)
        except Exception as ex:
            print(f"{indent}  - Error while reading cache file -"
                  f" ignoring: {str(ex)}"
                  )
            return None

        # Verify checksums
        if cache._source_code_hash_sum != self._source_code_hash_sum:
            if verbose:
                # TODO #11: Use logging for this
                print(
                    f"  - Cache hashsum mismatch: "
                    f"source {self._source_code_hash_sum} "
                    f"vs. cache {cache._source_code_hash_sum}"
                )
            return None

        for key in ["_source_code_hash_sum", "_fparser_tree", "_psyir_node"]:
            assert key in cache.__dict__.keys()  # internal check

        self._cache_data_load = cache

    def _cache_save(
        self,
        verbose: bool = False,
    ) -> None:
        """Save the following elements to a cache file:
        - hash sum of code
        - fparser tree
        - in future work, potentially also psyir nodes too
          (requires TODO #2786).

        :param verbose: Produce some verbose output
        """

        if not self._cache_active:
            return None

        if self._source_code_hash_sum is None:
            # Nothing to cache
            return None

        cache_updated = False
        if self._cache_data_save is None:
            # Cache doesn't exist => prepare data to write to file
            self._cache_data_save = _CacheFileInfo()
            self._cache_data_save._source_code_hash_sum = (
                self._source_code_hash_sum)

        assert self._cache_data_save._source_code_hash_sum == (
                    self._source_code_hash_sum)  # Sanity check

        if (
            self._cache_data_save._fparser_tree is None
            and self._fparser_tree is not None
        ):
            # No fparser tree was loaded so far into the cache object
            # AND
            # an fparser tree was loaded in Fileinfo.
            #
            # Consequently, we cache the fparser tree to the cache file.
            # We create a deepcopy of this fparser tree to ensure that we cache
            # the original tree and not a modified fparser tree node if the
            # cache is updated (based on potentially future work of also
            # caching the PSyIR)

            self._cache_data_save._fparser_tree = \
                copy.deepcopy(self._fparser_tree)
            cache_updated = True

        if self._cache_data_save._psyir_node is None and (
                self._psyir_node is not None):
            # TODO #2786: Serialization of psyir tree not possible
            #
            # E.g., this call fails: copy.deepcopy(self._psyir_node)
            #
            # Uncomment this code if serialization of psyir tree is
            # possible and it will work.
            # self._cache._psyir_node = copy.deepcopy(self._psyir_node)
            # cache_updated = True
            pass

        if not cache_updated:
            return None

        # Open cache file
        try:
            # Atomically attempt to open the new kernel file (in case
            # this is part of a parallel build)
<<<<<<< HEAD
            filehandler = os.open(self._get_filepath_cache(),
                                  os.O_CREAT | os.O_TRUNC | os.O_WRONLY)
=======
            # We first remove the cache file and then open it.
            # If the file exists, it throws an exception.
            # This is not a perfect solution, but avoids parallel
            # writing access of the same file.

            # We first remove a potentially existing file
            try:
                os.remove(self._filepath_cache)
            except FileNotFoundError:
                pass

            # Then we open it in exclusive mode.
            # If it already exists, an exception would be raised.
            fd = os.open(self._filepath_cache,
                         os.O_CREAT | os.O_WRONLY | os.O_EXCL)

            filehandler = os.fdopen(fd, "wb")
>>>>>>> be10a242
        except Exception as err:
            if verbose:
                # TODO #11: Use logging for this
                print("  - Unable to write to cache file: " + str(err))
            return None

        # Dump to cache file
        try:
            pickle.dump(self._cache_data_save, filehandler)
        except Exception as err:
            # Invalidate cache
            self._cache_data_save = None
            print("Error while storing cache data - ignoring: " + str(err))
            return None

        if verbose:
            print(
                f"  - Cache file updated with "
                f"hashsum '{self._cache_data_save._source_code_hash_sum}"
            )

    def get_fparser_tree(
                self,
                verbose: bool = False,
                save_to_cache_if_cache_active: bool = True
            ) -> Fortran2003.Program:
        """Returns the fparser Fortran2003.Program representation of the
        source code (including Fortran2008).

        :param save_to_cache: Cache is updated if fparser was
            not loaded from cache.
        :param verbose: Produce some verbose output

        :returns: fparser representation.

        :raises FileInfoFParserError: if fparser had issues
        """
        if self._fparser_tree is not None:
            return self._fparser_tree

        if verbose:
            # TODO #11: Use logging for this
            print(f"- Source file '{self._filename}': " f"Running fparser")

        source_code = self.get_source_code()
        assert self._source_code_hash_sum is not None   # Internal sanity check

        # Check for cache
        self._cache_load(verbose=verbose)

        if self._cache_data_load is not None:
            if self._cache_data_load._fparser_tree is not None:
                if verbose:
                    # TODO #11: Use logging for this
                    print(
                        f"  - Using cache of fparser tree with hashsum"
                        f" {self._cache_data_load._source_code_hash_sum}"
                    )

                # Use cached version
                self._fparser_tree = self._cache_data_load._fparser_tree
                return self._fparser_tree

        try:
            reader = FortranStringReader(
                source_code, include_dirs=Config.get().include_paths
            )
            parser = ParserFactory().create(std="f2008")
            self._fparser_tree = parser(reader)

        except Exception as err:
            raise FileInfoFParserError(
                "Failed to get fparser tree: " + str(err)
            ) from err

        # We directly call the cache saving routine here in case that the
        # fparser tree will be modified later on.
        if save_to_cache_if_cache_active:
            self._cache_save(verbose=verbose)

        return self._fparser_tree

    def get_psyir(
            self,
            verbose: bool = False,
            indent: str = ""
            ) -> FileContainer:
        """Returns the psyclone FileContainer of the file.

        :param verbose: Produce some verbose output
        :param indent: Indentation string of verbose output

        :returns: PSyIR file container node.

        """
        if self._psyir_node is not None:
            return self._psyir_node

        # Check for cache
        self._cache_load(verbose=verbose, indent=indent)

        if self._cache_data_load is not None:
            if self._cache_data_load._psyir_node is not None:
                # Use cached version
                if verbose:
                    # TODO #11: Use logging for this
                    print(f"{indent}- Using cache of PSyIR")

                self._psyir_node = self._cache_data_load._psyir_node
                return self._psyir_node

        if verbose:
            # TODO #11: Use logging for this
            print(f"{indent}- Running psyir for '{self._filename}'")

        # First, we get the fparser tree
        fparse_tree = self.get_fparser_tree(
                verbose=verbose,
                # TODO #2786: If this TODO is resolved, set this to False
                # and uncomment the self._cache_save below.
                save_to_cache_if_cache_active=True
            )

        # We generate PSyIR from the fparser tree
        _, filename = os.path.split(self.filename)
        processor = self._processor = Fparser2Reader()
        self._psyir_node = processor.generate_psyir(fparse_tree, filename)

        # TODO #2786: Uncomment if psyir nodes are serializable
        # self._cache_save(verbose=verbose)

        return self._psyir_node<|MERGE_RESOLUTION|>--- conflicted
+++ resolved
@@ -93,13 +93,6 @@
                  cache_active: bool = False,
                  cache_path: str = None
                  ):
-        """Constructor
-
-        :param _filename: Path to the file that this
-                         object holds information on.
-        :param cache_active: Use caching of intermediate representations
-
-        """
 
         # Full path to file
         self._filename: str = filepath
@@ -228,8 +221,8 @@
                 f"Loading source code"
             )
 
-        # Compute hash sum which will be used to check cache of fparser
-        self._source_code_hash_sum = self.get_source_code_hash_sum()
+        # Update the hash sum
+        self.get_source_code_hash_sum()
 
         return self._source_code
 
@@ -237,7 +230,9 @@
         if self._source_code_hash_sum is not None:
             return self._source_code_hash_sum
 
-        return hashlib.md5(self.get_source_code().encode()).hexdigest()
+        self._source_code_hash_sum = hashlib.md5(
+                    self._source_code.encode()).hexdigest()
+        return self._source_code_hash_sum
 
     def _cache_load(
         self,
@@ -278,6 +273,7 @@
         try:
             filehandler = open(self._get_filepath_cache(), "rb")
             if verbose:
+                # TODO #11: Use logging for this
                 print(
                     f"{indent}- Using cache file "
                     f"'{self._get_filepath_cache()}'"
@@ -383,10 +379,6 @@
         try:
             # Atomically attempt to open the new kernel file (in case
             # this is part of a parallel build)
-<<<<<<< HEAD
-            filehandler = os.open(self._get_filepath_cache(),
-                                  os.O_CREAT | os.O_TRUNC | os.O_WRONLY)
-=======
             # We first remove the cache file and then open it.
             # If the file exists, it throws an exception.
             # This is not a perfect solution, but avoids parallel
@@ -394,17 +386,16 @@
 
             # We first remove a potentially existing file
             try:
-                os.remove(self._filepath_cache)
+                os.remove(self._get_filepath_cache())
             except FileNotFoundError:
                 pass
 
             # Then we open it in exclusive mode.
             # If it already exists, an exception would be raised.
-            fd = os.open(self._filepath_cache,
+            fd = os.open(self._get_filepath_cache(),
                          os.O_CREAT | os.O_WRONLY | os.O_EXCL)
 
             filehandler = os.fdopen(fd, "wb")
->>>>>>> be10a242
         except Exception as err:
             if verbose:
                 # TODO #11: Use logging for this
