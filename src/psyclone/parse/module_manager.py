# -----------------------------------------------------------------------------
# BSD 3-Clause License
#
# Copyright (c) 2023, Science and Technology Facilities Council.
# All rights reserved.
#
# Redistribution and use in source and binary forms, with or without
# modification, are permitted provided that the following conditions are met:
#
# * Redistributions of source code must retain the above copyright notice, this
#   list of conditions and the following disclaimer.
#
# * Redistributions in binary form must reproduce the above copyright notice,
#   this list of conditions and the following disclaimer in the documentation
#   and/or other materials provided with the distribution.
#
# * Neither the name of the copyright holder nor the names of its
#   contributors may be used to endorse or promote products derived from
#   this software without specific prior written permission.
#
# THIS SOFTWARE IS PROVIDED BY THE COPYRIGHT HOLDERS AND CONTRIBUTORS
# "AS IS" AND ANY EXPRESS OR IMPLIED WARRANTIES, INCLUDING, BUT NOT
# LIMITED TO, THE IMPLIED WARRANTIES OF MERCHANTABILITY AND FITNESS
# FOR A PARTICULAR PURPOSE ARE DISCLAIMED. IN NO EVENT SHALL THE
# COPYRIGHT HOLDER OR CONTRIBUTORS BE LIABLE FOR ANY DIRECT, INDIRECT,
# INCIDENTAL, SPECIAL, EXEMPLARY, OR CONSEQUENTIAL DAMAGES (INCLUDING,
# BUT NOT LIMITED TO, PROCUREMENT OF SUBSTITUTE GOODS OR SERVICES;
# LOSS OF USE, DATA, OR PROFITS; OR BUSINESS INTERRUPTION) HOWEVER
# CAUSED AND ON ANY THEORY OF LIABILITY, WHETHER IN CONTRACT, STRICT
# LIABILITY, OR TORT (INCLUDING NEGLIGENCE OR OTHERWISE) ARISING IN
# ANY WAY OUT OF THE USE OF THIS SOFTWARE, EVEN IF ADVISED OF THE
# POSSIBILITY OF SUCH DAMAGE.
# -----------------------------------------------------------------------------
# Author J. Henrichs, Bureau of Meteorology

'''This module contains a singleton class that manages information about
which module is contained in which file (including full location). '''


from collections import OrderedDict
import copy
import os

from psyclone.errors import InternalError
from psyclone.parse.module_info import ModuleInfo


class ModuleManager:
    '''This class implements a singleton that manages module
    dependencies.

    '''
    # Class variable to store the singleton instance
    _instance = None

    # ------------------------------------------------------------------------
    @staticmethod
    def get():
        '''Static function that if necessary creates and returns the singleton
        ModuleManager instance.

        '''
        if not ModuleManager._instance:
            ModuleManager._instance = ModuleManager()
        return ModuleManager._instance

    # ------------------------------------------------------------------------
    def __init__(self):

        if ModuleManager._instance is not None:
            raise InternalError("You need to use 'ModuleManager.get()' "
                                "to get the singleton instance.")
        # Cached mapping from module name to filename.
        self._mod_2_filename = {}
<<<<<<< HEAD
        self._search_paths = []
        self._ignore_modules = set()
=======

        # The list of all search paths which have not yet all their files
        # checked. It is stored as an ordered dict to make it easier to avoid
        # duplicating entries.
        self._remaining_search_paths = OrderedDict()
>>>>>>> 22871515

    # ------------------------------------------------------------------------
    def add_search_path(self, directories, recursive=True):
        '''If the directory is not already contained in the search path,
        add it. Directory can either be a string, in which case it is a single
        directory, or a list of directories, each one a string.

        :param directories: the directory/directories to add.
        :type directories: Union[str, List[str]]

        :param bool recursive: whether recursively all subdirectories should \
            be added to the search path.

        '''
        if isinstance(directories, str):
            # Make sure we always have a list
            directories = [directories]

        for directory in directories:
            if not os.access(directory, os.R_OK):
                raise IOError(f"Directory '{directory}' does not exist or "
                              f"cannot be read.")
            self._remaining_search_paths[directory] = 1
            if recursive:
                for root, dirs, _ in os.walk(directory):
                    for current_dir in dirs:
                        new_dir = os.path.join(root, current_dir)
                        self._remaining_search_paths[new_dir] = 1

    # ------------------------------------------------------------------------
    def _add_all_files_from_dir(self, directory):
        '''This function adds all files with an extension of (F/f/X/x)90 in the
        given directory to the mapping of module names to file names. The
        module names are based on the filename using `get_modules_in_file()`.
        By default it is assumed that `a_mod.f90` contains the module `a_mod`.

        :param str directory: the directory containing Fortran files \
            to analyse.

        '''
        with os.scandir(directory) as all_entries:
            for entry in all_entries:
                _, ext = os.path.splitext(entry.name)
                if (not entry.is_file()) or \
                        ext not in [".F90", ".f90", ".X90", ".x90"]:
                    continue
                full_path = os.path.join(directory, entry.name)
                # Obtain the names of all modules defined in this source file.
                all_modules = self.get_modules_in_file(full_path)
                for module in all_modules:
                    # Pre-processed file should always take precedence
                    # over non-pre-processed files:
                    if module not in self._mod_2_filename or \
                            ext in [".f90", ".x90"]:
                        mod_info = ModuleInfo(module, full_path)
                        self._mod_2_filename[module] = mod_info

    # ------------------------------------------------------------------------
    def ignore_module(self, module_name):
        '''Adds the specified module name to the modules to be ignored.

        :param str module_name: name of the module to ignore.

        '''
        self._ignore_modules.add(module_name.lower())

    # ------------------------------------------------------------------------
    def ignores(self):
        ''':returns: the set of modules to ignore.
        :rtype: Set[str]

        '''
        return self._ignore_modules

    # ------------------------------------------------------------------------
    def get_module_info(self, module_name):
        '''This function returns the ModuleInformation for the specified
        module.

        :param str module_name: name of the module.

        :returns: the filename that contains the module
        :rtype: str

        :raises FileNotFoundError: if the module_name is not found in \
            either the cached data nor in the search path.

        '''
        mod_lower = module_name.lower()

<<<<<<< HEAD
        if mod_lower in self._ignore_modules:
            return None

        # First check if we already know about this file:
=======
        # First check if we have already cached this file:
>>>>>>> 22871515
        mod_info = self._mod_2_filename.get(mod_lower, None)
        if mod_info:
            return mod_info

        # If not, check the search paths. To avoid frequent accesses to
        # the directories, we search directories one at a time, and
        # add the list of all files in that directory to our cache
        # _mod_2_filename
        while self._remaining_search_paths:
            # Get the first element from the search path list:
            directory, _ = self._remaining_search_paths.popitem(last=False)
            self._add_all_files_from_dir(directory)
            mod_info = self._mod_2_filename.get(mod_lower, None)
            if mod_info:
                return mod_info

        raise FileNotFoundError(f"Could not find source file for module "
                                f"'{module_name}'.")

    # ------------------------------------------------------------------------
    def get_modules_in_file(self, filename):
        '''This function returns the list of modules defined in the specified
        file. The base implementation assumes the use of the LFRic coding
        style: the file `a_mod.f90` implements the module `a_mod`. This
        function can be implemented in a derived class to actually parse the
        source file if required.

        :param str filename: the file name for which to find the list \
            of modules it contains.

        :returns: the list of all modules contained in the specified file.
        :rtype: List[str]

        '''
        basename = os.path.basename(filename)
        root, _ = os.path.splitext(basename)
        if root.lower().endswith("_mod"):
            return [root]

        return []

    # ------------------------------------------------------------------------
    def get_all_dependencies_recursively(self, all_mods):
        '''This function collects recursively all module dependencies
        for any of the modules in the ``all_mods`` set. I.e. it will
        add all modules used by any module listed in ``all_mods``,
        and any modules used by the just added modules etc. In the end,
        it will return a dictionary that for each module lists which
        modules it depends on. This dictionary will be complete,
        i.e. all modules that are required for the original set of modules
        (and that could be found) will be a key in the dictionary. It will
        include the original set of modules as well.

        If a module cannot be found (e.g. its path was not given to the
        ModuleManager, or it might be a system module for which the sources
        are not available, a message will be printed, and this module will
        be ignored (i.e. not listed in any dependencies).
        # TODO 2120: allow a choice to abort or ignore.

        :param Set[str] all_mods: the set of all modules for which to collect
            module dependencies.

        :returns: a dictionary with all modules that are required (directly \
            or indirectly) for the modules in ``all_mods``.
        :rtype: Dict[str, Set[str]]

        '''
        # This contains the mapping from each module name to the
        # list of the dependencies and is returned as result:
        module_dependencies = {}

        # Work on a copy to avoid modifying the caller's set:
        todo = all_mods.copy()

        # This set contains module that could not be found (to avoid
        # adding them to the todo list again
        not_found = set()

        while todo:
            # Pick one (random) module to handle:
            module = todo.pop()
            # Ignore any modules that we were asked to ignore
            if module in self.ignores():
                continue
            try:
                mod_deps = self.get_module_info(module).get_used_modules()
            except FileNotFoundError:
                if module not in not_found:
                    # We don't have any information about this module,
                    # ignore it.
                    # TODO 2120: allow a choice to abort or ignore.
                    print(f"Could not find module '{module}'.")
                    not_found.add(module)
                    # Remove this module as dependencies from any other
                    # module in our todo list, so the final result will
                    # only contain known modules
                    for dep in module_dependencies.values():
                        if module in dep:
                            dep.remove(module)
                continue

            # Remove all dependencies which we don't know anything about:
            mod_deps = mod_deps.difference(not_found)

            # Add the dependencies of `module` to the result dictionary:
            module_dependencies[module] = mod_deps

            # Remove all dependencies from the list of new dependencies
            # of `module` that have already been handled:
            new_deps = mod_deps.difference(module_dependencies.keys())

            # Then add these really new modules to the list of modules
            # that still need to be handled
            todo |= new_deps

        return module_dependencies

    # -------------------------------------------------------------------------
    def sort_modules(self, module_dependencies):
        '''This function sorts the given dependencies so that all
        dependencies of a module are before any module that
        needs it. Input is a dictionary that contains all modules to
        be sorted as keys, and the value for each module is the set
        of dependencies that the module depends on.

        :param module_dependencies: the list of modules required as keys, \
            with all their dependencies as value.
        :type module_dependencies: Dict[str, Set[str]]

        :returns: the sorted list of modules.
        :rtype: List[str]

        '''
        result = []

        # Create a copy to avoid modifying the callers data structure:
        todo = copy.deepcopy(module_dependencies)

        # Consistency check: test that all dependencies listed are also
        # a key in the list, otherwise there will be a dependency that
        # breaks sorting. If an unknown dependency is detected, print
        # a warning, and remove it (otherwise no sort order could be
        # determined).
        for module, dependencies in todo.items():
            # Take a copy so we can modify the original set of dependencies:
            dependencies_copy = dependencies.copy()
            for dep in dependencies_copy:
                if dep in todo:
                    continue
                # Print a warning if this module is not supposed to be ignored
                if dep not in self.ignores():
                    print(f"Module '{module}' contains a dependency to "
                          f"'{dep}', for which we have no dependencies.")
<<<<<<< HEAD
                dependencies.remove(dep)
=======
                    # TODO 2120: allow a choice to abort or ignore.
                    dependencies.remove(dep)
>>>>>>> 22871515

        while todo:
            # Find one module that has no dependencies, which is the
            # next module to be added to the results.
            for mod, dep in todo.items():
                if not dep:
                    break
            else:
                # If there is no module without a dependency, there
                # is a circular dependency
                print(f"Circular dependency - cannot sort "
                      f"module dependencies: {todo}")
                # TODO 2120: allow a choice to abort or ignore.
                # In this case pick a module with the least number of
                # dependencies, the best we can do in this case - and
                # it's better to provide all modules (even if they cannot)
                # be sorted, than missing some.
                all_mods_sorted = sorted((mod for mod in todo.keys()),
                                         key=lambda x: len(todo[x]))
                mod = all_mods_sorted[0]

            # Add the current module to the result and remove it from
            # the todo list.
            result.append(mod)
            del todo[mod]

            # Then remove this module from the dependencies of all other
            # modules:
            for dep in todo.values():
                if mod in dep:
                    dep.remove(mod)

        return result<|MERGE_RESOLUTION|>--- conflicted
+++ resolved
@@ -72,16 +72,13 @@
                                 "to get the singleton instance.")
         # Cached mapping from module name to filename.
         self._mod_2_filename = {}
-<<<<<<< HEAD
-        self._search_paths = []
-        self._ignore_modules = set()
-=======
 
         # The list of all search paths which have not yet all their files
         # checked. It is stored as an ordered dict to make it easier to avoid
         # duplicating entries.
         self._remaining_search_paths = OrderedDict()
->>>>>>> 22871515
+
+        self._ignore_modules = set()
 
     # ------------------------------------------------------------------------
     def add_search_path(self, directories, recursive=True):
@@ -172,14 +169,10 @@
         '''
         mod_lower = module_name.lower()
 
-<<<<<<< HEAD
         if mod_lower in self._ignore_modules:
             return None
 
-        # First check if we already know about this file:
-=======
         # First check if we have already cached this file:
->>>>>>> 22871515
         mod_info = self._mod_2_filename.get(mod_lower, None)
         if mod_info:
             return mod_info
@@ -331,14 +324,10 @@
                     continue
                 # Print a warning if this module is not supposed to be ignored
                 if dep not in self.ignores():
+                    # TODO 2120: allow a choice to abort or ignore.
                     print(f"Module '{module}' contains a dependency to "
                           f"'{dep}', for which we have no dependencies.")
-<<<<<<< HEAD
                 dependencies.remove(dep)
-=======
-                    # TODO 2120: allow a choice to abort or ignore.
-                    dependencies.remove(dep)
->>>>>>> 22871515
 
         while todo:
             # Find one module that has no dependencies, which is the
