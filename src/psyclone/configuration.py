--- conflicted
+++ resolved
@@ -51,12 +51,8 @@
 import sys
 
 import six
-<<<<<<< HEAD
+
 from psyclone.errors import PsycloneError, InternalError
-=======
-
-from psyclone.errors import InternalError
->>>>>>> 19685b72
 
 
 # Name of the config file we search for
