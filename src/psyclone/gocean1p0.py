# pylint: disable=too-many-lines
# -----------------------------------------------------------------------------
# BSD 3-Clause License
#
# Copyright (c) 2017-2024, Science and Technology Facilities Council.
# All rights reserved.
#
# Redistribution and use in source and binary forms, with or without
# modification, are permitted provided that the following conditions are met:
#
# * Redistributions of source code must retain the above copyright notice, this
#   list of conditions and the following disclaimer.
#
# * Redistributions in binary form must reproduce the above copyright notice,
#   this list of conditions and the following disclaimer in the documentation
#   and/or other materials provided with the distribution.
#
# * Neither the name of the copyright holder nor the names of its
#   contributors may be used to endorse or promote products derived from
#   this software without specific prior written permission.
#
# THIS SOFTWARE IS PROVIDED BY THE COPYRIGHT HOLDERS AND CONTRIBUTORS
# "AS IS" AND ANY EXPRESS OR IMPLIED WARRANTIES, INCLUDING, BUT NOT
# LIMITED TO, THE IMPLIED WARRANTIES OF MERCHANTABILITY AND FITNESS
# FOR A PARTICULAR PURPOSE ARE DISCLAIMED. IN NO EVENT SHALL THE
# COPYRIGHT HOLDER OR CONTRIBUTORS BE LIABLE FOR ANY DIRECT, INDIRECT,
# INCIDENTAL, SPECIAL, EXEMPLARY, OR CONSEQUENTIAL DAMAGES (INCLUDING,
# BUT NOT LIMITED TO, PROCUREMENT OF SUBSTITUTE GOODS OR SERVICES;
# LOSS OF USE, DATA, OR PROFITS; OR BUSINESS INTERRUPTION) HOWEVER
# CAUSED AND ON ANY THEORY OF LIABILITY, WHETHER IN CONTRACT, STRICT
# LIABILITY, OR TORT (INCLUDING NEGLIGENCE OR OTHERWISE) ARISING IN
# ANY WAY OUT OF THE USE OF THIS SOFTWARE, EVEN IF ADVISED OF THE
# POSSIBILITY OF SUCH DAMAGE.
# -----------------------------------------------------------------------------
# Authors R. W. Ford, A. R. Porter and S. Siso, STFC Daresbury Lab
# Modified J. Henrichs, Bureau of Meteorology
# Modified I. Kavcic, Met Office


'''This module implements the PSyclone GOcean 1.0 API by specialising
    the required base classes for both code generation (PSy, Invokes,
    Invoke, InvokeSchedule, Loop, Kern, Arguments and KernelArgument)
    and parsing (Descriptor and KernelType). It adds a
    GOKernelGridArgument class to capture information on kernel arguments
    that supply properties of the grid (and are generated in the PSy
    layer).

'''

import re

from fparser.two.Fortran2003 import NoMatchError, Nonlabel_Do_Stmt
from fparser.two.parser import ParserFactory

from psyclone.configuration import Config, ConfigurationError
from psyclone.core import Signature
from psyclone.domain.common.psylayer import PSyLoop
from psyclone.domain.gocean import GOceanConstants, GOSymbolTable
from psyclone.errors import GenerationError, InternalError
import psyclone.expression as expr
from psyclone.f2pygen import (
    DeclGen, UseGen, ModuleGen, SubroutineGen, TypeDeclGen, PSyIRGen)
from psyclone.parse.algorithm import Arg
from psyclone.parse.kernel import Descriptor, KernelType
from psyclone.parse.utils import ParseError
from psyclone.psyGen import (
    PSy, Invokes, Invoke, InvokeSchedule, CodedKern, Arguments, Argument,
    KernelArgument, args_filter, AccessType, HaloExchange)
from psyclone.psyir.frontend.fparser2 import Fparser2Reader
from psyclone.psyir.frontend.fortran import FortranReader
from psyclone.psyir.nodes import (
    Literal, Schedule, KernelSchedule, StructureReference, IntrinsicCall,
    Reference, Call, Assignment, ACCEnterDataDirective, ACCParallelDirective,
    ACCKernelsDirective, Container, ACCUpdateDirective, Routine,
    BinaryOperation)
from psyclone.psyir.symbols import (
    ScalarType, INTEGER_TYPE, DataSymbol, RoutineSymbol, ContainerSymbol,
    UnresolvedType, DataTypeSymbol, UnresolvedInterface, BOOLEAN_TYPE,
    REAL_TYPE)
from psyclone.psyir.tools import DependencyTools


class GOPSy(PSy):
    '''
    The GOcean 1.0 specific PSy class. This creates a GOcean specific
    invokes object (which controls all the required invocation calls).
    Also overrides the PSy gen method so that we generate GOcean-
    specific PSy module code.

    :param invoke_info: An object containing the required invocation \
                        information for code optimisation and generation.
    :type invoke_info: :py:class:`psyclone.parse.FileInfo`

    '''
    def __init__(self, invoke_info):
        Config.get().api = "gocean"
        PSy.__init__(self, invoke_info)

        # Add GOcean infrastructure-specific libraries
        field_sym = ContainerSymbol("field_mod")
        field_sym.wildcard_import = True
        self.container.symbol_table.add(field_sym)
        kind_params_sym = ContainerSymbol("kind_params_mod")
        kind_params_sym.wildcard_import = True
        self.container.symbol_table.add(kind_params_sym)

        # Create invokes
        self._invokes = GOInvokes(invoke_info.calls, self)

    @property
    def gen(self):
        '''
        Generate PSy code for the GOcean api v.1.0.

        :rtype: ast

        '''
        # create an empty PSy layer module
        psy_module = ModuleGen(self.name)
        # include the kind_params module
        psy_module.add(UseGen(psy_module, name="kind_params_mod"))
        # include the field_mod module
        psy_module.add(UseGen(psy_module, name="field_mod"))
        self.invokes.gen_code(psy_module)
        return psy_module.root


class GOInvokes(Invokes):
    '''
    The GOcean specific invokes class. This passes the GOcean specific
    invoke class to the base class so it creates the one we require.

    :param alg_calls: The Invoke calls discovered in the Algorithm layer.
    :type alg_calls: OrderedDict of :py:class:`psyclone.parse.InvokeCall` \
        objects.
    :param psy: the PSy object containing this GOInvokes object.
    :type psy: :py:class:`psyclone.gocean1p0.GOPSy`

    '''
    def __init__(self, alg_calls, psy):
        self._0_to_n = GOInvoke(None, None, None)  # for pyreverse
        Invokes.__init__(self, alg_calls, GOInvoke, psy)

        index_offsets = []
        # Loop over all of the kernels in all of the invoke() calls
        # and check that they work on compatible grid-index offsets.
        # Strictly speaking this check should be done in the parsing
        # code since it is a check on the correctness of the meta-data.
        # However, that would require a fundamental change to the parsing
        # code since it requires information  on all of the invokes and
        # kernels in an application. Therefore it is much simpler to
        # do it here where we have easy access to that information.
        for invoke in self.invoke_list:
            for kern_call in invoke.schedule.coded_kernels():
                # We only care if the index offset is not offset_any (since
                # that is compatible with any other offset)
                if kern_call.index_offset != "go_offset_any":
                    # Loop over the offsets we've seen so far
                    for offset in index_offsets:
                        if offset != kern_call.index_offset:
                            raise GenerationError(
                                f"Meta-data error in kernel {kern_call.name}: "
                                f"INDEX_OFFSET of '{kern_call.index_offset}' "
                                f"does not match that ({offset}) of other "
                                f"kernels. This is not supported.")
                    # Append the index-offset of this kernel to the list of
                    # those seen so far
                    index_offsets.append(kern_call.index_offset)

    def gen_code(self, parent):
        '''
        GOcean redefines the Invokes.gen_code() to start using the PSyIR
        backend when possible. In cases where the backend can not be used yet
        (e.g. OpenCL and PSyDataNodes) the parent class will be called. This
        is a temporary workaround to avoid modifying the generator file while
        other APIs still use the f2pygen module for code generation.
        Once the PSyIR backend has generated an output, this is added into a
        f2pygen PSyIRGen block in the f2pygen AST for each Invoke in the
        PSy layer.

        :param parent: the parent node in the f2pygen AST to which to add \
                       content.
        :type parent: `psyclone.f2pygen.ModuleGen`
        '''
        if self.invoke_list:
            # We just need one invoke as they all have a common root.
            invoke = self.invoke_list[0]

            # Lower the GOcean PSyIR to language level so it can be visited
            # by the backends
            invoke.schedule.root.lower_to_language_level()
            # Then insert it into a f2pygen AST as a PSyIRGen node.
            # Note that other routines besides the Invoke could have been
            # inserted during the lowering (e.g. module-inlined kernels),
            # so have to iterate over all current children of root.
            for child in invoke.schedule.root.children:
                parent.add(PSyIRGen(parent, child))


class GOInvoke(Invoke):
    '''
    The GOcean specific invoke class. This passes the GOcean specific
    schedule class to the base class so it creates the one we require.
    A set of GOcean infrastructure reserved names are also passed to
    ensure that there are no name clashes. Also overrides the gen_code
    method so that we generate GOcean specific invocation code and
    provides three methods which separate arguments that are arrays from
    arguments that are {integer, real} scalars.

    :param alg_invocation: Node in the AST describing the invoke call.
    :type alg_invocation: :py:class:`psyclone.parse.InvokeCall`
    :param int idx: The position of the invoke in the list of invokes \
        contained in the Algorithm.
    :param invokes: the Invokes object containing this GOInvoke \
        object.
    :type invokes: :py:class:`psyclone.gocean1p0.GOInvokes`

    '''
    def __init__(self, alg_invocation, idx, invokes):
        self._schedule = GOInvokeSchedule('name', None)  # for pyreverse
        Invoke.__init__(self, alg_invocation, idx, GOInvokeSchedule, invokes)

        if Config.get().distributed_memory:
            # Insert halo exchange calls
            for loop in self.schedule.loops():
                loop.create_halo_exchanges()

    @property
    def unique_args_arrays(self):
        ''' find unique arguments that are arrays (defined as those that are
            field objects as opposed to scalars or properties of the grid). '''
        result = []
        for call in self._schedule.kernels():
            for arg in call.arguments.args:
                if arg.argument_type == 'field' and arg.name not in result:
                    result.append(arg.name)
        return result

    @property
    def unique_args_iscalars(self):
        '''
        :returns: the unique arguments that are scalars of type integer \
                  (defined as those that are i_scalar 'space').
        :rtype: list of str.

        '''
        result = []
        for call in self._schedule.kernels():
            for arg in args_filter(call.arguments.args, arg_types=["scalar"],
                                   include_literals=False):
                if arg.space.lower() == "go_i_scalar" and \
                   arg.name not in result:
                    result.append(arg.name)
        return result

    def gen_code(self, parent):
        # pylint: disable=too-many-locals
        '''
        Generates GOcean specific invocation code (the subroutine called
        by the associated invoke call in the algorithm layer). This
        consists of the PSy invocation subroutine and the declaration of
        its arguments.

        :param parent: the node in the generated AST to which to add content.
        :type parent: :py:class:`psyclone.f2pygen.ModuleGen`

        '''
        # TODO 1010: GOcean doesn't use this method anymore and it can be
        # deleted, but some tests still call it directly.

        # Create the subroutine
        invoke_sub = SubroutineGen(parent, name=self.name,
                                   args=self.psy_unique_var_names)
        parent.add(invoke_sub)

        # Generate the code body of this subroutine
        self.schedule.gen_code(invoke_sub)

        # Add the subroutine argument declarations for fields
        if self.unique_args_arrays:
            my_decl_arrays = TypeDeclGen(invoke_sub, datatype="r2d_field",
                                         intent="inout",
                                         entity_decls=self.unique_args_arrays)
            invoke_sub.add(my_decl_arrays)

        # Add the subroutine argument declarations for integer and real scalars
        i_args = []
        for argument in self.schedule.symbol_table.argument_datasymbols:
            if argument.name in self.unique_args_iscalars:
                i_args.append(argument.name)

        if i_args:
            my_decl_iscalars = DeclGen(invoke_sub, datatype="INTEGER",
                                       intent="inout",
                                       entity_decls=i_args)
            invoke_sub.add(my_decl_iscalars)

        # Add remaining local scalar symbols using the symbol table
        for symbol in self.schedule.symbol_table.automatic_datasymbols:
            if isinstance(symbol.datatype, ScalarType):
                invoke_sub.add(DeclGen(
                    invoke_sub,
                    datatype=symbol.datatype.intrinsic.name,
                    entity_decls=[symbol.name]))


class GOInvokeSchedule(InvokeSchedule):
    ''' The GOcean specific InvokeSchedule sub-class. We call the base class
    constructor and pass it factories to create GO-specific calls to both
    user-supplied kernels and built-ins.

    :param str name: name of the Invoke.
    :param alg_calls: list of KernelCalls parsed from the algorithm layer.
    :type alg_calls: list of :py:class:`psyclone.parse.algorithm.KernelCall`
    :param reserved_names: optional list of names that are not allowed in the \
                           new InvokeSchedule SymbolTable.
    :type reserved_names: list of str
    :param parent: the parent of this node in the PSyIR.
    :type parent: :py:class:`psyclone.psyir.nodes.Node`

    '''
    # Textual description of the node.
    _text_name = "GOInvokeSchedule"

    def __init__(self, name, alg_calls, reserved_names=None, parent=None):
        InvokeSchedule.__init__(self, name, GOKernCallFactory,
                                GOBuiltInCallFactory,
                                alg_calls, reserved_names, parent=parent)


# pylint: disable=too-many-instance-attributes
class GOLoop(PSyLoop):
    ''' The GOcean specific PSyLoop class. This passes the GOcean specific
        single loop information to the base class so it creates the one we
        require. Adds a GOcean specific setBounds method which tells the loop
        what to iterate over. Need to harmonise with the topology_name method
        in the Dynamo api.

        :param parent: optional parent node (default None).
        :type parent: :py:class:`psyclone.psyir.nodes.Node`
        :param str loop_type: loop type - must be 'inner' or 'outer'.
        :param str field_name: name of the field this loop iterates on.
        :param str field_space: space of the field this loop iterates on.
        :param str iteration_space: iteration space of the loop.

        :raises GenerationError: if the loop is not inserted inside a \
            GOInvokeSchedule region.

    '''
    _bounds_lookup = {}

    def __init__(self, parent, loop_type="", field_name="", field_space="",
                 iteration_space="", index_offset=""):
        # pylint: disable=too-many-arguments
        const = GOceanConstants()

        super().__init__(parent=parent,
                         valid_loop_types=const.VALID_LOOP_TYPES)

        # The following attributes are validated in the respective setters
        self.loop_type = loop_type
        self.field_name = field_name
        self.field_space = field_space
        self.iteration_space = iteration_space
        self.index_offset = index_offset

        # Check that the GOLoop is inside the GOcean PSy-layer
        if not self.ancestor(GOInvokeSchedule):
            raise GenerationError(
                "GOLoops must always be constructed with a parent which is"
                " inside (directly or indirectly) of a GOInvokeSchedule")

        # We set the loop variable name in the constructor so that it is
        # available when we're determining which vars should be OpenMP
        # PRIVATE (which is done *before* code generation is performed)
        if self.loop_type == "inner":
            tag = "contiguous_kidx"
            suggested_name = "i"
        elif self.loop_type == "outer":
            tag = "noncontiguous_kidx"
            suggested_name = "j"
        else:
            raise InternalError(f"While the loop type '{self._loop_type}' is "
                                f"valid, it is not yet supported.")

        # In the GOcean API the loop iteration variables are declared in the
        # Invoke routine scope in order to share them between all GOLoops.
        # This is important because some transformations/scripts work with
        # this assumption when moving or fusing loops.
        symtab = self.ancestor(InvokeSchedule).symbol_table
        try:
            self.variable = symtab.lookup_with_tag(tag)
        except KeyError:
            self.variable = symtab.new_symbol(
                suggested_name, tag, symbol_type=DataSymbol,
                datatype=INTEGER_TYPE)

        # Initialise bounds lookup map if it is not already
        if not GOLoop._bounds_lookup:
            GOLoop.setup_bounds()

    @staticmethod
    def create(parent, loop_type, field_name="", field_space="",
               iteration_space="", index_offset=""):
        # pylint: disable=too-many-arguments,arguments-renamed
        '''
        Create a new instance of a GOLoop with the expected children to
        represent the bounds given by the loop properties.

        :param parent: parent node of this GOLoop.
        :type parent: :py:class:`psyclone.psyir.nodes.Node`
        :param str loop_type: loop type - must be 'inner' or 'outer'.
        :param str field_name: name of the field this loop iterates on.
        :param str field_space: space of the field this loop iterates on.
        :param str iteration_space: iteration space of the loop.
        :param str index_offset: the grid index offset used by the kernel(s) \
            within this loop.

        :returns: a new GOLoop node (with appropriate child nodes).
        :rtype: :py:class:`psyclone.gocean1p0.GOLoop`
        '''

        # Create loop node
        node = GOLoop(parent, loop_type, field_name, field_space,
                      iteration_space, index_offset)

        # Add start, stop, step and body and Loop children
        node.addchild(node.lower_bound())
        node.addchild(node.upper_bound())
        node.addchild(Literal("1", INTEGER_TYPE))
        node.addchild(Schedule())

        return node

    @property
    def field_space(self):
        '''
        :returns: the loop's field space (e.g. CU, CV...).
        :rtype: str
        '''
        return self._field_space

    @field_space.setter
    def field_space(self, my_field_space):
        ''' Sets new value for the field_space and updates the Loop bounds,
        if these exist, to match the given field_space.

        :param str my_field_space: new field_space value.

        :raises TypeError: if the provided field_space is not a string.
        :raises ValueError: if the provided field_space is not a valid GOcean \
                            field_space.

        '''
        # TODO 1393: This could call the super setter if the validations are
        # generic
        if not isinstance(my_field_space, str):
            raise TypeError(
                f"Field space must be a 'str' but found "
                f"'{type(my_field_space).__name__}' instead.")
        valid_fs = GOceanConstants().VALID_FIELD_GRID_TYPES + ['']
        if my_field_space not in valid_fs:
            raise ValueError(
                f"Invalid string '{my_field_space}' provided for a GOcean "
                f"field_space. The valid values are {valid_fs}")

        self._field_space = my_field_space
        if len(self.children) > 1:
            self.start_expr.replace_with(self.lower_bound())
        if len(self.children) > 2:
            self.stop_expr.replace_with(self.upper_bound())

    @property
    def iteration_space(self):
        '''
        :returns: the loop's iteration space (e.g. 'go_internal_pts', \
                  'go_all_pts', ...).
        :rtype: str
        '''
        return self._iteration_space

    @iteration_space.setter
    def iteration_space(self, it_space):
        ''' Sets new value for the iteration_space and updates the Loop bounds,
        if these exist, to match the given iteration_space.

        :param str it_space: new iteration_space value.

        :raises TypeError: if the provided it_space is not a string.

        '''
        if not isinstance(it_space, str):
            raise TypeError(
                f"Iteration space must be a 'str' but found "
                f"'{type(it_space).__name__}' instead.")

        # TODO 1393: We could validate also the value, but at the moment there
        # are some ambiguities to resolve.

        self._iteration_space = it_space
        if len(self.children) > 1:
            self.start_expr.replace_with(self.lower_bound())
        if len(self.children) > 2:
            self.stop_expr.replace_with(self.upper_bound())

    @property
    def bounds_lookup(self):
        '''
        :returns: the GOcean loop bounds lookup table. This is a \
                  5-dimensional dictionary with index-offset, field-space, \
                  iteration-space, loop-type, and boundary-side lookup keys \
                  which provides information about how to construct the \
                  loop boundaries for a kernel with such parameters.
        :rtype: dict
        '''
        return self._bounds_lookup

    def independent_iterations(self,
                               test_all_variables=False,
                               signatures_to_ignore=None,
                               dep_tools=None):
        '''
        This function is a GOcean-specific override of the default method
        in the Loop class. It allows domain-specific rules to be applied when
        determining whether or not loop iterations are independent.

        :param bool test_all_variables: if True, it will test if all variable
            accesses are independent, otherwise it will stop after the first
            variable access is found that isn't.
        :param signatures_to_ignore: list of signatures for which to skip
            the access checks.
        :type signatures_to_ignore: Optional[
            List[:py:class:`psyclone.core.Signature`]]
        :param dep_tools: an optional instance of DependencyTools so that the
            caller can access any diagnostic messages detailing why the loop
            iterations are not independent.
        :type dep_tools: Optional[
            :py:class:`psyclone.psyir.tools.DependencyTools`]

        :returns: True if the loop iterations are independent, False otherwise.
        :rtype: bool

        '''
        if not dep_tools:
            dtools = DependencyTools()
        else:
            dtools = dep_tools

        try:
            stat = dtools.can_loop_be_parallelised(
                self, test_all_variables=test_all_variables,
                signatures_to_ignore=signatures_to_ignore)
            return stat
        except InternalError:
            # The dependence analysis in GOcean doesn't yet use PSyIR
            # consistently and that causes failures - TODO #845.
            return True

    # -------------------------------------------------------------------------
    def _halo_read_access(self, arg):
        '''Determines whether the supplied argument has (or might have) its
        halo data read within this loop. Returns True if it does, or if
        it might and False if it definitely does not.

        :param arg: an argument contained within this loop.
        :type arg: :py:class:`psyclone.gocean1p0.GOKernelArgument`

        :return: True if the argument reads, or might read from the \
                 halo and False otherwise.
        :rtype: bool

        '''
        return arg.argument_type == 'field' and arg.stencil.has_stencil and \
            arg.access in [AccessType.READ, AccessType.READWRITE,
                           AccessType.INC]

    def create_halo_exchanges(self):
        '''Add halo exchanges before this loop as required by fields within
        this loop. The PSyIR insertion logic is coded in the _add_halo_exchange
        helper method. '''

        for halo_field in self.unique_fields_with_halo_reads():
            # for each unique field in this loop that has its halo
            # read, find the previous update of this field.
            prev_arg_list = halo_field.backward_write_dependencies()
            if not prev_arg_list:
                # field has no previous dependence so create new halo
                # exchange(s) as we don't know the state of the fields
                # halo on entry to the invoke
                # TODO 856: If dl_es_inf supported an is_dirty flag, we could
                # be more selective on which HaloEx are needed. This
                # function then will be the same as in LFRic and therefore
                # the code can maybe be generalised.
                self._add_halo_exchange(halo_field)
            else:
                prev_node = prev_arg_list[0].call
                if not isinstance(prev_node, HaloExchange):
                    # Previous dependence is not a halo exchange so one needs
                    # to be added to satisfy the dependency in distributed
                    # memory.
                    self._add_halo_exchange(halo_field)

    def _add_halo_exchange(self, halo_field):
        '''An internal helper method to add the halo exchange call immediately
        before this loop using the halo_field argument for the associated
        field information.

        :param halo_field: the argument requiring a halo exchange
        :type halo_field: :py:class:`psyclone.gocean1p0.GOKernelArgument`

        '''
        exchange = GOHaloExchange(halo_field, parent=self.parent)
        self.parent.children.insert(self.position, exchange)

    # -------------------------------------------------------------------------
    @staticmethod
    def setup_bounds():
        '''Populates the GOLoop._bounds_lookup dictionary. This is
        used by PSyclone to look up the loop boundaries for each loop
        it creates.

        '''
        const = GOceanConstants()
        for grid_offset in const.SUPPORTED_OFFSETS:
            GOLoop._bounds_lookup[grid_offset] = {}
            for gridpt_type in const.VALID_FIELD_GRID_TYPES:
                GOLoop._bounds_lookup[grid_offset][gridpt_type] = {}
                for itspace in const.VALID_ITERATES_OVER:
                    GOLoop._bounds_lookup[grid_offset][gridpt_type][
                        itspace] = {}

        # Loop bounds for a mesh with NE offset
        GOLoop._bounds_lookup['go_offset_ne']['go_ct']['go_all_pts'] = \
            {'inner': {'start': "{start}-1", 'stop': "{stop}+1"},
             'outer': {'start': "{start}-1", 'stop': "{stop}+1"}}
        GOLoop._bounds_lookup['go_offset_ne']['go_ct']['go_internal_pts'] = \
            {'inner': {'start': "{start}", 'stop': "{stop}"},
             'outer': {'start': "{start}", 'stop': "{stop}"}}
        GOLoop._bounds_lookup['go_offset_ne']['go_cu']['go_all_pts'] = \
            {'inner': {'start': "{start}-1", 'stop': "{stop}"},
             'outer': {'start': "{start}-1", 'stop': "{stop}+1"}}
        GOLoop._bounds_lookup['go_offset_ne']['go_cu']['go_internal_pts'] = \
            {'inner': {'start': "{start}", 'stop': "{stop}-1"},
             'outer': {'start': "{start}", 'stop': "{stop}"}}
        GOLoop._bounds_lookup['go_offset_ne']['go_cv']['go_all_pts'] = \
            {'inner': {'start': "{start}-1", 'stop': "{stop}+1"},
             'outer': {'start': "{start}-1", 'stop': "{stop}"}}
        GOLoop._bounds_lookup['go_offset_ne']['go_cv']['go_internal_pts'] = \
            {'inner': {'start': "{start}", 'stop': "{stop}"},
             'outer': {'start': "{start}", 'stop': "{stop}-1"}}
        GOLoop._bounds_lookup['go_offset_ne']['go_cf']['go_all_pts'] = \
            {'inner': {'start': "{start}-1", 'stop': "{stop}"},
             'outer': {'start': "{start}-1", 'stop': "{stop}"}}
        GOLoop._bounds_lookup['go_offset_ne']['go_cf']['go_internal_pts'] = \
            {'inner': {'start': "{start}-1", 'stop': "{stop}-1"},
             'outer': {'start': "{start}-1", 'stop': "{stop}-1"}}
        # Loop bounds for a mesh with SE offset
        GOLoop._bounds_lookup['go_offset_sw']['go_ct']['go_all_pts'] = \
            {'inner': {'start': "{start}-1", 'stop': "{stop}+1"},
             'outer': {'start': "{start}-1", 'stop': "{stop}+1"}}
        GOLoop._bounds_lookup['go_offset_sw']['go_ct']['go_internal_pts'] = \
            {'inner': {'start': "{start}", 'stop': "{stop}"},
             'outer': {'start': "{start}", 'stop': "{stop}"}}
        GOLoop._bounds_lookup['go_offset_sw']['go_cu']['go_all_pts'] = \
            {'inner': {'start': "{start}-1", 'stop': "{stop}+1"},
             'outer': {'start': "{start}-1", 'stop': "{stop}+1"}}
        GOLoop._bounds_lookup['go_offset_sw']['go_cu']['go_internal_pts'] = \
            {'inner': {'start': "{start}", 'stop': "{stop}+1"},
             'outer': {'start': "{start}", 'stop': "{stop}"}}
        GOLoop._bounds_lookup['go_offset_sw']['go_cv']['go_all_pts'] = \
            {'inner': {'start': "{start}-1", 'stop': "{stop}+1"},
             'outer': {'start': "{start}-1", 'stop': "{stop}+1"}}
        GOLoop._bounds_lookup['go_offset_sw']['go_cv']['go_internal_pts'] = \
            {'inner': {'start': "{start}", 'stop': "{stop}"},
             'outer': {'start': "{start}", 'stop': "{stop}+1"}}
        GOLoop._bounds_lookup['go_offset_sw']['go_cf']['go_all_pts'] = \
            {'inner': {'start': "{start}-1", 'stop': "{stop}+1"},
             'outer': {'start': "{start}-1", 'stop': "{stop}+1"}}
        GOLoop._bounds_lookup['go_offset_sw']['go_cf']['go_internal_pts'] = \
            {'inner': {'start': "{start}", 'stop': "{stop}+1"},
             'outer': {'start': "{start}", 'stop': "{stop}+1"}}
        # For offset 'any'
        for gridpt_type in const.VALID_FIELD_GRID_TYPES:
            for itspace in const.VALID_ITERATES_OVER:
                GOLoop._bounds_lookup['go_offset_any'][gridpt_type][itspace] =\
                    {'inner': {'start': "{start}-1", 'stop': "{stop}"},
                     'outer': {'start': "{start}-1", 'stop': "{stop}"}}
        # For 'every' grid-point type
        for offset in const.SUPPORTED_OFFSETS:
            for itspace in const.VALID_ITERATES_OVER:
                GOLoop._bounds_lookup[offset]['go_every'][itspace] = \
                    {'inner': {'start': "{start}-1", 'stop': "{stop}+1"},
                     'outer': {'start': "{start}-1", 'stop': "{stop}+1"}}

    # -------------------------------------------------------------------------
    @staticmethod
    def add_bounds(bound_info):
        # pylint: disable=too-many-locals
        '''
        Adds a new iteration space to PSyclone. An iteration space in the
        gocean API is for a certain offset type and field type. It defines
        the loop boundaries for the outer and inner loop. The format is a
        ":" separated tuple:

        >>> bound_info = offset-type:field-type:iteration-space:outer-start:
                         outer-stop:inner-start:inner-stop

        Example:

        >>> bound_info = go_offset_ne:go_ct:go_all_pts:
                         {start}-1:{stop}+1:{start}:{stop}

        The expressions {start} and {stop} will be replaced with the loop
        indices that correspond to the inner points (i.e. non-halo or
        boundary points) of the field. So the index {start}-1 is actually
        on the halo / boundary.

        :param str bound_info: A string that contains a ":" separated \
                               tuple with the iteration space definition.

        :raises ValueError: if bound_info is not a string.
        :raises ConfigurationError: if bound_info is not formatted correctly.

        '''
        if not isinstance(bound_info, str):
            raise InternalError(f"The parameter 'bound_info' must be a "
                                f"string, got '{bound_info}' "
                                f"(type {type(bound_info)})")

        data = bound_info.split(":")
        if len(data) != 7:
            raise ConfigurationError(f"An iteration space must be in the form "
                                     f"\"offset-type:field-type:"
                                     f"iteration-space:outer-start:"
                                     f"outer-stop:inner-start:inner-stop\"\n"
                                     f"But got \"{bound_info}\"")

        if not GOLoop._bounds_lookup:
            GOLoop.setup_bounds()

        # Check that all bound specifications (min and max index) are valid.
        # ------------------------------------------------------------------
        # Regular expression that finds stings surrounded by {}
        bracket_regex = re.compile("{[^}]+}")
        for bound in data[3:7]:
            all_expr = bracket_regex.findall(bound)
            for bracket_expr in all_expr:
                if bracket_expr not in ["{start}", "{stop}"]:
                    raise ConfigurationError(f"Only '{{start}}' and "
                                             f"'{{stop}}' are allowed as "
                                             f"bracketed expression in an "
                                             f"iteration space. But got "
                                             f"{bracket_expr}")

        # We need to make sure the fparser is properly initialised, which
        # typically has not yet happened when the config file is read.
        # Otherwise the Nonlabel_Do_Stmt cannot parse valid expressions.
        ParserFactory().create(std="f2008")

        # Test both the outer loop indices (index 3 and 4) and inner
        # indices (index 5 and 6):
        for bound in data[3:7]:
            do_string = f"do i=1, {bound}"
            # Now replace any {start}/{stop} expression in the loop
            # with a valid integer value:
            do_string = do_string.format(start='15', stop='25')
            # Check if the do loop can be parsed as a nonlabel do loop
            try:
                _ = Nonlabel_Do_Stmt(do_string)
            except NoMatchError as err:
                raise ConfigurationError(f"Expression '{bound}' is not a "
                                         f"valid do loop boundary. Error "
                                         f"message: '{err}'.") from err

        # All tests successful, so add the new bounds:
        # --------------------------------------------
        current_bounds = GOLoop._bounds_lookup   # Shortcut
        # Check offset-type exists
        if not data[0] in current_bounds:
            current_bounds[data[0]] = {}

        # Check field-type exists
        if not data[1] in current_bounds[data[0]]:
            current_bounds[data[0]][data[1]] = {}

        const = GOceanConstants()
        # Check iteration space exists:
        if not data[2] in current_bounds[data[0]][data[1]]:
            current_bounds[data[0]][data[1]][data[2]] = {}
            const.VALID_ITERATES_OVER.append(data[2])

        current_bounds[data[0]][data[1]][data[2]] = \
            {'outer': {'start': data[3], 'stop': data[4]},
             'inner': {'start': data[5], 'stop': data[6]}}

    def get_custom_bound_string(self, side):
        '''
        Get the string that represents a customized custom bound for this
        GOLoop (provided by the add_bounds() method). It can provide the
        'start' or 'stop' side of the bounds.

        :param str side: 'start' or 'stop' side of the bound.

        :returns: the string that represents the loop bound.
        :rtype: str

        :raises GenerationError: if this node can not find a field in \
            the Invoke to be the base of the infrastructure call.
        :raises GenerationError: if no expression is known to obtain the \
            boundaries for a loop of this characteristics, because they \
            are not in the GOcean lookup table or the loop type is not \
            `inner` or `outer`.
        '''
        api_config = Config.get().api_conf("gocean")
        # Get a field argument from the argument list
        field = None
        invoke = self.ancestor(InvokeSchedule)
        if invoke:
            for arg in invoke.symbol_table.argument_list:
                if isinstance(arg.datatype, DataTypeSymbol):
                    if arg.datatype.name == "r2d_field":
                        field = arg
                        break

        if field is None:
            raise GenerationError(
                f"Cannot generate custom loop bound for loop {self}. "
                f"Couldn't find any suitable field.")

        if self.loop_type == "inner":
            prop_access = api_config.grid_properties["go_grid_xstop"]
        elif self.loop_type == "outer":
            prop_access = api_config.grid_properties["go_grid_ystop"]
        else:
            raise GenerationError(
                f"Invalid loop type of '{self.loop_type}'. Expected one of "
                f"{GOceanConstants().VALID_LOOP_TYPES}")

        stop_expr = prop_access.fortran.format(field.name)
        try:
            bound = self.bounds_lookup[self.index_offset][self.field_space][
                self.iteration_space][self.loop_type][side].format(
                    start='2', stop=stop_expr)
        except KeyError as err:
            raise GenerationError(
                f"Cannot generate custom loop bound for a loop with an index-"
                f"offset of '{self.index_offset}', a field-space of "
                f"'{self.field_space}', an iteration-space of "
                f"'{self.iteration_space}' and a loop-type of "
                f"'{self.loop_type}', for the side '{side}' because "
                f"this keys combination does not exist in the "
                f"GOLoop.bounds_lookup table.") from err

        return bound

    # -------------------------------------------------------------------------
    def _grid_property_psyir_expression(self, grid_property):
        '''
        Create a PSyIR reference expression using the supplied grid-property
        information (which will have been read from the config file).

        :param str grid_property: the property of the grid for which to \
            create a reference. This is the format string read from the \
            config file or just a simple name.

        :returns: the PSyIR expression for the grid-property access.
        :rtype: :py:class:`psyclone.psyir.nodes.Reference` or sub-class

        '''
        members = grid_property.split("%")
        if len(members) == 1:
            # We don't have a derived-type reference so create a Reference to
            # a data symbol.
            try:
                sym = self.scope.symbol_table.lookup(members[0])
            except KeyError:
                sym = self.scope.symbol_table.new_symbol(
                    members[0], symbol_type=DataSymbol, datatype=INTEGER_TYPE)
            return Reference(sym, parent=self)

        if members[0] != "{0}":
            raise NotImplementedError(
                f"Supplied grid property is a derived-type reference but "
                f"does not begin with '{{0}}': '{grid_property}'")

        fld_sym = self.scope.symbol_table.lookup(self.field_name)
        return StructureReference.create(fld_sym, members[1:])

    def upper_bound(self):
        ''' Creates the PSyIR of the upper bound of this loop.

        :returns: the PSyIR for the upper bound of this loop.
        :rtype: :py:class:`psyclone.psyir.nodes.Node`

        '''
        if self.field_space == "go_every":
            # Bounds are independent of the grid-offset convention in use
            # We look-up the upper bounds by enquiring about the SIZE of
            # the array itself
            stop = IntrinsicCall(IntrinsicCall.Intrinsic.SIZE)
            # Use the data property to access the member of the field that
            # contains the actual grid points.
            api_config = Config.get().api_conf("gocean")
            sref = self._grid_property_psyir_expression(
                api_config.grid_properties["go_grid_data"].fortran)
            stop.addchild(sref)
            if self._loop_type == "inner":
                stop.addchild(Literal("1", INTEGER_TYPE, parent=stop))
            elif self._loop_type == "outer":
                stop.addchild(Literal("2", INTEGER_TYPE, parent=stop))
            return stop

        # Loop bounds are pulled from a infrastructure call from a field
        # object. For 'go_internal_pts' and 'go_all_points' we use the
        # 'internal' and 'whole' structures respectively. For other
        # iteration_spaces we look if a custom expression is defined in the
        # lookup table.
        props = Config.get().api_conf("gocean").grid_properties
        if self.iteration_space.lower() == "go_internal_pts":
            return self._grid_property_psyir_expression(
                props[f"go_grid_internal_{self._loop_type}_stop"].fortran)
        if self.iteration_space.lower() == "go_all_pts":
            return self._grid_property_psyir_expression(
                props[f"go_grid_whole_{self._loop_type}_stop"].fortran)
        bound_str = self.get_custom_bound_string("stop")
        return FortranReader().psyir_from_expression(
                    bound_str, self.ancestor(GOInvokeSchedule).symbol_table)

    def lower_bound(self):
        ''' Returns the lower bound of this loop as a string.

        :returns: root of PSyIR sub-tree describing this lower bound.
        :rtype: :py:class:`psyclone.psyir.nodes.Node`

        '''
        if self.field_space == "go_every":
            # Bounds are independent of the grid-offset convention in use
            return Literal("1", INTEGER_TYPE)

        # Loop bounds are pulled from a infrastructure call from a field
        # object. For 'go_internal_pts' and 'go_all_points' we use the
        # 'internal' and 'whole' structures respectively. For other
        # iteration_spaces we look if a custom expression is defined in the
        # lookup table.
        props = Config.get().api_conf("gocean").grid_properties
        if self.iteration_space.lower() == "go_internal_pts":
            return self._grid_property_psyir_expression(
                props[f"go_grid_internal_{self._loop_type}_start"].fortran)
        if self.iteration_space.lower() == "go_all_pts":
            return self._grid_property_psyir_expression(
                props[f"go_grid_whole_{self._loop_type}_start"].fortran)
        bound_str = self.get_custom_bound_string("start")
        return FortranReader().psyir_from_expression(
                    bound_str, self.ancestor(GOInvokeSchedule).symbol_table)

    def _validate_loop(self):
        ''' Validate that the GOLoop has all necessary boundaries information
        to lower or gen_code to f2pygen.

        :raises GenerationError: if we can't find an enclosing Schedule.
        :raises GenerationError: if this loop does not enclose a Kernel.
        :raises GenerationError: if constant loop bounds are enabled but are \
                                 not supported for the current grid offset.
        :raises GenerationError: if the kernels within this loop expect \
                                 different different grid offsets.

        '''
        # Our schedule holds the names to use for the loop bounds.
        # Climb up the tree looking for our enclosing GOInvokeSchedule
        schedule = self.ancestor(GOInvokeSchedule)
        if schedule is None:
            raise GenerationError("Cannot find a GOInvokeSchedule ancestor "
                                  "for this GOLoop.")

        # Walk down the tree looking for a kernel so that we can
        # look-up what index-offset convention we are to use
        go_kernels = self.walk(GOKern)
        if not go_kernels:
            raise GenerationError("Cannot find the "
                                  "GOcean Kernel enclosed by this loop")
        index_offset = go_kernels[0].index_offset

        # Check that all kernels enclosed by this loop expect the same
        # grid offset
        for kernel in go_kernels:
            if kernel.index_offset != index_offset:
                raise GenerationError(f"All Kernels must expect the same "
                                      f"grid offset but kernel "
                                      f"'{kernel.name}' has offset"
                                      f" '{kernel.index_offset}' which does "
                                      f"not match '{index_offset}'.")

    def gen_code(self, parent):
        ''' Create the f2pygen AST for this loop (and update the PSyIR
        representing the loop bounds if necessary).

        :param parent: the node in the f2pygen AST to which to add content.
        :type parent: :py:class:`psyclone.f2pygen.SubroutineGen`

        '''
        # Check that it is a properly formed GOLoop
        self._validate_loop()

        super().gen_code(parent)


# pylint: disable=too-few-public-methods
class GOBuiltInCallFactory():
    ''' A GOcean-specific built-in call factory. No built-ins
        are supported in GOcean at the moment. '''

    @staticmethod
    def create():
        ''' Placeholder to create a GOocean-specific built-in call.
        This will require us to create a doubly-nested loop and then create
        the body of the particular built-in operation. '''
        raise GenerationError(
            "Built-ins are not supported for the GOcean 1.0 API")


# pylint: disable=too-few-public-methods
class GOKernCallFactory():
    ''' A GOcean-specific kernel-call factory. A standard kernel call in
    GOcean consists of a doubly-nested loop (over i and j) and a call to
    the user-supplied kernel routine. '''
    @staticmethod
    def create(call, parent=None):
        ''' Create a new instance of a call to a GO kernel. Includes the
        looping structure as well as the call to the kernel itself.

        :param parent: node where the kernel call structure will be inserted.
        :type parent: :py:class:`psyclone.psyir.nodes.Node`

        :returns: new PSyIR tree representing the kernel call loop.
        :rtype: :py:class:`psyclone.gocean1p0.GOLoop`

        '''
        # Add temporary parent as the GOKern constructor needs to find its
        # way to the top-level InvokeSchedule but we still don't have the
        # PSyIR loops to place it in the appropriate place. We can't create
        # the loops first because those depend on information provided by
        # this kernel.
        gocall = GOKern(call, parent=parent)

        # Determine Loop information from the enclosed Kernel
        iteration_space = gocall.iterates_over
        field_space = gocall.arguments.iteration_space_arg().function_space
        field_name = gocall.arguments.iteration_space_arg().name
        index_offset = gocall.index_offset

        # Create the double loop structure
        outer_loop = GOLoop.create(loop_type="outer",
                                   iteration_space=iteration_space,
                                   field_space=field_space,
                                   field_name=field_name,
                                   index_offset=index_offset,
                                   parent=parent)
        inner_loop = GOLoop.create(loop_type="inner",
                                   iteration_space=iteration_space,
                                   field_space=field_space,
                                   field_name=field_name,
                                   index_offset=index_offset,
                                   parent=outer_loop.loop_body)
        outer_loop.loop_body.addchild(inner_loop)
        # Remove temporary parent
        # pylint: disable=protected-access
        gocall._parent = None
        inner_loop.loop_body.addchild(gocall)
        return outer_loop


class GOKern(CodedKern):
    '''
    Stores information about GOcean Kernels as specified by the Kernel
    metadata. Uses this information to generate appropriate PSy layer
    code for the Kernel instance. Specialises the gen_code method to
    create the appropriate GOcean specific kernel call.

    :param call: information on the way in which this kernel is called \
                 from the Algorithm layer.
    :type call: :py:class:`psyclone.parse.algorithm.KernelCall`
    :param parent: optional node where the kernel call will be inserted.
    :type parent: :py:class:`psyclone.psyir.nodes.Node`

    '''
    def __init__(self, call, parent=None):
        super().__init__(GOKernelArguments, call, parent, check=False)
        # Store the name of this kernel type (i.e. the name of the
        # Fortran derived type containing its metadata).
        self._metadata_name = call.ktype.name
        # Pull out the grid index-offset that this kernel expects and
        # store it here. This is used to check that all of the kernels
        # invoked by an application are using compatible index offsets.
        self._index_offset = call.ktype.index_offset

    @staticmethod
    def _create_psyir_for_access(symbol, var_value, depth):
        '''This function creates the PSyIR of an index-expression:
        - if `var_value` is negative, it returns 'symbol-depth'.
        - if `var_value` is positive, it returns 'symbol+depth`
        - otherwise it just returns a Reference to `symbol`.
        This is used to create artificial stencil accesses for GOKernels.

        :param symbol: the symbol to use.
        :type symbol: :py:class:`psyclone.psyir.symbols.Symbol`
        :param int var_value: value of the variable, which determines the \
            direction (adding or subtracting depth).
        :param int depth: the depth of the access (>0).

        :returns: the index expression for an access in the given direction.
        :rtype: union[:py:class:`psyclone.psyir.nodes.Reference`,
                      :py:class:`psyclone.psyir.nodes.BinaryOperation`]

        '''
        if var_value == 0:
            return Reference(symbol)
        if var_value > 0:
            operator = BinaryOperation.Operator.ADD
        else:
            operator = BinaryOperation.Operator.SUB

        return BinaryOperation.create(operator,
                                      Reference(symbol),
                                      Literal(str(depth), INTEGER_TYPE))

    def _record_stencil_accesses(self, signature, arg, var_accesses):
        '''This function adds accesses to a field depending on the
        meta-data declaration for this argument (i.e. accounting for
        any stencil accesses).

        :param signature: signature of the variable.
        :type signature: :py:class:`psyclone.core.Signature`
        :param arg:  the meta-data information for this argument.
        :type arg: :py:class:`psyclone.gocean1p0.GOKernelArgument`
        :param var_accesses: VariablesAccessInfo instance that stores the\
            information about the field accesses.
        :type var_accesses: \
            :py:class:`psyclone.core.VariablesAccessInfo`

        '''
<<<<<<< HEAD
        sym_tab = self.ancestor(GOInvokeSchedule).symbol_table
        symbol_i = sym_tab.lookup_with_tag("contiguous_kidx")
        symbol_j = sym_tab.lookup_with_tag("noncontiguous_kidx")
        # Query each possible stencil direction and add a corresponding
=======
        # TODO #2530: if we parse the actual kernel code, it might not
        # be required anymore to add these artificial accesses, instead
        # the actual kernel accesses could be added.
        sym_tab = self.ancestor(GOInvokeSchedule).symbol_table
        symbol_i = sym_tab.lookup_with_tag("contiguous_kidx")
        symbol_j = sym_tab.lookup_with_tag("noncontiguous_kidx")
        # Query each possible stencil direction and add corresponding
>>>>>>> e9748d78
        # variable accesses. Note that if (i,j) itself is accessed, the
        # depth will be 1, so one access to (i,j) is then added.
        for j in [-1, 0, 1]:
            for i in [-1, 0, 1]:
                depth = arg.stencil.depth(i, j)
                for current_depth in range(1, depth+1):
                    # Create PSyIR expressions for the required
                    # i+/- and j+/- expressions
                    i_expr = GOKern._create_psyir_for_access(symbol_i, i,
                                                             current_depth)
                    j_expr = GOKern._create_psyir_for_access(symbol_j, j,
                                                             current_depth)
                    # Even if a GOKern argument is declared to be written, it
                    # can only ever write to (i,j), so any other references
                    # must be read:
                    if i == 0 and j == 0:
                        acc = arg.access
                    else:
                        acc = AccessType.READ

                    var_accesses.add_access(signature, acc, self,
                                            [i_expr, j_expr])

    def reference_accesses(self, var_accesses):
        '''Get all variable access information. All accesses are marked
        according to the kernel metadata.

        :param var_accesses: VariablesAccessInfo instance that stores the\
            information about variable accesses.
        :type var_accesses: \
            :py:class:`psyclone.core.VariablesAccessInfo`

        '''
        # Grid properties are accessed using one of the fields. This stores
        # the field used to avoid repeatedly determining the best field:
        field_for_grid_property = None
        for arg in self.arguments.args:
            if arg.argument_type == "grid_property":
                if not field_for_grid_property:
                    field_for_grid_property = \
                        self._arguments.find_grid_access()
                var_name = arg.dereference(field_for_grid_property.name)
            else:
                var_name = arg.name

            signature = Signature(var_name.split("%"))
            if arg.is_scalar:
                # The argument is only a variable if it is not a constant:
                if not arg.is_literal:
                    var_accesses.add_access(signature, arg.access, self)
            else:
                if arg.argument_type == "field":
                    # Now add 'artificial' accesses to this field depending
                    # on meta-data (access-mode and stencil information):
                    self._record_stencil_accesses(signature, arg,
                                                  var_accesses)
                else:
                    # In case of an array for now add an arbitrary array
                    # reference to (i,j) so it is properly recognised as
                    # an array access.
                    sym_tab = self.ancestor(GOInvokeSchedule).symbol_table
                    symbol_i = sym_tab.lookup_with_tag("contiguous_kidx")
                    symbol_j = sym_tab.lookup_with_tag("noncontiguous_kidx")
<<<<<<< HEAD
                    i_expr = GOKern._create_psyir_for_access(symbol_i, 0, 0)
                    j_expr = GOKern._create_psyir_for_access(symbol_j, 0, 0)
                    var_accesses.add_access(signature, arg.access,
                                            self, [i_expr, j_expr])
=======
                    var_accesses.add_access(signature, arg.access,
                                            self, [Reference(symbol_i),
                                                   Reference(symbol_j)])
>>>>>>> e9748d78
        super().reference_accesses(var_accesses)
        var_accesses.next_location()

    def local_vars(self):
        '''Return a list of the variable (names) that are local to this loop
        (and must therefore be e.g. threadprivate if doing OpenMP)

        '''
        return []

    @property
    def index_offset(self):
        ''' The grid index-offset convention that this kernel expects '''
        return self._index_offset

    def get_kernel_schedule(self):
        '''
        :returns: a schedule representing the GOcean kernel code.
        :rtype: :py:class:`psyclone.gocean1p0.GOKernelSchedule`

        :raises GenerationError: if there is a problem raising the language- \
                                 level PSyIR of this kernel to GOcean PSyIR.
        '''
        if self._kern_schedule:
            return self._kern_schedule

        # Construct the PSyIR of the Fortran parse tree.
        astp = Fparser2Reader()
        psyir = astp.generate_psyir(self.ast)
        # pylint: disable=import-outside-toplevel
        from psyclone.domain.gocean.transformations import (
            RaisePSyIR2GOceanKernTrans)
        raise_trans = RaisePSyIR2GOceanKernTrans(self._metadata_name)
        try:
            raise_trans.apply(psyir)
        except Exception as err:
            raise GenerationError(
                f"Failed to raise the PSyIR for kernel '{self.name}' "
                f"to GOcean PSyIR. Error was:\n{err}") from err
        for routine in psyir.walk(Routine):
            if routine.name == self.name:
                break
        # We know the above loop will find the named routine because the
        # previous raising transformation would have failed otherwise.
        # pylint: disable=undefined-loop-variable
        self._kern_schedule = routine

        return self._kern_schedule


class GOKernelArguments(Arguments):
    '''Provides information about GOcean kernel-call arguments
    collectively, as specified by the kernel argument metadata. This
    class ensures that initialisation is performed correctly. It also
    overrides the iteration_space_arg method to supply a
    GOcean-specific dictionary for the mapping of argument-access
    types.

    :param call: the kernel meta-data for which to extract argument info.
    :type call: :py:class:`psyclone.parse.KernelCall`
    :param parent_call: the kernel-call object.
    :type parent_call: :py:class:`psyclone.gocean1p0.GOKern`
    :param bool check: whether to check for consistency between the \
        kernel metadata and the algorithm layer. Defaults to \
        True. Currently does nothing in this API.

    '''
    def __init__(self, call, parent_call, check=True):
        # pylint: disable=unused-argument
        if False:  # pylint: disable=using-constant-test
            self._0_to_n = GOKernelArgument(None, None, None)  # for pyreverse
        Arguments.__init__(self, parent_call)

        self._args = []
        # Loop over the kernel arguments obtained from the meta data
        for (idx, arg) in enumerate(call.ktype.arg_descriptors):
            # arg is a GO1p0Descriptor object
            if arg.argument_type == "grid_property":
                # This is an argument supplied by the psy layer
                self._args.append(GOKernelGridArgument(arg, parent_call))
            elif arg.argument_type in ["scalar", "field"]:
                # This is a kernel argument supplied by the Algorithm layer
                self._args.append(GOKernelArgument(arg, call.args[idx],
                                                   parent_call))
            else:
                raise ParseError(f"Invalid kernel argument type. Found "
                                 f"'{arg.argument_type}' but must be one of "
                                 f"['grid_property', 'scalar', 'field'].")
        self._dofs = []

    def psyir_expressions(self):
        '''
        :returns: the PSyIR expressions representing this Argument list.
        :rtype: list of :py:class:`psyclone.psyir.nodes.Node`

        '''
        symtab = self._parent_call.scope.symbol_table
        symbol1 = symtab.lookup_with_tag("contiguous_kidx")
        symbol2 = symtab.lookup_with_tag("noncontiguous_kidx")
        return ([Reference(symbol1), Reference(symbol2)] +
                [arg.psyir_expression() for arg in self.args])

    def find_grid_access(self):
        '''
        Determine the best kernel argument from which to get properties of
        the grid. For this, an argument must be a field (i.e. not
        a scalar) and must be supplied by the algorithm layer
        (i.e. not a grid property). If possible it should also be
        a field that is read-only as otherwise compilers can get
        confused about data dependencies and refuse to SIMD
        vectorise.
        :returns: the argument object from which to get grid properties.
        :rtype: :py:class:`psyclone.gocean1p0.GOKernelArgument` or None
        '''
        for access in [AccessType.READ, AccessType.READWRITE,
                       AccessType.WRITE]:
            for arg in self._args:
                if arg.argument_type == "field" and arg.access == access:
                    return arg
        # We failed to find any kernel argument which could be used
        # to access the grid properties. This will only be a problem
        # if the kernel requires a grid-property argument.
        return None

    @property
    def dofs(self):
        ''' Currently required for invoke base class although this makes no
            sense for GOcean. Need to refactor the Invoke base class and
            remove the need for this property (#279). '''
        return self._dofs

    @property
    def acc_args(self):
        '''
        Provide the list of references (both objects and arrays) that must
        be present on an OpenACC device before the kernel associated with
        this Arguments object may be launched.

        :returns: list of (Fortran) quantities
        :rtype: list of str
        '''
        arg_list = []

        # First off, specify the field object which we will de-reference in
        # order to get any grid properties (if this kernel requires them).
        # We do this as some compilers do less optimisation if we get (read-
        # -only) grid properties from a field object that has read-write
        # access.
        grid_fld = self.find_grid_access()
        grid_ptr = grid_fld.name + "%grid"
        api_config = Config.get().api_conf("gocean")
        # TODO: #676 go_grid_data is actually a field property
        data_fmt = api_config.grid_properties["go_grid_data"].fortran
        arg_list.extend([grid_fld.name, data_fmt.format(grid_fld.name)])
        for arg in self._args:
            if arg.argument_type == "scalar":
                arg_list.append(arg.name)
            elif arg.argument_type == "field" and arg != grid_fld:
                # The remote device will need the reference to the field
                # object *and* the reference to the array within that object.
                arg_list.extend([arg.name, data_fmt.format(arg.name)])
            elif arg.argument_type == "grid_property":
                if grid_ptr not in arg_list:
                    # This kernel needs a grid property and therefore the
                    # pointer to the grid object must be copied to the device.
                    arg_list.append(grid_ptr)
                arg_list.append(grid_ptr+"%"+arg.name)
        return arg_list

    @property
    def fields(self):
        '''
        Provides the list of names of field objects that are required by
        the kernel associated with this Arguments object.

        :returns: List of names of (Fortran) field objects.
        :rtype: list of str
        '''
        args = args_filter(self._args, arg_types=["field"])
        return [arg.name for arg in args]

    @property
    def scalars(self):
        '''
        Provides the list of names of scalar arguments required by the
        kernel associated with this Arguments object. If there are none
        then the returned list is empty.

        :returns: A list of the names of scalar arguments in this object.
        :rtype: list of str
        '''
        args = args_filter(self._args, arg_types=["scalar"])
        return [arg.name for arg in args]

    def append(self, name, argument_type):
        ''' Create and append a GOKernelArgument to the Argument list.

        :param str name: name of the appended argument.
        :param str argument_type: type of the appended argument.

        :raises TypeError: if the given name is not a string.

        '''
        if not isinstance(name, str):
            raise TypeError(
                f"The name parameter given to GOKernelArguments.append "
                f"method should be a string, but found "
                f"'{type(name).__name__}' instead.")

        # Create a descriptor with the given type. `len(self.args)` gives the
        # position in the argument list of the argument to which this
        # descriptor corresponds. (This argument is appended in the code
        # below.)
        descriptor = Descriptor(None, argument_type, len(self.args))

        # Create the argument and append it to the argument list
        arg = Arg("variable", name)
        argument = GOKernelArgument(descriptor, arg, self._parent_call)
        self.args.append(argument)


class GOKernelArgument(KernelArgument):
    ''' Provides information about individual GOcean kernel call arguments
        as specified by the kernel argument metadata. '''
    def __init__(self, arg, arg_info, call):

        self._arg = arg
        KernelArgument.__init__(self, arg, arg_info, call)
        # Complete the argument initialisation as in some APIs it
        # needs to be separated.
        self._complete_init(arg_info)

    def psyir_expression(self):
        '''
        :returns: the PSyIR expression represented by this Argument.
        :rtype: :py:class:`psyclone.psyir.nodes.Node`

        :raises InternalError: if this Argument type is not "field" or \
                               "scalar".

        '''
        # If the argument name is just a number (e.g. '0') we return a
        # constant Literal expression
        if self.name.isnumeric():
            return Literal(self.name, INTEGER_TYPE)

        # Now try for a real value. The constructor will raise an exception
        # if the string is not a valid floating point number.
        try:
            return Literal(self.name, REAL_TYPE)
        except ValueError:
            pass

        # Otherwise it's some form of Reference
        symbol = self._call.scope.symbol_table.lookup(self.name)

        # Gocean field arguments are StructureReferences to the %data attribute
        if self.argument_type == "field":
            return StructureReference.create(symbol, ["data"])

        # Gocean scalar arguments are References to the variable
        if self.argument_type == "scalar":
            return Reference(symbol)

        raise InternalError(f"GOcean expects the Argument.argument_type() to "
                            f"be 'field' or 'scalar' but found "
                            f"'{self.argument_type}'.")

    def infer_datatype(self):
        ''' Infer the datatype of this argument using the API rules.

        :returns: the datatype of this argument.
        :rtype: :py:class::`psyclone.psyir.symbols.DataType`

        :raises InternalError: if this Argument type is not "field" or \
                               "scalar".
        :raises InternalError: if this argument is scalar but its space \
                               property is not 'go_r_scalar' or 'go_i_scalar'.

        '''
        # All GOcean fields are r2d_field
        if self.argument_type == "field":
            # r2d_field can have UnresolvedType and UnresolvedInterface because
            # it is an unnamed import from a module.
            type_symbol = self._call.root.symbol_table.find_or_create_tag(
                "r2d_field", symbol_type=DataTypeSymbol,
                datatype=UnresolvedType(), interface=UnresolvedInterface())
            return type_symbol

        # Gocean scalars can be REAL or INTEGER
        if self.argument_type == "scalar":
            if self.space.lower() == "go_r_scalar":
                go_wp = self._call.root.symbol_table.find_or_create_tag(
                    "go_wp", symbol_type=DataSymbol, datatype=UnresolvedType(),
                    interface=UnresolvedInterface())
                return ScalarType(ScalarType.Intrinsic.REAL, go_wp)
            if self.space.lower() == "go_i_scalar":
                return INTEGER_TYPE
            raise InternalError(f"GOcean expects scalar arguments to be of "
                                f"'go_r_scalar' or 'go_i_scalar' type but "
                                f"found '{self.space.lower()}'.")

        raise InternalError(f"GOcean expects the Argument.argument_type() "
                            f"to be 'field' or 'scalar' but found "
                            f"'{self.argument_type}'.")

    @property
    def intrinsic_type(self):
        '''
        :returns: the intrinsic type of this argument. If it's not a scalar \
            integer or real it will return an empty string.
        :rtype: str

        '''
        if self.argument_type == "scalar":
            if self.space.lower() == "go_r_scalar":
                return "real"
            if self.space.lower() == "go_i_scalar":
                return "integer"
        return ""

    @property
    def argument_type(self):
        '''
        Return the type of this kernel argument - whether it is a field,
        a scalar or a grid_property (to be supplied by the PSy layer).
        If it has no type it defaults to scalar.

        :returns: the type of the argument.
        :rtype: str

        '''
        if self._arg.argument_type:
            return self._arg.argument_type
        return "scalar"

    @property
    def function_space(self):
        ''' Returns the expected finite difference space for this
            argument as specified by the kernel argument metadata.'''
        return self._arg.function_space

    @property
    def is_scalar(self):
        ''':return: whether this variable is a scalar variable or not.
        :rtype: bool'''
        return self.argument_type == "scalar"


class GOKernelGridArgument(Argument):
    '''
    Describes arguments that supply grid properties to a kernel.
    These arguments are provided by the PSy layer rather than in
    the Algorithm layer.

    :param arg: the meta-data entry describing the required grid property.
    :type arg: :py:class:`psyclone.gocean1p0.GO1p0Descriptor`
    :param kernel_call: the kernel call node that this Argument belongs to.
    :type kernel_call: :py:class:`psyclone.gocean1p0.GOKern`

    :raises GenerationError: if the grid property is not recognised.

    '''
    def __init__(self, arg, kernel_call):
        super().__init__(None, None, arg.access)
        # Complete the argument initialisation as in some APIs it
        # needs to be separated.
        self._complete_init(None)

        api_config = Config.get().api_conf("gocean")
        try:
            deref_name = api_config.grid_properties[arg.grid_prop].fortran
        except KeyError as err:
            all_keys = str(api_config.grid_properties.keys())
            raise GenerationError(f"Unrecognised grid property specified. "
                                  f"Expected one of {all_keys} but found "
                                  f"'{arg.grid_prop}'") from err

        # Each entry is a pair (name, type). Name can be subdomain%internal...
        # so only take the last part after the last % as name.
        self._name = deref_name.split("%")[-1]
        # Store the original property name for easy lookup in is_scalar
        self._property_name = arg.grid_prop

        # This object always represents an argument that is a grid_property
        self._argument_type = "grid_property"

        # Reference to the Call this argument belongs to
        self._call = kernel_call

    @property
    def name(self):
        ''' Returns the Fortran name of the grid property, which is used
        in error messages etc.'''
        return self._name

    def psyir_expression(self):
        '''
        :returns: the PSyIR expression represented by this Argument.
        :rtype: :py:class:`psyclone.psyir.nodes.Node`

        '''
        # Find field from which to access grid properties
        base_field = self._call.arguments.find_grid_access().name
        tag = "AlgArgs_" + base_field
        symbol = self._call.scope.symbol_table.find_or_create_tag(tag)

        # Get aggregate grid type accessors without the base name
        access = self.dereference(base_field).split('%')[1:]

        # Construct the PSyIR reference
        return StructureReference.create(symbol, access)

    def dereference(self, fld_name):
        '''Returns a Fortran string to dereference a grid property of the
        specified field. It queries the current config file settings for
        getting the proper dereference string, which is a format string
        where {0} represents the field name.

        :param str fld_name: The name of the field which is used to \
            dereference a grid property.

        :returns: the dereference string required to access a grid property
            in a dl_esm field (e.g. "subdomain%internal%xstart"). The name
            must contains a "{0}" which is replaced by the field name.
        :rtype: str'''
        api_config = Config.get().api_conf("gocean")
        deref_name = api_config.grid_properties[self._property_name].fortran
        return deref_name.format(fld_name)

    @property
    def argument_type(self):
        ''' The type of this argument. We have this for compatibility with
            GOKernelArgument objects since, for this class, it will always be
            "grid_property". '''
        return self._argument_type

    @property
    def intrinsic_type(self):
        '''
        :returns: the intrinsic_type of this argument.
        :rtype: str

        '''
        api_config = Config.get().api_conf("gocean")
        return api_config.grid_properties[self._property_name].intrinsic_type

    @property
    def is_scalar(self):
        '''
        :returns: if this variable is a scalar variable or not.
        :rtype: bool
        '''
        # The constructor guarantees that _property_name is a valid key!
        api_config = Config.get().api_conf("gocean")
        return api_config.grid_properties[self._property_name].type \
            == "scalar"

    @property
    def text(self):
        ''' The raw text used to pass data from the algorithm layer
            for this argument. Grid properties are not passed from the
            algorithm layer so None is returned.'''
        return None

    def forward_dependence(self):
        '''
        A grid-property argument is read-only and supplied by the
        PSy layer so has no dependencies

        :returns: None to indicate no dependencies
        :rtype: NoneType
        '''
        return None

    def backward_dependence(self):
        '''
        A grid-property argument is read-only and supplied by the
        PSy layer so has no dependencies

        :returns: None to indicate no dependencies
        :rtype: NoneType
        '''
        return None


class GOStencil():
    '''GOcean 1.0 stencil information for a kernel argument as obtained by
    parsing the kernel meta-data. The expected structure of the
    metadata and its meaning is provided in the description of the
    load method

    '''
    def __init__(self):
        ''' Set up any internal variables. '''
        self._has_stencil = None
        self._stencil = [[0 for _ in range(3)] for _ in range(3)]
        self._name = None
        self._initialised = False

    # pylint: disable=too-many-branches
    def load(self, stencil_info, kernel_name):
        '''Take parsed stencil metadata information, check it is valid and
        store it in a convenient form. The kernel_name argument is
        only used to provide the location if there is an error.

        The stencil information should either be a name which
        indicates a particular type of stencil or in the form
        stencil(xxx,yyy,zzz) which explicitly specifies a stencil
        shape where xxx, yyy and zzz are triplets of integers
        indicating whether there is a stencil access in a particular
        direction and the depth of that access. For example:

        go_stencil(010,  !   N
                   212,  !  W E
                   010)  !   S

        indicates that there is a stencil access of depth 1 in the
        "North" and "South" directions and stencil access of depth 2
        in the "East" and "West" directions. The value at the centre
        of the stencil will not be used by PSyclone but can be 0 or 1
        and indicates whether the local field value is accessed.

        The convention is for the associated arrays to be
        2-dimensional. If we denote the first dimension as "i" and the
        second dimension as "j" then the following directions are
        assumed:


        > j
        > ^
        > |
        > |
        > ---->i

        For example a stencil access like:

        a(i,j) + a(i+1,j) + a(i,j-1)

        would be stored as:

        go_stencil(000,
                   011,
                   010)

        :param stencil_info: contains the appropriate part of the parser AST
        :type stencil_info: :py:class:`psyclone.expression.FunctionVar`
        :param string kernel_name: the name of the kernel from where this \
                                   stencil information came from.

        :raises ParseError: if the supplied stencil information is invalid.

        '''
        self._initialised = True

        if not isinstance(stencil_info, expr.FunctionVar):
            # the stencil information is not in the expected format
            raise ParseError(
                f"Meta-data error in kernel '{kernel_name}': 3rd descriptor "
                f"(stencil) of field argument is '{stencil_info}' but "
                f"expected either a name or the format 'go_stencil(...)'")

        # Get the name
        name = stencil_info.name.lower()
        const = GOceanConstants()

        if stencil_info.args:
            # The stencil info is of the form 'name(a,b,...), so the
            # name should be 'stencil' and there should be 3
            # arguments'
            self._has_stencil = True
            args = stencil_info.args
            if name != "go_stencil":
                raise ParseError(
                    f"Meta-data error in kernel '{kernel_name}': 3rd "
                    f"descriptor (stencil) of field argument is '{name}' but "
                    f"must be 'go_stencil(...)")
            if len(args) != 3:
                raise ParseError(
                    f"Meta-data error in kernel '{kernel_name}': 3rd "
                    f"descriptor (stencil) of field argument with format "
                    f"'go_stencil(...)', has {len(args)} arguments but should "
                    f"have 3")
            # Each of the 3 args should be of length 3 and each
            # character should be a digit from 0-9. Whilst we are
            # expecting numbers, the parser represents these numbers
            # as strings so we have to perform string manipulation to
            # check and that extract them
            for arg_idx in range(3):
                arg = args[arg_idx]
                if not isinstance(arg, str):
                    raise ParseError(
                        f"Meta-data error in kernel '{kernel_name}': 3rd "
                        f"descriptor (stencil) of field argument with format "
                        f"'go_stencil(...)'. Argument index {arg_idx} should "
                        f"be a number but found '{arg}'.")
                if len(arg) != 3:
                    raise ParseError(
                        f"Meta-data error in kernel '{kernel_name}': 3rd "
                        f"descriptor (stencil) of field argument with format "
                        f"'go_stencil(...)'. Argument index {arg_idx} should "
                        f"consist of 3 digits but found {len(arg)}.")
            # The central value is constrained to be 0 or 1
            if args[1][1] not in ["0", "1"]:
                raise ParseError(
                    f"Meta-data error in kernel '{kernel_name}': 3rd "
                    f"descriptor (stencil) of field argument with format "
                    f"'go_stencil(...)'. Argument index 1 position 1 "
                    f"should be a number from 0-1 but found {args[1][1]}.")
            # It is not valid to specify a zero stencil. This is
            # indicated by the 'pointwise' name
            if args[0] == "000" and \
               (args[1] == "000" or args[1] == "010") and \
               args[2] == "000":
                raise ParseError(
                    f"Meta-data error in kernel '{kernel_name}': 3rd "
                    f"descriptor (stencil) of field argument with format "
                    f"'go_stencil(...)'. A zero sized stencil has been "
                    f"specified. This should be specified with the "
                    f"'go_pointwise' keyword.")
            # store the values in an internal array as integers in i,j
            # order
            for idx0 in range(3):
                for idx1 in range(3):
                    # The j coordinate needs to be 'reversed': the first
                    # row (index 0 in args) is 'top', which should be
                    # accessed using '+1', and the last row (index 2 in args)
                    # needs to be accessed using '-1' (see depth()). Using
                    # 2-idx1 mirrors the rows appropriately.
                    self._stencil[idx0][2-idx1] = int(args[idx1][idx0])
        else:
            # stencil info is of the form 'name' so should be one of
            # our valid names
            if name not in const.VALID_STENCIL_NAMES:
                raise ParseError(
                    f"Meta-data error in kernel '{kernel_name}': 3rd "
                    f"descriptor (stencil) of field argument is '{name}' "
                    f"but must be one of {const.VALID_STENCIL_NAMES} or "
                    f"go_stencil(...)")
            self._name = name
            # We currently only support one valid name ('pointwise')
            # which indicates that there is no stencil
            self._has_stencil = False
            # Define a 'stencil' for pointwise so that depth() can be used for
            # pointwise kernels without handling pointwise as special case
            self._stencil = [[0, 0, 0], [0, 1, 0], [0, 0, 0]]

    def _check_init(self):
        '''Internal method which checks that the stencil information has been
        loaded.

        :raises GenerationError: if the GOStencil object has not been
        initialised i.e. the load() method has not been called

        '''
        if not self._initialised:
            raise GenerationError(
                "Error in class GOStencil: the object has not yet been "
                "initialised. Please ensure the load() method is called.")

    @property
    def has_stencil(self):
        '''Specifies whether this argument has stencil information or not. The
        only case when this is False is when the stencil information
        specifies 'pointwise' as this indicates that there is no
        stencil access.

        :returns: True if this argument has stencil information and False \
                  if not.
        :rtype: bool

        '''
        self._check_init()
        return self._has_stencil

    @property
    def name(self):
        '''Provides the stencil name if one is provided

        :returns: the name of the type of stencil if this is provided \
                  and 'None' if not.
        :rtype: str

        '''
        self._check_init()
        return self._name

    def depth(self, index0, index1):
        '''Provides the depth of the stencil in the 8 possible stencil
        directions in a 2d regular grid (see the description in the
        load class for more information). Values must be between -1
        and 1 as they are considered to be relative to the centre of
        the stencil For example:

        stencil(234,
                915,
                876)

        returns

        depth(-1,0) = 9
        depth(1,1) = 4

        :param int index0: the relative stencil offset for the first \
                           index of the associated array. This value \
                           must be between -1 and 1.
        :param int index1: the relative stencil offset for the second \
                           index of the associated array. This value \
                           must be between -1 and 1

        :returns: the depth of the stencil in the specified direction.
        :rtype: int

        :raises GenerationError: if the indices are out-of-bounds.

        '''
        self._check_init()
        if index0 < -1 or index0 > 1 or index1 < -1 or index1 > 1:
            raise GenerationError(
                f"The indices arguments to the depth method in the GOStencil "
                f"object must be between -1 and 1 but found "
                f"({index0},{index1})")
        return self._stencil[index0+1][index1+1]


class GO1p0Descriptor(Descriptor):
    ''' Description of a GOcean 1.0 kernel argument, as obtained by
    parsing the kernel metadata.

    :param str kernel_name: the name of the kernel metadata type \
                            that contains this metadata.
    :param kernel_arg: the relevant part of the parser's AST.
    :type kernel_arg: :py:class:`psyclone.expression.FunctionVar`
    :param int metadata_index: the postion of this argument in the list of \
                               arguments specified in the metadata.

    :raises ParseError: if a kernel argument has an invalid grid-point type.
    :raises ParseError: for an unrecognised grid property.
    :raises ParseError: for an invalid number of arguments.
    :raises ParseError: for an invalid access argument.

    '''
    def __init__(self, kernel_name, kernel_arg, metadata_index):
        # pylint: disable=too-many-locals
        nargs = len(kernel_arg.args)
        stencil_info = None

        const = GOceanConstants()
        if nargs == 3:
            # This kernel argument is supplied by the Algorithm layer
            # and is either a field or a scalar

            access = kernel_arg.args[0].name
            funcspace = kernel_arg.args[1].name
            stencil_info = GOStencil()
            stencil_info.load(kernel_arg.args[2],
                              kernel_name)

            # Valid values for the grid-point type that a kernel argument
            # may have. (We use the funcspace argument for this as it is
            # similar to the space in Finite-Element world.)
            valid_func_spaces = const.VALID_FIELD_GRID_TYPES + \
                const.VALID_SCALAR_TYPES

            self._grid_prop = ""
            if funcspace.lower() in const.VALID_FIELD_GRID_TYPES:
                self._argument_type = "field"
            elif funcspace.lower() in const.VALID_SCALAR_TYPES:
                self._argument_type = "scalar"
            else:
                raise ParseError(f"Meta-data error in kernel {kernel_name}: "
                                 f"argument grid-point type is '{funcspace}' "
                                 f"but must be one of {valid_func_spaces}")

        elif nargs == 2:
            # This kernel argument is a property of the grid. The grid
            # properties are special because they must be supplied by
            # the PSy layer.
            access = kernel_arg.args[0].name
            grid_var = kernel_arg.args[1].name
            funcspace = ""

            self._grid_prop = grid_var
            self._argument_type = "grid_property"
            api_config = Config.get().api_conf("gocean")

            if grid_var.lower() not in api_config.grid_properties:
                valid_keys = str(api_config.grid_properties.keys())
                raise ParseError(
                    f"Meta-data error in kernel {kernel_name}: un-recognised "
                    f"grid property '{grid_var}' requested. Must be one of "
                    f"{valid_keys}")
        else:
            raise ParseError(
                f"Meta-data error in kernel {kernel_name}: 'arg' type "
                f"expects 2 or 3 arguments but found '{len(kernel_arg.args)}' "
                f"in '{kernel_arg.args}'")

        api_config = Config.get().api_conf("gocean")
        access_mapping = api_config.get_access_mapping()
        try:
            access_type = access_mapping[access]
        except KeyError as err:
            valid_names = api_config.get_valid_accesses_api()
            raise ParseError(
                f"Meta-data error in kernel {kernel_name}: argument access is "
                f"given as '{access}' but must be one of {valid_names}"
            ) from err

        # Finally we can call the __init__ method of our base class
        super().__init__(access_type, funcspace, metadata_index,
                         stencil=stencil_info,
                         argument_type=self._argument_type)

    def __str__(self):
        return repr(self)

    @property
    def grid_prop(self):
        '''
        :returns: the name of the grid-property that this argument is to \
                  supply to the kernel.
        :rtype: str

        '''
        return self._grid_prop


class GOKernelType1p0(KernelType):
    ''' Description of a kernel including the grid index-offset it
        expects and the region of the grid that it expects to
        operate upon '''

    def __str__(self):
        return ('GOcean 1.0 kernel ' + self._name + ', index-offset = ' +
                self._index_offset + ', iterates-over = ' +
                self._iterates_over)

    def __init__(self, ast, name=None):
        # Initialise the base class
        KernelType.__init__(self, ast, name=name)

        # What grid offset scheme this kernel expects
        self._index_offset = self._ktype.get_variable('index_offset').init

        const = GOceanConstants()
        if self._index_offset is None:
            raise ParseError(f"Meta-data error in kernel {name}: an "
                             f"INDEX_OFFSET must be specified and must be "
                             f"one of {const.VALID_OFFSET_NAMES}")

        if self._index_offset.lower() not in const.VALID_OFFSET_NAMES:
            raise ParseError(f"Meta-data error in kernel {name}: "
                             f"INDEX_OFFSET has value '{self._index_offset}'"
                             f" but must be one of {const.VALID_OFFSET_NAMES}")

        const = GOceanConstants()
        # Check that the meta-data for this kernel is valid
        if self._iterates_over is None:
            raise ParseError(f"Meta-data error in kernel {name}: "
                             f"ITERATES_OVER is missing. (Valid values are: "
                             f"{const.VALID_ITERATES_OVER})")

        if self._iterates_over.lower() not in const.VALID_ITERATES_OVER:
            raise ParseError(f"Meta-data error in kernel {name}: "
                             f"ITERATES_OVER has value '"
                             f"{self._iterates_over.lower()}' but must be "
                             f"one of {const.VALID_ITERATES_OVER}")

        # The list of kernel arguments
        self._arg_descriptors = []
        have_grid_prop = False
        for idx, init in enumerate(self._inits):
            if init.name != 'go_arg':
                raise ParseError(f"Each meta_arg value must be of type "
                                 f"'go_arg' for the gocean api, but "
                                 f"found '{init.name}'")
            # Pass in the name of this kernel for the purposes
            # of error reporting
            new_arg = GO1p0Descriptor(name, init, idx)
            # Keep track of whether this kernel requires any
            # grid properties
            have_grid_prop = (have_grid_prop or
                              (new_arg.argument_type == "grid_property"))
            self._arg_descriptors.append(new_arg)

        # If this kernel expects a grid property then check that it
        # has at least one field object as an argument (which we
        # can use to access the grid)
        if have_grid_prop:
            have_fld = False
            for arg in self.arg_descriptors:
                if arg.argument_type == "field":
                    have_fld = True
                    break
            if not have_fld:
                raise ParseError(
                    f"Kernel {name} requires a property of the grid but does "
                    f"not have any field objects as arguments.")

    # Override nargs from the base class so that it returns the no.
    # of args specified in the algorithm layer (and thus excludes those
    # that must be added in the PSy layer). This is done to simplify the
    # check on the no. of arguments supplied in any invoke of the kernel.
    @property
    def nargs(self):
        ''' Count and return the number of arguments that this kernel
            expects the Algorithm layer to provide '''
        count = 0
        for arg in self.arg_descriptors:
            if arg.argument_type != "grid_property":
                count += 1
        return count

    @property
    def index_offset(self):
        ''' Return the grid index-offset that this kernel expects '''
        return self._index_offset


class GOACCEnterDataDirective(ACCEnterDataDirective):
    '''
    Sub-classes ACCEnterDataDirective to provide the dl_esm_inf infrastructure-
    specific interfaces to flag and update when data is on a device.

    '''
    def _read_from_device_routine(self):
        ''' Return the symbol of the routine that reads data from the OpenACC
        device, if it doesn't exist create the Routine and the Symbol.

        :returns: the symbol representing the read_from_device routine.
        :rtype: :py:class:`psyclone.psyir.symbols.symbol`
        '''
        symtab = self.root.symbol_table
        try:
            return symtab.lookup_with_tag("openacc_read_func")
        except KeyError:
            # If the subroutines does not exist, it needs to be
            # generated first.
            pass

        # Create the symbol for the routine and add it to the symbol table.
        subroutine_name = symtab.new_symbol(
            "read_from_device", symbol_type=RoutineSymbol,
            tag="openacc_read_func").name

        code = '''
            subroutine read_openacc(from, to, startx, starty, nx, ny, blocking)
                use iso_c_binding, only: c_ptr
                use kind_params_mod, only: go_wp
                type(c_ptr), intent(in) :: from
                real(go_wp), dimension(:,:), intent(inout), target :: to
                integer, intent(in) :: startx, starty, nx, ny
                logical, intent(in) :: blocking
            end subroutine read_openacc
            '''

        # Obtain the PSyIR representation of the code above
        fortran_reader = FortranReader()
        container = fortran_reader.psyir_from_source(code)
        subroutine = container.children[0]
        # Add an ACCUpdateDirective inside the subroutine
        subroutine.addchild(ACCUpdateDirective([Signature("to")], "host",
                                               if_present=False))

        # Rename subroutine
        subroutine.name = subroutine_name

        # Insert the routine as a child of the ancestor Container
        if not self.ancestor(Container):
            raise GenerationError(
                f"The GOACCEnterDataDirective can only be generated/lowered "
                f"inside a Container in order to insert a sibling "
                f"subroutine, but '{self}' is not inside a Container.")
        self.ancestor(Container).addchild(subroutine.detach())

        return symtab.lookup_with_tag("openacc_read_func")

    def lower_to_language_level(self):
        '''
        In-place replacement of DSL or high-level concepts into generic PSyIR
        constructs. In addition to calling this method in the base class, the
        GOACCEnterDataDirective sets up the 'data_on_device' flag for
        each of the fields accessed.

        :returns: the lowered version of this node.
        :rtype: :py:class:`psyclone.psyir.node.Node`

        '''
        self._acc_dirs = self.ancestor(InvokeSchedule).walk(
                (ACCParallelDirective, ACCKernelsDirective))
        obj_list = []
        for pdir in self._acc_dirs:
            for var in pdir.fields:
                if var not in obj_list:
                    obj_list.append(var)

        read_routine_symbol = self._read_from_device_routine()

        for var in obj_list:
            symbol = self.scope.symbol_table.lookup(var)
            assignment = Assignment.create(
                StructureReference.create(symbol, ['data_on_device']),
                Literal("true", BOOLEAN_TYPE))
            self.parent.children.insert(self.position, assignment)

            # Use a CodeBlock to encode a Fortran pointer assignment
            reader = FortranReader()
            codeblock = reader.psyir_from_statement(
                f"{symbol.name}%read_from_device_f => "
                f"{read_routine_symbol.name}\n",
                self.scope.symbol_table)

            self.parent.children.insert(self.position, codeblock)

        return super().lower_to_language_level()


class GOKernelSchedule(KernelSchedule):
    '''
    Sub-classes KernelSchedule to provide a GOcean-specific implementation.

    :param str name: Kernel subroutine name
    '''
    # Polymorphic parameter to initialize the Symbol Table of the Schedule
    _symbol_table_class = GOSymbolTable


class GOHaloExchange(HaloExchange):
    '''GOcean specific halo exchange class which can be added to and
    manipulated in a schedule.

    :param field: the field that this halo exchange will act on.
    :type field: :py:class:`psyclone.gocean1p0.GOKernelArgument`
    :param bool check_dirty: optional argument default False (contrary to \
        its generic class - revisit in #856) indicating whether this halo \
        exchange should be subject to a run-time check for clean/dirty halos.
    :param parent: optional PSyIR parent node (default None) of this object.
    :type parent: :py:class:`psyclone.psyir.nodes.Node`
    '''
    def __init__(self, field, check_dirty=False, parent=None):
        super().__init__(field, check_dirty=check_dirty, parent=parent)

        # Name of the HaloExchange method in the GOcean infrastructure.
        self._halo_exchange_name = "halo_exchange"

    def lower_to_language_level(self):
        '''
        In-place replacement of DSL or high-level concepts into generic
        PSyIR constructs. A GOHaloExchange is replaced by a call to the
        appropriate library method.

        :returns: the lowered version of this node.
        :rtype: :py:class:`psyclone.psyir.node.Node`

        '''
        # TODO 856: Wrap Halo call with an is_dirty flag when necessary.

        # TODO 886: Currently only stencils of depth 1 are accepted by this
        # API, so the HaloExchange is hardcoded to depth 1.

        # Call the halo_exchange routine with depth argument to 1
        # Currently we create an symbol name with % as a workaround of not
        # having type bound routines.
        rsymbol = RoutineSymbol(self.field.name + "%" +
                                self._halo_exchange_name)
        call_node = Call.create(rsymbol, [Literal("1", INTEGER_TYPE)])
        self.replace_with(call_node)
        return call_node


# For Sphinx AutoAPI documentation generation
__all__ = ['GOPSy', 'GOInvokes', 'GOInvoke', 'GOInvokeSchedule', 'GOLoop',
           'GOBuiltInCallFactory', 'GOKernCallFactory', 'GOKern',
           'GOKernelArguments', 'GOKernelArgument',
           'GOKernelGridArgument', 'GOStencil', 'GO1p0Descriptor',
           'GOKernelType1p0', 'GOACCEnterDataDirective',
           'GOKernelSchedule', 'GOHaloExchange']<|MERGE_RESOLUTION|>--- conflicted
+++ resolved
@@ -1138,12 +1138,6 @@
             :py:class:`psyclone.core.VariablesAccessInfo`
 
         '''
-<<<<<<< HEAD
-        sym_tab = self.ancestor(GOInvokeSchedule).symbol_table
-        symbol_i = sym_tab.lookup_with_tag("contiguous_kidx")
-        symbol_j = sym_tab.lookup_with_tag("noncontiguous_kidx")
-        # Query each possible stencil direction and add a corresponding
-=======
         # TODO #2530: if we parse the actual kernel code, it might not
         # be required anymore to add these artificial accesses, instead
         # the actual kernel accesses could be added.
@@ -1151,7 +1145,6 @@
         symbol_i = sym_tab.lookup_with_tag("contiguous_kidx")
         symbol_j = sym_tab.lookup_with_tag("noncontiguous_kidx")
         # Query each possible stencil direction and add corresponding
->>>>>>> e9748d78
         # variable accesses. Note that if (i,j) itself is accessed, the
         # depth will be 1, so one access to (i,j) is then added.
         for j in [-1, 0, 1]:
@@ -1215,16 +1208,9 @@
                     sym_tab = self.ancestor(GOInvokeSchedule).symbol_table
                     symbol_i = sym_tab.lookup_with_tag("contiguous_kidx")
                     symbol_j = sym_tab.lookup_with_tag("noncontiguous_kidx")
-<<<<<<< HEAD
-                    i_expr = GOKern._create_psyir_for_access(symbol_i, 0, 0)
-                    j_expr = GOKern._create_psyir_for_access(symbol_j, 0, 0)
-                    var_accesses.add_access(signature, arg.access,
-                                            self, [i_expr, j_expr])
-=======
                     var_accesses.add_access(signature, arg.access,
                                             self, [Reference(symbol_i),
                                                    Reference(symbol_j)])
->>>>>>> e9748d78
         super().reference_accesses(var_accesses)
         var_accesses.next_location()
 
