# pylint: disable=too-many-lines
# -----------------------------------------------------------------------------
# BSD 3-Clause License
#
# Copyright (c) 2017-2021, Science and Technology Facilities Council.
# All rights reserved.
#
# Redistribution and use in source and binary forms, with or without
# modification, are permitted provided that the following conditions are met:
#
# * Redistributions of source code must retain the above copyright notice, this
#   list of conditions and the following disclaimer.
#
# * Redistributions in binary form must reproduce the above copyright notice,
#   this list of conditions and the following disclaimer in the documentation
#   and/or other materials provided with the distribution.
#
# * Neither the name of the copyright holder nor the names of its
#   contributors may be used to endorse or promote products derived from
#   this software without specific prior written permission.
#
# THIS SOFTWARE IS PROVIDED BY THE COPYRIGHT HOLDERS AND CONTRIBUTORS
# "AS IS" AND ANY EXPRESS OR IMPLIED WARRANTIES, INCLUDING, BUT NOT
# LIMITED TO, THE IMPLIED WARRANTIES OF MERCHANTABILITY AND FITNESS
# FOR A PARTICULAR PURPOSE ARE DISCLAIMED. IN NO EVENT SHALL THE
# COPYRIGHT HOLDER OR CONTRIBUTORS BE LIABLE FOR ANY DIRECT, INDIRECT,
# INCIDENTAL, SPECIAL, EXEMPLARY, OR CONSEQUENTIAL DAMAGES (INCLUDING,
# BUT NOT LIMITED TO, PROCUREMENT OF SUBSTITUTE GOODS OR SERVICES;
# LOSS OF USE, DATA, OR PROFITS; OR BUSINESS INTERRUPTION) HOWEVER
# CAUSED AND ON ANY THEORY OF LIABILITY, WHETHER IN CONTRACT, STRICT
# LIABILITY, OR TORT (INCLUDING NEGLIGENCE OR OTHERWISE) ARISING IN
# ANY WAY OUT OF THE USE OF THIS SOFTWARE, EVEN IF ADVISED OF THE
# POSSIBILITY OF SUCH DAMAGE.
# -----------------------------------------------------------------------------
# Authors R. W. Ford, A. R. Porter and S. Siso, STFC Daresbury Lab
# Modified J. Henrichs, Bureau of Meteorology
# Modified I. Kavcic, Met Office


'''This module implements the PSyclone GOcean 1.0 API by specialising
    the required base classes for both code generation (PSy, Invokes,
    Invoke, InvokeSchedule, Loop, Kern, Arguments and KernelArgument)
    and parsing (Descriptor and KernelType). It adds a
    GOKernelGridArgument class to capture information on kernel arguments
    that supply properties of the grid (and are generated in the PSy
    layer).

'''

from __future__ import print_function
import re
import six

from fparser.common.readfortran import FortranStringReader
from fparser.common.sourceinfo import FortranFormat
from fparser.two.Fortran2003 import NoMatchError, Nonlabel_Do_Stmt, \
    Pointer_Assignment_Stmt
from fparser.two.parser import ParserFactory

from psyclone.configuration import Config, ConfigurationError
from psyclone.core import Signature
from psyclone.domain.gocean import GOceanConstants
from psyclone.errors import GenerationError, InternalError
import psyclone.expression as expr
from psyclone.f2pygen import CallGen, DeclGen, AssignGen, CommentGen, \
    IfThenGen, UseGen, ModuleGen, SubroutineGen, TypeDeclGen, PSyIRGen
from psyclone.parse.algorithm import Arg
from psyclone.parse.kernel import Descriptor, KernelType
from psyclone.parse.utils import ParseError
from psyclone.psyGen import PSy, Invokes, Invoke, InvokeSchedule, \
    CodedKern, Arguments, Argument, KernelArgument, args_filter, \
    AccessType, HaloExchange
from psyclone.psyir.frontend.fparser2 import Fparser2Reader
from psyclone.psyir.frontend.fortran import FortranReader
<<<<<<< HEAD
from psyclone.psyir.nodes import Loop, Literal, Schedule, KernelSchedule, \
    StructureReference, BinaryOperation, Reference, Call, Assignment, \
    PSyDataNode, ACCEnterDataDirective, ACCParallelDirective, \
    ACCKernelsDirective
=======
from psyclone.psyir.nodes import Loop, Literal, Schedule, Node, \
    KernelSchedule, StructureReference, BinaryOperation, Reference, \
    Call, Assignment, PSyDataNode, ACCEnterDataDirective, CodeBlock, \
    ACCParallelDirective, ACCKernelsDirective, Container, ACCUpdateDirective
>>>>>>> 778f3aad
from psyclone.psyir.symbols import SymbolTable, ScalarType, ArrayType, \
    INTEGER_TYPE, DataSymbol, RoutineSymbol, ContainerSymbol, DeferredType, \
    DataTypeSymbol, UnresolvedInterface, UnknownFortranType, BOOLEAN_TYPE, \
    REAL_TYPE


# Specify which OpenCL command queue to use for management operations like
# data transfers when generating an OpenCL PSy-layer
# TODO #1134: This value should be moved to the GOOpenCLTrans when the
# transformation logic is also moved there.
_OCL_MANAGEMENT_QUEUE = 1


class GOPSy(PSy):
    '''
    The GOcean 1.0 specific PSy class. This creates a GOcean specific
    invokes object (which controls all the required invocation calls).
    Also overrides the PSy gen method so that we generate GOcean-
    specific PSy module code.

    :param invoke_info: An object containing the required invocation \
                        information for code optimisation and generation.
    :type invoke_info: :py:class:`psyclone.parse.FileInfo`

    '''
    def __init__(self, invoke_info):
        PSy.__init__(self, invoke_info)

        # Add GOcean infrastructure-specific libraries
        field_sym = ContainerSymbol("field_mod")
        field_sym.wildcard_import = True
        self.container.symbol_table.add(field_sym)
        kind_params_sym = ContainerSymbol("kind_params_mod")
        kind_params_sym.wildcard_import = True
        self.container.symbol_table.add(kind_params_sym)

        # Create invokes
        self._invokes = GOInvokes(invoke_info.calls, self)

    @property
    def gen(self):
        '''
        Generate PSy code for the GOcean api v.1.0.

        :rtype: ast

        '''
        # create an empty PSy layer module
        psy_module = ModuleGen(self.name)
        # include the kind_params module
        psy_module.add(UseGen(psy_module, name="kind_params_mod"))
        # include the field_mod module
        psy_module.add(UseGen(psy_module, name="field_mod"))
        self.invokes.gen_code(psy_module)
        return psy_module.root


class GOInvokes(Invokes):
    '''
    The GOcean specific invokes class. This passes the GOcean specific
    invoke class to the base class so it creates the one we require.

    :param alg_calls: The Invoke calls discovered in the Algorithm layer.
    :type alg_calls: OrderedDict of :py:class:`psyclone.parse.InvokeCall` \
        objects.
    :param psy: the PSy object containing this GOInvokes object.
    :type psy: :py:class:`psyclone.gocean1p0.GOPSy`

    '''
    def __init__(self, alg_calls, psy):
        self._0_to_n = GOInvoke(None, None, None)  # for pyreverse
        Invokes.__init__(self, alg_calls, GOInvoke, psy)

        index_offsets = []
        # Loop over all of the kernels in all of the invoke() calls
        # and check that they work on compatible grid-index offsets.
        # Strictly speaking this check should be done in the parsing
        # code since it is a check on the correctness of the meta-data.
        # However, that would require a fundamental change to the parsing
        # code since it requires information  on all of the invokes and
        # kernels in an application. Therefore it is much simpler to
        # do it here where we have easy access to that information.
        for invoke in self.invoke_list:
            for kern_call in invoke.schedule.coded_kernels():
                # We only care if the index offset is not offset_any (since
                # that is compatible with any other offset)
                if kern_call.index_offset != "go_offset_any":
                    # Loop over the offsets we've seen so far
                    for offset in index_offsets:
                        if offset != kern_call.index_offset:
                            raise GenerationError(
                                "Meta-data error in kernel {0}: "
                                "INDEX_OFFSET of '{1}' does not match that "
                                "({2}) of other kernels. This is not "
                                "supported.".format(kern_call.name,
                                                    kern_call.index_offset,
                                                    offset))
                    # Append the index-offset of this kernel to the list of
                    # those seen so far
                    index_offsets.append(kern_call.index_offset)

    def gen_rank_expression(self, scope):
        ''' Generate the expression to retrieve the process rank.

        :param scope: where the expression is going to be located.
        :type scope: :py:class:`psyclone.f2pygen.BaseGen`
        :return: generate the Fortran expression to retrieve the process rank.
        :rtype: str
        '''
        scope.add(UseGen(scope, name="parallel_mod", only=True,
                         funcnames=["get_rank"]))
        return "get_rank()"

    def gen_code(self, parent):
        '''
        GOcean redefines the Invokes.gen_code() to start using the PSyIR
        backend when possible. In cases where the backend can not be used yet
        (e.g. OpenCL and PSyDataNodes) the parent class will be called. This
        is a temporary workaround to avoid modifying the generator file while
        other APIs still use the f2pygen module for code generation.
        Once the PSyIR backend has generated an output, this is added into a
        f2pygen PSyIRGen block in the f2pygen AST for each Invoke in the
        PSy layer.

        :param parent: the parent node in the f2pygen AST to which to add \
                       content.
        :type parent: `psyclone.f2pygen.ModuleGen`
        '''
        # First check if there is any unsupported invoke, in this case the
        # f2pygen gen_code path is used instead
        for invoke in self.invoke_list:
            # TODO 1134: The opencl path is still largely implemented using
            # the f2pygen and cannot be processed by the backend yet.
            if invoke.schedule.opencl:
                super(GOInvokes, self).gen_code(parent)
                return

            # TODO 1168: PSyDataNodes are not supported by the backend yet.
            if invoke.schedule.root.walk(PSyDataNode):
                super(GOInvokes, self).gen_code(parent)
                return

        # Lower the GOcean PSyIR to language level so it can be visited
        # by the backends
        invoke.schedule.root.lower_to_language_level()
        # Then insert it into a f2pygen AST as a PSyIRGen node.
        # Note that other routines besides the Invoke could have been
        # inserted during the lowering (e.g. module-inlined kernels),
        # so have to iterate over all current children of root.
        for child in invoke.schedule.root.children:
            parent.add(PSyIRGen(parent, child))


class GOInvoke(Invoke):
    '''
    The GOcean specific invoke class. This passes the GOcean specific
    schedule class to the base class so it creates the one we require.
    A set of GOcean infrastructure reserved names are also passed to
    ensure that there are no name clashes. Also overrides the gen_code
    method so that we generate GOcean specific invocation code and
    provides three methods which separate arguments that are arrays from
    arguments that are {integer, real} scalars.

    :param alg_invocation: Node in the AST describing the invoke call.
    :type alg_invocation: :py:class:`psyclone.parse.InvokeCall`
    :param int idx: The position of the invoke in the list of invokes \
        contained in the Algorithm.
    :param invokes: the Invokes object containing this GOInvoke \
        object.
    :type invokes: :py:class:`psyclone.gocean1p0.GOInvokes`

    '''
    def __init__(self, alg_invocation, idx, invokes):
        self._schedule = GOInvokeSchedule('name', None)  # for pyreverse
        Invoke.__init__(self, alg_invocation, idx, GOInvokeSchedule, invokes)

        if Config.get().distributed_memory:
            # Insert halo exchange calls
            for loop in self.schedule.loops():
                loop.create_halo_exchanges()

    @property
    def unique_args_arrays(self):
        ''' find unique arguments that are arrays (defined as those that are
            field objects as opposed to scalars or properties of the grid). '''
        result = []
        for call in self._schedule.kernels():
            for arg in call.arguments.args:
                if arg.argument_type == 'field' and arg.name not in result:
                    result.append(arg.name)
        return result

    @property
    def unique_args_rscalars(self):
        '''
        :returns: the unique arguments that are scalars of type real \
                  (defined as those that are go_r_scalar 'space').
        :rtype: list of str.

        '''
        result = []
        for call in self._schedule.kernels():
            for arg in args_filter(call.arguments.args, arg_types=["scalar"],
                                   is_literal=False):
                if arg.space.lower() == "go_r_scalar" and \
                   arg.name not in result:
                    result.append(arg.name)
        return result

    @property
    def unique_args_iscalars(self):
        '''
        :returns: the unique arguments that are scalars of type integer \
                  (defined as those that are i_scalar 'space').
        :rtype: list of str.

        '''
        result = []
        for call in self._schedule.kernels():
            for arg in args_filter(call.arguments.args, arg_types=["scalar"],
                                   is_literal=False):
                if arg.space.lower() == "go_i_scalar" and \
                   arg.name not in result:
                    result.append(arg.name)
        return result

    def gen_code(self, parent):
        # pylint: disable=too-many-locals
        '''
        Generates GOcean specific invocation code (the subroutine called
        by the associated invoke call in the algorithm layer). This
        consists of the PSy invocation subroutine and the declaration of
        its arguments.

        :param parent: the node in the generated AST to which to add content.
        :type parent: :py:class:`psyclone.f2pygen.ModuleGen`

        '''
        # Create the subroutine
        invoke_sub = SubroutineGen(parent, name=self.name,
                                   args=self.psy_unique_var_names)
        parent.add(invoke_sub)

        # Generate the code body of this subroutine
        self.schedule.gen_code(invoke_sub)

        # If we're generating an OpenCL routine then the arguments must
        # have the target attribute as we pass pointers to them in to
        # the OpenCL run-time.
        target = bool(self.schedule.opencl)

        # Add the subroutine argument declarations for fields
        if self.unique_args_arrays:
            my_decl_arrays = TypeDeclGen(invoke_sub, datatype="r2d_field",
                                         intent="inout", target=target,
                                         entity_decls=self.unique_args_arrays)
            invoke_sub.add(my_decl_arrays)

        # Add the subroutine argument declarations for integer and real scalars
        r_args = []
        i_args = []
        for argument in self.schedule.symbol_table.argument_datasymbols:
            if argument.name in self.unique_args_rscalars:
                r_args.append(argument.name)
            if argument.name in self.unique_args_iscalars:
                i_args.append(argument.name)

        if r_args:
            my_decl_rscalars = DeclGen(invoke_sub, datatype="REAL",
                                       intent="inout", kind="go_wp",
                                       entity_decls=r_args)
            invoke_sub.add(my_decl_rscalars)

        if i_args:
            my_decl_iscalars = DeclGen(invoke_sub, datatype="INTEGER",
                                       intent="inout",
                                       entity_decls=i_args)
            invoke_sub.add(my_decl_iscalars)

        # Add remaining local symbols using the symbol table
        for symbol in self.schedule.symbol_table.local_datasymbols:
            invoke_sub.add(DeclGen(
                invoke_sub,
                datatype=symbol.datatype.intrinsic.name,
                entity_decls=[symbol.name]))


class GOInvokeSchedule(InvokeSchedule):
    ''' The GOcean specific InvokeSchedule sub-class. We call the base class
    constructor and pass it factories to create GO-specific calls to both
    user-supplied kernels and built-ins.

    :param str name: name of the Invoke.
    :param alg_calls: list of KernelCalls parsed from the algorithm layer.
    :type alg_calls: list of :py:class:`psyclone.parse.algorithm.KernelCall`
    :param reserved_names: optional list of names that are not allowed in the \
                           new InvokeSchedule SymbolTable.
    :type reserved_names: list of str
    :param parent: the parent of this node in the PSyIR.
    :type parent: :py:class:`psyclone.psyir.nodes.Node`

    '''
    # Textual description of the node.
    _text_name = "GOInvokeSchedule"

    def __init__(self, name, alg_calls, reserved_names=None, parent=None):
        InvokeSchedule.__init__(self, name, GOKernCallFactory,
                                GOBuiltInCallFactory,
                                alg_calls, reserved_names, parent=parent)


# pylint: disable=too-many-instance-attributes
class GOLoop(Loop):
    ''' The GOcean specific Loop class. This passes the GOcean specific
        single loop information to the base class so it creates the one we
        require. Adds a GOcean specific setBounds method which tells the loop
        what to iterate over. Need to harmonise with the topology_name method
        in the Dynamo api.

        :param parent: optional parent node (default None).
        :type parent: :py:class:`psyclone.psyir.nodes.Node`
        :param str loop_type: loop type - must be 'inner' or 'outer'.
        :param str field_name: name of the field this loop iterates on.
        :param str field_space: space of the field this loop iterates on.
        :param str iteration_space: iteration space of the loop.

        :raises GenerationError: if the loop is not inserted inside a \
            GOInvokeSchedule region.

    '''
    _bounds_lookup = {}

    def __init__(self, parent, loop_type="", field_name="", field_space="",
                 iteration_space="", index_offset=""):
        const = GOceanConstants()

        Loop.__init__(self, parent=parent,
                      valid_loop_types=const.VALID_LOOP_TYPES)

        # The following attributes are validated in the respective setters
        self.loop_type = loop_type
        self.field_name = field_name
        self.field_space = field_space
        self.iteration_space = iteration_space
        self.index_offset = index_offset

        # Check that the GOLoop is inside the GOcean PSy-layer
        if not self.ancestor(GOInvokeSchedule):
            raise GenerationError(
                "GOLoops must always be constructed with a parent which is"
                " inside (directly or indirectly) of a GOInvokeSchedule")

        # We set the loop variable name in the constructor so that it is
        # available when we're determining which vars should be OpenMP
        # PRIVATE (which is done *before* code generation is performed)
        if self.loop_type == "inner":
            tag = "contiguous_kidx"
            suggested_name = "i"
        elif self.loop_type == "outer":
            tag = "noncontiguous_kidx"
            suggested_name = "j"
        else:
            raise GenerationError(
                "Invalid loop type of '{0}'. Expected one of {1}".
                format(self._loop_type, const.VALID_LOOP_TYPES))

        # In the GOcean API the loop iteration variables are declared in the
        # Invoke routine scope in order to share them between all GOLoops.
        # This is important because some transformations/scripts work with
        # this assumption when moving or fusing loops.
        symtab = self.ancestor(InvokeSchedule).symbol_table
        try:
            self.variable = symtab.lookup_with_tag(tag)
        except KeyError:
            self.variable = symtab.new_symbol(
                suggested_name, tag, symbol_type=DataSymbol,
                datatype=INTEGER_TYPE)

        # Initialise bounds lookup map if it is not already
        if not GOLoop._bounds_lookup:
            GOLoop.setup_bounds()

    @staticmethod
    def create(parent, loop_type, field_name="", field_space="",
               iteration_space="", index_offset=""):
        '''
        Create a new instance of a GOLoop with the expected children to
        represent the bounds given by the loop properties.

        :param parent: parent node of this GOLoop.
        :type parent: :py:class:`psyclone.psyir.nodes.Node`
        :param str loop_type: loop type - must be 'inner' or 'outer'.
        :param str field_name: name of the field this loop iterates on.
        :param str field_space: space of the field this loop iterates on.
        :param str iteration_space: iteration space of the loop.
        :param str index_offset: the grid index offset that this loops \
            iterates on.

        :returns: a new GOLoop node (with appropriate child nodes).
        :rtype: :py:class:`psyclone.gocean1p0.GOLoop`
        '''

        # Create loop node
        node = GOLoop(parent, loop_type, field_name, field_space,
                      iteration_space, index_offset)

        # Add start, stop, step and body and Loop children
        node.addchild(node.lower_bound())
        node.addchild(node.upper_bound())
        node.addchild(Literal("1", INTEGER_TYPE))
        node.addchild(Schedule())

        return node

    @property
    def field_space(self):
        '''
        :returns: the loop's field space (e.g. CU, CV...).
        :rtype: str
        '''
        return self._field_space

    @field_space.setter
    def field_space(self, my_field_space):
        ''' Sets new value for the field_space and updates the Loop bounds,
        if these exist, to match the given field_space.

        :param str my_field_space: new field_space value.
        '''
        self._field_space = my_field_space
        if len(self.children) > 1:
            self.start_expr.replace_with(self.lower_bound())
        if len(self.children) > 2:
            self.stop_expr.replace_with(self.upper_bound())

    @property
    def iteration_space(self):
        '''
        :returns: the loop's iteration space.
        :rtype: str
        '''
        return self._iteration_space

    @iteration_space.setter
    def iteration_space(self, it_space):
        ''' Sets new value for the iteration_space and updates the Loop bounds,
        if these exist, to match the given iteration_space.

        :param str it_space: new iteration_space value.
        '''
        self._iteration_space = it_space
        if len(self.children) > 1:
            self.start_expr.replace_with(self.lower_bound())
        if len(self.children) > 2:
            self.stop_expr.replace_with(self.upper_bound())

    @property
    def bounds_lookup(self):
        '''
        :returns: the GOcean loop bounds lookup table.
        :rtype: dict
        '''
        return self._bounds_lookup

    # -------------------------------------------------------------------------
    def _halo_read_access(self, arg):
        '''Determines whether the supplied argument has (or might have) its
        halo data read within this loop. Returns True if it does, or if
        it might and False if it definitely does not.

        :param arg: an argument contained within this loop.
        :type arg: :py:class:`psyclone.gocean1p0.GOKernelArgument`

        :return: True if the argument reads, or might read from the \
                 halo and False otherwise.
        :rtype: bool

        '''
        return arg.argument_type == 'field' and arg.stencil.has_stencil and \
            arg.access in [AccessType.READ, AccessType.READWRITE,
                           AccessType.INC]

    def create_halo_exchanges(self):
        '''Add halo exchanges before this loop as required by fields within
        this loop. The PSyIR insertion logic is coded in the _add_halo_exchange
        helper method. '''

        for halo_field in self.unique_fields_with_halo_reads():
            # for each unique field in this loop that has its halo
            # read, find the previous update of this field.
            prev_arg_list = halo_field.backward_write_dependencies()
            if not prev_arg_list:
                # field has no previous dependence so create new halo
                # exchange(s) as we don't know the state of the fields
                # halo on entry to the invoke
                # TODO 856: If dl_es_inf supported an is_dirty flag, we could
                # be more selective on which HaloEx are needed. This
                # function then will be the same as in LFRic and therefore
                # the code can maybe be generalised.
                self._add_halo_exchange(halo_field)
            else:
                prev_node = prev_arg_list[0].call
                if not isinstance(prev_node, HaloExchange):
                    # Previous dependence is not a halo exchange so one needs
                    # to be added to satisfy the dependency in distributed
                    # memory.
                    self._add_halo_exchange(halo_field)

    def _add_halo_exchange(self, halo_field):
        '''An internal helper method to add the halo exchange call immediately
        before this loop using the halo_field argument for the associated
        field information.

        :param halo_field: the argument requiring a halo exchange
        :type halo_field: :py:class:`psyclone.gocean1p0.GOKernelArgument`

        '''
        exchange = GOHaloExchange(halo_field, parent=self.parent)
        self.parent.children.insert(self.position, exchange)

    # -------------------------------------------------------------------------
    @staticmethod
    def setup_bounds():
        '''Populates the GOLoop._bounds_lookup dictionary. This is
        used by PSyclone to look up the loop boundaries for each loop
        it creates.

        '''
        const = GOceanConstants()
        for grid_offset in const.SUPPORTED_OFFSETS:
            GOLoop._bounds_lookup[grid_offset] = {}
            for gridpt_type in const.VALID_FIELD_GRID_TYPES:
                GOLoop._bounds_lookup[grid_offset][gridpt_type] = {}
                for itspace in const.VALID_ITERATES_OVER:
                    GOLoop._bounds_lookup[grid_offset][gridpt_type][
                        itspace] = {}

        # Loop bounds for a mesh with NE offset
        GOLoop._bounds_lookup['go_offset_ne']['go_ct']['go_all_pts'] = \
            {'inner': {'start': "{start}-1", 'stop': "{stop}+1"},
             'outer': {'start': "{start}-1", 'stop': "{stop}+1"}}
        GOLoop._bounds_lookup['go_offset_ne']['go_ct']['go_internal_pts'] = \
            {'inner': {'start': "{start}", 'stop': "{stop}"},
             'outer': {'start': "{start}", 'stop': "{stop}"}}
        GOLoop._bounds_lookup['go_offset_ne']['go_cu']['go_all_pts'] = \
            {'inner': {'start': "{start}-1", 'stop': "{stop}"},
             'outer': {'start': "{start}-1", 'stop': "{stop}+1"}}
        GOLoop._bounds_lookup['go_offset_ne']['go_cu']['go_internal_pts'] = \
            {'inner': {'start': "{start}", 'stop': "{stop}-1"},
             'outer': {'start': "{start}", 'stop': "{stop}"}}
        GOLoop._bounds_lookup['go_offset_ne']['go_cv']['go_all_pts'] = \
            {'inner': {'start': "{start}-1", 'stop': "{stop}+1"},
             'outer': {'start': "{start}-1", 'stop': "{stop}"}}
        GOLoop._bounds_lookup['go_offset_ne']['go_cv']['go_internal_pts'] = \
            {'inner': {'start': "{start}", 'stop': "{stop}"},
             'outer': {'start': "{start}", 'stop': "{stop}-1"}}
        GOLoop._bounds_lookup['go_offset_ne']['go_cf']['go_all_pts'] = \
            {'inner': {'start': "{start}-1", 'stop': "{stop}"},
             'outer': {'start': "{start}-1", 'stop': "{stop}"}}
        GOLoop._bounds_lookup['go_offset_ne']['go_cf']['go_internal_pts'] = \
            {'inner': {'start': "{start}-1", 'stop': "{stop}-1"},
             'outer': {'start': "{start}-1", 'stop': "{stop}-1"}}
        # Loop bounds for a mesh with SE offset
        GOLoop._bounds_lookup['go_offset_sw']['go_ct']['go_all_pts'] = \
            {'inner': {'start': "{start}-1", 'stop': "{stop}+1"},
             'outer': {'start': "{start}-1", 'stop': "{stop}+1"}}
        GOLoop._bounds_lookup['go_offset_sw']['go_ct']['go_internal_pts'] = \
            {'inner': {'start': "{start}", 'stop': "{stop}"},
             'outer': {'start': "{start}", 'stop': "{stop}"}}
        GOLoop._bounds_lookup['go_offset_sw']['go_cu']['go_all_pts'] = \
            {'inner': {'start': "{start}-1", 'stop': "{stop}+1"},
             'outer': {'start': "{start}-1", 'stop': "{stop}+1"}}
        GOLoop._bounds_lookup['go_offset_sw']['go_cu']['go_internal_pts'] = \
            {'inner': {'start': "{start}", 'stop': "{stop}+1"},
             'outer': {'start': "{start}", 'stop': "{stop}"}}
        GOLoop._bounds_lookup['go_offset_sw']['go_cv']['go_all_pts'] = \
            {'inner': {'start': "{start}-1", 'stop': "{stop}+1"},
             'outer': {'start': "{start}-1", 'stop': "{stop}+1"}}
        GOLoop._bounds_lookup['go_offset_sw']['go_cv']['go_internal_pts'] = \
            {'inner': {'start': "{start}", 'stop': "{stop}"},
             'outer': {'start': "{start}", 'stop': "{stop}+1"}}
        GOLoop._bounds_lookup['go_offset_sw']['go_cf']['go_all_pts'] = \
            {'inner': {'start': "{start}-1", 'stop': "{stop}+1"},
             'outer': {'start': "{start}-1", 'stop': "{stop}+1"}}
        GOLoop._bounds_lookup['go_offset_sw']['go_cf']['go_internal_pts'] = \
            {'inner': {'start': "{start}", 'stop': "{stop}+1"},
             'outer': {'start': "{start}", 'stop': "{stop}+1"}}
        # For offset 'any'
        for gridpt_type in const.VALID_FIELD_GRID_TYPES:
            for itspace in const.VALID_ITERATES_OVER:
                GOLoop._bounds_lookup['go_offset_any'][gridpt_type][itspace] =\
                    {'inner': {'start': "{start}-1", 'stop': "{stop}"},
                     'outer': {'start': "{start}-1", 'stop': "{stop}"}}
        # For 'every' grid-point type
        for offset in const.SUPPORTED_OFFSETS:
            for itspace in const.VALID_ITERATES_OVER:
                GOLoop._bounds_lookup[offset]['go_every'][itspace] = \
                    {'inner': {'start': "{start}-1", 'stop': "{stop}+1"},
                     'outer': {'start': "{start}-1", 'stop': "{stop}+1"}}

    # -------------------------------------------------------------------------
    @staticmethod
    def add_bounds(bound_info):
        # pylint: disable=too-many-locals
        '''
        Adds a new iteration space to PSyclone. An iteration space in the
        gocean1.0 API is for a certain offset type and field type. It defines
        the loop boundaries for the outer and inner loop. The format is a
        ":" separated tuple:

        >>> bound_info = offset-type:field-type:iteration-space:outer-start:
                         outer-stop:inner-start:inner-stop

        Example:

        >>> bound_info = go_offset_ne:go_ct:go_all_pts:
                         {start}-1:{stop}+1:{start}:{stop}

        The expressions {start} and {stop} will be replaced with the loop
        indices that correspond to the inner points (i.e. non-halo or
        boundary points) of the field. So the index {start}-1 is actually
        on the halo / boundary.

        :param str bound_info: A string that contains a ":" separated \
                               tuple with the iteration space definition.

        :raises ValueError: if bound_info is not a string.
        :raises ConfigurationError: if bound_info is not formatted correctly.

        '''
        if not isinstance(bound_info, str):
            raise InternalError("The parameter 'bound_info' must be a string, "
                                "got '{0}' (type {1})"
                                .format(bound_info, type(bound_info)))

        data = bound_info.split(":")
        if len(data) != 7:
            raise ConfigurationError("An iteration space must be in the form "
                                     "\"offset-type:field-type:"
                                     "iteration-space:outer-start:"
                                     "outer-stop:inner-start:inner-stop\"\n"
                                     "But got \"{0}\"".format(bound_info))

        if not GOLoop._bounds_lookup:
            GOLoop.setup_bounds()

        # Check that all bound specifications (min and max index) are valid.
        # ------------------------------------------------------------------
        # Regular expression that finds stings surrounded by {}
        bracket_regex = re.compile("{[^}]+}")
        for bound in data[3:7]:
            all_expr = bracket_regex.findall(bound)
            for bracket_expr in all_expr:
                if bracket_expr not in ["{start}", "{stop}"]:
                    raise ConfigurationError("Only '{{start}}' and '{{stop}}' "
                                             "are allowed as bracketed "
                                             "expression in an iteration "
                                             "space. But got "
                                             "{0}".format(bracket_expr))

        # We need to make sure the fparser is properly initialised, which
        # typically has not yet happened when the config file is read.
        # Otherwise the Nonlabel_Do_Stmt cannot parse valid expressions.
        ParserFactory().create(std="f2008")

        # Test both the outer loop indices (index 3 and 4) and inner
        # indices (index 5 and 6):
        for bound in data[3:7]:
            do_string = "do i=1, {0}".format(bound)
            # Now replace any {start}/{stop} expression in the loop
            # with a valid integer value:
            do_string = do_string.format(start='15', stop='25')
            # Check if the do loop can be parsed as a nonlabel do loop
            try:
                _ = Nonlabel_Do_Stmt(do_string)
            except NoMatchError as err:
                six.raise_from(
                    ConfigurationError("Expression '{0}' is not a "
                                       "valid do loop boundary. Error "
                                       "message: '{1}'."
                                       .format(bound, str(err))), err)

        # All tests successful, so add the new bounds:
        # --------------------------------------------
        current_bounds = GOLoop._bounds_lookup   # Shortcut
        # Check offset-type exists
        if not data[0] in current_bounds:
            current_bounds[data[0]] = {}

        # Check field-type exists
        if not data[1] in current_bounds[data[0]]:
            current_bounds[data[0]][data[1]] = {}

        const = GOceanConstants()
        # Check iteration space exists:
        if not data[2] in current_bounds[data[0]][data[1]]:
            current_bounds[data[0]][data[1]][data[2]] = {}
            const.VALID_ITERATES_OVER.append(data[2])

        current_bounds[data[0]][data[1]][data[2]] = \
            {'outer': {'start': data[3], 'stop': data[4]},
             'inner': {'start': data[5], 'stop': data[6]}}

    def get_custom_bound_string(self, side):
        '''
        Get the string that represents a customized custom bound for this
        GOLoop (provided by the add_bounds() method). It can provide the
        'start' or 'stop' side of the bounds.

        :param str side: 'start' or 'stop' side of the bound.

        :returns: the string that represents the loop bound.
        :rtype: str
        '''
        api_config = Config.get().api_conf("gocean1.0")
        # Get a field argument from the argument list
        field = None
        invoke = self.ancestor(InvokeSchedule)
        if invoke:
            for arg in invoke.symbol_table.argument_list:
                if isinstance(arg.datatype, DataTypeSymbol):
                    if arg.datatype.name == "r2d_field":
                        field = arg
                        break

        if field is None:
            raise GenerationError(
                "Cannot generate custom loop bound for loop {0}. Couldn't"
                " find any suitable field.".format(str(self)))

        if self.loop_type == "inner":
            prop_access = api_config.grid_properties["go_grid_xstop"]
        elif self.loop_type == "outer":
            prop_access = api_config.grid_properties["go_grid_ystop"]
        else:
            raise GenerationError(
                "Invalid loop type of '{0}'. Expected one of {1}".
                format(self.loop_type, GOceanConstants().VALID_LOOP_TYPES))

        stop_expr = prop_access.fortran.format(field.name)
        try:
            bound = self.bounds_lookup[self.index_offset][self.field_space][
                self.iteration_space][self.loop_type][side].format(
                    start='2', stop=stop_expr)
        except KeyError as err:
            six.raise_from(GenerationError(
                "Cannot generate custom loop bound for a loop with an index-"
                "offset of '{0}', a field-space of '{1}', an iteration-space "
                "of '{2}' and a loop-type of '{3}', for the side '{4}' because"
                " this keys combination do not exist in the "
                "GOLoop.bounds_lookup table."
                "".format(self.index_offset, self.field_space,
                          self.iteration_space, self.loop_type, side)), err)

        return bound

    # -------------------------------------------------------------------------
    def _grid_property_psyir_expression(self, grid_property):
        '''
        Create a PSyIR reference expression using the supplied grid-property
        information (which will have been read from the config file).

        :param str grid_property: the property of the grid for which to \
            create a reference. This is the format string read from the \
            config file or just a simple name.

        :returns: the PSyIR expression for the grid-property access.
        :rtype: :py:class:`psyclone.psyir.nodes.Reference` or sub-class

        '''
        members = grid_property.split("%")
        if len(members) == 1:
            # We don't have a derived-type reference so create a Reference to
            # a data symbol.
            try:
                sym = self.scope.symbol_table.lookup(members[0])
            except KeyError:
                sym = self.scope.symbol_table.new_symbol(
                    members[0], symbol_type=DataSymbol, datatype=INTEGER_TYPE)
            return Reference(sym, parent=self)

        if members[0] != "{0}":
            raise NotImplementedError(
                "Supplied grid property is a derived-type reference but does "
                "not begin with '{{0}}': '{0}'".format(grid_property))

        fld_sym = self.scope.symbol_table.lookup(self.field_name)
        return StructureReference.create(fld_sym, members[1:])

    def upper_bound(self):
        ''' Creates the PSyIR of the upper bound of this loop.

        :returns: the PSyIR for the upper bound of this loop.
        :rtype: :py:class:`psyclone.psyir.nodes.Node`

        '''
        if self.field_space == "go_every":
            # Bounds are independent of the grid-offset convention in use

            # We look-up the upper bounds by enquiring about the SIZE of
            # the array itself
            stop = BinaryOperation(BinaryOperation.Operator.SIZE)
            # Use the data property to access the member of the field that
            # contains the actual grid points.
            api_config = Config.get().api_conf("gocean1.0")
            sref = self._grid_property_psyir_expression(
                api_config.grid_properties["go_grid_data"].fortran)
            stop.addchild(sref)
            if self._loop_type == "inner":
                stop.addchild(Literal("1", INTEGER_TYPE, parent=stop))
            elif self._loop_type == "outer":
                stop.addchild(Literal("2", INTEGER_TYPE, parent=stop))
            return stop

        # Loop bounds are pulled from the field object which
        # is more straightforward for us but provides the
        # Fortran compiler with less information.

        if self.iteration_space.lower() == "go_internal_pts":
            key = "internal"
        elif self.iteration_space.lower() == "go_all_pts":
            key = "whole"
        else:
            bound_str = self.get_custom_bound_string("stop")
            return FortranReader().psyir_from_expression(
                        bound_str, self.scope.symbol_table)

        api_config = Config.get().api_conf("gocean1.0")
        props = api_config.grid_properties
        # key is 'internal' or 'whole', and _loop_type is either
        # 'inner' or 'outer'. The four possible combinations are
        # defined in the config file:
        return self._grid_property_psyir_expression(
            props["go_grid_{0}_{1}_stop".format(key, self._loop_type)].fortran)

    def lower_bound(self):
        ''' Returns the lower bound of this loop as a string.

        :returns: root of PSyIR sub-tree describing this lower bound.
        :rtype: :py:class:`psyclone.psyir.nodes.Node`

        '''
        if self.field_space == "go_every":
            # Bounds are independent of the grid-offset convention in use
            return Literal("1", INTEGER_TYPE)

        # Loop bounds are pulled from the field object which is more
        # straightforward for us but provides the Fortran compiler
        # with less information.
        if self.iteration_space.lower() == "go_internal_pts":
            key = "internal"
        elif self.iteration_space.lower() == "go_all_pts":
            key = "whole"
        else:
            bound_str = self.get_custom_bound_string("start")
            return FortranReader().psyir_from_expression(
                        bound_str, self.scope.symbol_table)

        api_config = Config.get().api_conf("gocean1.0")
        props = api_config.grid_properties
        # key is 'internal' or 'whole', and _loop_type is either
        # 'inner' or 'outer'. The four possible combinations are
        # defined in the config file:
        return self._grid_property_psyir_expression(
            props["go_grid_{0}_{1}_start".format(key,
                                                 self._loop_type)].fortran)

    def _validate_loop(self):
        ''' Validate that the GOLoop has all necessary boundaries information
        to lower or gen_code to f2pygen.

        :raises GenerationError: if we can't find an enclosing Schedule.
        :raises GenerationError: if this loop does not enclose a Kernel.
        :raises GenerationError: if constant loop bounds are enabled but are \
                                 not supported for the current grid offset.
        :raises GenerationError: if the kernels within this loop expect \
                                 different different grid offsets.

        '''
        # Our schedule holds the names to use for the loop bounds.
        # Climb up the tree looking for our enclosing GOInvokeSchedule
        schedule = self.ancestor(GOInvokeSchedule)
        if schedule is None:
            raise GenerationError("Cannot find a GOInvokeSchedule ancestor "
                                  "for this GOLoop.")

        # Walk down the tree looking for a kernel so that we can
        # look-up what index-offset convention we are to use
        go_kernels = self.walk(GOKern)
        if not go_kernels:
            raise GenerationError("Cannot find the "
                                  "GOcean Kernel enclosed by this loop")
        index_offset = go_kernels[0].index_offset

        # Check that all kernels enclosed by this loop expect the same
        # grid offset
        for kernel in go_kernels:
            if kernel.index_offset != index_offset:
                raise GenerationError("All Kernels must expect the same "
                                      "grid offset but kernel '{0}' has offset"
                                      " '{1}' which does not match '{2}'.".
                                      format(kernel.name,
                                             kernel.index_offset,
                                             index_offset))

    def gen_code(self, parent):
        ''' Create the f2pygen AST for this loop (and update the PSyIR
        representing the loop bounds if necessary).

        :param parent: the node in the f2pygen AST to which to add content.
        :type parent: :py:class:`psyclone.f2pygen.SubroutineGen`

        '''
        # Check that it is a properly formed GOLoop
        self._validate_loop()

        Loop.gen_code(self, parent)


# pylint: disable=too-few-public-methods
class GOBuiltInCallFactory():
    ''' A GOcean-specific built-in call factory. No built-ins
        are supported in GOcean at the moment. '''

    @staticmethod
    def create():
        ''' Placeholder to create a GOocean-specific built-in call.
        This will require us to create a doubly-nested loop and then create
        the body of the particular built-in operation. '''
        raise GenerationError(
            "Built-ins are not supported for the GOcean 1.0 API")


# pylint: disable=too-few-public-methods
class GOKernCallFactory():
    ''' A GOcean-specific kernel-call factory. A standard kernel call in
    GOcean consists of a doubly-nested loop (over i and j) and a call to
    the user-supplied kernel routine. '''
    @staticmethod
    def create(call, parent=None):
        ''' Create a new instance of a call to a GO kernel. Includes the
        looping structure as well as the call to the kernel itself.

        :param parent: node where the kernel call structure will be inserted.
        :type parent: :py:class:`psyclone.psyir.nodes.Node`

        :returns: new PSyIR tree representing the kernel call loop.
        :rtype: :py:class:`psyclone.gocean1p0.GOLoop`
        '''
        # Add temporary parent as it needs to find the InvokeSchedule
        gocall = GOKern(call, parent=parent)

        # Determine Loop information from the enclosed Kernel
        iteration_space = gocall.iterates_over
        field_space = gocall.arguments.iteration_space_arg().function_space
        field_name = gocall.arguments.iteration_space_arg().name
        index_offset = gocall.index_offset

        # Create the double loop structure
        outer_loop = GOLoop.create(loop_type="outer",
                                   iteration_space=iteration_space,
                                   field_space=field_space,
                                   field_name=field_name,
                                   index_offset=index_offset,
                                   parent=parent)
        inner_loop = GOLoop.create(loop_type="inner",
                                   iteration_space=iteration_space,
                                   field_space=field_space,
                                   field_name=field_name,
                                   index_offset=index_offset,
                                   parent=outer_loop.loop_body)
        outer_loop.loop_body.addchild(inner_loop)
        # Remove temporary parent
        # pylint: disable=protected-access
        gocall._parent = None
        inner_loop.loop_body.addchild(gocall)
        return outer_loop


class GOKern(CodedKern):
    '''
    Stores information about GOcean Kernels as specified by the Kernel
    metadata. Uses this information to generate appropriate PSy layer
    code for the Kernel instance. Specialises the gen_code method to
    create the appropriate GOcean specific kernel call.

    :param call: information on the way in which this kernel is called \
                 from the Algorithm layer.
    :type call: :py:class:`psyclone.parse.algorithm.KernelCall`
    :param parent: optional node where the kernel call will be inserted.
    :type parent: :py:class:`psyclone.psyir.nodes.Node`

    '''
    def __init__(self, call, parent=None):
        super(GOKern, self).__init__(GOKernelArguments, call, parent,
                                     check=False)
        # Pull out the grid index-offset that this kernel expects and
        # store it here. This is used to check that all of the kernels
        # invoked by an application are using compatible index offsets.
        self._index_offset = call.ktype.index_offset

    @staticmethod
    def _format_access(var_name, var_value, depth):
        '''This function creates an index-expression: if the value is
        negative, it returns 'varname-depth', if the value is positive,
        it returns 'varname+depth', otherwise it just returns 'varname'.
        This is used to create artificial stencil accesses for GOKernels.
        TODO #845: Return a proper PSyIR expression instead of a string.

        :param str var_name: name of the variable.
        :param int var_value: value of the variable, which determines the \
            direction (adding or subtracting depth).
        :param int depth: the depth of the access (>0).

        :returns: the index expression for an access in the given direction.
        :rtype: str

        '''
        if var_value < 0:
            return var_name + str(-depth)
        if var_value > 0:
            return var_name + "+" + str(depth)
        return var_name

    def _record_stencil_accesses(self, signature, arg, var_accesses):
        '''This function adds accesses to a field depending on the
        meta-data declaration for this argument (i.e. accounting for
        any stencil accesses).

        :param signature: signature of the variable.
        :type signature: :py:class:`psyclone.core.Signature`
        :param arg:  the meta-data information for this argument.
        :type arg: :py:class:`psyclone.gocean1p0.GOKernelArgument`
        :param var_accesses: VariablesAccessInfo instance that stores the\
            information about the field accesses.
        :type var_accesses: \
            :py:class:`psyclone.core.access_info.VariablesAccessInfo`

        '''
        # Query each possible stencil direction and add a corresponding
        # variable accesses. Note that if (i,j) is accessed, the depth
        # returned will be 1, so one access to (i,j) is added.
        for j in [-1, 0, 1]:
            for i in [-1, 0, 1]:
                depth = arg.stencil.depth(i, j)
                for current_depth in range(1, depth+1):
                    i_expr = GOKern._format_access("i", i, current_depth)
                    j_expr = GOKern._format_access("j", j, current_depth)
                    var_accesses.add_access(signature, arg.access,
                                            self, [i_expr, j_expr])

    def reference_accesses(self, var_accesses):
        '''Get all variable access information. All accesses are marked
        according to the kernel metadata.

        :param var_accesses: VariablesAccessInfo instance that stores the\
            information about variable accesses.
        :type var_accesses: \
            :py:class:`psyclone.core.access_info.VariablesAccessInfo`

        '''
        # Grid properties are accessed using one of the fields. This stores
        # the field used to avoid repeatedly determining the best field:
        field_for_grid_property = None
        for arg in self.arguments.args:
            if arg.argument_type == "grid_property":
                if not field_for_grid_property:
                    field_for_grid_property = \
                        self._arguments.find_grid_access()
                var_name = arg.dereference(field_for_grid_property.name)
            else:
                var_name = arg.name

            signature = Signature(var_name.split("%"))
            if arg.is_scalar:
                # The argument is only a variable if it is not a constant:
                if not arg.is_literal:
                    var_accesses.add_access(signature, arg.access, self)
            else:
                if arg.argument_type == "field":
                    # Now add 'artificial' accesses to this field depending
                    # on meta-data (access-mode and stencil information):
                    self._record_stencil_accesses(signature, arg,
                                                  var_accesses)
                else:
                    # In case of an array for now add an arbitrary array
                    # reference to (i,j) so it is properly recognised as
                    # an array access.
                    var_accesses.add_access(signature, arg.access,
                                            self, ["i", "j"])
        super(GOKern, self).reference_accesses(var_accesses)
        var_accesses.next_location()

    def load(self, call, parent=None):
        '''
        Populate the state of this GOKern object.

        :param call: information on the way in which this kernel is called \
                     from the Algorithm layer.
        :type call: :py:class:`psyclone.parse.algorithm.KernelCall`
        :param parent: the parent of this Kernel node in the PSyIR.
        :type parent: :py:class:`psyclone.gocean1p0.GOLoop`

        '''
        super(GOKern, self).__init__(GOKernelArguments, call, parent,
                                     check=False)

        # Pull out the grid index-offset that this kernel expects and
        # store it here. This is used to check that all of the kernels
        # invoked by an application are using compatible index offsets.
        self._index_offset = call.ktype.index_offset

    def local_vars(self):
        '''Return a list of the variable (names) that are local to this loop
        (and must therefore be e.g. threadprivate if doing OpenMP)

        '''
        return []

    def gen_code(self, parent):
        '''
        Generates GOcean v1.0 specific psy code for a call to the
        kernel instance. Also ensures that the kernel is written to file
        if it has been transformed.

        :param parent: parent node in the f2pygen AST being created.
        :type parent: :py:class:`psyclone.f2pygen.LoopGen`

        '''

        if self.ancestor(InvokeSchedule).opencl:
            # OpenCL is completely different so has its own gen method and
            # has to call the rename_and_write to generate to OpenCL files.
            self.rename_and_write()
            self.gen_ocl(parent)
        else:
            super(GOKern, self).gen_code(parent)

    def gen_ocl(self, parent):
        # pylint: disable=too-many-locals, too-many-statements
        '''
        Generates code for the OpenCL invocation of this kernel.

        :param parent: Parent node in the f2pygen AST to which to add content.
        :type parent: :py:class:`psyclone.f2pygen.SubroutineGen`

        '''
        # Include the check_status subroutine if we are in debug_mode
        api_config = Config.get().api_conf("gocean1.0")
        if api_config.debug_mode:
            parent.add(UseGen(parent, name="ocl_utils_mod", only=True,
                              funcnames=["check_status"]))

        # Generate code inside the first_time block to ensure the device
        # buffers are initialised and the data is on the device. A set_args
        # call is also inserted because in some platforms (e.g. Xiling FPGA)
        # knowing which arguments each kernel is going to use allows the write
        # operation to place the data into the appropriate memory bank.
        # This will create duplicate write operation for fields that are
        # repeated in multiple kernels, but the performance penalty is small
        # because it just happens during the first iteration.
        # TODO #1134: Explore removing duplicated write operations.
        ft_block = self.ancestor(InvokeSchedule)._first_time_block
        self.gen_ocl_buffers_initialisation(ft_block)
        self.gen_ocl_set_args_call(ft_block)
        self.gen_ocl_buffers_initial_write(ft_block)

        # Call the set_args again outside the first_time block in case some
        # value has changed between iterations. This doesn't seem to have any
        # performance penalty, but some of these could be removed for nicer
        # code generation.
        # TODO #1134: Explore removing unnecessary set_args calls.
        self.gen_ocl_set_args_call(parent)

        # Create array for the global work size argument of the kernel. Use the
        # InvokeSchedule symbol table to share this symbols for all the kernels
        # in the Invoke.
        symtab = self.ancestor(InvokeSchedule).symbol_table
        garg = self._arguments.find_grid_access()
        glob_size = symtab.new_symbol(
            "globalsize", symbol_type=DataSymbol,
            datatype=ArrayType(INTEGER_TYPE, [2])).name
        parent.add(DeclGen(parent, datatype="integer", target=True,
                           kind="c_size_t", entity_decls=[glob_size + "(2)"]))
        num_x = api_config.grid_properties["go_grid_nx"].fortran\
            .format(garg.name)
        num_y = api_config.grid_properties["go_grid_ny"].fortran\
            .format(garg.name)
        parent.add(AssignGen(parent, lhs=glob_size,
                             rhs="(/{0}, {1}/)".format(num_x, num_y)))

        # Create array for the local work size argument of the kernel
        local_size = symtab.new_symbol(
            "localsize", symbol_type=DataSymbol,
            datatype=ArrayType(INTEGER_TYPE, [2])).name
        parent.add(DeclGen(parent, datatype="integer", target=True,
                           kind="c_size_t", entity_decls=[local_size + "(2)"]))

        local_size_value = self._opencl_options['local_size']
        parent.add(AssignGen(parent, lhs=local_size,
                             rhs="(/{0}, 1/)".format(local_size_value)))

        # Check that the global_size is multiple of the local_size
        if api_config.debug_mode:
            condition = "mod({0}, {1}) .ne. 0".format(num_x, local_size_value)
            ifthen = IfThenGen(parent, condition)
            parent.add(ifthen)
            message = ('"Global size is not a multiple of local size ('
                       'mandatory in OpenCL < 2.0)."')
            # Since there is no print and break functionality in f2pygen, we
            # use the check_status function here, this could be improved when
            # translating to PSyIR.
            ifthen.add(CallGen(ifthen, "check_status", [message, '-1']))

        # Retrieve kernel name
        kernel = symtab.lookup_with_tag("kernel_" + self.name).name

        # Get the name of the list of command queues (set in
        # psyGen.InvokeSchedule)
        qlist = symtab.lookup_with_tag("opencl_cmd_queues").name
        flag = symtab.lookup_with_tag("opencl_error").name

        # Choose the command queue number to which to dispatch this kernel. We
        # have do deal with possible dependencies to kernels dispatched in
        # different command queues as the order of execution is not guaranteed.
        queue_number = self._opencl_options['queue_number']
        cmd_queue = qlist + "({0})".format(queue_number)
        outer_loop = self.parent.parent.parent.parent
        dependency = outer_loop.backward_dependence()

        # If the dependency is a loop containing a kernel, add a barrier if the
        # previous kernels were dispatched in a different command queue
        if dependency and dependency.coded_kernels():
            for kernel_dep in dependency.coded_kernels():
                # TODO #1134: The OpenCL options should not leak from the
                # OpenCL transformation.
                # pylint: disable=protected-access
                previous_queue = kernel_dep._opencl_options['queue_number']
                if previous_queue != queue_number:
                    # If the backward dependency is being executed in another
                    # queue we add a barrier to make sure the previous kernel
                    # has finished before this one starts.
                    parent.add(AssignGen(
                        parent,
                        lhs=flag,
                        rhs="clFinish({0}({1}))".format(
                            qlist, str(previous_queue))))

        # If the dependency is something other than a kernel, currently we
        # dispatch everything else to queue _OCL_MANAGEMENT_QUEUE, so add a
        # barrier if this kernel is not on queue _OCL_MANAGEMENT_QUEUE.
        if dependency and not dependency.coded_kernels() and \
                queue_number != _OCL_MANAGEMENT_QUEUE:
            parent.add(AssignGen(
                parent,
                lhs=flag,
                rhs="clFinish({0}({1}))".format(
                    qlist, str(_OCL_MANAGEMENT_QUEUE))))

        if api_config.debug_mode:
            # Check that everything has succeeded before the kernel launch,
            # since kernel executions are asynchronous, we insert a clFinish
            # command as a barrier to make sure everything until here has been
            # executed.
            parent.add(AssignGen(parent, lhs=flag,
                                 rhs="clFinish(" + cmd_queue + ")"))
            parent.add(CallGen(
                parent, "check_status",
                ["'Errors before {0} launch'".format(self.name), flag]))

        # Then we call clEnqueueNDRangeKernel
        parent.add(CommentGen(parent, " Launch the kernel"))
        cnull = "C_NULL_PTR"
        args = ", ".join([
            # OpenCL Command Queue
            cmd_queue,
            # OpenCL Kernel object
            kernel,
            # Number of work dimensions
            "2",
            # Global offset (if NULL the global IDs start at offset (0,0,0))
            cnull,
            # Global work size
            "C_LOC({0})".format(glob_size),
            # Local work size
            "C_LOC({0})".format(local_size),
            # Number of events in wait list
            "0",
            # Event wait list that need to be completed before this kernel
            cnull,
            # Event that identifies this kernel completion
            cnull])
        parent.add(AssignGen(parent, lhs=flag,
                             rhs="clEnqueueNDRangeKernel({0})".format(args)))
        parent.add(CommentGen(parent, ""))

        # Add additional checks if we are in debug mode
        if api_config.debug_mode:
            parent.add(CallGen(
                parent, "check_status",
                ["'{0} clEnqueueNDRangeKernel'".format(self.name), flag]))

            # Add a barrier and check that the kernel executed successfully
            parent.add(AssignGen(parent, lhs=flag,
                                 rhs="clFinish(" + cmd_queue + ")"))
            parent.add(CallGen(
                parent, "check_status",
                ["'Errors during {0}'".format(self.name), flag]))

    @property
    def index_offset(self):
        ''' The grid index-offset convention that this kernel expects '''
        return self._index_offset

    def gen_arg_setter_code(self, parent):
        '''
        Creates a Fortran routine to set the arguments of the OpenCL
        version of this kernel.

        :param parent: Parent node of the set-kernel-arguments routine
        :type parent: :py:class:`psyclone.f2pygen.moduleGen`
        '''
        # pylint: disable=too-many-locals, too-many-statements
        # The arg_setter code is in a subroutine, so we create a new scope
        argsetter_st = SymbolTable()

        # Add an argument symbol for the kernel object
        kobj = argsetter_st.new_symbol("kernel_obj").name

        # Keep track of the argument names
        argument_names = [arg.name for arg in self.arguments.args]

        # Declare the subroutine in the Invoke SymbolTable and the argsetter
        # subroutine SymbolTable. Subroutine names should be an exact match.
        sub_name = self.name + "_set_args"
        try:
            self.root.symbol_table.lookup(sub_name)
        except KeyError:
            self.root.symbol_table.add(RoutineSymbol(sub_name), tag=sub_name)
        argsetter_st.add(RoutineSymbol(sub_name), tag=sub_name)

        # Create the f2pygen Subroutine node, the subroutine arguments are not
        # provided yet as they have to be processed to avoid name clashes
        sub = SubroutineGen(parent, name=sub_name)
        parent.add(sub)

        def resolve_argument_names(args):
            ''' Utility to declare the given arguments in the argsetter_st and
            if any name is already used, update the argument_names list with
            a new name to avoid the clash.

            :params args: A subset of arguments from self.arguments.args
            :type args: list of :py:class:`psyclone.psyGen.Arguments`

            :returns: Updated name list for the arguments
            :rtype: list of str
            '''
            names = []
            for arg in args:
                name = argsetter_st.new_symbol(arg.name).name
                argument_names[self.arguments.args.index(arg)] = name
                names.append(name)
            return names

        # Add module imports
        sub.add(UseGen(sub, name="ocl_utils_mod", only=True,
                       funcnames=["check_status"]))
        sub.add(UseGen(sub, name="iso_c_binding", only=True,
                       funcnames=["c_sizeof", "c_loc", "c_intptr_t"]))
        sub.add(UseGen(sub, name="clfortran", only=True,
                       funcnames=["clSetKernelArg"]))

        # Declare arguments
        sub.add(DeclGen(sub, datatype="integer", kind="c_intptr_t",
                        target=True, entity_decls=[kobj]))

        # Get all Grid property arguments
        grid_prop_args = args_filter(self._arguments.args,
                                     arg_types=["field", "grid_property"])

        # Array grid properties are c_intptr_t
        args = [x for x in grid_prop_args if not x.is_scalar]
        if args:
            names = resolve_argument_names(args)
            sub.add(DeclGen(sub, datatype="integer", kind="c_intptr_t",
                            intent="in", target=True, entity_decls=names))

        # Scalar integer grid properties
        args = [x for x in grid_prop_args
                if x.is_scalar and x.intrinsic_type == "integer"]

        if args:
            names = resolve_argument_names(args)
            sub.add(DeclGen(sub, datatype="integer", intent="in",
                            target=True, entity_decls=names))

        # Scalar real grid properties
        args = [x for x in grid_prop_args
                if x.is_scalar and x.intrinsic_type == "real"]
        if args:
            names = resolve_argument_names(args)
            sub.add(DeclGen(sub, datatype="real", intent="in", kind="go_wp",
                            target=True, entity_decls=names))

        # Scalar arguments
        scalar_args = args_filter(self._arguments.args, arg_types=["scalar"],
                                  is_literal=False)
        go_r_scalars = []
        other_scalars = []
        for arg in scalar_args:
            # Use symbol table to avoid name clashes
            name = argsetter_st.new_symbol(arg.name).name
            argument_names[self.arguments.args.index(arg)] = name
            if arg.space.lower() == "go_r_scalar":
                go_r_scalars.append(name)
            else:
                other_scalars.append(name)
        if go_r_scalars:
            sub.add(DeclGen(
                sub, datatype="REAL", intent="in", kind="go_wp",
                target=True, entity_decls=go_r_scalars))
        if other_scalars:
            sub.add(DeclGen(sub, datatype="INTEGER", intent="in",
                            target=True, entity_decls=other_scalars))

        # Declare local variables
        err_name = argsetter_st.new_symbol(
            "ierr", symbol_type=DataSymbol, datatype=INTEGER_TYPE).name
        sub.add(DeclGen(sub, datatype="integer", entity_decls=[err_name]))

        # Set kernel arguments
        sub.add(CommentGen(
            sub,
            " Set the arguments for the {0} OpenCL Kernel".format(self.name)))
        index = 0
        # Add a SetKenrelArg for each Argument and check the OpenCL status
        for variable in argument_names:
            sub.add(AssignGen(
                sub, lhs=err_name,
                rhs="clSetKernelArg({0}, {1}, C_SIZEOF({2}), C_LOC({2}))".
                format(kobj, index, variable)))
            sub.add(CallGen(
                sub, "check_status",
                ["'clSetKernelArg: arg {0} of {1}'".format(index, self.name),
                 err_name]))
            index = index + 1

        # Finally we can provide the updated argument list without name clashes
        sub.args = [kobj] + argument_names

    def gen_ocl_buffers_initialisation(self, parent):
        # pylint: disable=too-many-locals
        '''
        Generate code to create data buffers on OpenCL device.

        :param parent: Parent subroutine in f2pygen AST of generated code.
        :type parent: :py:class:`psyclone.f2pygen.SubroutineGen`
        '''
        # Get the InvokeSchedule symbol table and the root f2pygen node
        symtab = self.ancestor(InvokeSchedule).symbol_table
        module = parent
        while module.parent:
            module = module.parent

        # Traverse all arguments and make sure the buffers are initialised
        for arg in self._arguments.args:
            if arg.argument_type == "field":
                # Get the init_buffer routine and insert a call for this field
                init_buf = self.gen_ocl_initialise_buffer(module)
                field = symtab.lookup(arg.name)
                call = Call.create(init_buf, [Reference(field)])

                # TODO #1134: Currently we convert back the PSyIR to f2pygen
                # but when using the PSyIR backend this will be removed.
                parent.add(PSyIRGen(parent, call))

            elif arg.argument_type == "grid_property" and not arg.is_scalar:
                # Get the grid init_buffer routine and insert a call
                init_buf = self.gen_ocl_initialise_grid_buffers(module)
                field = symtab.lookup(self._arguments.find_grid_access().name)
                call = Call.create(init_buf, [Reference(field)])

                # TODO #1134: Currently we convert back the PSyIR to f2pygen
                # but when using the PSyIR backend this will be removed.
                parent.add(PSyIRGen(parent, call))

            if not arg.is_scalar:
                # All buffers will be assigned to a local OpenCL memory object
                # to easily reference them, make sure this local variable is
                # declared in the Invoke.
                name = arg.name + "_cl_mem"
                try:
                    symtab.lookup_with_tag(name)
                except KeyError:
                    symtab.new_symbol(
                        name, tag=name, symbol_type=DataSymbol,
                        # TODO #1134: We could import the kind symbols from a
                        # iso_c_binding global container.
                        datatype=UnknownFortranType("INTEGER(KIND=c_intptr_t)"
                                                    " :: " + name))
                    parent.add(DeclGen(parent, datatype="integer",
                                       kind="c_intptr_t", entity_decls=[name]))

    def gen_ocl_buffers_initial_write(self, parent):
        # pylint: disable=too-many-locals
        '''
        Generate the f2pygen AST for the code to write the initial data into
        the device.

        :param parent: parent subroutine in f2pygen AST of generated code.
        :type parent: :py:class:`psyclone.f2pygen.SubroutineGen`
        '''
        symtab = self.scope.symbol_table
        there_is_a_grid_buffer = False
        for arg in self._arguments.args:
            if arg.argument_type == "field":
                # Insert call to write_to_device method
                call = Call.create(
                    RoutineSymbol(arg.name+"%write_to_device()"), [])
                parent.add(PSyIRGen(parent, call))
            elif arg.argument_type == "grid_property" and not arg.is_scalar:
                there_is_a_grid_buffer = True

        if there_is_a_grid_buffer:
            module = parent
            while module.parent:
                module = module.parent
            grid_write_routine = self.gen_ocl_write_grid_buffers(module)

            # Insert grid writing call
            field = symtab.lookup(self._arguments.find_grid_access().name)
            call = Call.create(grid_write_routine, [Reference(field)])
            parent.add(PSyIRGen(parent, call))

    def gen_ocl_set_args_call(self, parent):
        '''
        Generate the f2pygen AST for the code to call the set_args subroutine
        for this kernel.

        :param parent: parent subroutine in f2pygen AST of generated code.
        :type parent: :py:class:`psyclone.f2pygen.SubroutineGen`

        '''
        # pylint: disable=too-many-locals, too-many-branches
        # Retrieve symbol table and kernel name
        symtab = self.scope.symbol_table
        kernel = symtab.lookup_with_tag("kernel_" + self.name).name

        # Find the symbol that defines each boundary for this kernel.
        # In OpenCL the iteration boundaries are passed as arguments to the
        # kernel because the global work size may exceed the dimensions and
        # therefore the updates outside the boundaries should be masked.
        # If any of the boundaries is not found, it can not proceed.
        boundaries = []
        try:
            for boundary in ["xstart", "xstop", "ystart", "ystop"]:
                tag = boundary + "_" + self.name
                symbol = symtab.lookup_with_tag(tag)
                boundaries.append(symbol.name)
        except KeyError as err:
            six.raise_from(GenerationError(
                "Boundary symbol tag '{0}' not found while generating the "
                "OpenCL code for kernel '{1}'. Make sure to apply the "
                "GOMoveIterationBoundariesInsideKernelTrans before attempting"
                " the OpenCL code generation.".format(tag, self.name)), err)

        # If this is an IfBlock, make a copy of boundary assignments statements
        # to make sure they are initialised before calling the set_args routine
        # that have them as a parameter.
        # TODO #1134: If everything was PSyIR we could probably move this
        # assignment before the IfBlock instead of duplicating it inside.
        if isinstance(parent, IfThenGen):
            for node in self.ancestor(InvokeSchedule).walk(Assignment):
                if node.lhs.symbol.name in boundaries:
                    parent.add(PSyIRGen(parent, node.copy()))

        # Prepare the argument list for the set_args routine
        arguments = [kernel]
        for arg in self._arguments.args:
            if arg.argument_type == "scalar":
                if arg.name in boundaries:
                    # Boundary values are 0-indexed in OpenCL
                    arguments.append(arg.name + " - 1")
                else:
                    arguments.append(arg.name)
            elif arg.argument_type == "field":
                # Cast buffer to cl_mem type expected by OpenCL
                field = symtab.lookup(arg.name)
                symbol = symtab.lookup_with_tag(arg.name + "_cl_mem")
                source = StructureReference.create(field, ['device_ptr'])
                dest = Reference(symbol)
                bop = BinaryOperation.create(BinaryOperation.Operator.CAST,
                                             source, dest)
                assig = Assignment.create(dest.copy(), bop)
                parent.add(PSyIRGen(parent, assig))
                arguments.append(symbol.name)
            elif arg.argument_type == "grid_property":
                garg = self._arguments.find_grid_access()
                if arg.is_scalar:
                    arguments.append(arg.dereference(garg.name))
                else:
                    # Cast grid buffer to cl_mem type expected by OpenCL
                    device_grid_property = arg.name + "_device"
                    field = symtab.lookup(garg.name)
                    source = StructureReference.create(
                                field, ['grid', device_grid_property])
                    symbol = symtab.lookup_with_tag(arg.name + "_cl_mem")
                    dest = Reference(symbol)
                    bop = BinaryOperation.create(BinaryOperation.Operator.CAST,
                                                 source, dest)
                    assig = Assignment.create(dest.copy(), bop)
                    parent.add(PSyIRGen(parent, assig))
                    arguments.append(symbol.name)

        sub_name = symtab.lookup_with_tag(self.name + "_set_args").name
        parent.add(CallGen(parent, sub_name, arguments))

    def gen_ocl_write_grid_buffers(self, f2pygen_module):
        '''
        Returns the symbol of a subroutine that writes the values of the grid
        properties into the OpenCL device buffers using FortCL. If the
        subroutine doesn't already exist it is generated in the supplied
        f2pygen module.

        :param f2pygen_module: the module where the new function will be \
                               inserted.
        :param type: :py:class:`psyclone.f2pygen.ModuleGen`

        :returns: the symbol representing the grid buffers writing subroutine.
        :rtype: :py:class:`psyclone.psyir.symbols.RoutineSymbol`

        '''
        # pylint: disable=too-many-locals
        symtab = self.root.symbol_table
        try:
            return symtab.lookup_with_tag("ocl_write_grid_buffers")
        except KeyError:
            # If the Symbol does not exist, the rest of this method
            # will generate it.
            pass

        # Create the symbol for the routine and add it to the symbol table.
        subroutine_name = symtab.new_symbol(
            "write_grid_buffers", symbol_type=RoutineSymbol,
            tag="ocl_write_grid_buffers").name

        # Get the GOcean API property names used in this routine
        api_config = Config.get().api_conf("gocean1.0")
        props = api_config.grid_properties
        num_x = props["go_grid_nx"].fortran.format("field")
        num_y = props["go_grid_ny"].fortran.format("field")

        # Code of the subroutine in Fortran
        code = '''
        subroutine write_device_grid(field)
            USE fortcl, ONLY: get_cmd_queues
            use iso_c_binding, only: c_intptr_t, c_size_t, c_sizeof
            USE clfortran
            USE ocl_utils_mod, ONLY: check_status
            type(r2d_field), intent(inout), target :: field
            integer(kind=c_size_t) size_in_bytes
            INTEGER(c_intptr_t), pointer :: cmd_queues(:)
            integer(c_intptr_t) :: cl_mem
            integer :: ierr
            cmd_queues => get_cmd_queues()
            ! Integer grid buffers
            size_in_bytes = int({0} * {1}, 8) * &
                            c_sizeof(field%grid%tmask(1,1))
            cl_mem = transfer(field%grid%tmask_device, cl_mem)
            ierr = clEnqueueWriteBuffer(cmd_queues({2}), &
                        cl_mem, CL_TRUE, 0_8, size_in_bytes, &
                        C_LOC(field%grid%tmask), 0, C_NULL_PTR, C_NULL_PTR)
            CALL check_status("clEnqueueWriteBuffer tmask", ierr)
            ! Real grid buffers
            size_in_bytes = int({0} * {1}, 8) * &
                            c_sizeof(field%grid%area_t(1,1))
        '''.format(num_x, num_y, _OCL_MANAGEMENT_QUEUE)
        write_str = '''
            cl_mem = transfer(field%grid%{0}_device, cl_mem)
            ierr = clEnqueueWriteBuffer(cmd_queues({1}), &
                       cl_mem, CL_TRUE, 0_8, size_in_bytes, &
                       C_LOC(field%grid%{0}), 0, C_NULL_PTR, C_NULL_PTR)
            CALL check_status("clEnqueueWriteBuffer {0}_device", ierr)
        '''
        for grid_prop in ['area_t', 'area_u', 'area_v', 'dx_u', 'dx_v',
                          'dx_t', 'dy_u', 'dy_v', 'dy_t', 'gphiu', 'gphiv']:
            code += write_str.format(grid_prop, _OCL_MANAGEMENT_QUEUE)
        code += "end subroutine write_device_grid"

        # Obtain the PSyIR representation of the code above
        fortran_reader = FortranReader()
        container = fortran_reader.psyir_from_source(code)
        subroutine = container.children[0]
        # Rename subroutine
        subroutine.name = subroutine_name

        # Insert the code in the invoke module
        f2pygen_module.add(PSyIRGen(f2pygen_module, subroutine))

        return symtab.lookup_with_tag("ocl_write_grid_buffers")

    def gen_ocl_initialise_buffer(self, f2pygen_module):
        '''
        Returns the symbol of a subroutine that initialises a OpenCL buffer in
        the OpenCL device using FortCL. If the subroutine doesn't already exist
        it is generated in the supplied f2pygen module.

        :param f2pygen_module: the module where the new function will be \
                               inserted.
        :param type: :py:class:`psyclone.f2pygen.ModuleGen`

        :returns: the symbol of the buffer initialisation subroutine.
        :rtype: :py:class:`psyclone.psyir.symbols.RoutineSymbol`

        '''
        # pylint: disable=too-many-locals
        symtab = self.root.symbol_table
        try:
            return symtab.lookup_with_tag("ocl_init_buffer_func")
        except KeyError:
            # If the Symbol does not exist, the rest of this method
            # will generate it.
            pass

        # Create the symbol for the routine and add it to the symbol table.
        subroutine_name = symtab.new_symbol(
            "initialise_device_buffer", symbol_type=RoutineSymbol,
            tag="ocl_init_buffer_func").name

        # Get the GOcean API property names used in this routine
        api_config = Config.get().api_conf("gocean1.0")
        host_buff = \
            api_config.grid_properties["go_grid_data"].fortran.format("field")
        props = api_config.grid_properties
        num_x = props["go_grid_nx"].fortran.format("field")
        num_y = props["go_grid_ny"].fortran.format("field")

        # Fields need to provide a function pointer to how the
        # device data is going to be read and written, if it doesn't
        # exist, create the appropriate subroutine first.
        read_fp = self.gen_ocl_read_from_device_function(f2pygen_module).name
        write_fp = self.gen_ocl_write_to_device_function(f2pygen_module).name

        # Code of the subroutine in Fortran
        code = '''
        subroutine initialise_device_buffer(field)
            USE fortcl, ONLY: create_rw_buffer
            use field_mod
            type(r2d_field), intent(inout), target :: field
            integer(kind=c_size_t) size_in_bytes
            IF (.NOT. field%data_on_device) THEN
                size_in_bytes = int({0}*{1}, 8) * &
                                    c_sizeof({2}(1,1))
                ! Create buffer on device, we store it without type information
                ! on the dl_esm_inf pointer (transfer/static_cast to void*)
                field%device_ptr = transfer( &
                    create_rw_buffer(size_in_bytes), &
                    field%device_ptr)
                field%data_on_device = .true.
                field%read_from_device_f => {3}
                field%write_to_device_f => {4}
            END IF
        end subroutine initialise_device_buffer
        '''.format(num_x, num_y, host_buff, read_fp, write_fp)

        # Obtain the PSyIR representation of the code above
        fortran_reader = FortranReader()
        container = fortran_reader.psyir_from_source(code)
        subroutine = container.children[0]
        # Rename subroutine
        subroutine.name = subroutine_name

        # Insert the code in the invoke module
        f2pygen_module.add(PSyIRGen(f2pygen_module, subroutine))

        return symtab.lookup_with_tag("ocl_init_buffer_func")

    def gen_ocl_initialise_grid_buffers(self, f2pygen_module):
        '''
        Returns the symbol of a subroutine that initialises all OpenCL grid
        buffers in the OpenCL device using FortCL. If the subroutine doesn't
        already exist it is generated in the supplied f2pygen module.

        :param f2pygen_module: the module where the new function will be \
                               inserted.
        :param type: :py:class:`psyclone.f2pygen.ModuleGen`

        :returns: the symbol of the grid buffer initialisation subroutine.
        :rtype: :py:class:`psyclone.psyir.symbols.RoutineSymbol`

        '''
        # pylint: disable=too-many-locals
        symtab = self.root.symbol_table
        try:
            return symtab.lookup_with_tag("ocl_init_grid_buffers")
        except KeyError:
            # If the Symbol does not exist, the rest of this method
            # will generate it.
            pass

        # Create the symbol for the routine and add it to the symbol table.
        subroutine_name = symtab.new_symbol(
            "initialise_grid_device_buffers", symbol_type=RoutineSymbol,
            tag="ocl_init_grid_buffers").name

        # Get the GOcean API property names used in this routine
        api_config = Config.get().api_conf("gocean1.0")
        props = api_config.grid_properties
        num_x = props["go_grid_nx"].fortran.format("field")
        num_y = props["go_grid_ny"].fortran.format("field")

        int_arrays = []
        real_arrays = []
        for key, prop in props.items():
            if key == "go_grid_data":
                # TODO #676: Ignore because go_grid_data is actually a field
                # property
                continue
            if prop.type == "array" and prop.intrinsic_type == "integer":
                int_arrays.append(prop.fortran.format("field"))
            elif prop.type == "array" and prop.intrinsic_type == "real":
                real_arrays.append(prop.fortran.format("field"))

        # Code of the subroutine in Fortran
        code = '''
        subroutine initialise_device_grid(field)
            USE fortcl, ONLY: create_ronly_buffer
            use field_mod
            type(r2d_field), intent(inout), target :: field
            integer(kind=c_size_t) size_in_bytes
            IF (.not. c_associated({2}_device)) THEN
                ! Create integer grid fields
                size_in_bytes = int({0}*{1}, 8) * c_sizeof({2}(1,1))
        '''.format(num_x, num_y, int_arrays[0])

        for int_array in int_arrays:
            code += '''
                {0}_device = transfer(create_ronly_buffer(size_in_bytes), &
                                      {0}_device)
            '''.format(int_array)

        code += '''
                ! Create real grid buffers
                size_in_bytes = int({0} * {1}, 8) * c_sizeof({2}(1,1))
        '''.format(num_x, num_y, real_arrays[0])

        for real_array in real_arrays:
            code += '''
                {0}_device = transfer(create_ronly_buffer(size_in_bytes), &
                                      {0}_device)
            '''.format(real_array)

        code += '''
            END IF
        end subroutine initialise_device_grid
        '''

        # Obtain the PSyIR representation of the code above
        fortran_reader = FortranReader()
        container = fortran_reader.psyir_from_source(code)
        subroutine = container.children[0]
        # Rename subroutine
        subroutine.name = subroutine_name

        # Insert the code in the invoke module
        f2pygen_module.add(PSyIRGen(f2pygen_module, subroutine))

        return symtab.lookup_with_tag("ocl_init_grid_buffers")

    def gen_ocl_read_from_device_function(self, f2pygen_module):
        '''
        Returns the symbol of a subroutine that retrieves the data back from
        an OpenCL device using FortCL. If the subroutine doesn't already exist
        it is generated in the supplied f2pygen module.

        :param f2pygen_module: the module where the new function will be \
                               inserted.
        :param type: :py:class:`psyclone.f2pygen.ModuleGen`

        :returns: the symbol of the buffer data retrieving subroutine.
        :rtype: :py:class:`psyclone.psyir.symbols.RoutineSymbol`

        '''
        symtab = self.root.symbol_table
        try:
            return symtab.lookup_with_tag("ocl_read_func")
        except KeyError:
            # If the subroutines does not exist, it needs to be
            # generated first.
            pass

        # Create the symbol for the routine and add it to the symbol table.
        subroutine_name = symtab.new_symbol(
            "read_from_device", symbol_type=RoutineSymbol,
            tag="ocl_read_func").name

        # Code of the subroutine in Fortran
        code = '''
        subroutine read_sub(from, to, startx, starty, nx, ny, blocking)
            USE iso_c_binding, only: c_ptr, c_intptr_t, c_size_t, c_sizeof
            USE ocl_utils_mod, ONLY: check_status
            use kind_params_mod, only: go_wp
            USE clfortran
            USE fortcl, ONLY: get_cmd_queues
            type(c_ptr), intent(in) :: from
            real(go_wp), intent(inout), dimension(:,:), target :: to
            integer, intent(in) :: startx, starty, nx, ny
            logical, intent(in) :: blocking
            INTEGER(c_size_t) :: size_in_bytes, offset_in_bytes
            integer(c_intptr_t) :: cl_mem
            INTEGER(c_intptr_t), pointer :: cmd_queues(:)
            integer :: ierr, i

            ! Give the from pointer the appropriate OpenCL memory object type
            cl_mem = transfer(from, cl_mem)
            cmd_queues => get_cmd_queues()

            ! Two copy strategies depending on how much of the total length
            ! nx covers.
            if (nx < size(to, 1) / 2) then
                ! Dispatch asynchronous copies of just the contiguous data.
                do i = starty, starty+ny
                    size_in_bytes = int(nx, 8) * c_sizeof(to(1,1))
                    offset_in_bytes = int(size(to, 1) * (i-1) + (startx-1)) &
                                      * c_sizeof(to(1,1))
                    ierr = clEnqueueReadBuffer(cmd_queues({0}), cl_mem, &
                        CL_FALSE, offset_in_bytes, size_in_bytes, &
                        C_LOC(to(startx, i)), 0, C_NULL_PTR, C_NULL_PTR)
                    CALL check_status("clEnqueueReadBuffer", ierr)
                enddo
                if (blocking) then
                    CALL check_status("clFinish on read", &
                        clFinish(cmd_queues({0})))
                endif
            else
                ! Copy across the whole starty:starty+ny rows in a single
                ! copy operation.
                size_in_bytes = int(size(to, 1) * ny, 8) * c_sizeof(to(1,1))
                offset_in_bytes = int(size(to,1)*(starty-1), 8) &
                                  * c_sizeof(to(1,1))
                ierr = clEnqueueReadBuffer(cmd_queues({0}), cl_mem, &
                    CL_TRUE, offset_in_bytes, size_in_bytes, &
                    C_LOC(to(1,starty)), 0, C_NULL_PTR, C_NULL_PTR)
                CALL check_status("clEnqueueReadBuffer", ierr)
            endif
        end subroutine read_sub
        '''.format(_OCL_MANAGEMENT_QUEUE)

        # Obtain the PSyIR representation of the code above
        fortran_reader = FortranReader()
        container = fortran_reader.psyir_from_source(code)
        subroutine = container.children[0]

        # Rename subroutine
        subroutine.name = subroutine_name

        # Insert the code in the invoke module
        f2pygen_module.add(PSyIRGen(f2pygen_module, subroutine))

        return symtab.lookup_with_tag("ocl_read_func")

    def gen_ocl_write_to_device_function(self, f2pygen_module):
        '''
        Returns the symbol of a subroutine that writes the buffer data into
        an OpenCL device using FortCL. If the subroutine doesn't already exist
        it is generated in the supplied f2pygen module.

        :param f2pygen_module: the module where the new function will be \
                               inserted.
        :param type: :py:class:`psyclone.f2pygen.ModuleGen`

        :returns: the symbol of the buffer writing subroutine.
        :rtype: :py:class:`psyclone.psyir.symbols.RoutineSymbol`

        '''
        symtab = self.root.symbol_table
        try:
            return symtab.lookup_with_tag("ocl_write_func")
        except KeyError:
            # If the subroutines does not exist, it needs to be
            # generated first.
            pass

        # Create the symbol for the routine and add it to the symbol table.
        subroutine_name = symtab.new_symbol(
            "write_to_device", symbol_type=RoutineSymbol,
            tag="ocl_write_func").name

        # Code of the subroutine in Fortran
        code = '''
        subroutine write_sub(from, to, startx, starty, nx, ny, blocking)
            USE iso_c_binding, only: c_ptr, c_intptr_t, c_size_t, c_sizeof
            USE ocl_utils_mod, ONLY: check_status
            use kind_params_mod, only: go_wp
            USE clfortran
            USE fortcl, ONLY: get_cmd_queues
            real(go_wp), intent(in), dimension(:,:), target :: from
            type(c_ptr), intent(in) :: to
            integer, intent(in) :: startx, starty, nx, ny
            logical, intent(in) :: blocking
            integer(c_intptr_t) :: cl_mem
            INTEGER(c_size_t) :: size_in_bytes, offset_in_bytes
            INTEGER(c_intptr_t), pointer :: cmd_queues(:)
            integer :: ierr, i

            ! Give the to pointer the appropriate OpenCL memory object type
            cl_mem = transfer(to, cl_mem)
            cmd_queues => get_cmd_queues()

            ! Two copy strategies depending on how much of the total length
            ! nx covers.
            if (nx < size(from,1) / 2) then
                ! Dispatch asynchronous copies of just the contiguous data.
                do i=starty, starty+ny
                    size_in_bytes = int(nx, 8) * c_sizeof(from(1,1))
                    offset_in_bytes = int(size(from, 1) * (i-1) + (startx-1)) &
                                      * c_sizeof(from(1,1))
                    ierr = clEnqueueWriteBuffer(cmd_queues({0}), cl_mem, &
                        CL_FALSE, offset_in_bytes, size_in_bytes, &
                        C_LOC(from(startx, i)), 0, C_NULL_PTR, C_NULL_PTR)
                    CALL check_status("clEnqueueWriteBuffer", ierr)
                enddo
                if (blocking) then
                    CALL check_status("clFinish on write", &
                        clFinish(cmd_queues({0})))
                endif
            else
                ! Copy across the whole starty:starty+ny rows in a single
                ! copy operation.
                size_in_bytes = int(size(from,1) * ny, 8) * c_sizeof(from(1,1))
                offset_in_bytes = int(size(from,1) * (starty-1)) &
                                  * c_sizeof(from(1,1))
                ierr = clEnqueueWriteBuffer(cmd_queues({0}), cl_mem, &
                    CL_TRUE, offset_in_bytes, size_in_bytes, &
                    C_LOC(from(1, starty)), 0, C_NULL_PTR, C_NULL_PTR)
                CALL check_status("clEnqueueWriteBuffer", ierr)
            endif
        end subroutine write_sub
        '''.format(_OCL_MANAGEMENT_QUEUE)

        # Obtain the PSyIR representation of the code above
        fortran_reader = FortranReader()
        container = fortran_reader.psyir_from_source(code)
        subroutine = container.children[0]
        # Rename subroutine
        subroutine.name = subroutine_name

        # Insert the code in the invoke module
        f2pygen_module.add(PSyIRGen(f2pygen_module, subroutine))

        return symtab.lookup_with_tag("ocl_write_func")

    def get_kernel_schedule(self):
        '''
        Returns a PSyIR Schedule representing the GOcean kernel code.

        :return: Schedule representing the kernel code.
        :rtype: :py:class:`psyclone.gocean1p0.GOKernelSchedule`
        '''
        if self._kern_schedule is None:
            astp = GOFparser2Reader()
            self._kern_schedule = astp.generate_schedule(self.name, self.ast)
            # TODO: Validate kernel with metadata (issue #288).
        return self._kern_schedule


class GOFparser2Reader(Fparser2Reader):
    '''
    Sub-classes the Fparser2Reader with GOcean 1.0 specific
    functionality.
    '''
    @staticmethod
    def _create_schedule(name):
        '''
        Create an empty KernelSchedule.

        :param str name: Name of the subroutine represented by the kernel.
        :returns: New GOKernelSchedule empty object.
        :rtype: py:class:`psyclone.gocean1p0.GOKernelSchedule`
        '''
        return GOKernelSchedule(name)


class GOKernelArguments(Arguments):
    '''Provides information about GOcean kernel-call arguments
        collectively, as specified by the kernel argument
        metadata. This class ensures that initialisation is performed
        correctly. It also overrides the iteration_space_arg method to
        supply a GOcean-specific dictionary for the mapping of
        argument-access types.

    '''
    def __init__(self, call, parent_call):
        if False:  # pylint: disable=using-constant-test
            self._0_to_n = GOKernelArgument(None, None, None)  # for pyreverse
        Arguments.__init__(self, parent_call)

        self._args = []
        # Loop over the kernel arguments obtained from the meta data
        for (idx, arg) in enumerate(call.ktype.arg_descriptors):
            # arg is a GO1p0Descriptor object
            if arg.argument_type == "grid_property":
                # This is an argument supplied by the psy layer
                self._args.append(GOKernelGridArgument(arg, parent_call))
            elif arg.argument_type == "scalar" or arg.argument_type == "field":
                # This is a kernel argument supplied by the Algorithm layer
                self._args.append(GOKernelArgument(arg, call.args[idx],
                                                   parent_call))
            else:
                raise ParseError("Invalid kernel argument type. Found '{0}' "
                                 "but must be one of {1}".
                                 format(arg.argument_type,
                                        ["grid_property", "scalar", "field"]))
        self._dofs = []

    def raw_arg_list(self):
        '''
        :returns: a list of all of the actual arguments to the \
                  kernel call.
        :rtype: list of str

        :raises GenerationError: if the kernel requires a grid property \
                                 but has no field arguments.
        :raises InternalError: if we encounter a kernel argument with an \
                               unrecognised type.
        '''
        if self._raw_arg_list:
            return self._raw_arg_list

        # Before we do anything else, go through the arguments and
        # determine the best one from which to obtain the grid properties.
        grid_arg = self.find_grid_access()

        # A GOcean 1.0 kernel always requires the [i,j] indices of the
        # grid-point that is to be updated
        arguments = ["i", "j"]
        for arg in self._args:

            if arg.argument_type == "scalar":
                # Scalar arguments require no de-referencing
                arguments.append(arg.name)
            elif arg.argument_type == "field":
                # Field objects are Fortran derived-types
                api_config = Config.get().api_conf("gocean1.0")
                # TODO: #676 go_grid_data is actually a field property
                data = api_config.grid_properties["go_grid_data"].fortran\
                    .format(arg.name)
                arguments.append(data)
            elif arg.argument_type == "grid_property":
                # Argument is a property of the grid which we can access via
                # the grid member of any field object.
                # We use the most suitable field as chosen above.
                if grid_arg is None:
                    raise GenerationError(
                        "Error: kernel {0} requires grid property {1} but "
                        "does not have any arguments that are fields".
                        format(self._parent_call.name, arg.name))
                arguments.append(arg.dereference(grid_arg.name))
            else:
                raise InternalError("Kernel {0}, argument {1} has "
                                    "unrecognised type: '{2}'".
                                    format(self._parent_call.name, arg.name,
                                           arg.argument_type))
        self._raw_arg_list = arguments
        return self._raw_arg_list

    def psyir_expressions(self):
        '''
        :returns: the PSyIR expressions representing this Argument list.
        :rtype: list of :py:class:`psyclone.psyir.nodes.Node`

        '''
        symtab = self._parent_call.scope.symbol_table
        symbol1 = symtab.lookup_with_tag("contiguous_kidx")
        symbol2 = symtab.lookup_with_tag("noncontiguous_kidx")
        return ([Reference(symbol1), Reference(symbol2)] +
                [arg.psyir_expression() for arg in self.args])

    def find_grid_access(self):
        '''
        Determine the best kernel argument from which to get properties of
        the grid. For this, an argument must be a field (i.e. not
        a scalar) and must be supplied by the algorithm layer
        (i.e. not a grid property). If possible it should also be
        a field that is read-only as otherwise compilers can get
        confused about data dependencies and refuse to SIMD
        vectorise.
        :returns: the argument object from which to get grid properties.
        :rtype: :py:class:`psyclone.gocean1p0.GOKernelArgument` or None
        '''
        for access in [AccessType.READ, AccessType.READWRITE,
                       AccessType.WRITE]:
            for arg in self._args:
                if arg.argument_type == "field" and arg.access == access:
                    return arg
        # We failed to find any kernel argument which could be used
        # to access the grid properties. This will only be a problem
        # if the kernel requires a grid-property argument.
        return None

    @property
    def dofs(self):
        ''' Currently required for invoke base class although this makes no
            sense for GOcean. Need to refactor the Invoke base class and
            remove the need for this property (#279). '''
        return self._dofs

    @property
    def acc_args(self):
        '''
        Provide the list of references (both objects and arrays) that must
        be present on an OpenACC device before the kernel associated with
        this Arguments object may be launched.

        :returns: list of (Fortran) quantities
        :rtype: list of str
        '''
        arg_list = []

        # First off, specify the field object which we will de-reference in
        # order to get any grid properties (if this kernel requires them).
        # We do this as some compilers do less optimisation if we get (read-
        # -only) grid properties from a field object that has read-write
        # access.
        grid_fld = self.find_grid_access()
        grid_ptr = grid_fld.name + "%grid"
        api_config = Config.get().api_conf("gocean1.0")
        # TODO: #676 go_grid_data is actually a field property
        data_fmt = api_config.grid_properties["go_grid_data"].fortran
        arg_list.extend([grid_fld.name, data_fmt.format(grid_fld.name)])
        for arg in self._args:
            if arg.argument_type == "scalar":
                arg_list.append(arg.name)
            elif arg.argument_type == "field" and arg != grid_fld:
                # The remote device will need the reference to the field
                # object *and* the reference to the array within that object.
                arg_list.extend([arg.name, data_fmt.format(arg.name)])
            elif arg.argument_type == "grid_property":
                if grid_ptr not in arg_list:
                    # This kernel needs a grid property and therefore the
                    # pointer to the grid object must be copied to the device.
                    arg_list.append(grid_ptr)
                arg_list.append(grid_ptr+"%"+arg.name)
        return arg_list

    @property
    def fields(self):
        '''
        Provides the list of names of field objects that are required by
        the kernel associated with this Arguments object.

        :returns: List of names of (Fortran) field objects.
        :rtype: list of str
        '''
        args = args_filter(self._args, arg_types=["field"])
        return [arg.name for arg in args]

    @property
    def scalars(self):
        '''
        Provides the list of names of scalar arguments required by the
        kernel associated with this Arguments object. If there are none
        then the returned list is empty.

        :returns: A list of the names of scalar arguments in this object.
        :rtype: list of str
        '''
        args = args_filter(self._args, arg_types=["scalar"])
        return [arg.name for arg in args]

    def append(self, name, argument_type):
        ''' Create and append a GOKernelArgument to the Argument list.

        :param str name: name of the appended argument.
        :param str argument_type: type of the appended argument.

        :raises TypeError: if the given name is not a string.
        '''
        if not isinstance(name, str):
            raise TypeError(
                "The name parameter given to GOKernelArguments.append method "
                "should be a string, but found '{0}' instead.".
                format(type(name).__name__))

        # Create a descriptor with the given type
        descriptor = Descriptor(None, argument_type)

        # Create the argument and append it to the argument list
        arg = Arg("variable", name)
        argument = GOKernelArgument(descriptor, arg, self._parent_call)
        self.args.append(argument)
        # self.raw_arg_list().append(name)


class GOKernelArgument(KernelArgument):
    ''' Provides information about individual GOcean kernel call arguments
        as specified by the kernel argument metadata. '''
    def __init__(self, arg, arg_info, call):

        self._arg = arg
        KernelArgument.__init__(self, arg, arg_info, call)

    def psyir_expression(self):
        '''
        :returns: the PSyIR expression represented by this Argument.
        :rtype: :py:class:`psyclone.psyir.nodes.Node`

        :raises InternalError: if this Argument type is not "field" or \
                               "scalar".

        '''
        # If the argument name is just a number (e.g. '0') we return a
        # constant Literal expression
        # six.text_type is needed in Python2 to use the isnumeric method
        if six.text_type(self.name).isnumeric():
            return Literal(self.name, INTEGER_TYPE)

        # Now try for a real value. The constructor will raise an exception
        # if the string is not a valid floating point number.
        try:
            return Literal(self.name, REAL_TYPE)
        except ValueError:
            pass

        # Otherwise it's some form of Reference
        symbol = self._call.scope.symbol_table.lookup(self.name)

        # Gocean field arguments are StructureReferences to the %data attribute
        if self.argument_type == "field":
            return StructureReference.create(symbol, ["data"])

        # Gocean scalar arguments are References to the variable
        if self.argument_type == "scalar":
            return Reference(symbol)

        raise InternalError("GOcean expects the Argument.argument_type() to be"
                            " 'field' or 'scalar' but found '{0}'."
                            "".format(self.argument_type))

    def infer_datatype(self):
        ''' Infer the datatype of this argument using the API rules.

        :returns: the datatype of this argument.
        :rtype: :py:class::`psyclone.psyir.symbols.DataType`

        :raises InternalError: if this Argument type is not "field" or \
                               "scalar".
        :raises InternalError: if this argument is scalar but its space \
                               property is not 'go_r_scalar' or 'go_i_scalar'.

        '''
        # All GOcean fields are r2d_field
        if self.argument_type == "field":
            # r2d_field can have DeferredType and UnresolvedInterface because
            # it is an unnamed import from a module.
            type_symbol = self._call.root.symbol_table.symbol_from_tag(
                "r2d_field", symbol_type=DataTypeSymbol,
                datatype=DeferredType(), interface=UnresolvedInterface())
            return type_symbol

        # Gocean scalars can be REAL or INTEGER
        if self.argument_type == "scalar":
            if self.space.lower() == "go_r_scalar":
                go_wp = self._call.root.symbol_table.symbol_from_tag(
                    "go_wp", symbol_type=DataSymbol, datatype=DeferredType(),
                    interface=UnresolvedInterface())
                return ScalarType(ScalarType.Intrinsic.REAL, go_wp)
            if self.space.lower() == "go_i_scalar":
                return INTEGER_TYPE
            raise InternalError("GOcean expects scalar arguments to be of"
                                " 'go_r_scalar' or 'go_i_scalar' type but "
                                "found '{0}'.".format(self.space.lower()))

        raise InternalError("GOcean expects the Argument.argument_type() to be"
                            " 'field' or 'scalar' but found '{0}'."
                            "".format(self.argument_type))

    @property
    def argument_type(self):
        '''
        Return the type of this kernel argument - whether it is a field,
        a scalar or a grid_property (to be supplied by the PSy layer).
        If it has no type it defaults to scalar.

        :returns: the type of the argument.
        :rtype: str

        '''
        if self._arg.argument_type:
            return self._arg.argument_type
        return "scalar"

    @property
    def function_space(self):
        ''' Returns the expected finite difference space for this
            argument as specified by the kernel argument metadata.'''
        return self._arg.function_space

    @property
    def is_scalar(self):
        ''':return: whether this variable is a scalar variable or not.
        :rtype: bool'''
        return self.argument_type == "scalar"


class GOKernelGridArgument(Argument):
    '''
    Describes arguments that supply grid properties to a kernel.
    These arguments are provided by the PSy layer rather than in
    the Algorithm layer.

    :param arg: the meta-data entry describing the required grid property.
    :type arg: :py:class:`psyclone.gocean1p0.GO1p0Descriptor`
    :param kernel_call: the kernel call node that this Argument belongs to.
    :type kernel_call: :py:class:`psyclone.gocean1p0.GOKern`

    :raises GenerationError: if the grid property is not recognised.

    '''
    def __init__(self, arg, kernel_call):
        super(GOKernelGridArgument, self).__init__(None, None, arg.access)

        api_config = Config.get().api_conf("gocean1.0")
        try:
            deref_name = api_config.grid_properties[arg.grid_prop].fortran
        except KeyError as err:
            all_keys = str(api_config.grid_properties.keys())
            six.raise_from(
                GenerationError("Unrecognised grid property "
                                "specified. Expected one of {0} but found "
                                "'{1}'". format(all_keys, arg.grid_prop)),
                err)

        # Each entry is a pair (name, type). Name can be subdomain%internal...
        # so only take the last part after the last % as name.
        self._name = deref_name.split("%")[-1]
        # Store the original property name for easy lookup in is_scalar
        self._property_name = arg.grid_prop

        # This object always represents an argument that is a grid_property
        self._argument_type = "grid_property"

        # Reference to the Call this argument belongs to
        self._call = kernel_call

    @property
    def name(self):
        ''' Returns the Fortran name of the grid property, which is used
        in error messages etc.'''
        return self._name

    def psyir_expression(self):
        '''
        :returns: the PSyIR expression represented by this Argument.
        :rtype: :py:class:`psyclone.psyir.nodes.Node`

        '''
        # Find field from which to access grid properties
        base_field = self._call.arguments.find_grid_access().name
        tag = "AlgArgs_" + base_field
        symbol = self._call.scope.symbol_table.symbol_from_tag(tag)

        # Get aggregate grid type accessors without the base name
        access = self.dereference(base_field).split('%')[1:]

        # Construct the PSyIR reference
        return StructureReference.create(symbol, access)

    def dereference(self, fld_name):
        '''Returns a Fortran string to dereference a grid property of the
        specified field. It queries the current config file settings for
        getting the proper dereference string, which is a format string
        where {0} represents the field name.

        :param str fld_name: The name of the field which is used to \
            dereference a grid property.

        :returns: the dereference string required to access a grid property
            in a dl_esm field (e.g. "subdomain%internal%xstart"). The name
            must contains a "{0}" which is replaced by the field name.
        :rtype: str'''
        api_config = Config.get().api_conf("gocean1.0")
        deref_name = api_config.grid_properties[self._property_name].fortran
        return deref_name.format(fld_name)

    @property
    def argument_type(self):
        ''' The type of this argument. We have this for compatibility with
            GOKernelArgument objects since, for this class, it will always be
            "grid_property". '''
        return self._argument_type

    @property
    def intrinsic_type(self):
        '''
        :returns: the intrinsic_type of this argument.
        :rtype: str

        '''
        api_config = Config.get().api_conf("gocean1.0")
        return api_config.grid_properties[self._property_name].intrinsic_type

    @property
    def is_scalar(self):
        '''
        :returns: if this variable is a scalar variable or not.
        :rtype: bool
        '''
        # The constructor guarantees that _property_name is a valid key!
        api_config = Config.get().api_conf("gocean1.0")
        return api_config.grid_properties[self._property_name].type \
            == "scalar"

    @property
    def text(self):
        ''' The raw text used to pass data from the algorithm layer
            for this argument. Grid properties are not passed from the
            algorithm layer so None is returned.'''
        return None

    def forward_dependence(self):
        '''
        A grid-property argument is read-only and supplied by the
        PSy layer so has no dependencies

        :returns: None to indicate no dependencies
        :rtype: NoneType
        '''
        return None

    def backward_dependence(self):
        '''
        A grid-property argument is read-only and supplied by the
        PSy layer so has no dependencies

        :returns: None to indicate no dependencies
        :rtype: NoneType
        '''
        return None


class GOStencil():
    '''GOcean 1.0 stencil information for a kernel argument as obtained by
    parsing the kernel meta-data. The expected structure of the
    metadata and its meaning is provided in the description of the
    load method

    '''
    def __init__(self):
        ''' Set up any internal variables. '''
        self._has_stencil = None
        self._stencil = [[0 for _ in range(3)] for _ in range(3)]
        self._name = None
        self._initialised = False

    # pylint: disable=too-many-branches
    def load(self, stencil_info, kernel_name):
        '''Take parsed stencil metadata information, check it is valid and
        store it in a convenient form. The kernel_name argument is
        only used to provide the location if there is an error.

        The stencil information should either be a name which
        indicates a particular type of stencil or in the form
        stencil(xxx,yyy,zzz) which explicitly specifies a stencil
        shape where xxx, yyy and zzz are triplets of integers
        indicating whether there is a stencil access in a particular
        direction and the depth of that access. For example:

        go_stencil(010,  !   N
                   212,  !  W E
                   010)  !   S

        indicates that there is a stencil access of depth 1 in the
        "North" and "South" directions and stencil access of depth 2
        in the "East" and "West" directions. The value at the centre
        of the stencil will not be used by PSyclone but can be 0 or 1
        and indicates whether the local field value is accessed.

        The convention is for the associated arrays to be
        2-dimensional. If we denote the first dimension as "i" and the
        second dimension as "j" then the following directions are
        assumed:


        > j
        > ^
        > |
        > |
        > ---->i

        For example a stencil access like:

        a(i,j) + a(i+1,j) + a(i,j-1)

        would be stored as:

        go_stencil(000,
                   011,
                   010)

        :param stencil_info: contains the appropriate part of the parser AST
        :type stencil_info: :py:class:`psyclone.expression.FunctionVar`
        :param string kernel_name: the name of the kernel from where this \
                                   stencil information came from.

        :raises ParseError: if the supplied stencil information is invalid.

        '''
        self._initialised = True

        if not isinstance(stencil_info, expr.FunctionVar):
            # the stencil information is not in the expected format
            raise ParseError(
                "Meta-data error in kernel '{0}': 3rd descriptor (stencil) of "
                "field argument is '{1}' but expected either a name or the "
                "format 'go_stencil(...)'".format(kernel_name,
                                                  str(stencil_info)))

        # Get the name
        name = stencil_info.name.lower()
        const = GOceanConstants()

        if stencil_info.args:
            # The stencil info is of the form 'name(a,b,...), so the
            # name should be 'stencil' and there should be 3
            # arguments'
            self._has_stencil = True
            args = stencil_info.args
            if name != "go_stencil":
                raise ParseError(
                    "Meta-data error in kernel '{0}': 3rd descriptor "
                    "(stencil) of field argument is '{1}' but must be "
                    "'go_stencil(...)".format(kernel_name, name))
            if len(args) != 3:
                raise ParseError(
                    "Meta-data error in kernel '{0}': 3rd descriptor "
                    "(stencil) of field argument with format "
                    "'go_stencil(...)', has {1} arguments but should have "
                    "3".format(kernel_name, len(args)))
            # Each of the 3 args should be of length 3 and each
            # character should be a digit from 0-9. Whilst we are
            # expecting numbers, the parser represents these numbers
            # as strings so we have to perform string manipulation to
            # check and that extract them
            for arg_idx in range(3):
                arg = args[arg_idx]
                if not isinstance(arg, six.string_types):
                    raise ParseError(
                        "Meta-data error in kernel '{0}': 3rd descriptor "
                        "(stencil) of field argument with format "
                        "'go_stencil(...)'. Argument index {1} should be a "
                        "number but found "
                        "'{2}'.".format(kernel_name, arg_idx, str(arg)))
                if len(arg) != 3:
                    raise ParseError(
                        "Meta-data error in kernel '{0}': 3rd descriptor "
                        "(stencil) of field argument with format "
                        "'go_stencil(...)'. Argument index {1} should "
                        "consist of 3 digits but found "
                        "{2}.".format(kernel_name, arg_idx, len(arg)))
            # The central value is constrained to be 0 or 1
            if args[1][1] not in ["0", "1"]:
                raise ParseError(
                    "Meta-data error in kernel '{0}': 3rd descriptor "
                    "(stencil) of field argument with format "
                    "'go_stencil(...)'. Argument index 1 position 1 "
                    "should be a number from 0-1 "
                    "but found {1}.".format(kernel_name, args[1][1]))
            # It is not valid to specify a zero stencil. This is
            # indicated by the 'pointwise' name
            if args[0] == "000" and \
               (args[1] == "000" or args[1] == "010") and \
               args[2] == "000":
                raise ParseError(
                    "Meta-data error in kernel '{0}': 3rd descriptor "
                    "(stencil) of field argument with format "
                    "'go_stencil(...)'. A zero sized stencil has been "
                    "specified. This should be specified with the "
                    "'go_pointwise' keyword.".format(kernel_name))
            # store the values in an internal array as integers in i,j
            # order
            for idx0 in range(3):
                for idx1 in range(3):
                    # The j coordincate needs to be 'reversed': the first
                    # row (index 0 in args) is 'top', which should be
                    # accessed using '+1', and the last row (index 2 in args)
                    # needs to be accessed using '-1' (see depth()). Using
                    # 2-idx1 mirrors the rows appropriately.
                    self._stencil[idx0][2-idx1] = int(args[idx1][idx0])
        else:
            # stencil info is of the form 'name' so should be one of
            # our valid names
            if name not in const.VALID_STENCIL_NAMES:
                raise ParseError(
                    "Meta-data error in kernel '{0}': 3rd descriptor "
                    "(stencil) of field argument is '{1}' but must be one "
                    "of {2} or go_stencil(...)"
                    .format(kernel_name, name, const.VALID_STENCIL_NAMES))
            self._name = name
            # We currently only support one valid name ('pointwise')
            # which indicates that there is no stencil
            self._has_stencil = False
            # Define a 'stencil' for pointwise so that depth() can be used for
            # pointwise kernels without handling pointwise as special case
            self._stencil = [[0, 0, 0], [0, 1, 0], [0, 0, 0]]

    def _check_init(self):
        '''Internal method which checks that the stencil information has been
        loaded.

        :raises GenerationError: if the GOStencil object has not been
        initialised i.e. the load() method has not been called

        '''
        if not self._initialised:
            raise GenerationError(
                "Error in class GOStencil: the object has not yet been "
                "initialised. Please ensure the load() method is called.")

    @property
    def has_stencil(self):
        '''Specifies whether this argument has stencil information or not. The
        only case when this is False is when the stencil information
        specifies 'pointwise' as this indicates that there is no
        stencil access.

        :returns: True if this argument has stencil information and False \
                  if not.
        :rtype: bool

        '''
        self._check_init()
        return self._has_stencil

    @property
    def name(self):
        '''Provides the stencil name if one is provided

        :returns: the name of the type of stencil if this is provided \
                  and 'None' if not.
        :rtype: str

        '''
        self._check_init()
        return self._name

    def depth(self, index0, index1):
        '''Provides the depth of the stencil in the 8 possible stencil
        directions in a 2d regular grid (see the description in the
        load class for more information). Values must be between -1
        and 1 as they are considered to be relative to the centre of
        the stencil For example:

        stencil(234,
                915,
                876)

        returns

        depth(-1,0) = 9
        depth(1,1) = 4

        :param int index0: the relative stencil offset for the first \
                           index of the associated array. This value \
                           must be between -1 and 1.
        :param int index1: the relative stencil offset for the second \
                           index of the associated array. This value \
                           must be between -1 and 1

        :returns: the depth of the stencil in the specified direction.
        :rtype: int

        :raises GenerationError: if the indices are out-of-bounds.

        '''
        self._check_init()
        if index0 < -1 or index0 > 1 or index1 < -1 or index1 > 1:
            raise GenerationError(
                "The indices arguments to the depth method in the GOStencil "
                "object must be between -1 and 1 but found "
                "({0},{1})".format(index0, index1))
        return self._stencil[index0+1][index1+1]


class GO1p0Descriptor(Descriptor):
    ''' Description of a GOcean 1.0 kernel argument, as obtained by
    parsing the kernel meta-data.

    :param str kernel_name: the name of the kernel metadata type \
                            that contains this metadata.
    :param kernel_arg: the relevant part of the parser's AST.
    :type kernel_arg: :py:class:`psyclone.expression.FunctionVar`

    :raises ParseError: if a kernel argument has an invalid grid-point type.
    :raises ParseError: for an unrecognised grid property.
    :raises ParseError: for an invalid number of arguments.
    :raises ParseError: for an invalid access argument.

    '''
    def __init__(self, kernel_name, kernel_arg):
        # pylint: disable=too-many-locals
        nargs = len(kernel_arg.args)
        stencil_info = None

        const = GOceanConstants()
        if nargs == 3:
            # This kernel argument is supplied by the Algorithm layer
            # and is either a field or a scalar

            access = kernel_arg.args[0].name
            funcspace = kernel_arg.args[1].name
            stencil_info = GOStencil()
            stencil_info.load(kernel_arg.args[2],
                              kernel_name)

            # Valid values for the grid-point type that a kernel argument
            # may have. (We use the funcspace argument for this as it is
            # similar to the space in Finite-Element world.)
            valid_func_spaces = const.VALID_FIELD_GRID_TYPES + \
                const.VALID_SCALAR_TYPES

            self._grid_prop = ""
            if funcspace.lower() in const.VALID_FIELD_GRID_TYPES:
                self._argument_type = "field"
            elif funcspace.lower() in const.VALID_SCALAR_TYPES:
                self._argument_type = "scalar"
            else:
                raise ParseError("Meta-data error in kernel {0}: argument "
                                 "grid-point type is '{1}' but must be one "
                                 "of {2} ".format(kernel_name, funcspace,
                                                  valid_func_spaces))

        elif nargs == 2:
            # This kernel argument is a property of the grid. The grid
            # properties are special because they must be supplied by
            # the PSy layer.
            access = kernel_arg.args[0].name
            grid_var = kernel_arg.args[1].name
            funcspace = ""

            self._grid_prop = grid_var
            self._argument_type = "grid_property"
            api_config = Config.get().api_conf("gocean1.0")

            if grid_var.lower() not in api_config.grid_properties:
                valid_keys = str(api_config.grid_properties.keys())
                raise ParseError(
                    "Meta-data error in kernel {0}: un-recognised grid "
                    "property '{1}' requested. Must be one of {2}".
                    format(kernel_name, grid_var, valid_keys))
        else:
            raise ParseError(
                "Meta-data error in kernel {0}: 'arg' type expects 2 or 3 "
                "arguments but found '{1}' in '{2}'".
                format(kernel_name,
                       str(len(kernel_arg.args)),
                       kernel_arg.args))

        api_config = Config.get().api_conf("gocean1.0")
        access_mapping = api_config.get_access_mapping()
        try:
            access_type = access_mapping[access]
        except KeyError as err:
            valid_names = api_config.get_valid_accesses_api()
            six.raise_from(
                ParseError("Meta-data error in kernel {0}: "
                           "argument access  is given as '{1}' but must be "
                           "one of {2}".
                           format(kernel_name, access, valid_names)), err)

        # Finally we can call the __init__ method of our base class
        super(GO1p0Descriptor,
              self).__init__(access_type, funcspace, stencil=stencil_info,
                             argument_type=self._argument_type)

    def __str__(self):
        return repr(self)

    @property
    def grid_prop(self):
        '''
        :returns: the name of the grid-property that this argument is to \
                  supply to the kernel.
        :rtype: str

        '''
        return self._grid_prop


class GOKernelType1p0(KernelType):
    ''' Description of a kernel including the grid index-offset it
        expects and the region of the grid that it expects to
        operate upon '''

    def __str__(self):
        return ('GOcean 1.0 kernel ' + self._name + ', index-offset = ' +
                self._index_offset + ', iterates-over = ' +
                self._iterates_over)

    def __init__(self, ast, name=None):
        # Initialise the base class
        KernelType.__init__(self, ast, name=name)

        # What grid offset scheme this kernel expects
        self._index_offset = self._ktype.get_variable('index_offset').init

        const = GOceanConstants()
        if self._index_offset is None:
            raise ParseError("Meta-data error in kernel {0}: an INDEX_OFFSET "
                             "must be specified and must be one of {1}".
                             format(name, const.VALID_OFFSET_NAMES))

        if self._index_offset.lower() not in const.VALID_OFFSET_NAMES:
            raise ParseError("Meta-data error in kernel {0}: INDEX_OFFSET "
                             "has value '{1}' but must be one of {2}".
                             format(name,
                                    self._index_offset,
                                    const.VALID_OFFSET_NAMES))

        const = GOceanConstants()
        # Check that the meta-data for this kernel is valid
        if self._iterates_over is None:
            raise ParseError("Meta-data error in kernel {0}: ITERATES_OVER "
                             "is missing. (Valid values are: {1})".
                             format(name, const.VALID_ITERATES_OVER))

        if self._iterates_over.lower() not in const.VALID_ITERATES_OVER:
            raise ParseError("Meta-data error in kernel {0}: ITERATES_OVER "
                             "has value '{1}' but must be one of {2}".
                             format(name,
                                    self._iterates_over.lower(),
                                    const.VALID_ITERATES_OVER))

        # The list of kernel arguments
        self._arg_descriptors = []
        have_grid_prop = False
        for init in self._inits:
            if init.name != 'go_arg':
                raise ParseError("Each meta_arg value must be of type " +
                                 "'go_arg' for the gocean1.0 api, but " +
                                 "found '{0}'".format(init.name))
            # Pass in the name of this kernel for the purposes
            # of error reporting
            new_arg = GO1p0Descriptor(name, init)
            # Keep track of whether this kernel requires any
            # grid properties
            have_grid_prop = (have_grid_prop or
                              (new_arg.argument_type == "grid_property"))
            self._arg_descriptors.append(new_arg)

        # If this kernel expects a grid property then check that it
        # has at least one field object as an argument (which we
        # can use to access the grid)
        if have_grid_prop:
            have_fld = False
            for arg in self.arg_descriptors:
                if arg.argument_type == "field":
                    have_fld = True
                    break
            if not have_fld:
                raise ParseError(
                    "Kernel {0} requires a property of the grid but does "
                    "not have any field objects as arguments.".format(name))

    # Override nargs from the base class so that it returns the no.
    # of args specified in the algorithm layer (and thus excludes those
    # that must be added in the PSy layer). This is done to simplify the
    # check on the no. of arguments supplied in any invoke of the kernel.
    @property
    def nargs(self):
        ''' Count and return the number of arguments that this kernel
            expects the Algorithm layer to provide '''
        count = 0
        for arg in self.arg_descriptors:
            if arg.argument_type != "grid_property":
                count += 1
        return count

    @property
    def index_offset(self):
        ''' Return the grid index-offset that this kernel expects '''
        return self._index_offset


class GOACCEnterDataDirective(ACCEnterDataDirective):
    '''
    Sub-classes ACCEnterDataDirective to provide an API-specific implementation
    of data_on_device().

    '''
    def data_on_device(self, parent):
        '''
        Adds nodes into the f2pygen AST to flag that each of the
        objects required by the kernels in the data region is now on the
        device. We do this by setting the data_on_device attribute to .true.

        :param parent: The node in the f2pygen AST to which to add the \
                       assignment nodes.
        :type parent: :py:class:`psyclone.f2pygen.BaseGen`
        '''

        # Get a reference to the f2pygen module root
        module = parent
        while module.parent:
            module = module.parent

        obj_list = []
        for pdir in self._acc_dirs:
            for var in pdir.fields:
                if var not in obj_list:
                    parent.add(AssignGen(parent,
                                         lhs=var+"%data_on_device",
                                         rhs=".true."))
                    parent.add(AssignGen(
                        parent,
                        lhs=var+"%read_from_device_f",
                        rhs=self._read_from_device_routine(module).name,
                        pointer=True))
                    obj_list.append(var)

    def _read_from_device_routine(self, f2pygen_module=None, psyir=None):
        ''' Return the symbol of the routine that reads data from the OpenACC
        device, if it doesn't exist create the Routine and the Symbol, and if
        either f2pygen_module or psyir are supplied then a suitable node
        representing the routine is inserted.

        :param f2pygen_module: optional f2pygen module where to insert the \
                               generated read_from_device routine.
        :type f2pygen_module: :py:class:`psyclone.f2pygen.ModuleGen` or \
                              NoneType
        :param psyir: optional psyir tree where to insert the generated \
                      read_from_device routine.
        :type psyir: :py:class:`psyclone.psyir.nodes.Node` or NoneType

        :returns: the symbol representing the read_from_device routine.
        :rtype: :py:class:`psyclone.psyir.symbols.symbol`
        '''
        symtab = self.root.symbol_table
        try:
            return symtab.lookup_with_tag("openacc_read_func")
        except KeyError:
            # If the subroutines does not exist, it needs to be
            # generated first.
            pass

        # Create the symbol for the routine and add it to the symbol table.
        subroutine_name = symtab.new_symbol(
            "read_from_device", symbol_type=RoutineSymbol,
            tag="openacc_read_func").name

        code = '''
            subroutine read_openacc(from, to, startx, starty, nx, ny, blocking)
                use iso_c_binding, only: c_ptr
                use kind_params_mod, only: go_wp
                type(c_ptr), intent(in) :: from
                real(go_wp), dimension(:,:), intent(inout), target :: to
                integer, intent(in) :: startx, starty, nx, ny
                logical, intent(in) :: blocking
            end subroutine read_openacc
            '''

        # Obtain the PSyIR representation of the code above
        fortran_reader = FortranReader()
        container = fortran_reader.psyir_from_source(code)
        subroutine = container.children[0]
        # Add an ACCUpdateDirective inside the subroutine
        symbol = subroutine.symbol_table.lookup("to")
        subroutine.addchild(ACCUpdateDirective(symbol, "host"))

        # Rename subroutine
        subroutine.name = subroutine_name

        # If a f2pygen module is provided insert a PSyIRGen node
        if f2pygen_module:
            f2pygen_module.add(PSyIRGen(f2pygen_module, subroutine))

        # If PSyIR is provided insert the routine as a child of the parent
        # Container
        if psyir:
            if not psyir.ancestor(Container):
                raise GenerationError(
                    "The GOACCEnterDataDirective can only be generated/lowered"
                    " inside a Container in order to insert a sibling "
                    "subroutine, but '{0}' is not inside a Container."
                    "".format(psyir))
            psyir.ancestor(Container).addchild(subroutine.detach())

        return symtab.lookup_with_tag("openacc_read_func")

    def lower_to_language_level(self):
        '''
        In-place replacement of DSL or high-level concepts into generic PSyIR
        constructs. In addition to calling this method in the base class, the
        GOACCEnterDataDirective sets up the 'data_on_device' flag for
        each of the fields accessed.

        '''
        self._acc_dirs = self.ancestor(InvokeSchedule).walk(
                (ACCParallelDirective, ACCKernelsDirective))
        obj_list = []
        for pdir in self._acc_dirs:
            for var in pdir.fields:
                if var not in obj_list:
                    obj_list.append(var)

        read_routine_symbol = self._read_from_device_routine(psyir=self)

        for var in obj_list:
            symbol = self.scope.symbol_table.lookup(var)
            assignment = Assignment.create(
                StructureReference.create(symbol, ['data_on_device']),
                Literal("true", BOOLEAN_TYPE))
            self.parent.children.insert(self.position, assignment)

            # Use a CodeBlock to encode a Fortran pointer assignment
            reader = FortranStringReader(
                        "{0}%read_from_device_f => {1}\n"
                        "".format(symbol.name, read_routine_symbol.name))
            reader.set_format(FortranFormat(True, True))
            block = Pointer_Assignment_Stmt(reader)
            codeblock = CodeBlock([block], CodeBlock.Structure.STATEMENT)
            self.parent.children.insert(self.position, codeblock)

        super(GOACCEnterDataDirective, self).lower_to_language_level()


class GOSymbolTable(SymbolTable):
    '''
    Sub-classes SymbolTable to provide a GOcean-specific implementation.
    '''

    def _check_gocean_conformity(self):
        '''
        Checks that the Symbol Table has at least 2 arguments which represent
        the iteration indices (are scalar integers).

        :raises GenerationError: if the Symbol Table does not conform to the \
                rules for a GOcean 1.0 kernel.
        '''
        # Get the kernel name if available for better error messages
        kname_str = ""
        if self._node and isinstance(self._node, KernelSchedule):
            kname_str = " for kernel '{0}'".format(self._node.name)

        # Check that there are at least 2 arguments
        if len(self.argument_list) < 2:
            raise GenerationError(
                "GOcean 1.0 API kernels should always have at least two "
                "arguments representing the iteration indices but the "
                "Symbol Table{0} has only {1} argument(s)."
                "".format(kname_str,
                          str(len(self.argument_list)))
                )

        # Check that first 2 arguments are scalar integers
        for pos, posstr in [(0, "first"), (1, "second")]:
            dtype = self.argument_list[pos].datatype
            if not (isinstance(dtype, ScalarType) and
                    dtype.intrinsic == ScalarType.Intrinsic.INTEGER):
                raise GenerationError(
                    "GOcean 1.0 API kernels {0} argument should be a scalar "
                    "integer but got '{1}'{2}."
                    "".format(posstr, dtype, kname_str))

    @property
    def iteration_indices(self):
        '''In the GOcean API the two first kernel arguments are the iteration
        indices.

        :return: List of symbols representing the iteration indices.
        :rtype: list of :py:class:`psyclone.psyir.symbols.DataSymbol`
        '''
        self._check_gocean_conformity()
        return self.argument_list[:2]

    @property
    def data_arguments(self):
        '''In the GOcean API the data arguments start from the third item in
        the argument list.

        :return: List of symbols representing the data arguments.
        :rtype: list of :py:class:`psyclone.psyir.symbols.DataSymbol`
        '''
        self._check_gocean_conformity()
        return self.argument_list[2:]


class GOKernelSchedule(KernelSchedule):
    '''
    Sub-classes KernelSchedule to provide a GOcean-specific implementation.

    :param str name: Kernel subroutine name
    '''
    # Polymorphic parameter to initialize the Symbol Table of the Schedule
    _symbol_table_class = GOSymbolTable


class GOHaloExchange(HaloExchange):
    '''GOcean specific halo exchange class which can be added to and
    manipulated in a schedule.

    :param field: the field that this halo exchange will act on.
    :type field: :py:class:`psyclone.gocean1p0.GOKernelArgument`
    :param bool check_dirty: optional argument default False (contrary to \
        its generic class - revisit in #856) indicating whether this halo \
        exchange should be subject to a run-time check for clean/dirty halos.
    :param parent: optional PSyIR parent node (default None) of this object.
    :type parent: :py:class:`psyclone.psyir.nodes.Node`
    '''
    def __init__(self, field, check_dirty=False, parent=None):
        super(GOHaloExchange, self).__init__(field, check_dirty=check_dirty,
                                             parent=parent)

        # Name of the HaloExchange method in the GOcean infrastructure.
        self._halo_exchange_name = "halo_exchange"

    def lower_to_language_level(self):
        '''
        In-place replacement of DSL or high-level concepts into generic
        PSyIR constructs. A GOHaloExchange is replaced by a call to the
        appropriate library method.

        '''
        # Call the halo_exchange routine with depth argument to 1
        # Currently we create an symbol name with % as a workaround of not
        # having type bound routines.
        rsymbol = RoutineSymbol(self.field.name + "%" +
                                self._halo_exchange_name)
        call_node = Call.create(rsymbol, [Literal("1", INTEGER_TYPE)])
        self.replace_with(call_node)

    def gen_code(self, parent):
        '''GOcean specific code generation for this class.

        :param parent: an f2pygen object that will be the parent of \
            f2pygen objects created in this method.
        :type parent: :py:class:`psyclone.f2pygen.BaseGen`

        '''
        # TODO 856: Wrap Halo call with an is_dirty flag when necessary.

        # TODO 886: Currently only stencils of depth 1 are accepted by this
        # API, so the HaloExchange is hardcoded to depth 1.

        if self.ancestor(InvokeSchedule).opencl:
            # If the dependency is a Kernel dispatched in a different command
            # queue than _OCL_MANAGEMENT_QUEUE, in order to guarantee that the
            # haloexchange data transfer happens after the kernel is finished,
            # we need to add a barrier to that previous queue.
            dependency = self.backward_dependence()
            if dependency and dependency.coded_kernels():
                for kernel_dep in dependency.coded_kernels():
                    # TODO #1134: The OpenCL options should not leak from the
                    # OpenCL transformation.
                    # pylint: disable=protected-access
                    previous_queue = kernel_dep._opencl_options['queue_number']
                    if previous_queue != _OCL_MANAGEMENT_QUEUE:
                        # If the backward dependency is being executed in
                        # another queue we add a barrier to make sure the
                        # previous kernel has finished.
                        stab = self.scope.symbol_table
                        qlist = stab.lookup_with_tag("opencl_cmd_queues").name
                        flag = stab.lookup_with_tag("opencl_error").name
                        parent.add(AssignGen(
                            parent,
                            lhs=flag,
                            rhs="clFinish({0}({1}))".format(
                                qlist, str(previous_queue))))

        parent.add(
            CallGen(
                parent, name=self._field.name +
                "%" + self._halo_exchange_name +
                "(depth=1)"))
        parent.add(CommentGen(parent, ""))


# For Sphinx AutoAPI documentation generation
__all__ = ['GOPSy', 'GOInvokes', 'GOInvoke', 'GOInvokeSchedule', 'GOLoop',
           'GOBuiltInCallFactory', 'GOKernCallFactory', 'GOKern',
           'GOFparser2Reader', 'GOKernelArguments', 'GOKernelArgument',
           'GOKernelGridArgument', 'GOStencil', 'GO1p0Descriptor',
           'GOKernelType1p0', 'GOACCEnterDataDirective', 'GOSymbolTable',
           'GOKernelSchedule', 'GOHaloExchange']<|MERGE_RESOLUTION|>--- conflicted
+++ resolved
@@ -72,17 +72,10 @@
     AccessType, HaloExchange
 from psyclone.psyir.frontend.fparser2 import Fparser2Reader
 from psyclone.psyir.frontend.fortran import FortranReader
-<<<<<<< HEAD
 from psyclone.psyir.nodes import Loop, Literal, Schedule, KernelSchedule, \
     StructureReference, BinaryOperation, Reference, Call, Assignment, \
-    PSyDataNode, ACCEnterDataDirective, ACCParallelDirective, \
-    ACCKernelsDirective
-=======
-from psyclone.psyir.nodes import Loop, Literal, Schedule, Node, \
-    KernelSchedule, StructureReference, BinaryOperation, Reference, \
-    Call, Assignment, PSyDataNode, ACCEnterDataDirective, CodeBlock, \
-    ACCParallelDirective, ACCKernelsDirective, Container, ACCUpdateDirective
->>>>>>> 778f3aad
+    PSyDataNode, ACCEnterDataDirective, ACCParallelDirective, CodeBlock, \
+    ACCKernelsDirective, Container, ACCUpdateDirective
 from psyclone.psyir.symbols import SymbolTable, ScalarType, ArrayType, \
     INTEGER_TYPE, DataSymbol, RoutineSymbol, ContainerSymbol, DeferredType, \
     DataTypeSymbol, UnresolvedInterface, UnknownFortranType, BOOLEAN_TYPE, \
