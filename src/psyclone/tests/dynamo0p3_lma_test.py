--- conflicted
+++ resolved
@@ -772,14 +772,11 @@
 
 
 def test_operators():
-<<<<<<< HEAD
+
     ''' Test that operators are handled correctly for kernel stubs (except
     for Wchi space as the fields on this space are read-only).
 
     '''
-=======
-    ''' Test that operators are handled correctly for kernel stubs. '''
->>>>>>> 836d4ee0
     ast = fpapi.parse(OPERATORS, ignore_comments=False)
     metadata = DynKernMetadata(ast)
     kernel = DynKern()
@@ -791,28 +788,18 @@
         "    CONTAINS\n"
         "    SUBROUTINE dummy_code(cell, nlayers, op_1_ncell_3d, op_1, "
         "op_2_ncell_3d, op_2, op_3_ncell_3d, op_3, op_4_ncell_3d, op_4, "
-<<<<<<< HEAD
         "op_5_ncell_3d, op_5, op_6_ncell_3d, op_6, op_7_ncell_3d, op_7, "
         "op_8_ncell_3d, op_8, op_9_ncell_3d, op_9, op_10_ncell_3d, op_10, "
         "op_11_ncell_3d, op_11, op_12_ncell_3d, op_12, op_13_ncell_3d, "
         "op_13, ndf_w0, ndf_w1, ndf_w2, ndf_w2h, ndf_w2v, ndf_w2broken, "
         "ndf_w2trace, ndf_w2htrace, ndf_w2vtrace, ndf_w3, ndf_wtheta, "
-        "ndf_any_space_1_op_12, ndf_any_discontinuous_space_1_op_13)\n"
-=======
-        "op_5_ncell_3d, op_5, op_6_ncell_3d, op_6, ndf_w0, ndf_w1, ndf_w2, "
-        "ndf_w3, ndf_aspc1_op_5, ndf_adspc1_op_6)\n"
->>>>>>> 836d4ee0
+        "ndf_aspc1_op_12, ndf_adspc1_op_13)\n"
         "      USE constants_mod, ONLY: r_def, i_def\n"
         "      IMPLICIT NONE\n"
         "      INTEGER(KIND=i_def), intent(in) :: nlayers\n"
         "      INTEGER(KIND=i_def), intent(in) :: ndf_w0, ndf_w1, ndf_w2, "
-<<<<<<< HEAD
         "ndf_w2h, ndf_w2v, ndf_w2broken, ndf_w2trace, ndf_w2htrace, "
-        "ndf_w2vtrace, ndf_w3, ndf_wtheta, ndf_any_space_1_op_12, "
-        "ndf_any_discontinuous_space_1_op_13\n"
-=======
-        "ndf_w3, ndf_aspc1_op_5, ndf_adspc1_op_6\n"
->>>>>>> 836d4ee0
+        "ndf_w2vtrace, ndf_w3, ndf_wtheta, ndf_aspc1_op_12, ndf_adspc1_op_13\n"
         "      INTEGER(KIND=i_def), intent(in) :: cell\n"
         "      INTEGER(KIND=i_def), intent(in) :: op_1_ncell_3d\n"
         "      REAL(KIND=r_def), intent(out), dimension(ndf_w0,ndf_w0,"
@@ -827,7 +814,6 @@
         "      REAL(KIND=r_def), intent(in), dimension(ndf_w2h,ndf_w2h,"
         "op_4_ncell_3d) :: op_4\n"
         "      INTEGER(KIND=i_def), intent(in) :: op_5_ncell_3d\n"
-<<<<<<< HEAD
         "      REAL(KIND=r_def), intent(inout), dimension(ndf_w2v,ndf_w2v,"
         "op_5_ncell_3d) :: op_5\n"
         "      INTEGER(KIND=i_def), intent(in) :: op_6_ncell_3d\n"
@@ -849,19 +835,11 @@
         "      REAL(KIND=r_def), intent(out), dimension(ndf_wtheta,ndf_wtheta,"
         "op_11_ncell_3d) :: op_11\n"
         "      INTEGER(KIND=i_def), intent(in) :: op_12_ncell_3d\n"
-        "      REAL(KIND=r_def), intent(in), dimension(ndf_any_space_1_op_12,"
-        "ndf_any_space_1_op_12,op_12_ncell_3d) :: op_12\n"
+        "      REAL(KIND=r_def), intent(in), dimension(ndf_aspc1_op_12,"
+        "ndf_aspc1_op_12,op_12_ncell_3d) :: op_12\n"
         "      INTEGER(KIND=i_def), intent(in) :: op_13_ncell_3d\n"
-        "      REAL(KIND=r_def), intent(in), dimension"
-        "(ndf_any_discontinuous_space_1_op_13,"
-        "ndf_any_discontinuous_space_1_op_13,op_13_ncell_3d) :: op_13\n"
-=======
-        "      REAL(KIND=r_def), intent(in), dimension(ndf_aspc1_op_5,"
-        "ndf_aspc1_op_5,op_5_ncell_3d) :: op_5\n"
-        "      INTEGER(KIND=i_def), intent(in) :: op_6_ncell_3d\n"
-        "      REAL(KIND=r_def), intent(in), dimension(ndf_adspc1_op_6,"
-        "ndf_adspc1_op_6,op_6_ncell_3d) :: op_6\n"
->>>>>>> 836d4ee0
+        "      REAL(KIND=r_def), intent(in), dimension(ndf_adspc1_op_13,"
+        "ndf_adspc1_op_13,op_13_ncell_3d) :: op_13\n"
         "    END SUBROUTINE dummy_code\n"
         "  END MODULE dummy_mod")
     assert output in generated_code
