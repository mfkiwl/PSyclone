--- conflicted
+++ resolved
@@ -109,85 +109,6 @@
 
   end subroutine setup_select_entities
 
-<<<<<<< HEAD
-=======
-  ! Allocates and initialises the select data entity lists.
-  !
-  ! [in] mesh  Mesh on which the entities reside.
-  ! [out] entity_all    All the entities available on the mesh.
-  ! [out] entity_theta  Entities on a theta field.
-  ! [out] entity_w2h    Entities on a w2h field.
-  ! [out] entity_w2v    Entities on a w2v field.
-  !
-  subroutine setup_select_data_entities( mesh, entity_all, entity_theta, &
-                                         entity_w2h, entity_w2v )
-
-    implicit none
-
-    type(mesh_type),               intent(in)  :: mesh
-    type(select_data_entity_type), intent(out) :: entity_all
-    type(select_data_entity_type), intent(out) :: entity_theta
-    type(select_data_entity_type), intent(out) :: entity_w2v
-    type(select_data_entity_type), intent(out) :: entity_w2h
-
-    integer(i_def), parameter :: number_of_volumes = 1
-
-    class(reference_element_type), pointer :: reference_element => null()
-
-    integer(i_def) :: number_of_faces
-    integer(i_def) :: number_of_edges
-    integer(i_def) :: number_of_vertices
-
-    reference_element => mesh%get_reference_element()
-    number_of_faces    = reference_element%get_number_faces()
-    number_of_edges    = reference_element%get_number_edges()
-    number_of_vertices = reference_element%get_number_vertices()
-
-    allocate( entity_all%volumes(number_of_volumes) )
-    allocate( entity_all%faces(number_of_faces) )
-    allocate( entity_all%edges(number_of_edges) )
-    allocate( entity_all%verts(number_of_vertices) )
-
-    entity_all%volumes = (/ V /)
-    entity_all%faces = (/ B, W, S, E, N, T /)
-    entity_all%edges = (/ WB, SB, EB, NB, SW, SE, NE, NW, WT, ST, ET, NT /)
-    entity_all%verts = (/ SWB, SEB, NEB, NWB, SWT, SET, NET, NWT /)
-
-    allocate( entity_theta%volumes(number_of_volumes) )
-    allocate( entity_theta%faces(number_of_faces) )
-    allocate( entity_theta%edges(number_of_edges) )
-    allocate( entity_theta%verts(number_of_vertices) )
-
-    entity_theta%volumes = IMDI
-    entity_theta%faces = (/ B, T, IMDI, IMDI, IMDI, IMDI /)
-    entity_theta%edges = IMDI
-    entity_theta%verts = IMDI
-
-    allocate( entity_w2v%volumes(number_of_volumes) )
-    allocate( entity_w2v%faces(number_of_faces) )
-    allocate( entity_w2v%edges(number_of_edges) )
-    allocate( entity_w2v%verts(number_of_vertices) )
-
-    entity_w2v%volumes = IMDI
-    entity_w2v%faces = (/ B, T, IMDI, IMDI, IMDI, IMDI /)
-    entity_w2v%edges = IMDI
-    entity_w2v%verts = IMDI
-
-    allocate( entity_w2h%volumes(number_of_volumes) )
-    allocate( entity_w2h%faces(number_of_faces) )
-    allocate( entity_w2h%edges(number_of_edges) )
-    allocate( entity_w2h%verts(number_of_vertices) )
-
-    entity_w2h%volumes = IMDI
-    entity_w2h%faces = (/ W, S, E, N, IMDI, IMDI/)
-    entity_w2h%edges = IMDI
-    entity_w2h%verts = IMDI
-
-    nullify(reference_element)
-
-  end subroutine setup_select_data_entities
-
->>>>>>> 6afc06af
   !-----------------------------------------------------------------------------
   !> @brief Computes the number of dofs for various entities.
   !>
@@ -507,15 +428,9 @@
               + nedge_g_h*ndof_edge_h   &
               + nedge_g_v*ndof_edge_v   &
               + nvert_g*ndof_vert
-<<<<<<< HEAD
 
     nullify(reference_element)
-
-=======
-
-    nullify(reference_element)
-
->>>>>>> 6afc06af
+    
   end subroutine ndof_setup
 
   !---------------------------------------------------------------------------
@@ -594,7 +509,6 @@
 
     integer(i_def) :: face_idx(6), edge_idx(12, 2)    ! Indices of nodal points
                                                       ! on faces and edges
-<<<<<<< HEAD
 
     integer(i_def), allocatable :: lx(:), ly(:), lz(:) ! 3d indices of dofs
 
@@ -605,20 +519,6 @@
                                           ! 1D element (used in horizontal)
     real(r_def) :: x1v(element_order_v+2) ! Evenly spaces nodes of continuous
                                           ! 1D element (used in vertical)
-
-=======
-
-    integer(i_def), allocatable :: lx(:), ly(:), lz(:) ! 3d indices of dofs
-
-    real(r_def),    allocatable :: unit_vec(:,:) ! Unit tangent to an edge dof
-                                                 ! or normal to a face dof
-
-    real(r_def) :: x1h(element_order_h+2) ! Evenly spaces nodes of continuous
-                                          ! 1D element (used in horizontal)
-    real(r_def) :: x1v(element_order_v+2) ! Evenly spaces nodes of continuous
-                                          ! 1D element (used in vertical)
-
->>>>>>> 6afc06af
     real(r_def) :: x2h(element_order_h+2) ! Evenly spaces nodes of discontinuous
                                           ! 1D element (used in horizontal).
                                           ! Note: one larger than required
@@ -670,21 +570,12 @@
     ly(:) = 0
     lz(:) = 0
 
-<<<<<<< HEAD
     ! Positional arrays - need two, i.e quadratic and linear at lowest order.
     ! These arrays will be used in the calculation of the nodal points and
     ! corresponding basis functions
 
     do i = 1, k_h + 2
       ! Evenly space the points edge to edge
-      x1h(i) = real(i - 1, r_def) / real(k_h + 1, r_def)
-    end do
-
-    if (k_h == 0) then
-      x2h(1) = 0.5_r_def
-=======
-    ! Positional arrays - need two, i.e quadratic and linear for RT1
-    do i = 1, k_h + 2
       x1h(i) = real(i - 1, r_def) / real(k_h + 1, r_def)
     end do
 
@@ -711,29 +602,6 @@
 
     if (k_v == 0) then
       x2v(1) = 0.5_r_def
->>>>>>> 6afc06af
-    else
-      if (gungho_fs == W3 .or. gungho_fs == Wtheta) then
-        ! Evenly space the points away from the element edges for high order
-        ! spaces - this helps with visualising the output
-<<<<<<< HEAD
-        do i = 1, k_h + 1
-          x2h(i) = real(i, r_def) / real(k_h + 2, r_def)
-        end do
-      else
-        do i = 1, k_h + 1
-          x2h(i) = real(i - 1, r_def) / real(k_h, r_def)
-        end do
-      end if
-    end if
-
-    ! The same for vertical positional arrays
-    do i = 1, k_v + 2
-      x1v(i) = real(i - 1, r_def) / real(k_v + 1, r_def)
-    end do
-
-    if (k_v == 0) then
-      x2v(1) = 0.5_r_def
     else
       if (gungho_fs == W3 .or. gungho_fs == Wtheta) then
         ! Evenly space the points away from the element edges for high order
@@ -742,12 +610,6 @@
           x2v(i) = real(i, r_def) / real(k_v + 2, r_def)
         end do
       else
-=======
-        do i = 1, k_v + 1
-          x2v(i) = real(i, r_def) / real(k_v + 2, r_def)
-        end do
-      else
->>>>>>> 6afc06af
         do i = 1, k_v + 1
           x2v(i) = real(i - 1, r_def) / real(k_v, r_def)
         end do
@@ -757,25 +619,15 @@
     ! This value isn't needed and is always multipled by 0
     x2h(k_h + 2) = 0.0_r_def
     x2v(k_v + 2) = 0.0_r_def
-<<<<<<< HEAD
 
     ! Some look arrays based upon reference cube topology:
 
-=======
-
-    ! Some look arrays based upon reference cube topology:
-
->>>>>>> 6afc06af
     ! Index of nodal points for dofs located on faces.
     ! Faces are defined as having one coordinate fixed,
     ! i.e. for face 1 x = 0 for all points on the face
     ! and for face 4 y = 1 for all points on the face.
-<<<<<<< HEAD
     ! This array give the index of x1h/x1v that returns the fixed coordinate
     ! of each face.
-=======
-    ! This array give the index for the fixed coordinate for each face.
->>>>>>> 6afc06af
     ! If a face has fixed coordinate = 0 the index is 1
     ! If a face has fixed coordinate = 1 the index is k+2
     face_idx = (/ 1, 1, k_h + 2, k_h + 2, 1, k_v + 2 /)
@@ -1469,7 +1321,6 @@
       end do
 
       do i = 1, ndof_cell
-<<<<<<< HEAD
 
         nodal_coords(1, i) = abs(unit_vec(1, i)) * x1h(lx(i)) &
                            + (1.0_r_def - abs(unit_vec(1, i))) * x2h(lx(i))
@@ -1498,36 +1349,6 @@
         basis_z(:, i)      = abs(unit_vec(3, i)) * x1v(:) &
                            + (1.0_r_def - abs(unit_vec(3, i))) * x2v(:)
 
-=======
-
-        nodal_coords(1, i) = abs(unit_vec(1, i)) * x1h(lx(i)) &
-                           + (1.0_r_def - abs(unit_vec(1, i))) * x2h(lx(i))
-
-        nodal_coords(2, i) = abs(unit_vec(2, i)) * x1h(ly(i)) &
-                           + (1.0_r_def - abs(unit_vec(2, i))) * x2h(ly(i))
-
-        nodal_coords(3, i) = abs(unit_vec(3, i)) * x1v(lz(i)) &
-                           + (1.0_r_def - abs(unit_vec(3, i))) * x2v(lz(i))
-
-        basis_order(1, i)  = (k_h + 1) - int(1.0_r_def &
-                           - abs(unit_vec(1, i)), i_def)
-
-        basis_order(2, i)  = (k_h + 1) - int(1.0_r_def &
-                           - abs(unit_vec(2, i)), i_def)
-
-        basis_order(3, i)  = (k_v + 1) - int(1.0_r_def &
-                           - abs(unit_vec(3, i)), i_def)
-
-        basis_x(:, 1, i)   = abs(unit_vec(1, i)) * x1h(:) &
-                           + (1.0_r_def - abs(unit_vec(1, i))) * x2h(:)
-
-        basis_x(:, 2, i)   = abs(unit_vec(2, i)) * x1h(:) &
-                           + (1.0_r_def - abs(unit_vec(2, i))) * x2h(:)
-
-        basis_z(:, i)      = abs(unit_vec(3, i)) * x1v(:) &
-                           + (1.0_r_def - abs(unit_vec(3, i))) * x2v(:)
-
->>>>>>> 6afc06af
         do j1 = 1, size(basis_vector, 1)
           basis_vector(j1, i) = unit_vec(j1, i)
         end do
@@ -1575,7 +1396,6 @@
 
         nodal_coords(1, i) = abs(unit_vec(1, i)) * x1h(lx(i)) &
                            + (1.0_r_def - abs(unit_vec(1, i))) * x2h(lx(i))
-<<<<<<< HEAD
 
         nodal_coords(2, i) = abs(unit_vec(2, i)) * x1h(ly(i)) &
                            + (1.0_r_def - abs(unit_vec(2, i))) * x2h(ly(i))
@@ -1598,30 +1418,6 @@
         basis_x(:, 2, i)   = abs(unit_vec(2, i)) * x1h(:) &
                            + (1.0_r_def - abs(unit_vec(2, i))) * x2h(:)
 
-=======
-
-        nodal_coords(2, i) = abs(unit_vec(2, i)) * x1h(ly(i)) &
-                           + (1.0_r_def - abs(unit_vec(2, i))) * x2h(ly(i))
-
-        nodal_coords(3, i) = abs(unit_vec(3, i)) * x1v(lz(i)) &
-                           + (1.0_r_def - abs(unit_vec(3, i))) * x2v(lz(i))
-
-        basis_order(1, i)  = (k_h + 1) - int(1.0_r_def &
-                           - abs(unit_vec(1, i)), i_def)
-
-        basis_order(2, i)  = (k_h + 1) - int(1.0_r_def &
-                           - abs(unit_vec(2, i)), i_def)
-
-        basis_order(3, i)  = (k_v + 1) - int(1.0_r_def &
-                           - abs(unit_vec(3, i)), i_def)
-
-        basis_x(:, 1, i)   = abs(unit_vec(1, i)) * x1h(:) &
-                           + (1.0_r_def - abs(unit_vec(1, i))) * x2h(:)
-
-        basis_x(:, 2, i)   = abs(unit_vec(2, i)) * x1h(:) &
-                           + (1.0_r_def - abs(unit_vec(2, i))) * x2h(:)
-
->>>>>>> 6afc06af
         basis_z(:, i)      = abs(unit_vec(3, i)) * x1v(:) &
                            + (1.0_r_def - abs(unit_vec(3, i))) * x2v(:)
 
@@ -1756,13 +1552,8 @@
       !============================================
       do i = 1, number_faces - 2
         ! No vertical faces considered so one horizontal and one vertical loop
-<<<<<<< HEAD
         do j1 = 1, k_v + 1
           do j2 = 1, k_h + 1
-=======
-        do j1 = 1, k_h + 1
-          do j2 = 1, k_v + 1
->>>>>>> 6afc06af
             j(1) = j1
             j(2) = j2
             j(3) = face_idx(i)
@@ -2552,11 +2343,7 @@
               ! The following line is very confused by the casting that is
               ! required, but it is actually calculating the global id as being:
               !      (global_cell_id-1) * num_dofs * ndata * num_layers
-<<<<<<< HEAD
               !      + (idof-1) * ndata * num_layers
-=======
-              !      + (idof-1) * ndata*num_layers
->>>>>>> 6afc06af
               !      + (k - 1) * ndata
               !      + (m - 1)
               global_dof_id(dofmap(idof, icell) + (k - 1) * ndata + (m - 1)) = &
@@ -2617,153 +2404,33 @@
   !>                          dof of a cell.
   !> @param[out] levels       Array of fractional levels.
   !>
-<<<<<<< HEAD
   subroutine levels_setup(mesh, nlayers, ndof_cell, nodal_coords, levels)
-=======
-  subroutine levels_setup(mesh, nlayers, fs, levels)
->>>>>>> 6afc06af
 
     implicit none
 
     type(mesh_type), intent(in) :: mesh
-<<<<<<< HEAD
 
     integer(i_def), intent(in) :: nlayers
     integer(i_def), intent(in) :: ndof_cell
     real(r_def),    intent(in) :: nodal_coords(3, ndof_cell)
 
     real(r_def), intent(out), allocatable :: levels(:)
-=======
-
-    integer(i_def), intent(in) :: nlayers
-    integer(i_def), intent(in) :: fs
-
-    real(r_def), intent(out), allocatable :: levels(:)
-
-    class(reference_element_type), pointer :: reference_element => null()
->>>>>>> 6afc06af
 
     ! Variable to hold the number of levels we found
     integer(i_def) :: idx
     ! working array to hold fractional levels
     real(r_def), allocatable :: tmp_levs(:)
 
-<<<<<<< HEAD
     call compute_levels( nlayers,      &
                          ndof_cell,    &
                          nodal_coords, &
                          tmp_levs,     &
                          idx )
-=======
-    type(select_data_entity_type) :: select_data_entity_all, &
-    select_data_entity_theta, &
-    select_data_entity_w2h, &
-    select_data_entity_w2v
-
-    reference_element => mesh%get_reference_element()
-    call reference_element%get_vertex_coordinates(vert_coords)
-    call reference_element%get_edge_centre_coordinates(edge_coords)
-    call reference_element%get_face_centre_coordinates(face_coords)
-    call reference_element%get_volume_centre_coordinates(volume_coords)
-
-    call setup_select_data_entities( mesh,                     &
-                                     select_data_entity_all,   &
-                                     select_data_entity_theta, &
-                                     select_data_entity_w2h,   &
-                                     select_data_entity_w2v )
-
-    select case (fs)
-
-    case (W0)
-      ! W0 locates data on vertices
-
-      call compute_levels( nlayers,                      &
-                           vert_coords,                  &
-                           select_data_entity_all%verts, &
-                           tmp_levs,                     &
-                           idx )
-
-    case (W1)
-      ! W1 locates data on edges
-
-      call compute_levels( nlayers,                      &
-                           edge_coords,                  &
-                           select_data_entity_all%edges, &
-                           tmp_levs,                     &
-                           idx )
-
-    case (W2, W2broken, W2trace)
-      ! W2 locates data on faces
-
-      call compute_levels( nlayers,                      &
-                           face_coords,                  &
-                           select_data_entity_all%faces, &
-                           tmp_levs,                     &
-                           idx )
-
-    case (W3)
-      ! W3 locates data on cell volume
-
-      call compute_levels( nlayers,                        &
-                           volume_coords,                  &
-                           select_data_entity_all%volumes, &
-                           tmp_levs,                       &
-                           idx )
-
-    case (WTHETA)
-      ! WTheta locates data on selected faces
-      ! (top and bottom)
-
-      call compute_levels( nlayers,                        &
-                           face_coords,                    &
-                           select_data_entity_theta%faces, &
-                           tmp_levs,                       &
-                           idx )
-
-    case (W2H, W2Hbroken)
-      ! W2H locates data on selected faces
-      ! (top and bottom)
-
-      call compute_levels( nlayers,                      &
-                           face_coords,                  &
-                           select_data_entity_w2h%faces, &
-                           tmp_levs,                     &
-                           idx )
-
-    case (W2V)
-      ! W2V locates data on selected faces
-      ! (W, S, E, N)
-
-      call compute_levels( nlayers,                      &
-                           face_coords,                  &
-                           select_data_entity_w2v%faces, &
-                           tmp_levs,                     &
-                           idx )
-
-    case default
-      ! For anything else just make a dummy list
-
-      idx = 2
-      allocate(tmp_levs(1))
-      tmp_levs(1) = 0
-
-    end select
->>>>>>> 6afc06af
 
     ! Allocate the out array to be the size of the number of levels we found
     ! and copy in the data from the temp array
     allocate(levels(size(tmp_levs(1:(idx - 1)))))
     levels = tmp_levs(1:(idx - 1))
-<<<<<<< HEAD
-=======
-
-    nullify(reference_element)
-    if (allocated(vert_coords))   deallocate(vert_coords)
-    if (allocated(edge_coords))   deallocate(edge_coords)
-    if (allocated(face_coords))   deallocate(face_coords)
-    if (allocated(volume_coords)) deallocate(volume_coords)
-    if (allocated(tmp_levs))      deallocate(tmp_levs)
->>>>>>> 6afc06af
 
   end subroutine levels_setup
 
@@ -2801,34 +2468,17 @@
     integer(i_def) :: ilayer, idof
 
     ! Allocate temp levels array to be the maximum possible size
-<<<<<<< HEAD
     allocate(tmp_levs(ndof_cell * nlayers))
-=======
-    allocate(tmp_levs(size(entity_array) * nlayers))
->>>>>>> 6afc06af
     tmp_levs = 999.0_r_def
     idx = 1
 
     do ilayer = 0, (nlayers - 1)
-<<<<<<< HEAD
       do idof = 1, ndof_cell
         l = real(ilayer, r_def) + coords_array(3, idof)
         if (.not.(any(tmp_levs == l))) then
           tmp_levs(idx) = l
           ! keep track of how many items we added
           idx = idx + 1
-=======
-      do idof = 1, size(entity_array)
-        ! Check this mesh entity is not marked as missing for this function
-        ! space
-        if (entity_array(idof) /= IMDI) then
-          l = ilayer + coords_array(entity_array(idof), 3)
-          if (.not.(any(tmp_levs == l))) then
-            tmp_levs(idx) = l
-            ! keep track of how many items we added
-            idx = idx + 1
-          end if
->>>>>>> 6afc06af
         end if
       end do
     end do
@@ -2864,23 +2514,9 @@
       ndata_first_int = 2
     end if
 
-<<<<<<< HEAD
     fs_id = ndata + 1000_i_def*element_order_h + 10000_i_def*element_order_v &
           + 100000_i_def*lfric_fs                                            &
           + 10000000_i_def*mesh_id + 1000000000_i_def*ndata_first_int
-=======
-    ! Temporary clause for #4443, will be removed when split element orders are
-    ! fully enabled in #4462
-    if ( element_order_h /= element_order_v ) then
-      call log_event(                                                          &
-      'Current infrastructure requires element orders to match',               &
-      LOG_LEVEL_ERROR)
-    else
-      fs_id = ndata + 1000_i_def*element_order_h + 10000_i_def*element_order_v &
-            + 100000_i_def*lfric_fs + 10000000_i_def*mesh_id                   &
-            + 1000000000_i_def*ndata_first_int
-    end if
->>>>>>> 6afc06af
 
   end function generate_fs_id
 
