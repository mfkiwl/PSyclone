--- conflicted
+++ resolved
@@ -2124,192 +2124,6 @@
     f"end module inline_mod\n")
 
 
-<<<<<<< HEAD
-=======
-# _find_routine
-
-def test_find_routine_local(fortran_reader):
-    '''Test that the PSyIR of the Routine is returned when it is local to
-    the module associated with the call.
-
-    '''
-    code = (
-        f"module test_mod\n"
-        f"contains\n"
-        f"{CALL_IN_SUB}"
-        f"{SUB}"
-        f"end module test_mod\n")
-    psyir = fortran_reader.psyir_from_source(code)
-    call = psyir.walk(Call)[0]
-    inline_trans = InlineTrans()
-    result = inline_trans._find_routine(call)
-    assert call.routine.symbol.is_modulevar
-    assert isinstance(result, Routine)
-    assert result.name == "sub"
-
-
-def test_find_routine_missing_exception(fortran_reader):
-    '''Test that the expected exception is raised if the Call's Routine
-    symbol has a module interface but the Routine can't be found in the
-    PSyIR.
-
-    '''
-    code = (
-        f"module test_mod\n"
-        f"contains\n"
-        f"{CALL_IN_SUB}"
-        f"{SUB}"
-        f"end module test_mod\n")
-    psyir = fortran_reader.psyir_from_source(code)
-    # remove the subroutine 'sub' from the PSyIR tree.
-    psyir.children[0].children[1].detach()
-    call = psyir.walk(Call)[0]
-    inline_trans = InlineTrans()
-    assert call.routine.symbol.is_modulevar
-    with pytest.raises(InternalError) as info:
-        _ = inline_trans._find_routine(call)
-    assert ("Failed to find the source code of the local routine 'sub'."
-            in str(info.value))
-
-
-def test_find_routine_unresolved_wildcard(fortran_reader):
-    '''Test that the routine can be found via a wildcard use statement.'''
-
-    wildcard_use = CALL_IN_SUB_USE.replace(", only : sub", "")
-    code = f"{wildcard_use}{SUB_IN_MODULE}"
-    psyir = fortran_reader.psyir_from_source(code)
-    call = psyir.walk(Call)[0]
-    inline_trans = InlineTrans()
-    assert call.routine.symbol.is_unresolved
-    result = inline_trans._find_routine(call)
-    assert isinstance(result, Routine)
-    assert result.name == "sub"
-
-
-def test_find_routine_unresolved(fortran_reader):
-    '''Test that the routine can be found when there are no use statements
-    and there is a 'raw' subroutine.
-
-    '''
-    code = f"{CALL_IN_SUB}{SUB}"
-    psyir = fortran_reader.psyir_from_source(code)
-    call = psyir.walk(Call)[0]
-    inline_trans = InlineTrans()
-    assert call.routine.symbol.is_unresolved
-    result = inline_trans._find_routine(call)
-    assert isinstance(result, Routine)
-    assert result.name == "sub"
-
-
-def test_find_routine_raw_to_module_exception(fortran_reader):
-    '''Test that the routine is not found and an exception is raised if
-    there is no use statement and the code for another routine with
-    the same name is specified within a module.
-
-    '''
-    code = f"{CALL_IN_SUB}{SUB_IN_MODULE}"
-    psyir = fortran_reader.psyir_from_source(code)
-    call = psyir.walk(Call)[0]
-    inline_trans = InlineTrans()
-    assert call.routine.symbol.is_unresolved
-    with pytest.raises(TransformationError) as info:
-        _ = inline_trans._find_routine(call)
-    assert ("Failed to find the source code of the unresolved routine 'sub' "
-            "after trying wildcard imports from [] and all routines that are "
-            "not in containers." in str(info.value))
-
-
-def test_find_routine_unresolved_exception(fortran_reader):
-    '''Test that the expected exception is raised if the routine is
-    unresolved and can't be found in any wildcard imports or any 'raw'
-    subroutines.
-
-    '''
-    wildcard_use = CALL_IN_SUB_USE.replace(", only : sub", "")
-    code = (
-        f"{wildcard_use}"
-        f"module inline_mod\n"
-        f"end module inline_mod\n"
-        f"subroutine sub2()\n"
-        f"end subroutine sub2\n")
-    psyir = fortran_reader.psyir_from_source(code)
-    call = psyir.walk(Call)[0]
-    inline_trans = InlineTrans()
-    assert call.routine.symbol.is_unresolved
-    with pytest.raises(TransformationError) as info:
-        _ = inline_trans._find_routine(call)
-    assert ("Failed to find the source code of the unresolved routine 'sub' "
-            "after trying wildcard imports from ['inline_mod'] and all "
-            "routines that are not in containers." in str(info.value))
-
-
-def test_find_routine_import(fortran_reader):
-    '''Test that the routine can be found when there is a use statement
-    and the subroutine can be found in the associated module.
-
-    '''
-    code = f"{CALL_IN_SUB_USE}{SUB_IN_MODULE}"
-    psyir = fortran_reader.psyir_from_source(code)
-    call = psyir.walk(Call)[0]
-    inline_trans = InlineTrans()
-    assert call.routine.symbol.is_import
-    result = inline_trans._find_routine(call)
-    assert isinstance(result, Routine)
-    assert result.name == "sub"
-
-
-def test_find_routine_import_exception(fortran_reader):
-    '''Test that the routine raises the expected exception if the imported
-    module can't be found.
-
-    '''
-    code = f"{CALL_IN_SUB_USE}"
-    psyir = fortran_reader.psyir_from_source(code)
-    call = psyir.walk(Call)[0]
-    inline_trans = InlineTrans()
-    assert call.routine.symbol.is_import
-    with pytest.raises(TransformationError) as info:
-        _ = inline_trans._find_routine(call)
-    assert ("Failed to find the source for routine 'sub' imported from "
-            "'inline_mod' and therefore cannot inline it." in str(info.value))
-
-
-def test_find_routine_module_to_raw_exception(fortran_reader):
-    '''Test that the routine raises the expected exception if the call
-    imports the routine and the routine can't be found, even in the
-    presence of a 'raw' subroutine with the same name.
-
-    '''
-    code = f"{CALL_IN_SUB_USE}{SUB}"
-    psyir = fortran_reader.psyir_from_source(code)
-    call = psyir.walk(Call)[0]
-    inline_trans = InlineTrans()
-    assert call.routine.symbol.is_import
-    with pytest.raises(TransformationError) as info:
-        _ = inline_trans._find_routine(call)
-    assert ("Failed to find the source for routine 'sub' imported from "
-            "'inline_mod' and therefore cannot inline it." in str(info.value))
-
-
-def test_find_routine_exception(fortran_reader, monkeypatch):
-    '''Test that the routine raises the expected exception if the call's
-    routine symbol is not local, unresolved or import. Need to
-    monkeypatch as this exception is not something that should happen.
-
-    '''
-    code = f"{CALL_IN_SUB}"
-    psyir = fortran_reader.psyir_from_source(code)
-    call = psyir.walk(Call)[0]
-    # Set the interface to None so it is not local, unresolved or import.
-    monkeypatch.setattr(call.routine.symbol, "_interface", None)
-    inline_trans = InlineTrans()
-    with pytest.raises(InternalError) as info:
-        _ = inline_trans._find_routine(call)
-    assert ("Routine Symbol 'sub' is not local, unresolved or imported."
-            in str(info.value))
-
-
->>>>>>> 6f618c98
 # _symbols_to_skip
 
 def test_symbols_to_skip():
@@ -2342,145 +2156,6 @@
     assert arg1 in skipped and rsym in skipped
 
 
-<<<<<<< HEAD
-=======
-# _find_routine_in_container
-
-def test_find_routine_in_container_no_container(fortran_reader):
-    '''Test that None is returned when the Container associated with the
-    supplied container symbol is not found in the PSyIR.
-
-    '''
-    psyir = fortran_reader.psyir_from_source(CALL_IN_SUB_USE)
-    call_node = psyir.walk(Call)[0]
-    inline_trans = InlineTrans()
-    result = inline_trans._find_routine_in_container(
-            call_node, call_node.routine.symbol.interface.container_symbol)
-    assert result is None
-
-
-def test_find_routine_in_container_no_file_container(fortran_reader):
-    '''Test that None is returned when the Container associated with the
-    supplied container symbol is not found in the PSyIR and the root
-    is not a FileContainer.
-
-    '''
-    psyir = fortran_reader.psyir_from_source(CALL_IN_SUB_USE)
-    # Remove the FileContainer from the PSyIR tree
-    psyir = psyir.children[0]
-    psyir.detach()
-    call_node = psyir.walk(Call)[0]
-    inline_trans = InlineTrans()
-    result = inline_trans._find_routine_in_container(
-            call_node, call_node.routine.symbol.interface.container_symbol)
-    assert result is None
-
-
-def test_find_routine_in_container_routine_not_found(fortran_reader):
-    '''Test that None is returned when the required Routine is not found
-    in the Container associated with the supplied container symbol, as
-    it does not exist.
-
-    '''
-    code = (
-        f"module inline_mod\n"
-        f"end module inline_mod\n"
-        f"{CALL_IN_SUB_USE}")
-    psyir = fortran_reader.psyir_from_source(code)
-    call_node = psyir.walk(Call)[0]
-    inline_trans = InlineTrans()
-    result = inline_trans._find_routine_in_container(
-            call_node, call_node.routine.symbol.interface.container_symbol)
-    assert result is None
-
-
-def test_find_routine_in_container_recurse_named(fortran_reader):
-    '''Test that when a container does not contain the required routine,
-    any imported containers within this container are also
-    searched. In this case the test is for a container within the
-    original container that explicitly names the routine. The PSyIR of
-    the routine is returned when it is found in the second container.
-
-    '''
-    code = (
-        f"{CALL_IN_SUB_USE}"
-        f"module inline_mod\n"
-        f"use inline_mod2, only : sub\n"
-        f"end module inline_mod\n"
-        f"module inline_mod2\n"
-        f"contains\n"
-        f"{SUB}\n"
-        f"end module inline_mod2\n")
-    psyir = fortran_reader.psyir_from_source(code)
-    call_node = psyir.walk(Call)[0]
-    inline_trans = InlineTrans()
-    result = inline_trans._find_routine_in_container(
-            call_node, call_node.routine.symbol.interface.container_symbol)
-    assert isinstance(result, Routine)
-    assert result.name == "sub"
-
-
-def test_find_routine_in_container_recurse_wildcard(fortran_reader):
-    '''Test that when a container does not contain the required routine,
-    any imported containers within this container are also
-    searched. In this case the test is for a wildcard container within
-    the original container. The PSyIR of the routine is returned when
-    it is found in the second container.
-
-    '''
-    code = (
-        f"{CALL_IN_SUB_USE}"
-        f"module inline_mod\n"
-        f"use inline_mod2\n"
-        f"end module inline_mod\n"
-        f"module inline_mod2\n"
-        f"contains\n"
-        f"{SUB}\n"
-        f"end module inline_mod2\n")
-    psyir = fortran_reader.psyir_from_source(code)
-    call_node = psyir.walk(Call)[0]
-    inline_trans = InlineTrans()
-    result = inline_trans._find_routine_in_container(
-            call_node, call_node.routine.symbol.interface.container_symbol)
-    assert isinstance(result, Routine)
-    assert result.name == "sub"
-
-
-def test_find_routine_in_container_private_routine_not_found(fortran_reader):
-    '''Test that None is returned when the required Routine is not found
-    in the Container associated with the supplied container symbol, as
-    it is private. This situation should not arise as it is invalid to
-    try to import a private routine. However, there are currrently no
-    checks for this when creating PSyIR.
-
-    '''
-    private_sub_in_module = SUB_IN_MODULE.replace(
-        "contains\n", "  private :: sub\ncontains\n")
-    code = f"{private_sub_in_module}{CALL_IN_SUB_USE}"
-    psyir = fortran_reader.psyir_from_source(code)
-    call_node = psyir.walk(Call)[0]
-    inline_trans = InlineTrans()
-    result = inline_trans._find_routine_in_container(
-            call_node, call_node.routine.symbol.interface.container_symbol)
-    assert result is None
-
-
-def test_find_routine_in_container(fortran_reader):
-    '''Test that the PSyIR of the Routine is returned when it is found
-    in the Container associated with the supplied container symbol.
-
-    '''
-    code = f"{SUB_IN_MODULE}{CALL_IN_SUB_USE}"
-    psyir = fortran_reader.psyir_from_source(code)
-    call_node = psyir.walk(Call)[0]
-    inline_trans = InlineTrans()
-    result = inline_trans._find_routine_in_container(
-            call_node, call_node.routine.symbol.interface.container_symbol)
-    assert isinstance(result, Routine)
-    assert result.name == "sub"
-
-
->>>>>>> 6f618c98
 def test_apply_merges_symbol_table_with_routine(fortran_reader):
     '''
     Check that the apply method merges the inlined function's symbol table to
