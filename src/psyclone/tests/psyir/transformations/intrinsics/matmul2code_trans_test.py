# -----------------------------------------------------------------------------
# BSD 3-Clause License
#
# Copyright (c) 2020-2022, Science and Technology Facilities Council.
# All rights reserved.
#
# Redistribution and use in source and binary forms, with or without
# modification, are permitted provided that the following conditions are met:
#
# * Redistributions of source code must retain the above copyright notice, this
#   list of conditions and the following disclaimer.
#
# * Redistributions in binary form must reproduce the above copyright notice,
#   this list of conditions and the following disclaimer in the documentation
#   and/or other materials provided with the distribution.
#
# * Neither the name of the copyright holder nor the names of its
#   contributors may be used to endorse or promote products derived from
#   this software without specific prior written permission.
#
# THIS SOFTWARE IS PROVIDED BY THE COPYRIGHT HOLDERS AND CONTRIBUTORS
# "AS IS" AND ANY EXPRESS OR IMPLIED WARRANTIES, INCLUDING, BUT NOT
# LIMITED TO, THE IMPLIED WARRANTIES OF MERCHANTABILITY AND FITNESS
# FOR A PARTICULAR PURPOSE ARE DISCLAIMED. IN NO EVENT SHALL THE
# COPYRIGHT HOLDER OR CONTRIBUTORS BE LIABLE FOR ANY DIRECT, INDIRECT,
# INCIDENTAL, SPECIAL, EXEMPLARY, OR CONSEQUENTIAL DAMAGES (INCLUDING,
# BUT NOT LIMITED TO, PROCUREMENT OF SUBSTITUTE GOODS OR SERVICES;
# LOSS OF USE, DATA, OR PROFITS; OR BUSINESS INTERRUPTION) HOWEVER
# CAUSED AND ON ANY THEORY OF LIABILITY, WHETHER IN CONTRACT, STRICT
# LIABILITY, OR TORT (INCLUDING NEGLIGENCE OR OTHERWISE) ARISING IN
# ANY WAY OUT OF THE USE OF THIS SOFTWARE, EVEN IF ADVISED OF THE
# POSSIBILITY OF SUCH DAMAGE.
# -----------------------------------------------------------------------------
# Authors R. W. Ford, A. R. Porter and S. Siso, STFC Daresbury Laboratory

'''Module containing tests for the matmul2code transformation.'''

import pytest
from psyclone.psyir.transformations import Matmul2CodeTrans, \
    TransformationError
from psyclone.psyir.transformations.intrinsics.matmul2code_trans import \
    _get_array_bound
from psyclone.psyir.nodes import BinaryOperation, Literal, ArrayReference, \
    Assignment, Reference, Range, KernelSchedule
from psyclone.psyir.symbols import DataSymbol, SymbolTable, ArrayType, \
    ScalarType, INTEGER_TYPE, REAL_TYPE
from psyclone.psyir.backend.fortran import FortranWriter
from psyclone.tests.utilities import Compile


def create_matmul():
    '''Utility function that creates a valid matmul node for use with
    subsequent tests.

    '''
    symbol_table = SymbolTable()
    one = Literal("1", INTEGER_TYPE)
    two = Literal("2", INTEGER_TYPE)
    index = DataSymbol("idx", INTEGER_TYPE, constant_value=3)
    symbol_table.add(index)
    array_type = ArrayType(REAL_TYPE, [5, 10, 15])
    mat_symbol = DataSymbol("x", array_type)
    symbol_table.add(mat_symbol)
    lbound1 = BinaryOperation.create(
        BinaryOperation.Operator.LBOUND, Reference(mat_symbol), one.copy())
    ubound1 = BinaryOperation.create(
        BinaryOperation.Operator.UBOUND, Reference(mat_symbol), one.copy())
    my_mat_range1 = Range.create(lbound1, ubound1, one.copy())
    lbound2 = BinaryOperation.create(
        BinaryOperation.Operator.LBOUND, Reference(mat_symbol), two.copy())
    ubound2 = BinaryOperation.create(
        BinaryOperation.Operator.UBOUND, Reference(mat_symbol), two.copy())
    my_mat_range2 = Range.create(lbound2, ubound2, one.copy())
    matrix = ArrayReference.create(mat_symbol, [my_mat_range1, my_mat_range2,
                                                Reference(index)])
    array_type = ArrayType(REAL_TYPE, [10, 20, 10])
    vec_symbol = DataSymbol("y", array_type)
    symbol_table.add(vec_symbol)
    lbound = BinaryOperation.create(
        BinaryOperation.Operator.LBOUND, Reference(vec_symbol), one.copy())
    ubound = BinaryOperation.create(
        BinaryOperation.Operator.UBOUND, Reference(vec_symbol), one.copy())
    my_vec_range = Range.create(lbound, ubound, one.copy())
    vector = ArrayReference.create(vec_symbol, [my_vec_range,
                                                Reference(index), one.copy()])
    matmul = BinaryOperation.create(
        BinaryOperation.Operator.MATMUL, matrix, vector)
    lhs_type = ArrayType(REAL_TYPE, [10])
    lhs_symbol = DataSymbol("result", lhs_type)
    symbol_table.add(lhs_symbol)
    lhs = Reference(lhs_symbol)
    assign = Assignment.create(lhs, matmul)
    KernelSchedule.create("my_kern", symbol_table, [assign])
    return matmul


def test_initialise():
    '''Check that the str and name methods work as expected.

    '''
    trans = Matmul2CodeTrans()
    assert (str(trans) == "Convert the PSyIR MATMUL intrinsic to equivalent "
            "PSyIR code.")
    assert trans.name == "Matmul2CodeTrans"


def test_validate1():
    '''Check that the Matmul2Code validate method raises the expected
    exception when the supplied node is the wrong type.

    '''
    trans = Matmul2CodeTrans()
    with pytest.raises(TransformationError) as excinfo:
        trans.validate(None)
    assert ("Error in Matmul2CodeTrans transformation. The supplied node "
            "argument is not a MATMUL operator, found 'NoneType'."
            in str(excinfo.value))


def test_validate2():
    '''Check that the Matmul2Code validate method raises the expected
    exception when the supplied node is a binary operation but not a
    MATMUL.

    '''
    trans = Matmul2CodeTrans()
    with pytest.raises(TransformationError) as excinfo:
        trans.validate(BinaryOperation.create(
            BinaryOperation.Operator.ADD, Literal("1.0", REAL_TYPE),
            Literal("1.0", REAL_TYPE)))
    assert ("Transformation Error: Error in Matmul2CodeTrans transformation. "
            "The supplied node operator is invalid, found 'Operator.ADD'."
            in str(excinfo.value))


def test_validate3():
    '''Check that the Matmul2Code validate method raises the expected
    exception when the supplied node is a MATMUL binary operation but
    doesn't have an assignment as an ancestor.

    '''
    trans = Matmul2CodeTrans()
    vector_type = ArrayType(REAL_TYPE, [10])
    array_type = ArrayType(REAL_TYPE, [10, 10])
    vector = Reference(DataSymbol("x", vector_type))
    array = Reference(DataSymbol("y", array_type))
    matmul = BinaryOperation.create(
        BinaryOperation.Operator.MATMUL, array, vector)
    with pytest.raises(TransformationError) as excinfo:
        trans.validate(matmul)
    assert ("Transformation Error: Error in Matmul2CodeTrans transformation. "
            "This transformation requires the operator to be part of an "
            "assignment statement, but no such assignment was found."
            in str(excinfo.value))


def test_validate4():
    '''Check that the Matmul2Code validate method raises the expected
    exception when the supplied node is a MATMUL binary operation but
    it is not the only operation on the RHS of an assignment.

    '''
    trans = Matmul2CodeTrans()
    vector_type = ArrayType(REAL_TYPE, [10])
    array_type = ArrayType(REAL_TYPE, [10, 10])
    vector = Reference(DataSymbol("x", vector_type))
    array = Reference(DataSymbol("y", array_type))
    matmul = BinaryOperation.create(
        BinaryOperation.Operator.MATMUL, array, vector)
    rhs = BinaryOperation.create(
        BinaryOperation.Operator.MUL, matmul, vector.copy())
    _ = Assignment.create(array.copy(), rhs)
    with pytest.raises(TransformationError) as excinfo:
        trans.validate(matmul)
    assert ("Transformation Error: Matmul2CodeTrans only supports the "
            "transformation of a MATMUL operation when it is the sole "
            "operation on the rhs of an assignment." in str(excinfo.value))


def test_validate5():
    '''Check that the Matmul2Code validate method raises the expected
    exception when the supplied node is a MATMUL binary operation but
    either or both arguments are not references.

    '''
    trans = Matmul2CodeTrans()
    array_type = ArrayType(REAL_TYPE, [10])
    array = ArrayReference.create(DataSymbol("x", array_type),
                                  [Literal("10", INTEGER_TYPE)])
    mult = BinaryOperation.create(
        BinaryOperation.Operator.MUL, array.copy(), array.copy())
    matmul = BinaryOperation.create(
        BinaryOperation.Operator.MATMUL, mult.copy(), mult.copy())
    _ = Assignment.create(array, matmul)
    with pytest.raises(TransformationError) as excinfo:
        trans.validate(matmul)
    assert ("Expected children of a MATMUL BinaryOperation to be references, "
            "but found 'BinaryOperation', 'BinaryOperation'."
            in str(excinfo.value))


def test_validate6():
    '''Check that the Matmul2Code validate method raises the expected
    exception when the supplied node is a MATMUL binary operation but
    either or both of its arguments are references to datasymbols that
    are not arrays.

    '''
    trans = Matmul2CodeTrans()
    scalar = Reference(DataSymbol("x", REAL_TYPE))
    matmul = BinaryOperation.create(
        BinaryOperation.Operator.MATMUL, scalar, scalar.copy())
    _ = Assignment.create(scalar.copy(), matmul)
    with pytest.raises(TransformationError) as excinfo:
        trans.validate(matmul)
    assert ("Transformation Error: Expected children of a MATMUL "
            "BinaryOperation to be references to arrays, but found "
            "'DataSymbol', 'DataSymbol'." in str(excinfo.value))


def test_validate7():
    '''Check that the Matmul2Code validate method raises the expected
    exception when the supplied node is a MATMUL binary operation but
    its first (matrix) argument has fewer than 2 dimensions.

    '''
    trans = Matmul2CodeTrans()
    array_type = ArrayType(REAL_TYPE, [10])
    array = Reference(DataSymbol("x", array_type))
    matmul = BinaryOperation.create(
        BinaryOperation.Operator.MATMUL, array.copy(), array.copy())
    _ = Assignment.create(array, matmul)
    with pytest.raises(TransformationError) as excinfo:
        trans.validate(matmul)
    assert ("Transformation Error: Expected 1st child of a MATMUL "
            "BinaryOperation to be a matrix with at least 2 dimensions, "
            "but found '1'." in str(excinfo.value))


def test_validate8():
    '''Check that the Matmul2Code validate method raises the expected
    exception when the supplied node is a MATMUL binary operation but
    its first (matrix) argument is a reference to a matrix with
    greater than 2 dimensions.

    '''
    trans = Matmul2CodeTrans()
    array_type = ArrayType(REAL_TYPE, [10, 10, 10])
    array = Reference(DataSymbol("x", array_type))
    matmul = BinaryOperation.create(
        BinaryOperation.Operator.MATMUL, array.copy(), array.copy())
    _ = Assignment.create(array, matmul)
    with pytest.raises(TransformationError) as excinfo:
        trans.validate(matmul)
    assert ("Transformation Error: Expected 1st child of a MATMUL "
            "BinaryOperation to have 2 dimensions, but found '3'."
            in str(excinfo.value))


def test_validate9():
    '''Check that the Matmul2Code validate method raises the expected
    exception when the supplied node is a MATMUL binary operation but its
    second argument is a reference to a matrix with more than 2 dimensions.

    '''
    trans = Matmul2CodeTrans()
    array_type = ArrayType(REAL_TYPE, [10, 10])
    array = Reference(DataSymbol("x", array_type))
    vector_type = ArrayType(REAL_TYPE, [10, 10, 10])
    vector = Reference(DataSymbol("y", vector_type))
    matmul = BinaryOperation.create(
        BinaryOperation.Operator.MATMUL, array, vector)
    _ = Assignment.create(array.copy(), matmul)
    with pytest.raises(TransformationError) as excinfo:
        trans.validate(matmul)
    assert ("Transformation Error: Expected 2nd child of a MATMUL "
            "BinaryOperation to have 1 or 2 dimensions, but found '3'."
            in str(excinfo.value))


def test_validate10():
    '''Check that the Matmul2Code validate method raises the expected
    exception when the supplied node is a MATMUL binary operation but
    the first two dimensions of its first argument are not full ranges.

    '''
    trans = Matmul2CodeTrans()
    matmul = create_matmul()
    matrix = matmul.children[0]
    matrix.children[0] = Literal("1", INTEGER_TYPE)
    with pytest.raises(NotImplementedError) as excinfo:
        trans.validate(matmul)
    assert ("To use matmul2code_trans on matmul, indices 0 and 1 of the "
            "1st argument 'x' must be full ranges."
            in str(excinfo.value))


def test_validate11():
    '''Check that the Matmul2Code validate method raises the expected
    exception when the supplied node is a MATMUL binary operation but
    the third (or higher) dimension of the first (matrix) argument is
    indexed via a range.

    '''
    trans = Matmul2CodeTrans()
    matmul = create_matmul()
    matrix = matmul.children[0]
    my_range = matrix.children[0].copy()
    matrix.children[2] = my_range
    with pytest.raises(NotImplementedError) as excinfo:
        trans.validate(matmul)
    assert ("To use matmul2code_trans on matmul, only the first two indices "
            "of the 1st argument are permitted to be Ranges but "
            "found Range at index 2." in str(excinfo.value))


def test_validate12():
    '''Check that the Matmul2Code validate method raises the expected
    exception when the supplied node is a MATMUL binary operation but
    the first dimension of its second (vector) argument is not a full
    range.

    '''
    trans = Matmul2CodeTrans()
    matmul = create_matmul()
    vector = matmul.children[1]
    vector.children[0] = Literal("1", INTEGER_TYPE)
    with pytest.raises(NotImplementedError) as excinfo:
        trans.validate(matmul)
<<<<<<< HEAD
    assert ("To use matmul2code_trans on matmul, index 0 of the 2nd "
=======
    assert ("To use matmul2code_trans on matmul, index 0 of the 2nd (vector) "
>>>>>>> f1b27283
            "argument 'y' must be a full range." in str(excinfo.value))


def test_validate13():
    '''Check that the Matmul2Code validate method raises the expected
    exception when the supplied node is a MATMUL binary operation but
    the third (or higher) dimension of the second (vector) argument is
    indexed via a range.

    '''
    trans = Matmul2CodeTrans()
    matmul = create_matmul()
    vector = matmul.children[1]
    my_range = vector.children[0].copy()
    vector.children[2] = my_range
    with pytest.raises(NotImplementedError) as excinfo:
        trans.validate(matmul)
    assert ("To use matmul2code_trans on matmul, only the first two "
            "indices of the "
            "2nd argument are permitted to be a Range but found "
            "Range at index 1." in str(excinfo.value))


def test_validate14():
    '''Check that the Matmul2Code validate method returns without any
    exceptions when the supplied node is a MATMUL binary operation
    that obeys the required rules and constraints.

    '''
    trans = Matmul2CodeTrans()
    matmul = create_matmul()
    trans.validate(matmul)


def test_apply1(tmpdir):
    '''Test that the matmul2code apply method produces the expected
    PSyIR. We use the Fortran backend to help provide the test for
    correctness. This example includes extra indices for the vector
    and matrix arrays with these indices being references.

    '''
    trans = Matmul2CodeTrans()
    matmul = create_matmul()
    root = matmul.root
    trans.apply(matmul)
    writer = FortranWriter()
    result = writer(root)
    assert (
        "subroutine my_kern()\n"
        "  integer, parameter :: idx = 3\n"
        "  real, dimension(5,10,15) :: x\n"
        "  real, dimension(10,20,10) :: y\n"
        "  real, dimension(10) :: result\n"
        "  integer :: i\n"
        "  integer :: j\n"
        "\n"
        "  do i = 1, 5, 1\n"
        "    result(i) = 0.0\n"
        "    do j = 1, 10, 1\n"
        "      result(i) = result(i) + x(i,j,idx) * y(j,idx,1)\n"
        "    enddo\n"
        "  enddo\n"
        "\n"
        "end subroutine my_kern" in result)
    assert Compile(tmpdir).string_compiles(result)


def test_apply2(tmpdir, fortran_writer):
    '''Test that the matmul2code apply method produces the expected
    PSyIR. We use the Fortran backend to help provide the test for
    correctness. This example includes extra indices for the vector
    and matrix arrays with additional indices being literals.

    '''
    trans = Matmul2CodeTrans()
    matmul = create_matmul()
    root = matmul.root
    matmul.children[0].children[2] = Literal("1", INTEGER_TYPE)
    matmul.children[1].children[1] = Literal("2", INTEGER_TYPE)
    trans.apply(matmul)
    result = fortran_writer(root)
    assert (
        "subroutine my_kern()\n"
        "  integer, parameter :: idx = 3\n"
        "  real, dimension(5,10,15) :: x\n"
        "  real, dimension(10,20,10) :: y\n"
        "  real, dimension(10) :: result\n"
        "  integer :: i\n"
        "  integer :: j\n"
        "\n"
        "  do i = 1, 5, 1\n"
        "    result(i) = 0.0\n"
        "    do j = 1, 10, 1\n"
        "      result(i) = result(i) + x(i,j,1) * y(j,2,1)\n"
        "    enddo\n"
        "  enddo\n"
        "\n"
        "end subroutine my_kern" in result)
    assert Compile(tmpdir).string_compiles(result)


def test_apply3(tmpdir, fortran_writer):
    '''Test that the matmul2code apply method produces the expected
    PSyIR. We use the Fortran backend to help provide the test for
    correctness. This example includes the array and vector being
    passed with no index information.

    '''
    trans = Matmul2CodeTrans()
    matmul = create_matmul()
    root = matmul.root
    matrix = matmul.children[0]
    lhs_vector = matrix.parent.parent.lhs
    matrix_symbol = matrix.symbol
    matmul.children[0] = Reference(matrix_symbol)
    one = Literal("1", INTEGER_TYPE)
    ten = Literal("10", INTEGER_TYPE)
    twenty = Literal("20", INTEGER_TYPE)
    matrix_symbol.datatype._shape = [
        ArrayType.ArrayBounds(one.copy(), ten.copy()),
        ArrayType.ArrayBounds(one.copy(), twenty.copy())]
    rhs_vector = matmul.children[1]
    rhs_vector_symbol = rhs_vector.symbol
    rhs_vector_symbol.datatype._shape = [ArrayType.ArrayBounds(one.copy(),
                                                               twenty.copy())]
    matmul.children[1] = Reference(rhs_vector_symbol)
    lhs_vector_symbol = lhs_vector.symbol
    lhs_vector_symbol._shape = [ArrayType.ArrayBounds(one.copy(), ten.copy())]
    lhs_vector.replace_with(Reference(lhs_vector_symbol))
    trans.apply(matmul)
    result = fortran_writer(root)
    assert (
        "subroutine my_kern()\n"
        "  integer, parameter :: idx = 3\n"
        "  real, dimension(10,20) :: x\n"
        "  real, dimension(20) :: y\n"
        "  real, dimension(10) :: result\n"
        "  integer :: i\n"
        "  integer :: j\n"
        "\n"
        "  do i = 1, 10, 1\n"
        "    result(i) = 0.0\n"
        "    do j = 1, 20, 1\n"
        "      result(i) = result(i) + x(i,j) * y(j)\n"
        "    enddo\n"
        "  enddo\n"
        "\n"
        "end subroutine my_kern" in result)
    assert Compile(tmpdir).string_compiles(result)


def test_apply4(tmpdir, fortran_writer):
    '''Test that the matmul2code apply method produces the expected
    PSyIR. We use the Fortran backend to help provide the test for
    correctness. This example make the lhs be the same array as the
    second operand of the matmul (the vector in this case).

    '''
    trans = Matmul2CodeTrans()
    one = Literal("1", INTEGER_TYPE)
    five = Literal("5", INTEGER_TYPE)
    matmul = create_matmul()
    root = matmul.root
    assignment = matmul.parent
    vector = assignment.scope.symbol_table.lookup("y")
    assignment.children[0] = ArrayReference.create(
            vector, [Range.create(one, five, one.copy()),
                     one.copy(), one.copy()])
    trans.apply(matmul)
    result = fortran_writer(root)
    assert (
        "subroutine my_kern()\n"
        "  integer, parameter :: idx = 3\n"
        "  real, dimension(5,10,15) :: x\n"
        "  real, dimension(10,20,10) :: y\n"
        "  real, dimension(10) :: result\n"
        "  integer :: i\n"
        "  integer :: j\n"
        "\n"
        "  do i = 1, 5, 1\n"
        "    y(i,1,1) = 0.0\n"
        "    do j = 1, 10, 1\n"
        "      y(i,1,1) = y(i,1,1) + x(i,j,idx) * y(j,idx,1)\n"
        "    enddo\n"
        "  enddo\n"
        "\n"
        "end subroutine my_kern" in result)
    assert Compile(tmpdir).string_compiles(result)


def test_get_array_bound_error():
    '''Test that the _get_array_bound() utility function raises the
    expected exception if the shape of the array's symbol is not
    supported.'''
    array_type = ArrayType(REAL_TYPE, [10])
    array_symbol = DataSymbol("x", array_type)
    reference = Reference(array_symbol)
    array_type._shape = [0.2]
    with pytest.raises(TransformationError) as excinfo:
        _get_array_bound(reference, 0)
    assert ("Transformation Error: Unsupported index type 'float' found for "
            "dimension 1 of array 'x'." in str(excinfo.value))


def test_get_array_bound():
    '''Test that the _get_array_bound utility function returns the expected
    bound values for different types of array declaration. Also checks that
    new nodes are created each time the utility is called.

    '''
    scalar_symbol = DataSymbol("n", INTEGER_TYPE, constant_value=20)
    array_type = ArrayType(REAL_TYPE, [10, Reference(scalar_symbol),
                                       ArrayType.Extent.DEFERRED,
                                       ArrayType.Extent.ATTRIBUTE])
    array_symbol = DataSymbol("x", array_type)
    reference = Reference(array_symbol)
    # literal value
    (lower_bound, upper_bound, step) = _get_array_bound(reference, 0)
    assert isinstance(lower_bound, Literal)
    assert lower_bound.value == "1"
    assert lower_bound.datatype.intrinsic == ScalarType.Intrinsic.INTEGER
    assert isinstance(upper_bound, Literal)
    assert upper_bound.value == "10"
    assert upper_bound.datatype.intrinsic == ScalarType.Intrinsic.INTEGER
    assert isinstance(step, Literal)
    assert step.value == "1"
    assert step.datatype.intrinsic == ScalarType.Intrinsic.INTEGER
    # Check that the method creates new nodes each time.
    (lower_bound2, upper_bound2, step2) = _get_array_bound(reference, 0)
    assert lower_bound2 is not lower_bound
    assert upper_bound2 is not upper_bound
    assert step2 is not step
    # symbol
    (lower_bound, upper_bound, step) = _get_array_bound(reference, 1)
    assert isinstance(lower_bound, Literal)
    assert lower_bound.value == "1"
    assert lower_bound.datatype.intrinsic == ScalarType.Intrinsic.INTEGER
    assert isinstance(upper_bound, Reference)
    assert upper_bound.symbol.name == "n"
    assert isinstance(step, Literal)
    assert step.value == "1"
    assert step.datatype.intrinsic == ScalarType.Intrinsic.INTEGER
    # Check that the method creates new nodes each time.
    (lower_bound2, upper_bound2, step2) = _get_array_bound(reference, 1)
    assert lower_bound2 is not lower_bound
    assert upper_bound2 is not upper_bound
    assert step2 is not step

    # deferred and attribute
    def _check_ulbound(lower_bound, upper_bound, step, index):
        '''Internal utility routine that checks LBOUND and UBOUND are used
        correctly for the lower and upper array bounds
        respectively.

        '''
        assert isinstance(lower_bound, BinaryOperation)
        assert lower_bound.operator == BinaryOperation.Operator.LBOUND
        assert isinstance(lower_bound.children[0], Reference)
        assert lower_bound.children[0].symbol is array_symbol
        assert isinstance(lower_bound.children[1], Literal)
        assert (lower_bound.children[1].datatype.intrinsic ==
                ScalarType.Intrinsic.INTEGER)
        assert lower_bound.children[1].value == str(index)
        assert isinstance(upper_bound, BinaryOperation)
        assert upper_bound.operator == BinaryOperation.Operator.UBOUND
        assert isinstance(upper_bound.children[0], Reference)
        assert upper_bound.children[0].symbol is array_symbol
        assert isinstance(upper_bound.children[1], Literal)
        assert (upper_bound.children[1].datatype.intrinsic ==
                ScalarType.Intrinsic.INTEGER)
        assert upper_bound.children[1].value == str(index)
        assert isinstance(step, Literal)
        assert step.value == "1"
        assert step.datatype.intrinsic == ScalarType.Intrinsic.INTEGER
    (lower_bound, upper_bound, step) = _get_array_bound(reference, 2)
    _check_ulbound(lower_bound, upper_bound, step, 2)
    (lower_bound2, upper_bound2, step2) = _get_array_bound(reference, 2)
    assert lower_bound2 is not lower_bound
    assert upper_bound2 is not upper_bound
    assert step2 is not step
    (lower_bound, upper_bound, step) = _get_array_bound(reference, 3)
    _check_ulbound(lower_bound, upper_bound, step, 3)
<<<<<<< HEAD


def test_apply_matrix_matrix(tmpdir, fortran_reader, fortran_writer):
    '''
    Check the apply method works when the second argument to matmul is a
    matrix rather than a vector.

    '''
    psyir = fortran_reader.psyir_from_source(
        "subroutine my_sub()\n"
        "  real, dimension(3,6) :: jac\n"
        "  real, dimension(5,3) :: jac_inv\n"
        "  real, dimension(5,6) :: result\n"
        "  result = matmul(jac, jac_inv)\n"
        "end subroutine my_sub\n")
    trans = Matmul2CodeTrans()
    assign = psyir.walk(Assignment)[0]
    trans.apply(assign.rhs)
    out = fortran_writer(psyir)
    assert (
        "subroutine my_sub()\n"
        "  real, dimension(3,6) :: jac\n"
        "  real, dimension(5,3) :: jac_inv\n"
        "  real, dimension(5,6) :: result\n"
        "  integer :: i\n"
        "  integer :: j\n"
        "  integer :: ii\n"
        "\n"
        "  do i = 1, 5, 1\n"
        "    do j = 1, 6, 1\n"
        "      result(i,j) = 0.0\n"
        "      do ii = 1, 3, 1\n"
        "        result(i,j) = result(i,j) + jac(ii,i) * jac_inv(j,ii)\n"
        "      enddo\n"
        "    enddo\n"
        "  enddo\n"
        "\n"
        "end subroutine my_sub" in out)
    assert Compile(tmpdir).string_compiles(out)
=======
    (lower_bound2, upper_bound2, step2) = _get_array_bound(reference, 3)
    assert lower_bound2 is not lower_bound
    assert upper_bound2 is not upper_bound
    assert step2 is not step
>>>>>>> f1b27283
<|MERGE_RESOLUTION|>--- conflicted
+++ resolved
@@ -327,11 +327,7 @@
     vector.children[0] = Literal("1", INTEGER_TYPE)
     with pytest.raises(NotImplementedError) as excinfo:
         trans.validate(matmul)
-<<<<<<< HEAD
     assert ("To use matmul2code_trans on matmul, index 0 of the 2nd "
-=======
-    assert ("To use matmul2code_trans on matmul, index 0 of the 2nd (vector) "
->>>>>>> f1b27283
             "argument 'y' must be a full range." in str(excinfo.value))
 
 
@@ -614,7 +610,10 @@
     assert step2 is not step
     (lower_bound, upper_bound, step) = _get_array_bound(reference, 3)
     _check_ulbound(lower_bound, upper_bound, step, 3)
-<<<<<<< HEAD
+    (lower_bound2, upper_bound2, step2) = _get_array_bound(reference, 3)
+    assert lower_bound2 is not lower_bound
+    assert upper_bound2 is not upper_bound
+    assert step2 is not step
 
 
 def test_apply_matrix_matrix(tmpdir, fortran_reader, fortran_writer):
@@ -653,10 +652,4 @@
         "  enddo\n"
         "\n"
         "end subroutine my_sub" in out)
-    assert Compile(tmpdir).string_compiles(out)
-=======
-    (lower_bound2, upper_bound2, step2) = _get_array_bound(reference, 3)
-    assert lower_bound2 is not lower_bound
-    assert upper_bound2 is not upper_bound
-    assert step2 is not step
->>>>>>> f1b27283
+    assert Compile(tmpdir).string_compiles(out)