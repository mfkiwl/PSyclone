--- conflicted
+++ resolved
@@ -46,7 +46,7 @@
 from psyclone.domain.lfric import LFRicKern
 from psyclone.parse import ModuleManager
 from psyclone.psyGen import BuiltIn
-from psyclone.psyir.nodes import Schedule
+from psyclone.psyir.nodes import Reference, Schedule
 from psyclone.psyir.tools import CallTreeUtils, ReadWriteInfo
 from psyclone.tests.utilities import get_base_path, get_invoke
 
@@ -189,8 +189,6 @@
             )
     assert non_locals_without_access == expected
 
-<<<<<<< HEAD
-=======
     # Check the handling of a symbol that is not found: _compute_non_locals
     # should return None:
     ref = psyir.walk(Reference)[0]
@@ -198,10 +196,9 @@
     ref.symbol._name = "not-in-any-symbol-table"
     psyir = \
         mod_info.get_psyir().get_routine_psyir("testkern_import_symbols_code")
-    info = ctu._compute_all_non_locals(psyir)
-    print("INFO", info)
-
->>>>>>> f652a9c2
+    info = ctu._compute_all_non_locals(ref)
+    assert info == []
+
 
 # -----------------------------------------------------------------------------
 @pytest.mark.usefixtures("clear_module_manager_instance")
