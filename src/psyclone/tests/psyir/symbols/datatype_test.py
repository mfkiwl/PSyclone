--- conflicted
+++ resolved
@@ -898,14 +898,8 @@
     # The intrinsic type of the partial type should also be the same Symbol
     # in both cases.
     stype = routine.symbol_table.lookup("some_type")
-<<<<<<< HEAD
-    assert vtype.partial_datatype.intrinsic is stype
-    assert cpytype.partial_datatype.intrinsic is stype
-    assert vtype.intrinsic is stype
-=======
     assert vtype.intrinsic is stype
     assert cpytype.intrinsic is stype
->>>>>>> e5fe4ea3
     # Repeat check when array lower bound is also a Reference.
     var2 = routine.symbol_table.lookup("var2")
     v2type = var2.datatype
