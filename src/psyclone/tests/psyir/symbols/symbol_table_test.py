# -----------------------------------------------------------------------------
# BSD 3-Clause License
#
# Copyright (c) 2017-2024, Science and Technology Facilities Council.
# All rights reserved.
#
# Redistribution and use in source and binary forms, with or without
# modification, are permitted provided that the following conditions are met:
#
# * Redistributions of source code must retain the above copyright notice, this
#   list of conditions and the following disclaimer.
#
# * Redistributions in binary form must reproduce the above copyright notice,
#   this list of conditions and the following disclaimer in the documentation
#   and/or other materials provided with the distribution.
#
# * Neither the name of the copyright holder nor the names of its
#   contributors may be used to endorse or promote products derived from
#   this software without specific prior written permission.
#
# THIS SOFTWARE IS PROVIDED BY THE COPYRIGHT HOLDERS AND CONTRIBUTORS
# "AS IS" AND ANY EXPRESS OR IMPLIED WARRANTIES, INCLUDING, BUT NOT
# LIMITED TO, THE IMPLIED WARRANTIES OF MERCHANTABILITY AND FITNESS
# FOR A PARTICULAR PURPOSE ARE DISCLAIMED. IN NO EVENT SHALL THE
# COPYRIGHT HOLDER OR CONTRIBUTORS BE LIABLE FOR ANY DIRECT, INDIRECT,
# INCIDENTAL, SPECIAL, EXEMPLARY, OR CONSEQUENTIAL DAMAGES (INCLUDING,
# BUT NOT LIMITED TO, PROCUREMENT OF SUBSTITUTE GOODS OR SERVICES;
# LOSS OF USE, DATA, OR PROFITS; OR BUSINESS INTERRUPTION) HOWEVER
# CAUSED AND ON ANY THEORY OF LIABILITY, WHETHER IN CONTRACT, STRICT
# LIABILITY, OR TORT (INCLUDING NEGLIGENCE OR OTHERWISE) ARISING IN
# ANY WAY OUT OF THE USE OF THIS SOFTWARE, EVEN IF ADVISED OF THE
# POSSIBILITY OF SUCH DAMAGE.
# -----------------------------------------------------------------------------
# Authors R. W. Ford, A. R. Porter, S. Siso and N. Nobre, STFC Daresbury Lab
#         I. Kavcic, Met Office
#         J. Henrichs, Bureau of Meteorology
# -----------------------------------------------------------------------------

''' Perform py.test tests on the psyclone.psyir.symbols.symboltable file '''

import re
import os
from collections import OrderedDict
import pytest
from psyclone.configuration import Config
from psyclone.errors import InternalError
from psyclone.psyir.nodes import (
    CodeBlock, Container, KernelSchedule,
    Literal, Reference, Assignment, Routine, Schedule)
from psyclone.psyir import symbols


def create_hierarchy():
    '''Utility routine that creates a symbol table hierarchy with a
    symbol in each symbol table.

    :returns: two symbol tables created in a hierarchy.
    :rtype: (:py:class:`psyclone.psyir.symbols.SymbolTable`, \
        :py:class:`psyclone.psyir.symbols.SymbolTable`)

    '''
    schedule_symbol_table = symbols.SymbolTable()
    symbol1 = symbols.DataSymbol("symbol1", symbols.INTEGER_TYPE)
    schedule_symbol_table.add(symbol1, tag="symbol1_tag")
    schedule = KernelSchedule.create("my_kernel", schedule_symbol_table, [])
    container_symbol_table = symbols.SymbolTable()
    symbol2 = symbols.DataSymbol("symbol2", symbols.INTEGER_TYPE)
    container_symbol_table.add(symbol2, tag="symbol2_tag")
    _ = Container.create("my_container", container_symbol_table,
                         [schedule])
    return (schedule_symbol_table, container_symbol_table)


def test_instance():
    '''Test that a SymbolTable is created with the expected initial values
    and that it raises an exception if any arguments are invalid.

    '''
    sym_table = symbols.SymbolTable()
    assert isinstance(sym_table._symbols, OrderedDict)
    assert not sym_table._symbols
    assert sym_table._argument_list == []
    assert sym_table._tags == {}
    assert sym_table._node is None
    assert sym_table._default_visibility is symbols.Symbol.Visibility.PUBLIC

    with pytest.raises(TypeError) as info:
        _ = symbols.SymbolTable(node="hello")
    # Error checked in the attribute setter test

    schedule = Schedule()
    schedule.symbol_table.detach()
    sym_table = symbols.SymbolTable(node=schedule)
    assert isinstance(sym_table._symbols, OrderedDict)
    assert not sym_table._symbols
    assert sym_table._argument_list == []
    assert sym_table._tags == {}
    assert sym_table._node is schedule
    assert sym_table._default_visibility is symbols.Symbol.Visibility.PUBLIC

    sym_table = symbols.SymbolTable(
        default_visibility=symbols.Symbol.Visibility.PUBLIC)
    assert sym_table._default_visibility == symbols.Symbol.Visibility.PUBLIC

    with pytest.raises(TypeError) as info:
        symbols.SymbolTable(default_visibility=1)
    assert ("Default visibility must be an instance of psyir.symbols.Symbol."
            "Visibility but got 'int'" in str(info.value))


def test_default_vis_symbol_table():
    ''' Test the setter and getter for the default_visibility property. '''
    sym_table = symbols.SymbolTable()
    assert sym_table.default_visibility is symbols.Symbol.Visibility.PUBLIC
    sym_table.default_visibility = symbols.Symbol.Visibility.PRIVATE
    assert sym_table.default_visibility == symbols.Symbol.Visibility.PRIVATE
    with pytest.raises(TypeError) as info:
        sym_table.default_visibility = 1
    assert ("Default visibility must be an instance of psyir.symbols.Symbol."
            "Visibility but got 'int'" in str(info.value))


def test_parent_symbol_table():
    '''Check that the parent_symbol_table() method behaves as expected with the
    scope_limit argument.

    '''
    inner_symbol_table, outer_symbol_table = create_hierarchy()
    inner_scope = inner_symbol_table.node

    assert inner_symbol_table.parent_symbol_table() is outer_symbol_table
    assert outer_symbol_table.parent_symbol_table() is None

    # Limit recursion by the scope_limit parameter
    assert inner_symbol_table.parent_symbol_table(
            scope_limit=inner_scope) is None

    # Provide a wrong scope_limit parameter
    with pytest.raises(TypeError) as err:
        _ = inner_symbol_table.parent_symbol_table(scope_limit=2)
    assert ("The scope_limit argument '2', is not of type `Node`." in
            str(err.value))


def test_symboltable_is_empty():
    '''Test that a symbol table is correctly flagged as empty/non-empty.

    '''
    sym_table = symbols.SymbolTable()
    assert sym_table.is_empty() is True

    # Add a symbol so the table is now not empty anymore
    sym = symbols.ContainerSymbol("my_mod")
    sym_table.add(sym)
    assert sym_table.is_empty() is False

    # Now remove the symbol again, the table should be empty
    sym_table.remove(sym)
    assert sym_table.is_empty() is True


def test_next_available_name_1():
    '''Test that the next_available_name method returns names that are not
    already in the symbol table.

    '''
    # Create a symbol table containing a symbol
    sym_table = symbols.SymbolTable()
    sym_table.add(symbols.ContainerSymbol("my_mod"))

    # Check we can generate a new symbol name (and add it to the symbol
    # table as this is required for further testing).
    name = sym_table.next_available_name()
    assert name == "psyir_tmp"
    sym_table.add(symbols.DataSymbol(name, symbols.REAL_TYPE))

    # Check we return the expected symbol name when there is a
    # supplied root name.
    assert sym_table.next_available_name(root_name="my_name") == "my_name"
    # Check we return a new symbol by appending an integer index to
    # the root name when the names clash.
    name = sym_table.next_available_name(root_name="my_mod")
    assert name == "my_mod_1"
    sym_table.add(symbols.ContainerSymbol(name))
    # Check that the name-clash checking is not case sensitive
    name = sym_table.next_available_name(root_name="my_MOD")
    assert name == "my_MOD_2"
    name = sym_table.next_available_name(root_name="my_mod_1")
    assert name == "my_mod_1_1"
    # Check we return a new name by appending an integer index to
    # the default name when the names clash.
    name = sym_table.next_available_name()
    assert name == "psyir_tmp_1"
    sym_table.add(symbols.DataSymbol(name, symbols.REAL_TYPE))
    assert sym_table.next_available_name() == "psyir_tmp_2"
    # Check that clashes with symbols in a second symbol table are also
    # avoided.
    table2 = symbols.SymbolTable()
    table2.add(symbols.DataSymbol("psyir_tmp_2", symbols.REAL_TYPE))
    assert sym_table.next_available_name(other_table=table2) == "psyir_tmp_3"


def test_next_available_name_2():
    '''Test that the next_available_name method returns an internal name if
    the supplied root_name argument is an empty string.

    '''
    sym_table = symbols.SymbolTable()
    name = sym_table.next_available_name(root_name="")
    assert name == "psyir_tmp"


def test_next_available_name_3():
    '''Test that the next_available_name method returns an internal name if
    the supplied root_name argument is None.

    '''
    sym_table = symbols.SymbolTable()
    name = sym_table.next_available_name(root_name=None)
    assert name == "psyir_tmp"


def test_next_available_name_4():
    '''Test that the next_available_name method raises the expected exception
    if an argument has the wrong type.

    '''
    sym_table = symbols.SymbolTable()
    with pytest.raises(TypeError) as excinfo:
        _ = sym_table.next_available_name(root_name=7)
    assert ("Argument root_name should be of type str or NoneType but found "
            "'int'." in str(excinfo.value))
    with pytest.raises(TypeError) as excinfo:
        _ = sym_table.next_available_name(shadowing=7)
    assert ("Argument 'shadowing' should be of type bool but found "
            "'int'." in str(excinfo.value))
    with pytest.raises(TypeError) as excinfo:
        _ = sym_table.next_available_name(root_name="groot", other_table="am")
    assert ("argument 'other_table' should be of type SymbolTable but found "
            "'str'." in str(excinfo.value))


def test_new_symbol_5():
    '''Check that next_available_name in the SymbolTable class behaves as
    expected with the shadowing flag being a) explicitly set to
    False, b) explicitly set to True and c) using the default value
    (False).

    '''
    schedule_symbol_table, container_symbol_table = create_hierarchy()

    # A clash in this symbol table should return a unique symbol
    for arg in {}, {"shadowing": True}, {"shadowing": False}:
        assert (schedule_symbol_table.next_available_name("symbol1", **arg)
                == "symbol1_1")
    # A clash in an ancestor symbol table will not be checked if
    # shadowing is False
    for arg in {}, {"shadowing": False}:
        assert (schedule_symbol_table.next_available_name("symbol2", **arg)
                == "symbol2_1")
    assert schedule_symbol_table.next_available_name(
        "symbol2", shadowing=True) == "symbol2"
    # A clash with a symbol in a child symbol table is not checked
    for arg in {}, {"shadowing": True}, {"shadowing": False}:
        assert (container_symbol_table.next_available_name("symbol1", **arg)
                == "symbol1")


def test_add_1():
    '''Test that the add method inserts new symbols in the symbol table,
    but raises appropriate errors when provided with an invalid symbol
    or duplicate declaration.

    '''
    sym_table = symbols.SymbolTable()

    # Declare a symbol
    my_mod = symbols.ContainerSymbol("my_mod")
    sym_table.add(my_mod)
    array_type = symbols.ArrayType(symbols.REAL_TYPE, [5, 1])
    sym_table.add(
        symbols.DataSymbol("var1", array_type,
                           interface=symbols.ImportInterface(my_mod)))
    assert sym_table._symbols["my_mod"].name == "my_mod"
    var1_symbol = sym_table._symbols["var1"]
    assert var1_symbol.name == "var1"
    assert (var1_symbol.datatype.intrinsic ==
            symbols.ScalarType.Intrinsic.REAL)
    assert (var1_symbol.datatype.precision ==
            symbols.ScalarType.Precision.UNDEFINED)
    var1_datatype = var1_symbol.datatype
    assert len(var1_datatype.shape) == 2
    assert isinstance(var1_datatype.shape[0], symbols.ArrayType.ArrayBounds)
    assert isinstance(var1_datatype.shape[0].upper, Literal)
    assert var1_datatype.shape[0].upper.value == "5"
    assert (var1_datatype.shape[0].upper.datatype.intrinsic ==
            symbols.ScalarType.Intrinsic.INTEGER)
    assert (var1_datatype.shape[0].upper.datatype.precision ==
            symbols.ScalarType.Precision.UNDEFINED)
    assert isinstance(var1_datatype.shape[1], symbols.ArrayType.ArrayBounds)
    assert isinstance(var1_datatype.shape[1].upper, Literal)
    assert var1_datatype.shape[1].upper.value == "1"
    assert (var1_datatype.shape[1].upper.datatype.intrinsic ==
            symbols.ScalarType.Intrinsic.INTEGER)
    assert (var1_datatype.shape[1].upper.datatype.precision ==
            symbols.ScalarType.Precision.UNDEFINED)
    assert var1_symbol.interface.container_symbol == my_mod

    # Declare a duplicate name symbol
    with pytest.raises(KeyError) as error:
        sym_table.add(symbols.DataSymbol("var1", symbols.REAL_TYPE))
    assert ("Symbol table already contains a symbol with name "
            "'var1'.") in str(error.value)
    with pytest.raises(KeyError) as error:
        sym_table.add(symbols.DataSymbol("vAR1", symbols.REAL_TYPE))
    assert ("Symbol table already contains a symbol with name "
            "'vAR1'.") in str(error.value)

    # Test that an exception is raised if a non-symbol is added
    with pytest.raises(InternalError) as error:
        sym_table.add("string-not-symbol")
    assert "Symbol 'string-not-symbol' is not a symbol, but 'str'" in \
        str(error.value)


def test_add_with_tags_1():
    '''Test that the add method with a tag inserts new symbols in the symbol
    table and raises appropriate errors.'''
    sym_table = symbols.SymbolTable()

    sym1 = symbols.Symbol("symbol_notag")
    sym2 = symbols.Symbol("symbol_tag1")
    sym3 = symbols.Symbol("symbol_tag2")
    sym_table.add(sym1)
    assert not sym_table._tags  # No tag added if none given
    sym_table.add(sym2, tag="tag1")
    sym_table.add(sym3, tag="tag2")

    assert len(sym_table._symbols) == 3
    assert len(sym_table._tags) == 2
    assert "tag1" in sym_table._tags
    assert sym_table._tags["tag1"] == sym2
    assert "tag2" in sym_table._tags
    assert sym_table._tags["tag2"] == sym3

    with pytest.raises(KeyError) as error:
        sym_table.add(symbols.DataSymbol("var1", symbols.REAL_TYPE),
                      tag="tag1")
    assert ("This symbol table, or an outer scope ancestor symbol table, "
            "already contains the tag 'tag1' for the symbol 'symbol_tag1', "
            "so it can not be associated with symbol 'var1'."
            in str(error.value))


def test_add_with_tags_hierachical():
    '''Check that add(tag=xxx) in a symbol_table hierarchy works as
    expected.

    '''
    schedule_symbol_table, container_symbol_table = create_hierarchy()
    symbol1 = schedule_symbol_table.lookup("symbol1")
    symbol3 = symbols.DataSymbol("symbol3", symbols.INTEGER_TYPE)

    # A clash of tags in this symbol table should raise an exception.
    with pytest.raises(KeyError) as info:
        schedule_symbol_table.add(symbol3, tag="symbol1_tag")
        assert (
            "This symbol table, or an outer scope ancestor symbol table, "
            "already contains the tag 'symbol1_tag' for the symbol 'symbol1: "
            "DataSymbol<Scalar<INTEGER, UNDEFINED>, Local>', so it can not be "
            "associated with symbol 'symbol3'." in str(info.value))
    # A clash of tags in an ancestor symbol table should raise an exception.
    with pytest.raises(KeyError) as info:
        schedule_symbol_table.add(symbol3, tag="symbol2_tag")
        assert (
            "This symbol table, or an outer scope ancestor symbol table, "
            "already contains the tag 'symbol2_tag' for the symbol 'symbol2: "
            "DataSymbol<Scalar<INTEGER, UNDEFINED>, Local>', so it can not be "
            "associated to symbol 'symbol3'." in str(info.value))
    # A clash of tags with a child symbol table is not checked for now.
    container_symbol_table.add(symbol1, tag="symbol1_tag")


def test_symbols_imported_from():
    ''' Test the Symbol Table symbols_imported_from() method. '''
    sym_table = symbols.SymbolTable()
    my_mod = symbols.ContainerSymbol("my_mod")
    sym_table.add(my_mod)
    assert sym_table.symbols_imported_from(my_mod) == []
    var1 = symbols.DataSymbol("var1", symbols.REAL_TYPE,
                              interface=symbols.AutomaticInterface())
    sym_table.add(var1)
    assert sym_table.symbols_imported_from(my_mod) == []
    var2 = symbols.DataSymbol("var2", symbols.INTEGER_TYPE,
                              interface=symbols.ImportInterface(my_mod))
    assert sym_table.symbols_imported_from(my_mod) == []
    sym_table.add(var2)
    assert sym_table.symbols_imported_from(my_mod) == [var2]
    var3 = symbols.DataSymbol("var3", symbols.INTEGER_TYPE,
                              interface=symbols.ImportInterface(my_mod))
    sym_table.add(var3)
    imported_symbols = sym_table.symbols_imported_from(my_mod)
    assert var3 in imported_symbols
    assert var2 in imported_symbols
    # Passing something that is not a ContainerSymbol is an error
    with pytest.raises(TypeError) as err:
        sym_table.symbols_imported_from(var2)
    assert "expects a ContainerSymbol but got an object of type" in \
        str(err.value)
    # Passing a ContainerSymbol that is not in the SymbolTable is an error
    with pytest.raises(KeyError) as err:
        sym_table.symbols_imported_from(symbols.ContainerSymbol("another_mod"))
    assert "Could not find 'another_mod' in " in str(err.value)
    # Passing a ContainerSymbol that is not in the SymbolTable but that has
    # the same name as one that is is an error
    with pytest.raises(KeyError) as err:
        sym_table.symbols_imported_from(symbols.ContainerSymbol("my_mod"))
    assert ("The 'my_mod' entry in this SymbolTable is not the supplied "
            "ContainerSymbol" in str(err.value))


def test_remove_genericsymbols():
    ''' Test that the remove method removes generic symbols from the symbol
    table. Also check that it disassociates any existing tags to the symbol'''

    sym_table = symbols.SymbolTable()
    symbol_a = symbols.Symbol("a")
    symbol_b = symbols.Symbol("b")
    symbol_c = symbols.Symbol("c")

    sym_table.add(symbol_a, tag="tag1")
    sym_table.add(symbol_b, tag="tag2")

    assert "a" in sym_table
    assert "tag1" in sym_table.tags_dict

    sym_table.remove(symbol_a)

    assert "a" not in sym_table
    assert "tag1" not in sym_table.tags_dict

    # Tag1 can now be reused
    sym_table.add(symbol_c, tag="tag1")


def test_remove_routineymbols():
    ''' Test that the remove method removes RoutineSymbols from the symbol
    table.'''
    sym_table = symbols.SymbolTable()
    symbol_a = symbols.RoutineSymbol("a")
    sym_table.add(symbol_a)
    assert "a" in sym_table
    sym_table.remove(symbol_a)
    assert "a" not in sym_table


def test_no_remove_routinesymbol_called(fortran_reader):
    '''Check that remove() refuses to remove a RoutineSymbol if it is the
    target of a Call.'''
    # But not if they are referred to by a Call
    psyir = fortran_reader.psyir_from_source(
        '''
module my_mod
  implicit none

contains

  subroutine runnit()
    call my_sub
  end subroutine runnit

  subroutine my_sub()

  end subroutine my_sub

end module my_mod
''')
    table = psyir.children[0].symbol_table
    my_sub = table.lookup("my_sub")
    assert isinstance(my_sub, symbols.RoutineSymbol)
    with pytest.raises(ValueError) as err:
        table.remove(my_sub)
    assert ("Cannot remove RoutineSymbol 'my_sub' because it is referenced by "
            "'call my_sub()" in str(err))


def test_no_remove_routinesymbol_interface(fortran_reader):
    '''Check that remove() refuses to remove a RoutineSymbol if it is
    referred to in an interface.'''
    # But not if they are referred to by a Call
    psyir = fortran_reader.psyir_from_source(
        '''
module my_mod
  implicit none

  interface whatever
    module procedure :: runnit, my_sub
  end interface whatever

contains

  subroutine runnit(arg)
    integer :: arg
  end subroutine runnit

  subroutine my_sub(arg)
    real :: arg
  end subroutine my_sub

end module my_mod
''')
    table = psyir.children[0].symbol_table
    my_sub = table.lookup("my_sub")
    assert isinstance(my_sub, symbols.RoutineSymbol)
    with pytest.raises(ValueError) as err:
        table.remove(my_sub)
    assert ("Cannot remove RoutineSymbol 'my_sub' because it is referenced in "
            "interface 'whatever'" in str(err))


def test_remove_containersymbols():
    '''Test that the remove method removes ContainerSymbols from the symbol
    table. Also checks that appropriate errors are raised when the method is
    provided with wrong parameters or if there are DataSymbols that reference
    the provided ContainerSymbol. '''
    sym_table = symbols.SymbolTable()

    # Declare a symbol
    my_mod = symbols.ContainerSymbol("my_mod")
    sym_table.add(my_mod)
    array_type = symbols.ArrayType(symbols.REAL_TYPE, [5, 1])
    sym_table.add(
        symbols.DataSymbol("var1", array_type,
                           interface=symbols.ImportInterface(my_mod)))
    var1 = sym_table.lookup("var1")
    assert var1
    assert sym_table.symbols_imported_from(my_mod) == [var1]
    # We should not be able to remove a Container if it is referenced
    # by an existing Symbol
    with pytest.raises(ValueError) as err:
        sym_table.remove(my_mod)
    assert ("Cannot remove ContainerSymbol 'my_mod' since symbols "
            "['var1'] are imported from it" in str(err.value))
    # Change the interface on var1
    var1.interface = symbols.AutomaticInterface()
    # We should now be able to remove the ContainerSymbol
    sym_table.remove(my_mod)
    with pytest.raises(KeyError) as err:
        sym_table.lookup("my_mod")
    assert "Could not find 'my_mod'" in str(err.value)
    # Attempting to remove it a second time is an error
    with pytest.raises(KeyError) as err:
        sym_table.remove(my_mod)
    assert ("Cannot remove Symbol 'my_mod' from symbol table because it does "
            "not" in str(err.value))
    # Attempting to remove a Symbol that is not in the table but that has
    # the same name as an entry in the table is an error
    sym_table.add(symbols.ContainerSymbol("my_mod"))
    with pytest.raises(InternalError) as err:
        sym_table.remove(symbols.ContainerSymbol("my_mod"))
    assert ("Symbol with name 'my_mod' in this symbol table is not the "
            "same" in str(err.value))


def test_remove_unsupported_types():
    ''' Test that the remove method raises appropriate errors when trying to
    remove unsupported types.'''
    sym_table = symbols.SymbolTable()

    # Attempt to supply something that is not a Symbol
    with pytest.raises(TypeError) as err:
        sym_table.remove("broken")
    assert ("remove() expects a Symbol argument but found: 'str'."
            in str(err.value))

    # We should not be able to remove a Symbol that is not currently supported
    var1 = symbols.DataSymbol("var1", symbols.REAL_TYPE)
    sym_table.add(var1)
    with pytest.raises(NotImplementedError) as err:
        sym_table.remove(var1)
    assert ("remove() currently only supports generic Symbol, ContainerSymbol "
            "and RoutineSymbol types but got: 'DataSymbol'" in str(err.value))


@pytest.mark.parametrize("sym_name", ["var1", "vAr1", "VAR1"])
def test_remove_case_insensitive(sym_name):
    ''' Check that the remove method works, irrespective of the case of the
    Symbol name. '''
    sym_table = symbols.SymbolTable()
    symbol1 = symbols.Symbol(sym_name)
    sym_table.add(symbol1)
    assert "var1" in sym_table
    sym_table.remove(symbol1)
    assert "var1" not in sym_table


def test_swap_symbol():
    ''' Test the SymbolTable.swap() method. '''
    symbol1 = symbols.Symbol("var1")
    sym_table = symbols.SymbolTable()
    sym_table.add(symbol1)
    # Test the checks on argument types.
    with pytest.raises(TypeError) as err:
        sym_table.swap(symbol1, "var2")
    assert ("Symbol to add must be of type Symbol but got 'str'" in
            str(err.value))
    with pytest.raises(TypeError) as err:
        sym_table.swap("var2", symbol1)
    assert ("Symbol to remove must be of type Symbol but got 'str'" in
            str(err.value))
    # Test that we reject attempts to swap symbols with different names.
    symbol2 = symbols.DataSymbol("var2", symbols.INTEGER_TYPE, initial_value=6)
    with pytest.raises(symbols.SymbolError) as err:
        sym_table.swap(symbol1, symbol2)
    assert ("Cannot swap symbols that have different names, got: 'var1' and "
            "'var2'" in str(err.value))
    # Finally, check that the method correctly adds the new symbol to the
    # table and removes the old one (even if the case of the name of the
    # new symbol differs from the original).
    symbol3 = symbols.DataSymbol("Var1", symbols.REAL_TYPE)
    sym_table.swap(symbol1, symbol3)
    assert sym_table.lookup("var1") is symbol3
    assert symbol1 not in sym_table._symbols


def test_check_for_clashes_imports():
    '''Test the check_for_clashes method for two tables that import the same
    symbol from different tables.'''
    table1 = symbols.SymbolTable()
    table2 = symbols.SymbolTable()
    csym1 = symbols.ContainerSymbol("ford")
    table1.add(csym1)
    csym2 = symbols.ContainerSymbol("Ford")
    table2.add(csym2)
    clash1 = symbols.DataSymbol("Prefect", symbols.INTEGER_TYPE,
                                interface=symbols.ImportInterface(csym1))
    table1.add(clash1)
    clash2 = symbols.DataSymbol("prefect", symbols.INTEGER_TYPE,
                                interface=symbols.ImportInterface(csym2))
    table2.add(clash2)
    # No clash as the containers are the same, just with different
    # capitalisation.
    table1.check_for_clashes(table2)
    # Now create a clash between variables that have different capitalisation.
    csym3 = symbols.ContainerSymbol("arthur")
    table1.add(csym3)
    clash3 = symbols.DataSymbol("dent", symbols.INTEGER_TYPE,
                                interface=symbols.ImportInterface(csym3))
    table1.add(clash3)
    clash4 = symbols.DataSymbol("DENT", symbols.INTEGER_TYPE,
                                interface=symbols.ImportInterface(csym2))
    table2.add(clash4)
    with pytest.raises(symbols.SymbolError) as err:
        table1.check_for_clashes(table2)
    assert ("This table has an import of 'dent' from Container 'arthur' but "
            "the supplied table imports it from Container 'Ford'." in
            str(err.value))


def test_check_for_clashes_cannot_rename():
    '''Test the check_for_clashes() method works as expected when a name clash
    cannot be resolved by renaming.'''
    table1 = symbols.SymbolTable()
    table2 = symbols.SymbolTable()
    csym1 = symbols.ContainerSymbol("vogon")
    table1.add(csym1)
    table1.add(symbols.DataSymbol("slab", symbols.INTEGER_TYPE))
    csym2 = symbols.ContainerSymbol("fleet")
    table2.add(csym2)
    table2.add(symbols.DataSymbol("slab", symbols.UnresolvedType(),
                                  interface=symbols.ImportInterface(csym2)))
    # 'slab' in table1 can be renamed.
    table1.check_for_clashes(table2)
    # Add another clash where one symbol is imported and the other cannot
    # be renamed because it is a routine argument.
    table1.add(symbols.DataSymbol("prostetnic", symbols.INTEGER_TYPE,
                                  interface=symbols.ArgumentInterface()))
    table2.add(symbols.DataSymbol("prostetnic", symbols.UnresolvedType(),
                                  interface=symbols.ImportInterface(csym2)))
    for (tab1, tab2) in [(table1, table2), (table2, table1)]:
        with pytest.raises(symbols.SymbolError) as err:
            tab1.check_for_clashes(tab2)
        assert ("for symbol 'prostetnic' that cannot be resolved by renaming "
                "one of the instances because:" in str(err.value))
        assert ("- PSyclone SymbolTable error: Cannot rename symbol "
                "'prostetnic' because it is imported (from Container 'fleet')"
                in str(err.value))
        assert ("- PSyclone SymbolTable error: Cannot rename symbol "
                "'prostetnic' because it is a routine argument and as such "
                "may be named in a Call." in str(err.value))
    # Add a clash between two symbols where neither is a Container or has an
    # ImportInterface.
    del table1._symbols["prostetnic"]
    table1.add(symbols.DataSymbol("jeltz", symbols.INTEGER_TYPE,
                                  interface=symbols.ArgumentInterface()))
    table2.add(symbols.DataSymbol("jeltz", symbols.INTEGER_TYPE,
                                  interface=symbols.ArgumentInterface()))
    with pytest.raises(symbols.SymbolError) as err:
        table1.check_for_clashes(table2)
    assert ("Cannot rename symbol 'jeltz' because it is a routine argument "
            "and as such may be named in a Call." in str(err.value))


def test_table_merge():
    ''' Test the SymbolTable.merge method. '''
    table1 = symbols.SymbolTable()
    table2 = symbols.SymbolTable()
    # Argument must be a table.
    with pytest.raises(TypeError) as err:
        table1.merge("zaphod")
    assert ("merge() expects a SymbolTable instance but got 'str'" in
            str(err.value))
    # Can merge empty tables.
    table1.merge(table2)
    assert not table1._symbols
    # Simple merge.
    table2.add(symbols.DataSymbol("beeblebrox", symbols.INTEGER_TYPE))
    # 'Own' routine symbol excluded.
    table2.add(symbols.RoutineSymbol("dent"), tag="own_routine_symbol")
    # Precision symbol should be included.
    wp_sym = symbols.DataSymbol("wp", symbols.INTEGER_TYPE, is_constant=True,
                                initial_value=8)
    table2.add(wp_sym)
    table2.add(symbols.DataSymbol(
        "marvin",
        symbols.ScalarType(symbols.ScalarType.Intrinsic.REAL, wp_sym)))
    table1.merge(table2)
    assert table1.lookup("beeblebrox")
    assert "dent" not in table1
    assert "marvin" in table1
    assert "wp" in table1
    # Different symbols with a name clash. This results in the Symbol in the
    # second table being renamed (as that preserves any references to it).
    table1 = symbols.SymbolTable()
    table2 = symbols.SymbolTable()
    table1.add(symbols.DataSymbol("theclash", symbols.INTEGER_TYPE))
    table2.add(symbols.DataSymbol("theclash", symbols.INTEGER_TYPE))
    table1.merge(table2)
    assert len(table1._symbols) == 2
    assert table1.lookup("theclash_1") is table2.lookup("theclash_1")
    # Arguments. By default they are included in a merge.
    table3 = symbols.SymbolTable()
    arg_sym = symbols.DataSymbol("trillian", symbols.INTEGER_TYPE,
                                 interface=symbols.ArgumentInterface())
    table3.add(arg_sym)
    table3.specify_argument_list([arg_sym])
    table1.merge(table3)
    assert table1.lookup("trillian") is arg_sym
    # Check that arguments are ignored if requested.
    table4 = symbols.SymbolTable()
    arg_sym2 = symbols.DataSymbol("arthur", symbols.INTEGER_TYPE,
                                  interface=symbols.ArgumentInterface())
    table4.add(arg_sym2)
    table4.specify_argument_list([arg_sym2])
    table1.merge(table4, include_arguments=False)
    assert "arthur" not in table1


def test_merge_container_syms():
    '''Test the merge method works as expected when the tables have
    ContainerSymbols.

    '''
    tab1 = symbols.SymbolTable()
    tab2 = symbols.SymbolTable()
    csym1 = symbols.ContainerSymbol("slartibartfast")
    tab2.add(csym1)
    wpsym = symbols.DataSymbol("wp", symbols.INTEGER_TYPE,
                               interface=symbols.ImportInterface(csym1))
    tab2.add(wpsym)
    tab1.merge(tab2)
    assert "slartibartfast" in tab1
    assert "wp" in tab1
    # A second table which also imports wp as well as dp.
    tab3 = symbols.SymbolTable()
    csym2 = symbols.ContainerSymbol("slartibartfast")
    tab3.add(csym2)
    wpsym2 = symbols.DataSymbol("wp", symbols.INTEGER_TYPE,
                                interface=symbols.ImportInterface(csym2))
    tab3.add(wpsym2)
    dpsym = symbols.DataSymbol("dp", symbols.INTEGER_TYPE,
                               interface=symbols.ImportInterface(
                                   csym2, orig_name="different_name"))
    tab3.add(dpsym)
    tab1.merge(tab3)
    wp3 = tab1.lookup("wp")
    assert wp3.interface.container_symbol.name == "slartibartfast"
    dp3 = tab1.lookup("dp")
    assert dp3.interface.container_symbol.name == "slartibartfast"
    # Check that the dp import renaming is conserved
    assert dp3.interface.orig_name == "different_name"
    # A third table which imports wp from a *different* container.
    tab4 = symbols.SymbolTable()
    csym3 = symbols.ContainerSymbol("magrathea")
    tab4.add(csym3)
    wpsym3 = symbols.DataSymbol("wp", symbols.INTEGER_TYPE,
                                interface=symbols.ImportInterface(csym3))
    tab4.add(wpsym3)
    with pytest.raises(symbols.SymbolError) as err:
        tab1.merge(tab4)
    err_txt = str(err.value)
    assert "Cannot merge Symbol Table:" in err_txt
    assert "due to unresolvable name clashes." in err_txt


def test_add_container_symbols_from_table():
    '''Test that the _add_container_symbols_from_table method copies Container
    symbols into the current table and updates any import interfaces.'''
    table1 = symbols.SymbolTable()
    table2 = symbols.SymbolTable()
    csym = symbols.ContainerSymbol("ford")
    # Put a Container symbol named 'arthur' in both tables.
    csym2 = symbols.ContainerSymbol("arthur")
    csym3 = csym2.copy()
    # The one in table2 will have a wildcard import.
    # pylint: disable=no-member
    csym2.wildcard_import = True
    table1.add(csym3)
    aclash = symbols.DataSymbol("aclash", symbols.INTEGER_TYPE)
    table1.add(aclash)
    asym = symbols.DataSymbol("prefect", symbols.INTEGER_TYPE,
                              interface=symbols.ImportInterface(csym))
    bsym = symbols.DataSymbol("dent", symbols.INTEGER_TYPE,
                              interface=symbols.ImportInterface(csym2))
    table2.add(csym)
    table2.add(csym2)
    table2.add(asym)
    table2.add(bsym)
    # Add a ContainerSymbol that will clash with a DataSymbol in the first
    # table.
    cclash = symbols.ContainerSymbol("aclash")
    # Add an import of a Symbol that will also clash with a DataSymbol in
    # the first table. As it is imported, we can't (currently) rename it so
    # we rename the Symbol in the first table.
    bclash = symbols.DataSymbol("bclash", symbols.INTEGER_TYPE,
                                interface=symbols.ImportInterface(cclash))
    table2.add(cclash)
    table2.add(bclash)
    bclash_in_1 = symbols.DataSymbol("bclash", symbols.INTEGER_TYPE)
    table1.add(bclash_in_1)
    table1._add_container_symbols_from_table(table2)
    assert table1.lookup("ford") is csym
    # The 'arthur' symbol object should still be the one originally in table1.
    # However, it should now have a wildcard import.
    assert table1.lookup("arthur") is csym3
    assert csym3.wildcard_import
    # Check that the import interface for a symbol in the second table has been
    # updated to point to the container in the first table.
    assert table2.lookup("dent").interface.container_symbol is csym3
    assert table1.lookup("aclash") is cclash
    # The original symbols should still be in the table but renamed.
    assert aclash in table1.symbols
    assert aclash.name != "aclash"
    assert bclash_in_1 in table1.symbols
    assert bclash_in_1.name != "bclash"


def test_add_symbols_from_table():
    '''Test for the 'internal' _add_symbols_from_table() method.'''
    table1 = symbols.SymbolTable()
    table2 = symbols.SymbolTable()
    csym = symbols.ContainerSymbol("ford")
    csym2 = csym.copy()
    table1.add(csym)
    table2.add(csym2)
    table1.add(symbols.DataSymbol("prefect", symbols.INTEGER_TYPE,
                                  interface=symbols.ImportInterface(csym2)))
    table2.add(symbols.DataSymbol("prefect", symbols.INTEGER_TYPE,
                                  interface=symbols.ImportInterface(csym2)))
    with pytest.raises(InternalError) as err:
        table1._add_symbols_from_table(table2)
    assert ("Symbol 'prefect' imported from 'ford' has not been updated to "
            "refer to the corresponding container in the current table."
            in str(err.value))


def test_swap_symbol_properties():
    ''' Test the symboltable swap_properties method '''
    # pylint: disable=too-many-statements

    symbol1 = symbols.DataSymbol("var1", symbols.INTEGER_TYPE,
                                 is_constant=True,
                                 initial_value=7)
    symbol2 = symbols.DataSymbol("dim1", symbols.INTEGER_TYPE,
                                 interface=symbols.ArgumentInterface(
                                     symbols.ArgumentInterface.Access.READ))
    symbol3 = symbols.DataSymbol("dim2", symbols.INTEGER_TYPE,
                                 interface=symbols.ArgumentInterface(
                                     symbols.ArgumentInterface.Access.READ))
    array_type = symbols.ArrayType(symbols.REAL_TYPE, [Reference(symbol2),
                                                       Reference(symbol3)])
    symbol4 = symbols.DataSymbol(
        "var2", array_type,
        interface=symbols.ArgumentInterface(
            symbols.ArgumentInterface.Access.READWRITE))
    sym_table = symbols.SymbolTable()
    sym_table.add(symbol1)

    # Raise exception if the first argument is not a symbol
    with pytest.raises(TypeError) as excinfo:
        sym_table.swap_symbol_properties(None, symbol1)
    assert ("Arguments should be of type 'Symbol' but found 'NoneType'."
            "") in str(excinfo.value)

    # Raise exception if the second argument is not a symbol
    with pytest.raises(TypeError) as excinfo:
        sym_table.swap_symbol_properties(symbol1, "symbol")
    assert ("Arguments should be of type 'Symbol' but found 'str'."
            "") in str(excinfo.value)

    # Raise exception if the first symbol does not exist in the symbol table
    with pytest.raises(KeyError) as excinfo:
        sym_table.swap_symbol_properties(symbol4, symbol1)
    assert "Symbol 'var2' is not in the symbol table." in str(excinfo.value)

    # Raise exception if the second symbol does not exist in the symbol table
    with pytest.raises(KeyError) as excinfo:
        sym_table.swap_symbol_properties(symbol1, symbol4)
    assert "Symbol 'var2' is not in the symbol table." in str(excinfo.value)

    # Raise exception if both symbols have the same name. The only way this
    # can currently occur is if they are the same symbol (as the normalised
    # symbol name is used as the key in the symbol table).
    with pytest.raises(ValueError) as excinfo:
        sym_table.swap_symbol_properties(symbol1, symbol1)
    assert ("The symbols should have different names, but found 'var1' for "
            "both.") in str(excinfo.value)

    sym_table.add(symbol2)
    sym_table.add(symbol3)
    sym_table.add(symbol4)
    sym_table.specify_argument_list([symbol2, symbol3, symbol4])

    # Check that properties are swapped
    sym_table.swap_symbol_properties(symbol1, symbol4)

    assert symbol1.name == "var1"
    assert symbol1.datatype.intrinsic == symbols.ScalarType.Intrinsic.REAL
    assert symbol1.datatype.precision == symbols.ScalarType.Precision.UNDEFINED
    assert len(symbol1.datatype.shape) == 2
    assert symbol1.datatype.shape[0].upper.symbol == symbol2
    assert symbol1.datatype.shape[1].upper.symbol == symbol3
    assert symbol1.is_argument
    assert symbol1.initial_value is None
    assert (symbol1.interface.access ==
            symbols.ArgumentInterface.Access.READWRITE)

    assert symbol4.name == "var2"
    assert symbol4.datatype.intrinsic == symbols.ScalarType.Intrinsic.INTEGER
    assert symbol4.datatype.precision == symbols.ScalarType.Precision.UNDEFINED
    assert not symbol4.shape
    assert symbol4.is_static
    assert symbol4.initial_value.value == "7"
    assert (symbol4.initial_value.datatype.intrinsic ==
            symbol4.datatype.intrinsic)
    assert (symbol4.initial_value.datatype.precision ==
            symbol4.datatype.precision)

    # Check symbol references are unaffected
    sym_table.swap_symbol_properties(symbol2, symbol3)
    assert symbol1.shape[0].upper.name == "dim1"
    assert symbol1.shape[1].upper.name == "dim2"

    # Check argument positions are updated. The original positions
    # were [dim1, dim2, var2]. They should now be [dim2, dim1, var1]
    assert sym_table.argument_list[0].name == "dim2"
    assert sym_table.argument_list[1].name == "dim1"
    assert sym_table.argument_list[2].name == "var1"


def test_lookup_1():
    '''Test that the lookup method retrieves symbols from the current
    symbol table if the name exists, otherwise it raises an error.

    '''
    sym_table = symbols.SymbolTable()
    array_type = symbols.ArrayType(symbols.REAL_TYPE,
                                   [symbols.ArrayType.Extent.ATTRIBUTE,
                                    symbols.ArrayType.Extent.ATTRIBUTE])

    sym_table.add(symbols.DataSymbol("var1", array_type))
    sym_table.add(symbols.DataSymbol("var2", symbols.INTEGER_TYPE))
    sym_table.add(symbols.DataSymbol("vAR3", symbols.REAL_TYPE))

    assert isinstance(sym_table.lookup("var1"), symbols.DataSymbol)
    assert sym_table.lookup("var1").name == "var1"
    assert sym_table.lookup("vAR1").name == "var1"
    assert isinstance(sym_table.lookup("var2"), symbols.DataSymbol)
    assert sym_table.lookup("var2").name == "var2"
    assert isinstance(sym_table.lookup("var3"), symbols.DataSymbol)
    assert sym_table.lookup("var3").name == "vAR3"

    with pytest.raises(KeyError) as error:
        sym_table.lookup("notdeclared")
    assert "Could not find 'notdeclared' in the Symbol Table." in \
        str(error.value)


def test_lookup_2():
    '''Test the visibility argument filtering functionality of the
    lookup() method.

    '''
    sym_table = symbols.SymbolTable()
    sym1 = symbols.Symbol("var1")
    sym_table.add(sym1)
    sym_table.add(symbols.Symbol("var2",
                                 visibility=symbols.Symbol.Visibility.PRIVATE))
    sym3 = symbols.Symbol("var3", visibility=symbols.Symbol.Visibility.PUBLIC)
    sym_table.add(sym3)
    # Default visibility is PUBLIC
    assert (sym_table.lookup("var1",
                             visibility=symbols.Symbol.Visibility.PUBLIC)
            is sym1)
    assert (sym_table.lookup("var3",
                             visibility=[symbols.Symbol.Visibility.PUBLIC])
            is sym3)
    # Check method accepts a list of visibilities
    assert (sym_table.lookup("var1",
                             visibility=[symbols.Symbol.Visibility.PUBLIC])
            is sym1)
    assert (sym_table.lookup("var1",
                             visibility=[symbols.Symbol.Visibility.PRIVATE,
                                         symbols.Symbol.Visibility.PUBLIC])
            is sym1)
    # Check we get the expected error if the symbol exists but doesn't
    # have the requested visibility
    with pytest.raises(symbols.SymbolError) as err:
        sym_table.lookup("var2", visibility=symbols.Symbol.Visibility.PUBLIC)
    assert ("'var2' exists in the Symbol Table but has visibility 'PRIVATE' "
            "which does not" in str(err.value))
    # Pass an incorrect type for the visibility argument
    with pytest.raises(TypeError) as err:
        sym_table.lookup("var2", visibility="PUBLIC")
    assert ("the 'visibility' argument to lookup() must be an instance (or "
            "list of instances) of Symbol.Visibility but got 'str' when "
            "searching for symbol 'var2'" in str(err.value))


def test_lookup_3():
    '''Check that lookup() in the SymbolTable class raises the expected
    exception if the name argument has the wrong type.

    '''
    sym_table = symbols.SymbolTable()
    symbol = symbols.DataSymbol("var1", symbols.REAL_TYPE)
    with pytest.raises(TypeError) as info:
        _ = sym_table.lookup(symbol)
    assert ("Expected the name argument to the lookup() method to be a str "
            "but found 'DataSymbol'." in str(info.value))


def test_lookup_4():
    '''Check that lookup() in the SymbolTable class behaves as
    expected with the scope_limit argument.

    '''
    schedule_symbol_table, container_symbol_table = create_hierarchy()
    scope = schedule_symbol_table.node
    symbol1 = schedule_symbol_table.lookup("symbol1")
    symbol2 = container_symbol_table.lookup("symbol2")

    # raise an exception if the symbol is not found
    with pytest.raises(KeyError) as info:
        schedule_symbol_table.lookup("does-not-exist")
    assert ("Could not find 'does-not-exist' in the Symbol Table."
            in str(info.value))
    # The symbol is in an ancestor symbol table. This will not be
    # found if the lookup scope_limit is below this ancestor.
    for arg in {}, {"scope_limit": None}:
        assert schedule_symbol_table.lookup(symbol2.name, **arg) is symbol2
    with pytest.raises(KeyError) as info:
        schedule_symbol_table.lookup(symbol2.name, scope_limit=scope)
    assert ("Could not find 'symbol2' in the Symbol Table."
            in str(info.value))
    # A symbol in a child symbol table will not be found
    for arg in {}, {"scope_limit": None}, {"scope_limit": scope}:
        with pytest.raises(KeyError) as info:
            container_symbol_table.lookup(symbol1.name, **arg)
        assert ("Could not find 'symbol1' in the Symbol Table."
                in str(info.value))


def test_lookup_with_tag_1():
    '''Test that the lookup_with_tag method retrieves symbols from the symbol
    table if the tag exists, otherwise it raises an error.'''
    sym_table = symbols.SymbolTable()

    sym1 = symbols.Symbol("symbol_notag")
    sym2 = symbols.Symbol("symbol_tag1")
    sym3 = symbols.Symbol("symbol_tag2")
    sym_table.add(sym1)
    sym_table.add(sym2, tag="tag1")
    sym_table.add(sym3, tag="tag2")

    assert sym_table.lookup_with_tag("tag1").name == "symbol_tag1"
    assert sym_table.lookup_with_tag("tag2").name == "symbol_tag2"

    with pytest.raises(KeyError) as error:
        sym_table.lookup_with_tag("symbol_tag1")
    assert "Could not find the tag 'symbol_tag1' in the Symbol Table." in \
        str(error.value)


def test_lookup_with_tag_2():
    '''Check that lookup_with_tag() in the SymbolTable class raises the
    expected exception if the tag argument has the wrong type.

    '''
    sym_table = symbols.SymbolTable()
    with pytest.raises(TypeError) as info:
        _ = sym_table.lookup_with_tag(None)
    assert (
        "Expected the tag argument to the lookup_with_tag() method to be a "
        "str but found 'NoneType'." in str(info.value))


def test_lookup_with_tag_3():
    '''Check that lookup_with_tag() in the SymbolTable class behaves as
    expected with the scope_limit argument.

    '''
    schedule_symbol_table, container_symbol_table = create_hierarchy()
    scope = schedule_symbol_table.node
    symbol2 = container_symbol_table.lookup("symbol2")

    # raise an exception if the tag is not found
    for arg in {}, {"scope_limit": None}, {"scope_limit": scope}:
        with pytest.raises(KeyError) as info:
            schedule_symbol_table.lookup_with_tag("does-not-exist", **arg)
            assert ("Could not find the tag 'does-not-exist' in the Symbol "
                    "Table." in str(info.value))
    # The tag is in an ancestor symbol table. This will not be found if
    # scope_limit is the current scope
    for arg in {}, {"scope_limit": None}:
        assert (schedule_symbol_table.lookup_with_tag(
            "symbol2_tag", **arg) is symbol2)
    with pytest.raises(KeyError) as info:
        schedule_symbol_table.lookup_with_tag(
            "symbol2_tag", scope_limit=scope)
    assert ("Could not find the tag 'symbol2_tag' in the Symbol Table."
            in str(info.value))
    # The tag is in a child symbol table so will not be found
    for arg in {}, {"scope_limit": None}, {"scope_limit": scope}:
        with pytest.raises(KeyError) as info:
            container_symbol_table.lookup_with_tag("symbol1_tag", **arg)
            assert ("Could not find the tag 'symbol1_tag' in the Symbol Table."
                    in str(info.value))


def test_has_wildcard_imports():
    ''' Test the has_wildcard_imports() method. '''
    sched_table, container_table = create_hierarchy()
    # We have no wildcard imports initially
    assert sched_table.has_wildcard_imports() is False
    assert container_table.has_wildcard_imports() is False
    csym = symbols.ContainerSymbol("some_mod")
    container_table.add(csym)
    # Adding a container symbol without a wildcard import has no effect
    assert container_table.has_wildcard_imports() is False
    # Now give it a wildcard import
    csym.wildcard_import = True
    assert container_table.has_wildcard_imports() is True
    assert sched_table.has_wildcard_imports() is True


def test_view():
    '''Test the view method of the SymbolTable class, it should return a
    representation of the full SymbolTable.'''
    sym_table = symbols.SymbolTable()
    sym_table.add(symbols.DataSymbol("var1", symbols.REAL_TYPE))
    sym_table.add(symbols.DataSymbol("var2", symbols.INTEGER_TYPE))
    output = sym_table.view()
    assert "Symbol Table:\n" in output
    assert "var1" in output
    assert "var2" in output


def test_can_be_printed():
    '''Test that a SymbolTable instance can always be printed. (i.e. is
    initialised fully)'''
    sym_table = symbols.SymbolTable()
    my_mod = Container("my_mod")
    ex_mod = symbols.ContainerSymbol("external_mod")
    sym_table.add(ex_mod)
    sym_table.add(symbols.DataSymbol("var1", symbols.REAL_TYPE))
    sym_table.add(symbols.DataSymbol("var2", symbols.INTEGER_TYPE))
    sym_table.add(
        symbols.DataSymbol("var3", symbols.UnresolvedType(),
                           interface=symbols.ImportInterface(ex_mod)))

    sym_table_text = str(sym_table)
    # Check default header is generated
    assert "Symbol Table:\n" in sym_table_text
    assert "-------------\n" in sym_table_text

    # Check that it has the strings generated by the contained symbols
    assert str(sym_table.lookup("var1")) in sym_table_text
    assert str(sym_table.lookup("var2")) in sym_table_text
    assert str(sym_table.lookup("var3")) in sym_table_text

    # Checks more complex headers are also generated
    sym_table._node = my_mod
    sym_table_text = str(sym_table)
    assert "Symbol Table of Container 'my_mod':\n" in sym_table_text
    assert "-----------------------------------\n" in sym_table_text


def test_specify_argument_list():
    '''Test that the specify argument list method sets the argument_list
    with references to each DataSymbol and updates the DataSymbol attributes
    when needed.'''
    sym_table = symbols.SymbolTable()
    sym_v1 = symbols.DataSymbol("var1", symbols.REAL_TYPE)
    sym_table.add(sym_v1)
    sym_table.add(symbols.DataSymbol("var2", symbols.REAL_TYPE))
    sym_v1.interface = symbols.ArgumentInterface(
        symbols.ArgumentInterface.Access.UNKNOWN)
    sym_table.specify_argument_list([sym_v1])

    assert len(sym_table.argument_list) == 1
    assert sym_table.argument_list[0].is_argument
    assert sym_table.argument_list[0].interface.access == \
        symbols.ArgumentInterface.Access.UNKNOWN

    # Test that repeated calls still produce a valid argument list
    sym_table.specify_argument_list([sym_v1])
    assert len(sym_table.argument_list) == 1

    # Check that specifying the Interface allows us to specify how
    # the argument is accessed
    sym_v2 = sym_table.lookup("var2")
    sym_v2.interface = symbols.ArgumentInterface(
        symbols.ArgumentInterface.Access.READWRITE)
    sym_table.specify_argument_list([sym_v1, sym_v2])
    assert sym_table.argument_list[1].is_argument
    assert (sym_table.argument_list[1].interface.access ==
            symbols.ArgumentInterface.Access.READWRITE)


def test_specify_arg_list_errors():
    ''' Check that supplying specify_argument_list() with DataSymbols that
    don't have the correct Interface information raises the expected
    errors. '''
    sym_table = symbols.SymbolTable()
    sym_table.add(symbols.DataSymbol("var1", symbols.REAL_TYPE))
    sym_table.add(symbols.DataSymbol("var2", symbols.REAL_TYPE))
    sym_v1 = sym_table.lookup("var1")
    # Attempt to say the argument list consists of "var1" which at this
    # point is just a local variable.
    with pytest.raises(ValueError) as err:
        sym_table.specify_argument_list([sym_v1])
    assert "Symbol 'var1:" in str(err.value)
    assert "has an interface of type '" in str(err.value)
    # Now add an Interface for "var1" but of the wrong type
    sym_v1.interface = symbols.ImportInterface(
        symbols.ContainerSymbol("my_mod"))
    with pytest.raises(ValueError) as err:
        sym_table.specify_argument_list([sym_v1])
    assert "Symbol 'var1:" in str(err.value)
    assert "has an interface of type '" in str(err.value)


def test_argument_list_errors():
    ''' Tests the internal sanity checks of the SymbolTable.argument_list
    property. '''
    sym_table = symbols.SymbolTable()
    sym_table.add(symbols.DataSymbol("var1", symbols.REAL_TYPE))
    sym_table.add(symbols.DataSymbol("var2", symbols.REAL_TYPE))
    sym_table.add(symbols.DataSymbol("var3", symbols.REAL_TYPE,
                                     interface=symbols.ImportInterface(
                                         symbols.ContainerSymbol("my_mod"))))
    # Manually put a local symbol into the internal list of arguments
    sym_table._argument_list = [sym_table.lookup("var1")]
    with pytest.raises(ValueError) as err:
        sym_table._validate_arg_list(sym_table._argument_list)
    pattern = ("Symbol \'var1.*\' is listed as a kernel argument but has an "
               "interface of type .* rather than ArgumentInterface")
    assert re.search(pattern, str(err.value)) is not None
    # Check that the argument_list property converts this error into an
    # InternalError
    with pytest.raises(InternalError) as err:
        _ = sym_table.argument_list
    assert re.search(pattern, str(err.value)) is not None
    # Check that we reject a symbol imported from a module
    with pytest.raises(ValueError) as err:
        sym_table._validate_arg_list([sym_table.lookup("var3")])
    # Manually put that symbol into the argument list
    sym_table._argument_list = [sym_table.lookup("var3")]
    pattern = (r"Symbol \'var3.*\' is listed as a kernel argument but has an "
               r"interface of type")
    assert re.search(pattern, str(err.value)) is not None
    # Check that the argument_list property converts this error into an
    # InternalError
    with pytest.raises(InternalError) as err:
        _ = sym_table.argument_list
    assert re.search(pattern, str(err.value)) is not None
    # Check that we get the expected TypeError if we provide a list containing
    # objects that are not Symbols
    with pytest.raises(TypeError) as err:
        sym_table._validate_arg_list(["Not a symbol"])
    assert "Expected a list of DataSymbols but found an object of type" \
        in str(err.value)


def test_validate_non_args():
    ''' Checks for the validation of non-argument entries in the
    SymbolTable. '''
    sym_table = symbols.SymbolTable()
    sym_table.add(symbols.DataSymbol("var1", symbols.REAL_TYPE))
    sym_table.add(symbols.DataSymbol("var2", symbols.REAL_TYPE))
    sym_table.add(symbols.DataSymbol("var3", symbols.REAL_TYPE,
                                     interface=symbols.ImportInterface(
                                         symbols.ContainerSymbol("my_mod"))))
    # Everything should be fine so far
    sym_table._validate_non_args()
    # Add an entry with an Argument interface
    sym_table.add(symbols.DataSymbol("var4", symbols.REAL_TYPE,
                                     interface=symbols.ArgumentInterface()))
    # Since this symbol isn't in the argument list, the SymbolTable
    # is no longer valid
    with pytest.raises(ValueError) as err:
        sym_table._validate_non_args()
    pattern = (r"Symbol 'var4.* is not listed as a kernel argument and yet "
               "has an ArgumentInterface interface")
    assert re.search(pattern, str(err.value)) is not None


def test_contains():
    '''Test that the __contains__ method returns True if the given name
    is in the SymbolTable, otherwise returns False.'''
    sym_table = symbols.SymbolTable()

    sym_table.add(symbols.DataSymbol("var1", symbols.REAL_TYPE))
    array_type = symbols.ArrayType(symbols.REAL_TYPE,
                                   [symbols.ArrayType.Extent.ATTRIBUTE])
    sym_table.add(symbols.DataSymbol("var2", array_type))

    assert "var1" in sym_table
    assert "var2" in sym_table
    assert "vAR2" in sym_table
    assert "var3" not in sym_table


def test_symbols():
    '''Test that the symbols property returns a list of the symbols in the
    SymbolTable.'''
    sym_table = symbols.SymbolTable()
    assert sym_table.symbols == []
    sym_table.add(symbols.DataSymbol("var1", symbols.REAL_TYPE))
    array_type = symbols.ArrayType(symbols.REAL_TYPE,
                                   [symbols.ArrayType.Extent.ATTRIBUTE])
    sym_table.add(symbols.DataSymbol("var2", array_type))
    assert len(sym_table.symbols) == 2
    sym_table.add(symbols.DataSymbol("var3", symbols.REAL_TYPE,
                                     interface=symbols.ImportInterface(
                                         symbols.ContainerSymbol("my_mod"))))
    assert len(sym_table.symbols) == 3


def test_automatic_datasymbols():
    '''Test that the automatic_datasymbols property returns a list with the
    symbols with local scope.'''
    sym_table = symbols.SymbolTable()
    assert [] == sym_table.automatic_datasymbols

    sym_table.add(symbols.DataSymbol("var1", symbols.REAL_TYPE))
    array_type = symbols.ArrayType(symbols.REAL_TYPE,
                                   [symbols.ArrayType.Extent.ATTRIBUTE])
    sym_table.add(symbols.DataSymbol("var2", array_type))
    sym_table.add(symbols.DataSymbol("var3", symbols.REAL_TYPE))

    assert len(sym_table.automatic_datasymbols) == 3
    assert sym_table.lookup("var1") in sym_table.automatic_datasymbols
    assert sym_table.lookup("var2") in sym_table.automatic_datasymbols
    assert sym_table.lookup("var3") in sym_table.automatic_datasymbols
    sym_v1 = sym_table.lookup("var1")
    sym_v1.interface = symbols.ArgumentInterface(
        symbols.ArgumentInterface.Access.READWRITE)
    sym_table.specify_argument_list([sym_v1])

    assert len(sym_table.automatic_datasymbols) == 2
    assert sym_table.lookup("var1") not in sym_table.automatic_datasymbols
    assert sym_table.lookup("var2") in sym_table.automatic_datasymbols
    assert sym_table.lookup("var3") in sym_table.automatic_datasymbols

    sym_table.add(symbols.DataSymbol("var4", symbols.REAL_TYPE,
                                     interface=symbols.ImportInterface(
                                         symbols.ContainerSymbol("my_mod"))))
    assert len(sym_table.automatic_datasymbols) == 2
    assert sym_table.lookup("var4") not in sym_table.automatic_datasymbols


def test_argument_datasymbols():
    ''' Test that the argument_datasymbols property returns a list of the
    correct symbols. '''
    sym_table = symbols.SymbolTable()
    assert sym_table.argument_datasymbols == []
    var1 = symbols.DataSymbol("var1", symbols.REAL_TYPE,
                              interface=symbols.ArgumentInterface())
    sym_table.add(var1)
    array_type = symbols.ArrayType(symbols.REAL_TYPE,
                                   [symbols.ArrayType.Extent.ATTRIBUTE])
    var2 = symbols.DataSymbol("var2", array_type,
                              interface=symbols.ArgumentInterface())
    sym_table.add(var2)
    sym_table.add(symbols.DataSymbol("var3", symbols.REAL_TYPE))
    sym_table.specify_argument_list([var1, var2])
    assert sym_table.argument_datasymbols == [var1, var2]


def test_datatypesymbols():
    ''' Test that the datatypesymbols property returns a list of the
    correct symbols. '''
    sym_table = symbols.SymbolTable()
    assert sym_table.datatypesymbols == []
    region_type = symbols.StructureType.create([
        ("startx", symbols.INTEGER_TYPE, symbols.Symbol.Visibility.PUBLIC,
         None)])
    region_sym = symbols.DataTypeSymbol("region_type", region_type)
    sym_table.add(region_sym)
    # Add other symbol types
    csym = symbols.ContainerSymbol("my_mod")
    sym_table.add(csym)
    # These should not appear as datatypesymbols
    assert sym_table.datatypesymbols == [region_sym]


def test_imported_symbols():
    '''Test that the imported_symbols property returns those Symbols with
    'global' scope (i.e. that represent data/code that exists outside
    the current scoping unit) and are not routine arguments.

    '''
    sym_table = symbols.SymbolTable()
    assert sym_table.imported_symbols == []
    # Add some local symbols
    sym_table.add(symbols.DataSymbol("var1", symbols.REAL_TYPE))
    array_type = symbols.ArrayType(symbols.REAL_TYPE,
                                   [symbols.ArrayType.Extent.ATTRIBUTE])
    sym_table.add(symbols.DataSymbol("var2", array_type))
    assert sym_table.imported_symbols == []
    # Add a global symbol
    sym_table.add(symbols.DataSymbol("gvar1", symbols.REAL_TYPE,
                                     interface=symbols.ImportInterface(
                                         symbols.ContainerSymbol("my_mod"))))
    assert sym_table.lookup("gvar1") in sym_table.imported_symbols
    sym_table.add(
        symbols.DataSymbol("gvar2", symbols.REAL_TYPE,
                           interface=symbols.ArgumentInterface(
                               symbols.ArgumentInterface.Access.READWRITE)))
    gsymbols = sym_table.imported_symbols
    assert len(gsymbols) == 1
    assert sym_table.lookup("gvar2") not in gsymbols
    # Add another global symbol
    sym_table.add(
        symbols.RoutineSymbol("my_sub", symbols.INTEGER_TYPE,
                              interface=symbols.ImportInterface(
                                  symbols.ContainerSymbol("my_mod"))))
    assert sym_table.lookup("my_sub") in sym_table.imported_symbols
    assert len(sym_table.imported_symbols) == 2


def test_unresolved_datasymbols():
    ''' Tests for the unresolved_datasymbols method. '''
    sym_table = symbols.SymbolTable()
    sym_table.add(symbols.DataSymbol("s1", symbols.INTEGER_TYPE))
    # Check that we get an empty list if everything is defined
    assert sym_table.unresolved_datasymbols == []
    # Add a symbol with an UnresolvedInterface
    rdef = symbols.DataSymbol("r_def", symbols.INTEGER_TYPE,
                              interface=symbols.UnresolvedInterface())
    sym_table.add(rdef)
    assert sym_table.unresolved_datasymbols == [rdef]


def test_precision_datasymbols():
    ''' Tests for the precision_datasymbols method. '''
    sym_table = symbols.SymbolTable()
    # Add a precision symbol
    rdef = symbols.DataSymbol("r_def", symbols.INTEGER_TYPE,
                              interface=symbols.UnresolvedInterface())
    sym_table.add(rdef)
    # Add a symbol that uses r_def for its precision
    scalar_type = symbols.ScalarType(symbols.ScalarType.Intrinsic.REAL, rdef)
    sym_table.add(symbols.DataSymbol("s2", scalar_type))
    # By default we should get this precision symbol
    assert sym_table.precision_datasymbols == [rdef]


def test_abstract_properties():
    '''Test that the SymbolTable abstract properties raise the appropriate
    error.'''
    sym_table = symbols.SymbolTable()

    with pytest.raises(NotImplementedError) as error:
        _ = sym_table.data_arguments
    assert "Abstract property. Which symbols are data arguments is " \
        "API-specific." in str(error.value)

    with pytest.raises(NotImplementedError) as error:
        _ = sym_table.iteration_indices
    assert "Abstract property. Which symbols are iteration indices is " \
        "API-specific." in str(error.value)


def test_copy_external_import():
    ''' Tests the SymbolTable copy_external_import method. '''

    symtab = symbols.SymbolTable()

    # Test input argument type checking
    with pytest.raises(TypeError) as error:
        symtab.copy_external_import("invalid_type")
    assert "The imported_var argument of SymbolTable.copy_external_import " \
        "method should be a DataSymbol, but found " \
        in str(error.value)

    with pytest.raises(TypeError) as error:
        symtab.copy_external_import(
            symbols.DataSymbol("var1", symbols.REAL_TYPE))
    assert "The imported_var argument of SymbolTable.copy_external_import " \
        "method should have an ImportInterface interface, but found " \
        "'AutomaticInterface'." \
        in str(error.value)

    # Copy an imported_var
    container = symbols.ContainerSymbol("my_mod")
    var = symbols.DataSymbol("a", symbols.UnresolvedType(),
                             interface=symbols.ImportInterface(container))
    symtab.copy_external_import(var)
    assert "a" in symtab
    assert "my_mod" in symtab
    assert var.interface.container_symbol.name == "my_mod"
    # The symtab items should be new copies not connected to the original
    assert symtab.lookup("a") != var
    assert symtab.lookup("my_mod") != container
    assert symtab.lookup("a").interface.container_symbol != container

    # Copy a second imported_var with a reference to the same external
    # Container
    container2 = symbols.ContainerSymbol("my_mod")
    var2 = symbols.DataSymbol("b", symbols.UnresolvedType(),
                              interface=symbols.ImportInterface(container2))
    symtab.copy_external_import(var2)
    assert "b" in symtab
    assert "my_mod" in symtab
    assert var2.interface.container_symbol.name == "my_mod"
    assert symtab.lookup("b") != var2
    assert symtab.lookup("my_mod") != container2
    assert symtab.lookup("b").interface.container_symbol != container2

    # The new imported_var should reuse the available container reference
    assert symtab.lookup("a").interface.container_symbol == \
        symtab.lookup("b").interface.container_symbol

    # The copy of imported_vars that already exist is supported
    var3 = symbols.DataSymbol("b", symbols.UnresolvedType(),
                              interface=symbols.ImportInterface(container2))
    symtab.copy_external_import(var3)

    # But if the symbol is different (e.g. points to a different container),
    # it should fail
    container3 = symbols.ContainerSymbol("my_other_mod")
    var4 = symbols.DataSymbol("b", symbols.UnresolvedType(),
                              interface=symbols.ImportInterface(container3))
    with pytest.raises(KeyError) as error:
        symtab.copy_external_import(var4)
    assert "Couldn't copy 'b: DataSymbol<UnresolvedType, Import(container=" \
           "'my_other_mod')>' into the SymbolTable. The name 'b' is already" \
           " used by another symbol." in str(error.value)

    # If the symbol is the same but the given tag in not in the symbol table,
    # the new tag should reference the existing symbol
    symtab.copy_external_import(var3, tag="anothertag")
    assert symtab.lookup_with_tag("anothertag").name == "b"

    # If a tag is given but this is already used, it should fail
    symtab.add(symbols.Symbol("symbol"), tag="tag")
    var5 = symbols.DataSymbol("c", symbols.UnresolvedType(),
                              interface=symbols.ImportInterface(container3))
    with pytest.raises(KeyError) as error:
        symtab.copy_external_import(var5, "tag")
    assert ("This symbol table, or an outer scope ancestor symbol table, "
            "already contains the tag 'tag' for the symbol 'symbol',"
            " so it can not be associated with symbol 'c'."
            in str(error.value))

    # It should also fail if the symbol exist and the tag is given to another
    # symbol
    with pytest.raises(KeyError) as error:
        symtab.copy_external_import(var3, "tag")
    assert " into the SymbolTable. The tag 'tag' is already used by another" \
        " symbol." in str(error.value)

    # If the tag does not already exist, the tag is associated with the new
    # symbol
    var6 = symbols.DataSymbol("d", symbols.UnresolvedType(),
                              interface=symbols.ImportInterface(container3))
    symtab.copy_external_import(var6, "newtag")
    assert symtab.lookup_with_tag("newtag").name == "d"


def test_normalization():
    ''' Tests the SymbolTable normalize method lower cases the strings '''
    assert symbols.SymbolTable._normalize("aAbB") == "aabb"


def test_shallow_copy():
    ''' Tests the SymbolTable shallow copy generated new top-level containers
    but keeps the same objects in the symbol table'''

    # Create an initial SymbolTable
    symtab = symbols.SymbolTable(
        default_visibility=symbols.Symbol.Visibility.PRIVATE)
    dummy = Schedule(symbol_table=symtab)
    sym1 = symbols.DataSymbol("symbol1", symbols.INTEGER_TYPE,
                              interface=symbols.ArgumentInterface(
                                  symbols.ArgumentInterface.Access.READ))
    sym2 = symbols.Symbol("symbol2")
    symtab.add(sym1)
    symtab.add(sym2, tag="tag1")
    symtab.specify_argument_list([sym1])

    # Create a copy and check the contents are the same
    symtab2 = symtab.shallow_copy()
    assert "symbol1" in symtab2
    assert symtab2.lookup("symbol1") == sym1
    assert symtab2.lookup_with_tag("tag1") == sym2
    assert symtab2.scope is dummy
    assert sym1 in symtab2.argument_list
    assert symtab2.default_visibility == symbols.Symbol.Visibility.PRIVATE

    # Add new symbols in both symbols tables and check they are not added
    # to the other symbol table
    symtab.add(symbols.Symbol("st1"))
    symtab2.add(symbols.Symbol("st2"))
    assert "st1" in symtab
    assert "st2" in symtab2
    assert "st2" not in symtab
    assert "st1" not in symtab2


def test_deep_copy():
    ''' Tests the SymbolTable deep copy generates a new SymbolTable with
    new identical copies of the symbols in the original symbol table'''

    # Create an initial SymbolTable
    symtab = symbols.SymbolTable(
        default_visibility=symbols.Symbol.Visibility.PRIVATE)
    dummy = Schedule(symbol_table=symtab)
    mod = symbols.ContainerSymbol("my_mod")
    sym1 = symbols.DataSymbol("symbol1", symbols.INTEGER_TYPE,
                              interface=symbols.ArgumentInterface(
                                  symbols.ArgumentInterface.Access.READ))
    sym2 = symbols.Symbol(
        "symbol2",
        interface=symbols.ImportInterface(mod, orig_name="altsym2"))
    sym3 = symbols.DataSymbol("symbol3", symbols.INTEGER_TYPE)
    symtab.add(mod)
    symtab.add(sym1)
    symtab.add(sym2, tag="tag1")
    symtab.add(sym3)
    symtab.specify_argument_list([sym1])
    rsym = symbols.RoutineSymbol("my_sub")
    gisym = symbols.GenericInterfaceSymbol("generic_sub", [(rsym, False)])
    symtab.add(rsym)
    symtab.add(gisym)

    # Create a copy and check the contents are the same
    symtab2 = symtab.deep_copy()
    assert "symbol1" in symtab2
    assert isinstance(symtab2.lookup("symbol1"), symbols.DataSymbol)
    assert symtab2.lookup("symbol1").datatype is symbols.INTEGER_TYPE
    assert "symbol2" in symtab2
    assert symtab2.lookup_with_tag("tag1") is symtab2.lookup("symbol2")
    assert symtab2.lookup("symbol1") in symtab2.argument_list
    assert symtab2._node is None
    assert symtab2.default_visibility == symbols.Symbol.Visibility.PRIVATE

    # But the symbols are not the same objects as the original ones
    assert symtab2.lookup("symbol1") is not sym1
    assert symtab2.lookup_with_tag("tag1") is not sym2
    assert sym1 not in symtab2.argument_list
    assert symtab2.lookup("symbol1") not in symtab.argument_list

    # Check that the internal links between ImportInterfaces and
    # ContainerSymbols have been updated
    assert (symtab2.lookup("symbol2").interface.container_symbol is
            symtab2.lookup("my_mod"))
    # Check that the orig_name is copied across.
    assert symtab2.lookup("symbol2").interface.orig_name == "altsym2"

    # Check that the generic interface has been copied correctly.
    gisym2 = symtab2.lookup("generic_sub")
    assert isinstance(gisym2, symbols.GenericInterfaceSymbol)
    assert gisym2 is not gisym
    # Check that it references a copy of the original RoutineSymbol.
    assert len(gisym2.routines) == 1
    rsym2 = symtab2.lookup("my_sub")
    assert isinstance(rsym2, symbols.RoutineSymbol)
    assert rsym2 is not rsym
    assert gisym2.routines[0].symbol is rsym2
    assert (gisym2.routines[0].from_container ==
            gisym.routines[0].from_container)

    # Add new symbols and rename symbols in both symbol tables and check
    # they are not added/renamed in the other symbol table
    symtab.add(symbols.Symbol("st1"))
    symtab.rename_symbol(symtab.lookup("symbol3"), "a")
    symtab2.add(symbols.Symbol("st2"))
    symtab2.rename_symbol(symtab2.lookup("symbol3"), "b")
    assert "st1" in symtab
    assert "st2" in symtab2
    assert "st2" not in symtab
    assert "st1" not in symtab2
    assert "a" in symtab
    assert "a" not in symtab2
    assert "b" in symtab2
    assert "b" not in symtab
    assert "symbol1" in symtab2
    assert "symbol2" in symtab
    assert "symbol3" not in symtab
    assert "symbol3" not in symtab2


def test_get_symbols():
    '''Check that the get_symbols method in the SymbolTable class
    behaves as expected.

    '''
    schedule_symbol_table = symbols.SymbolTable()
    symbol1 = symbols.DataSymbol("symbol1", symbols.INTEGER_TYPE)
    schedule_symbol_table.add(symbol1)

    # get_symbols() works when the symbol table is not attached to a node.
    all_symbols = schedule_symbol_table.get_symbols()
    assert len(all_symbols) == 1
    assert all_symbols[symbol1.name] is symbol1

    schedule = KernelSchedule.create("my_kernel", schedule_symbol_table, [])
    container_symbol_table = symbols.SymbolTable()
    symbol2 = symbols.DataSymbol("symbol2", symbols.INTEGER_TYPE)
    container_symbol_table.add(symbol2)
    _ = Container.create("my_container", container_symbol_table,
                         [schedule])

    # get_symbols() works when the symbol table is attached to a
    # node which has no parent.
    all_symbols = container_symbol_table.get_symbols()
    assert len(all_symbols) == 1
    assert all_symbols[symbol2.name] is symbol2

    # get_symbols() works when the symbol table has ancestor symbol
    # tables.
    all_symbols = schedule_symbol_table.get_symbols()
    assert len(all_symbols) == 3
    assert all_symbols[symbol1.name] is symbol1
    assert all_symbols[symbol2.name] is symbol2


def test_get_tags():
    '''Check that the get_tags method in the SymbolTable class
    behaves as expected.

    '''
    schedule_symbol_table = symbols.SymbolTable()
    symbol1 = symbols.DataSymbol("symbol1", symbols.INTEGER_TYPE)
    symbol1_tag = "symbol1_tag"
    schedule_symbol_table.add(symbol1, tag=symbol1_tag)

    # get_tags() works when the symbol table is not attached to a node.
    all_tags = schedule_symbol_table.get_tags()
    assert len(all_tags) == 1
    assert all_tags["symbol1_tag"] is symbol1

    schedule = KernelSchedule.create("my_kernel", schedule_symbol_table, [])
    container_symbol_table = symbols.SymbolTable()
    symbol2 = symbols.DataSymbol("symbol2", symbols.INTEGER_TYPE)
    symbol2_tag = "symbol2_tag"
    container_symbol_table.add(symbol2, tag=symbol2_tag)
    _ = Container.create("my_container", container_symbol_table,
                         [schedule])

    # get_tags() works when the symbol table is attached to a
    # node which has no parent.
    all_tags = container_symbol_table.get_tags()
    assert len(all_tags) == 1
    assert all_tags[symbol2_tag] is symbol2

    # get_tags() works when the symbol table has ancestor symbol
    # tables.
    all_tags = schedule_symbol_table.get_tags()
    assert len(all_tags) == 3
    assert all_tags[symbol1_tag] is symbol1
    assert all_tags[symbol2_tag] is symbol2


def test_symbols_tags_dict():
    '''Check that the symbols_dict, tags_dict and reverse_tags_dict properties
    work as expected.

    '''
    schedule_symbol_table = symbols.SymbolTable()
    assert schedule_symbol_table.symbols_dict == {}
    assert schedule_symbol_table.tags_dict == {}

    symbol1 = symbols.DataSymbol("symbol1", symbols.INTEGER_TYPE)
    symbol1_tag = "symbol1_tag"
    schedule_symbol_table.add(symbol1, tag=symbol1_tag)
    assert schedule_symbol_table.symbols_dict is schedule_symbol_table._symbols
    assert schedule_symbol_table.tags_dict is schedule_symbol_table._tags
    rdict = schedule_symbol_table.get_reverse_tags_dict()
    assert rdict[symbol1] == symbol1_tag


def test_new_symbol():
    '''Test that the new_symbol method creates and returns symbols as
    expected. '''
    # pylint: disable=unidiomatic-typecheck

    symtab = symbols.SymbolTable()

    # By default it creates a generic Symbols and no tags
    sym = symtab.new_symbol("generic")
    assert sym.name == "generic"
    assert symtab.lookup("generic") is sym
    assert type(sym) is symbols.Symbol
    assert not symtab.tags_dict

    # Doing it again it will find a new name
    sym = symtab.new_symbol("generic")
    assert sym.name == "generic_1"
    assert symtab.lookup("generic_1") is sym

    # It can also have tags
    sym = symtab.new_symbol("generic", tag="my_tag")
    assert sym.name == "generic_2"
    assert symtab.lookup_with_tag("my_tag") is sym

    # But tags can not be repeated
    with pytest.raises(KeyError) as error:
        sym = symtab.new_symbol("generic", tag="my_tag")
    assert ("This symbol table, or an outer scope ancestor symbol table, "
            "already contains the tag 'my_tag' for the symbol 'generic_2', "
            "so it can not be associated with symbol 'generic_3'."
            in str(error.value))

    # New symbols can be given a symbols.Symbol sub-type
    sym1 = symtab.new_symbol("routine", symbol_type=symbols.RoutineSymbol)
    sym2 = symtab.new_symbol("data", symbol_type=symbols.DataSymbol,
                             datatype=symbols.INTEGER_TYPE)
    assert sym1.name == "routine"
    assert sym2.name == "data"
    assert type(sym1) is symbols.RoutineSymbol
    assert type(sym2) is symbols.DataSymbol
    assert symtab.lookup("routine") is sym1
    assert symtab.lookup("data") is sym2
    # which will be initialised with default values
    assert sym1.visibility is symbols.Symbol.Visibility.PUBLIC
    assert sym2.visibility is symbols.Symbol.Visibility.PUBLIC
    assert isinstance(sym1.interface, symbols.AutomaticInterface)
    assert isinstance(sym2.interface, symbols.AutomaticInterface)
    assert isinstance(sym1.datatype, symbols.NoType)
    assert sym2.datatype is symbols.INTEGER_TYPE
    assert sym2.initial_value is None

    # The initialization parameters of new symbols can be given as
    # keyword parameters
    sym1 = symtab.new_symbol("routine",
                             symbol_type=symbols.RoutineSymbol,
                             datatype=symbols.UnresolvedType(),
                             visibility=symbols.Symbol.Visibility.PRIVATE)
    sym2 = symtab.new_symbol("data", symbol_type=symbols.DataSymbol,
                             datatype=symbols.INTEGER_TYPE,
                             visibility=symbols.Symbol.Visibility.PRIVATE,
                             is_constant=True,
                             initial_value=3)
    assert sym1.name == "routine_1"
    assert sym2.name == "data_1"
    assert type(sym1) is symbols.RoutineSymbol
    assert type(sym2) is symbols.DataSymbol
    assert symtab.lookup("routine_1") is sym1
    assert symtab.lookup("data_1") is sym2
    assert sym1.visibility is symbols.Symbol.Visibility.PRIVATE
    assert sym2.visibility is symbols.Symbol.Visibility.PRIVATE
    assert isinstance(sym1.datatype, symbols.UnresolvedType)
    assert sym2.datatype is symbols.INTEGER_TYPE
    assert sym2.initial_value is not None
    assert sym2.is_constant is True

    # Check that symbol_type only accepts symbols
    with pytest.raises(TypeError) as err:
        sym1 = symtab.new_symbol("wrong", symbol_type=str,
                                 visibility=symbols.Symbol.Visibility.PRIVATE)
    assert ("The symbol_type parameter should be a type class of Symbol or"
            " one of its sub-classes but found" in str(err.value))


def test_new_symbol_with_private_default_visibility():
    '''Test that the new_symbol method creates a symbol with the appropriate
    visibility if the symbol table has a PRIVATE default visibility. '''

    symtab = symbols.SymbolTable()
    symtab.default_visibility = symbols.Symbol.Visibility.PRIVATE

    # If nothing is specified, use the default symbol table visibility
    sym = symtab.new_symbol("generic")
    assert symtab.lookup("generic") is sym
    assert (symtab.lookup("generic").visibility ==
            symbols.Symbol.Visibility.PRIVATE)

    # If visibility is specified, use the provide value
    sym = symtab.new_symbol("generic_2",
                            visibility=symbols.Symbol.Visibility.PUBLIC)
    assert symtab.lookup("generic_2") is sym
    assert (symtab.lookup("generic_2").visibility ==
            symbols.Symbol.Visibility.PUBLIC)


def test_find_or_create():
    ''' Tests the SymbolTable find_or_create method find existing symbols or
    otherwise creates a new symbol with the given properties. '''
    symtab = symbols.SymbolTable()
    existing_symbol = symbols.Symbol("existing")
    symtab.add(existing_symbol, tag="tag1")

    # If the given name exists, return the symbol
    assert symtab.find_or_create("existing") is existing_symbol

    # If the given name does not exist, create and return new symbol
    new1 = symtab.find_or_create("new1")
    assert isinstance(new1, symbols.Symbol)
    assert new1.name == "new1"
    assert new1 is symtab.find_or_create("new1")  # Which then is found

    # Creating symbols can have parameters passed to the new_symbol method
    new2 = symtab.find_or_create("new2",
                                 tag="mytag",
                                 symbol_type=symbols.DataSymbol,
                                 datatype=symbols.INTEGER_TYPE,
                                 visibility=symbols.Symbol.Visibility.PRIVATE,
                                 is_constant=True,
                                 initial_value=3)
    assert new2.name == "new2"
    assert isinstance(new2, symbols.DataSymbol)
    assert new2.datatype is symbols.INTEGER_TYPE
    assert new2.visibility is symbols.Symbol.Visibility.PRIVATE
    assert new2.initial_value.value == "3"
    assert new2.is_constant is True
    assert symtab.lookup_with_tag("mytag") is new2

    # Check that it fails if the named Symbol exists but is not of the
    # specified type.
    with pytest.raises(symbols.SymbolError) as err:
        symtab.find_or_create("new2", symbol_type=symbols.RoutineSymbol)
    assert ("Expected symbol with name 'new2' to be of type 'RoutineSymbol' "
            "but found type 'DataSymbol'." in str(err.value))

    # TODO #1057: It should also fail the symbol is found but the properties
    # are different than the requested ones.


def test_find_or_create_tag():
    ''' Tests the SymbolTable find_or_create_tag method '''
    # pylint: disable=unidiomatic-typecheck
    symtab = symbols.SymbolTable()
    existing_symbol = symbols.Symbol("existing")
    symtab.add(existing_symbol, tag="tag1")

    # If the given tag exists, return the symbol name
    assert symtab.find_or_create_tag("tag1") is existing_symbol

    # If the tag does not exist, create a new symbol with the tag
    tag2 = symtab.find_or_create_tag("tag2")
    assert isinstance(tag2, symbols.Symbol)
    assert symtab.lookup_with_tag("tag2") is tag2
    # By default it is a generic symbol with the same name as the tag
    assert type(tag2) is symbols.Symbol
    assert tag2.name == "tag2"

    # If the operation is repeated it returns the already created symbol
    tag2b = symtab.find_or_create_tag("tag2")
    assert tag2b is tag2

    # It can be given additional new_symbol parameters
    tag3 = symtab.find_or_create_tag(
        "tag3",
        symbol_type=symbols.DataSymbol,
        datatype=symbols.INTEGER_TYPE,
        visibility=symbols.Symbol.Visibility.PRIVATE,
        is_constant=True,
        initial_value=3)
    assert symtab.lookup_with_tag("tag3") is tag3
    assert type(tag3) is symbols.DataSymbol
    assert tag3.visibility is symbols.Symbol.Visibility.PRIVATE
    assert tag3.datatype is symbols.INTEGER_TYPE
    assert tag3.is_constant is True
    assert tag3.initial_value is not None

    # It can be given a different root_name
    tag4 = symtab.find_or_create_tag("tag4", root_name="var")
    assert symtab.lookup_with_tag("tag4") is tag4
    assert symtab.lookup_with_tag("tag4").name == "var"

    # If the given suggested name of an already created tag is different it
    # doesn't matter.
    tag4b = symtab.find_or_create_tag("tag4", root_name="anothername")
    assert tag4 is tag4b
    assert tag4b.name == "var"

    # Check that it fails if the Symbol type is different than expected
    with pytest.raises(symbols.SymbolError) as err:
        symtab.find_or_create_tag("tag3", symbol_type=symbols.RoutineSymbol)
    assert ("Expected symbol with tag 'tag3' to be of type 'RoutineSymbol' "
            "but found type 'DataSymbol'." in str(err.value))

    # TODO #1057: It should also fail the symbol is found but the properties
    # are different than the requested ones.


def test_rename_symbol():
    '''Test that the rename_symbol method renames a symbol and the change
    affects all its references. Also check that it fails when the arguments
    are not what the method expects.'''
    # Prepare the symbol table hierarchy for the test
    schedule_symbol_table, _ = create_hierarchy()
    symbol = schedule_symbol_table.lookup("symbol1")
    symbol.constant_value = 3
    symbol2 = schedule_symbol_table.lookup("symbol2")

    # Create multiple references to the symbol
    array_type = symbols.ArrayType(symbols.REAL_TYPE, [Reference(symbol)])
    array = schedule_symbol_table.new_symbol("array",
                                             symbol_type=symbols.DataSymbol,
                                             datatype=array_type)
    sched = schedule_symbol_table.node
    ref1 = Reference(symbol2)
    ref2 = Reference(symbol)
    assignment = Assignment.create(ref1, ref2)
    sched.addchild(assignment)

    # Check that the names are as expected before and after renaming
    assert symbol.name == "symbol1"
    assert symbol is schedule_symbol_table.lookup("symbol1")
    assert sched[0].rhs.symbol.name == "symbol1"
    assert array.datatype.shape[0].upper.symbol.name == "symbol1"
    schedule_symbol_table.rename_symbol(symbol, "other")
    assert symbol.name == "other"
    assert symbol is schedule_symbol_table.lookup("other")
    assert sched[0].rhs.symbol.name == "other"
    assert array.datatype.shape[0].upper.symbol.name == "other"

    # The previous name should fail the lookup now
    with pytest.raises(KeyError) as err:
        schedule_symbol_table.lookup("symbol1")
    assert "Could not find 'symbol1' in the Symbol Table." in str(err.value)


def test_rename_symbol_errors():
    '''Test the various checks performed by the rename_symbol method.'''
    table = symbols.SymbolTable()
    symbol = symbols.DataSymbol("heart", symbols.INTEGER_TYPE)

    with pytest.raises(TypeError) as err:
        table.rename_symbol("not_a_symbol", "other")
    assert ("The symbol argument of rename_symbol() must be a Symbol, but "
            "found: 'str'." in str(err.value))

    with pytest.raises(ValueError) as err:
        table.rename_symbol(symbol, "somethingelse")
    assert ("The symbol argument of rename_symbol() must belong to this "
            "symbol_table instance, but " in str(err.value))

    table.add(symbol)
    with pytest.raises(TypeError) as err:
        table.rename_symbol(symbol, 3)
    assert ("The name argument of rename_symbol() must be a str, but "
            "found:" in str(err.value))

    # Cannot rename to something that already exists in the table.
    table.new_symbol("array")
    with pytest.raises(KeyError) as err:
        table.rename_symbol(symbol, "array")
    assert ("The name argument of rename_symbol() must not already exist in "
            "this symbol_table instance, but 'array' does." in str(err.value))

    with pytest.raises(KeyError) as err:
        table.rename_symbol(symbol, "aRRay")
    assert ("The name argument of rename_symbol() must not already exist in "
            "this symbol_table instance, but 'aRRay' does." in str(err.value))

    # Cannot rename a Container symbol.
    csym = symbols.ContainerSymbol("benjy")
    table.add(csym)
    with pytest.raises(symbols.SymbolError) as err:
        table.rename_symbol(csym, "frankie")
    assert ("Cannot rename symbol 'benjy' because it is a ContainerSymbol." in
            str(err.value))

    # Cannot rename an imported symbol.
    isym = symbols.DataSymbol("mouse", symbols.UnresolvedType(),
                              interface=symbols.ImportInterface(csym))
    table.add(isym)
    with pytest.raises(symbols.SymbolError) as err:
        table.rename_symbol(isym, "rodent")
    assert ("Cannot rename symbol 'mouse' because it is imported (from "
            "Container 'benjy')" in str(err.value))

    # Cannot rename a routine argument.
    asym = symbols.DataSymbol("frankie", symbols.INTEGER_TYPE,
                              interface=symbols.ArgumentInterface())
    table.add(asym)
    table.specify_argument_list([asym])
    with pytest.raises(symbols.SymbolError) as err:
        table.rename_symbol(asym, "rodent")
    assert ("Cannot rename symbol 'frankie' because it is a routine argument "
            "and as such may be named in a Call." in str(err.value))

    # Cannot rename a common block symbol
    asym = symbols.DataSymbol("a", symbols.INTEGER_TYPE,
                              interface=symbols.CommonBlockInterface())
    table.add(asym)
    with pytest.raises(symbols.SymbolError) as err:
        table.rename_symbol(asym, "b")
    assert ("Cannot rename symbol 'a' because it has a CommonBlock interface."
            in str(err.value))


def test_rename_codeblock_error(fortran_reader):
    '''Test that we refuse to rename a symbol that is referenced within a
    CodeBlock in the associated code.'''
    code = '''
module gold
  integer :: my_var, other_var

contains

  subroutine heart_of()
    other_var = 1.0
    my_var = 1.0

    write(*,*) my_var

  end subroutine heart_of

end module gold'''
    psyir = fortran_reader.psyir_from_source(code)
    cont = psyir.children[0]
    assert len(cont.walk(CodeBlock)) == 1
    # We can rename 'other_var' because it's not accessed in the CodeBlock
    table = cont.symbol_table
    ovar = table.lookup("other_var")
    table.rename_symbol(ovar, "new_name")
    assert table.lookup("new_name") is ovar
    # We can't rename 'my_var' because it is accessed in the CodeBlock
    with pytest.raises(symbols.SymbolError) as err:
        table.rename_symbol(table.lookup("my_var"), "ship")
    assert ("Cannot rename Symbol 'my_var' because it is accessed in a "
            "CodeBlock:\nWRITE(*, *) my_var" in str(err.value))


# resolve_imports

def test_resolve_imports(fortran_reader, tmpdir, monkeypatch):
    ''' Tests that the SymbolTable resolve_imports method works as expected
    when importing symbol information from external containers and respects
    the method optional keywords. '''

    # Set up include_path to import the proper modules
    monkeypatch.setattr(Config.get(), '_include_paths', [str(tmpdir)])

    filename = os.path.join(str(tmpdir), "a_mod.f90")
    with open(filename, "w", encoding='UTF-8') as module:
        module.write('''
        module a_mod
            use other_mod
            integer :: a_1, a_2
            integer :: b_1  ! Name clash but it is not imported
        end module a_mod
        ''')
    filename = os.path.join(str(tmpdir), "b_mod.f90")
    with open(filename, "w", encoding='UTF-8') as module:
        module.write('''
        module b_mod
            integer, parameter :: b_1 = 10
            integer, save, pointer :: b_2
            integer :: not_used1
            integer :: not_used2
            integer :: not_used3
        end module b_mod
        ''')
    psyir = fortran_reader.psyir_from_source('''
        module test_mod
            use a_mod, only: a_2
            private :: a_2
            contains
            subroutine test()
                use a_mod, only: a_1
                use b_mod
                use c_mod  ! This module is not found in INCLUDE_PATH

                a_1 = b_1 + b_2
            end subroutine test
        end module test_mod
    ''')
    subroutine = psyir.walk(Routine)[0]
    # Add Generic unresolved reference to "not_used"
    subroutine.symbol_table.add(
            symbols.Symbol("not_used1", interface=symbols.ImportInterface(
                subroutine.symbol_table.lookup("b_mod"))))

    # After parsing the a_1, a_2, b_1, b_2, not_used1 and not_used2 will have
    # incomplete information because the modules are not resolved
    a_1 = subroutine.symbol_table.lookup('a_1')
    a_2 = subroutine.symbol_table.lookup('a_2')
    b_1 = subroutine.symbol_table.lookup('b_1')
    b_2 = subroutine.symbol_table.lookup('b_2')
    not_used1 = subroutine.symbol_table.lookup('not_used1')
    assert "not_used2" not in subroutine.symbol_table
    assert not isinstance(not_used1, symbols.DataSymbol)
    assert isinstance(a_1.interface, symbols.ImportInterface)
    assert not isinstance(a_1, symbols.DataSymbol)
    assert isinstance(a_2.interface, symbols.ImportInterface)
    assert not isinstance(a_2, symbols.DataSymbol)
    assert a_2.visibility == symbols.Symbol.Visibility.PRIVATE
    assert isinstance(b_1.interface, symbols.UnresolvedInterface)
    assert not isinstance(b_1, symbols.DataSymbol)
    assert isinstance(b_2.interface, symbols.UnresolvedInterface)
    assert not isinstance(b_2, symbols.DataSymbol)

    # Try with incorrect argument types
    with pytest.raises(TypeError) as err:
        subroutine.symbol_table.resolve_imports(symbol_target="a_1")
    assert ("The resolve_imports symbol_target argument must be a Symbol but "
            "found 'str' instead." in str(err.value))

    with pytest.raises(TypeError) as err:
        subroutine.symbol_table.resolve_imports(container_symbols="my_mod")
    assert ("The resolve_imports container_symbols argument must be a list "
            "but found 'str' instead." in str(err.value))

    with pytest.raises(TypeError) as err:
        subroutine.symbol_table.resolve_imports(container_symbols=["my_mod"])
    assert ("The resolve_imports container_symbols argument list elements "
            "must be ContainerSymbols, but found a 'str' instead."
            in str(err.value))

    # Try to resolve a symbol that is not in the provided container
    with pytest.raises(KeyError) as err:
        subroutine.symbol_table.resolve_imports(
                container_symbols=[subroutine.symbol_table.lookup('a_mod')],
                symbol_target=subroutine.symbol_table.lookup('b_1'))
    assert ("The target symbol 'b_1' was not found in any of the searched "
            "containers: ['a_mod']." in str(err.value))
    # We still haven't resolved anything inside a_mod or the b_1 symbol
    assert not isinstance(a_1, symbols.DataSymbol)
    assert not isinstance(b_1, symbols.DataSymbol)

    # Resolve only 'not_used3' from wildcard imports
    subroutine.symbol_table.resolve_imports(
            symbol_target=symbols.Symbol('not_used3'))
    not_used3 = subroutine.symbol_table.lookup('not_used3')
    assert isinstance(not_used3, symbols.DataSymbol)
    assert isinstance(not_used3.interface, symbols.ImportInterface)
    # This still does not resolve the other symbols in the same module
    assert not isinstance(b_1, symbols.DataSymbol)
    assert not isinstance(b_2, symbols.DataSymbol)

    # Resolve only b_2 symbol info
    subroutine.symbol_table.resolve_imports(
            symbol_target=subroutine.symbol_table.lookup('b_2'))
    assert isinstance(b_2, symbols.DataSymbol)
    assert isinstance(b_2.datatype, symbols.UnsupportedFortranType)
    assert isinstance(b_2.interface, symbols.ImportInterface)
    assert b_2.interface.container_symbol == \
           subroutine.symbol_table.lookup('b_mod')
    # Repeat but for the case where the specified symbol is not actually
    # referenced in the current symbol table and is brought in by a wildcard
    # import.
    subroutine.symbol_table.resolve_imports(
        symbol_target=symbols.DataSymbol("not_used3",
                                         symbols.UnresolvedType()))
    notused3 = subroutine.symbol_table.lookup("not_used3")
    assert notused3.datatype == symbols.INTEGER_TYPE
    # We still haven't resolved anything about a_mod or other b_mod symbols
    assert not isinstance(a_1, symbols.DataSymbol)
    assert not isinstance(b_1, symbols.DataSymbol)

    # Resolve all symbols that are in a_mod inside the subroutine
    subroutine.symbol_table.resolve_imports([
            subroutine.symbol_table.lookup('a_mod')])
    # This will resolve a_1 information
    assert isinstance(a_1, symbols.DataSymbol)
    assert a_1.datatype.intrinsic.name == 'INTEGER'
    assert isinstance(a_1.interface, symbols.ImportInterface)
    # ContainerSymbol names are not brought into the local scope
    assert "other_mod" not in subroutine.symbol_table
    # TODO #1540: And neither the nested symbol declarations inside
    # another wildcard import, but this could be processed.

    # The other symbols (including a_2 because it is not from this symbol
    # table) are unchanged. a_mod::b_1 is not resolved to the local b_1
    # because it knows that a_mod imports are not using a wildcard import
    # and therefore it must come from somewhere else.
    assert "not_used2" not in subroutine.symbol_table
    assert isinstance(a_2.interface, symbols.ImportInterface)
    assert not isinstance(a_2, symbols.DataSymbol)
    assert isinstance(b_1.interface, symbols.UnresolvedInterface)
    assert not isinstance(b_1, symbols.DataSymbol)

    # Now resolve all found containers (this will not fail for the
    # unavailable c_mod)
    subroutine.symbol_table.resolve_imports()

    # b_1 have all relevant info now
    assert isinstance(b_1, symbols.DataSymbol)
    assert b_1.datatype.intrinsic.name == 'INTEGER'
    assert b_1.initial_value.value == "10"
    # The interface is also updated updated now because we know where it comes
    # from
    assert isinstance(b_1.interface, symbols.ImportInterface)
    assert b_1.interface.container_symbol == \
           subroutine.symbol_table.lookup('b_mod')
    # not_used1 and not_used2 should now also exist and have all its properties
    # because the b_mod wildcard import imports them
    assert isinstance(subroutine.symbol_table.lookup('not_used1'),
                      symbols.DataSymbol)
    assert isinstance(subroutine.symbol_table.lookup('not_used2'),
                      symbols.DataSymbol)

    # a_2 is not yet resolved because it comes from another symbol table,
    # resolve that symbol table too
    assert not isinstance(a_2, symbols.DataSymbol)
    subroutine.parent.symbol_table.resolve_imports()
    # In this case check that the visibility stays PRIVATE
    assert isinstance(a_2, symbols.DataSymbol)
    assert a_2.visibility == symbols.Symbol.Visibility.PRIVATE


def test_resolve_imports_different_capitalization(
        fortran_reader, tmpdir, monkeypatch):
    ''' Tests that the SymbolTable resolve_imports method works as expected
    when importing symbols with different name capitalizations '''

    # Set up include_path to import the proper modules
    monkeypatch.setattr(Config.get(), '_include_paths', [str(tmpdir)])

    filename = os.path.join(str(tmpdir), "a_mod.f90")
    with open(filename, "w", encoding='UTF-8') as module:
        module.write('''
        module a_mod
            integer :: SOME_name
        end module a_Mod
        ''')
    psyir = fortran_reader.psyir_from_source('''
        module test_mod
            use a_mod, only: some_NAME
            private :: Some_namE
            contains
            subroutine test()
                somE_Name = soMe_name + 1
            end subroutine test
        end module test_mod
    ''')
    subroutine = psyir.walk(Routine)[0]
    subroutine.parent.symbol_table.resolve_imports()
    symbol = subroutine.symbol_table.lookup("SOME_NAME")
    # Datatype and visibility are correct despite different capitalizations
    assert symbol.datatype == symbols.INTEGER_TYPE
    assert symbol.visibility == symbols.Symbol.Visibility.PRIVATE


def test_resolve_imports_name_clashes(fortran_reader, tmpdir, monkeypatch):
    ''' Tests the SymbolTable resolve_imports method raises the appropriate
    errors when it finds name clashes. '''

    filename = os.path.join(str(tmpdir), "a_mod.f90")
    with open(filename, "w", encoding='UTF-8') as module:
        module.write('''
        module a_mod
            integer :: not_a_name_clash
            integer :: name_clash
            private not_a_name_clash
        end module a_mod
        ''')
    psyir = fortran_reader.psyir_from_source('''
        module test_mod
            contains
            subroutine test()
                use a_mod
                integer :: not_a_name_clash ! because its private in the module
                integer :: name_clash

                name_clash = name_clash + not_a_name_clash
            end subroutine test
        end module test_mod
    ''')
    subroutine = psyir.walk(Routine)[0]
    symtab = subroutine.symbol_table

    # Set up include_path to import the proper modules
    monkeypatch.setattr(Config.get(), '_include_paths', [str(tmpdir)])

    with pytest.raises(symbols.SymbolError) as err:
        symtab.resolve_imports([symtab.lookup('a_mod')])
    assert ("Found a name clash with symbol 'name_clash' when importing "
            "symbols from container 'a_mod'." in str(err.value))


def test_resolve_imports_private_symbols(fortran_reader, tmpdir, monkeypatch):
    ''' Tests the SymbolTable resolve_imports respects the accessibility
    statements when importing symbol information from external containers. '''

    filename = os.path.join(str(tmpdir), "a_mod.f90")
    with open(filename, "w", encoding='UTF-8') as module:
        module.write('''
        module a_mod
            integer :: name_public1
            integer, private :: name_clash
        end module a_mod
        ''')
    filename = os.path.join(str(tmpdir), "b_mod.f90")
    with open(filename, "w", encoding='UTF-8') as module:
        module.write('''
        module b_mod
            use a_mod
            ! The imported a_mod::name_public is private here, also name_clash
            private
            integer :: name_clash
            integer :: other_private
            integer, public :: name_public2
        end module b_mod
        ''')
    psyir = fortran_reader.psyir_from_source('''
        module test_mod
            use a_mod
            private name_public1

            contains

            subroutine test()
                use b_mod
                integer :: name_clash
            end subroutine test
        end module test_mod
    ''')
    subroutine = psyir.walk(Routine)[0]
    symtab = subroutine.symbol_table

    # Set up include_path to import the proper modules
    monkeypatch.setattr(Config.get(), '_include_paths', [str(tmpdir)])

    # name_public1 exists before importing as a generic Symbol because it
    # is mentioned by the accessibility statement
    public1 = symtab.lookup("name_public1")
    # pylint: disable=unidiomatic-typecheck
    assert type(public1) is symbols.Symbol

    # This should succeed because all name clashes are protected by proper
    # private accessibility
    subroutine.parent.symbol_table.resolve_imports()
    symtab.resolve_imports()

    # Now we now that 'name_public1' is a DataSymbol
    assert isinstance(public1, symbols.DataSymbol)

    # name_public2 also has been imported because it is a public symbol
    assert "name_public2" in symtab
    # even though we capture that other symbols are private by default
<<<<<<< HEAD
    ctr = symtab.lookup("b_mod").container()
    assert ctr.symbol_table.default_visibility == Symbol.Visibility.PRIVATE
=======
    assert symtab.lookup("b_mod").container.symbol_table \
        .default_visibility == symbols.Symbol.Visibility.PRIVATE
>>>>>>> 77510b93
    assert "other_private" not in symtab


def test_resolve_imports_with_datatypes(fortran_reader, tmpdir, monkeypatch):
    ''' Tests that the SymbolTable resolve_imports method work as expected when
    we are importing user-defined/derived types from an external container. '''
    filename = os.path.join(str(tmpdir), "my_mod.f90")
    with open(filename, "w", encoding='UTF-8') as module:
        module.write('''
        module my_mod
            type my_type
                integer :: field
                integer, dimension(10,10) :: array
            end type my_type
            type(my_type) :: global1
            type other_type
                type(my_type) :: value1
            end type other_type
        end module my_mod
        ''')
    psyir = fortran_reader.psyir_from_source('''
        subroutine test()
            use my_mod
            type(my_type) :: local1

        end subroutine test
    ''')

    subroutine = psyir.walk(Routine)[0]
    symtab = subroutine.symbol_table
    # Add a generic Symbol definition of other_type
    symtab.add(
        symbols.Symbol("other_type",
                       interface=symbols.ImportInterface(
                           symtab.lookup("my_mod"))))

    # Before resolving import
    # global1 doesn't exist because it is never mentioned
    assert "global1" not in symtab
    # Some symbols types / datatype are inferred
    assert isinstance(symtab.lookup("my_type"), symbols.DataTypeSymbol)
    assert symtab.lookup("local1").datatype == symtab.lookup("my_type")
    # but we don't know anything about the imported type
    assert isinstance(symtab.lookup("my_type").datatype,
                      symbols.UnresolvedType)
    assert not isinstance(symtab.lookup("other_type"), symbols.DataTypeSymbol)

    # Set up include_path to import the proper modules and resolve symbols
    monkeypatch.setattr(Config.get(), '_include_paths', [str(tmpdir)])
    symtab.resolve_imports()

    # The global1 exist and is a DataSymbol now
    assert isinstance(symtab.lookup("global1"), symbols.DataSymbol)

    # All symbols are of my_type type
    assert symtab.lookup("local1").datatype.name == "my_type"
    assert symtab.lookup("global1").datatype.name == "my_type"
    assert isinstance(symtab.lookup("other_type"), symbols.DataTypeSymbol)
    value1 = symtab.lookup("other_type").datatype.components["value1"]
    assert value1.datatype.name == "my_type"

    # And now the imported "my_type" type has more info
    my_type = symtab.lookup("my_type").datatype
    assert isinstance(my_type, symbols.StructureType)
    assert "field" in my_type.components
    assert "array" in my_type.components
    assert my_type.components["field"].datatype.intrinsic.name == "INTEGER"
    assert my_type.components["array"].datatype.shape[1].upper.value == "10"


@pytest.mark.parametrize('dependency_order', [['a_mod', 'b_mod'],
                                              ['b_mod', 'a_mod']])
def test_resolve_imports_common_symbol(fortran_reader, tmpdir, monkeypatch,
                                       dependency_order):
    ''' Tests the SymbolTable resolve_imports accepts symbols with the same
    name coming from different dependency paths and keeps the most specific
    information regardless of the import order. '''

    filename = os.path.join(str(tmpdir), "a_mod.f90")
    with open(filename, "w", encoding='UTF-8') as module:
        module.write('''
        module a_mod
            integer :: common_import
        end module a_mod
        ''')
    filename = os.path.join(str(tmpdir), "b_mod.f90")
    with open(filename, "w", encoding='UTF-8') as module:
        module.write('''
        module b_mod
            use a_mod, only: common_import
        end module b_mod
        ''')
    psyir = fortran_reader.psyir_from_source('''
        subroutine test()
            use a_mod
            use b_mod

            common_import = common_import + 1
        end subroutine test
    ''')
    subroutine = psyir.walk(Routine)[0]
    symtab = subroutine.symbol_table

    # Set up include_path to import the proper modules
    monkeypatch.setattr(Config.get(), '_include_paths', [str(tmpdir)])
    for dependency in dependency_order:
        symtab.resolve_imports([symtab.lookup(dependency)])
    assert symtab.lookup("common_import").datatype.intrinsic.name == "INTEGER"


def test_resolve_imports_parent_scope(fortran_reader, tmpdir, monkeypatch):
    '''Test that resolve_imports() works as expected if a Symbol is brought
    into scope from a parent table (which does not itself contain the Symbol
    in question).'''
    # Set up include_path to import the proper modules
    monkeypatch.setattr(Config.get(), '_include_paths', [str(tmpdir)])
    filename = os.path.join(str(tmpdir), "a_mod.f90")
    with open(filename, "w", encoding='UTF-8') as module:
        module.write('''
        module a_mod
            integer :: some_var
            integer, parameter :: wp = kind(1.0)
        end module a_mod
        ''')
    psyir = fortran_reader.psyir_from_source('''
        module b_mod
            use a_mod
            use other_mod
        contains
          subroutine my_sub()
            real(kind=wp) :: rvar
            some_var = some_var + 1_wp
          end subroutine
        end module b_mod
        ''')
    mod = psyir.children[0]
    subroutine = psyir.walk(Routine)[0]
    lit = subroutine.walk(Literal)[0]
    sym = lit.datatype.precision
    mod.symbol_table.resolve_imports(symbol_target=sym)
    # A new Symbol with the correct properties should have been added to the
    # table associated with the Container.
    new_sym = mod.symbol_table.lookup(sym.name)
    assert isinstance(new_sym.interface, symbols.ImportInterface)
    assert new_sym.interface.container_symbol.name == "a_mod"


def test_resolve_imports_from_child_symtab(
        fortran_reader, tmpdir, monkeypatch):
    '''Check that when an unresolved symbol is declared in a subroutine,
    resolve imports can resolve it from a parent module as long as
    there are no wildcard imports in the subroutine.

    '''
    # Set up include_path to import the proper modules
    monkeypatch.setattr(Config.get(), '_include_paths', [str(tmpdir)])
    filename = os.path.join(str(tmpdir), "a_mod.f90")
    with open(filename, "w", encoding='UTF-8') as module:
        module.write('''
        module a_mod
            integer :: some_var
        end module a_mod
        ''')
    psyir = fortran_reader.psyir_from_source('''
        module b_mod
            use a_mod
        contains
          subroutine my_sub()
            some_var = 0.0
          end subroutine
        end module b_mod
        ''')
    mod = psyir.children[0]
    subroutine = psyir.walk(Routine)[0]
    assert "some_var" not in mod.symbol_table
    assert "some_var" in subroutine.symbol_table
    symbol = subroutine.symbol_table.lookup("some_var")
    # pylint: disable=unidiomatic-typecheck
    assert type(symbol) is symbols.Symbol
    mod.symbol_table.resolve_imports()
    assert "some_var" not in subroutine.symbol_table
    assert "some_var" in mod.symbol_table
    symbol = mod.symbol_table.lookup("some_var")
    # pylint: disable=unidiomatic-typecheck
    assert type(symbol) is symbols.DataSymbol
    assert isinstance(symbol.interface, symbols.ImportInterface)
    assert symbol.interface.container_symbol.name == "a_mod"


def test_resolve_imports_from_child_symtab_uft(
        fortran_reader, tmpdir, monkeypatch):
    '''Check that when an unresolved symbol is declared in a subroutine,
    resolve imports can resolve it from a parent module as an
    UnsupportedFortranType as long as there are no wildcard imports in the
    subroutine.

    '''
    # Set up include_path to import the proper modules
    monkeypatch.setattr(Config.get(), '_include_paths', [str(tmpdir)])
    filename = os.path.join(str(tmpdir), "a_mod.f90")
    with open(filename, "w", encoding='UTF-8') as module:
        module.write('''
        module a_mod
            integer, save, pointer :: some_var
        end module a_mod
        ''')
    psyir = fortran_reader.psyir_from_source('''
        module b_mod
            use a_mod
        contains
          subroutine my_sub()
            some_var = 0.0
          end subroutine
        end module b_mod
        ''')
    mod = psyir.children[0]
    subroutine = psyir.walk(Routine)[0]
    assert "some_var" not in mod.symbol_table
    assert "some_var" in subroutine.symbol_table
    symbol = subroutine.symbol_table.lookup("some_var")
    # pylint: disable=unidiomatic-typecheck
    assert type(symbol) is symbols.Symbol
    mod.symbol_table.resolve_imports()
    assert "some_var" not in subroutine.symbol_table
    assert "some_var" in mod.symbol_table
    symbol = mod.symbol_table.lookup("some_var")
    # pylint: disable=unidiomatic-typecheck
    assert type(symbol) is symbols.DataSymbol
    assert isinstance(symbol.datatype, symbols.UnsupportedFortranType)
    assert isinstance(symbol.interface, symbols.ImportInterface)
    assert symbol.interface.container_symbol.name == "a_mod"


def test_resolve_imports_from_child_symtabs(
        fortran_reader, tmpdir, monkeypatch):
    '''Check that when an unresolved symbol is declared in more than one
    subroutine, resolve imports can resolve it from a parent module as
    long as there are no wildcard imports in the subroutine. We also
    need to check that references to the new symbol still work when we
    remove (rather than move) the original symbol.

    '''
    # Set up include_path to import the proper modules
    monkeypatch.setattr(Config.get(), '_include_paths', [str(tmpdir)])
    filename = os.path.join(str(tmpdir), "a_mod.f90")
    with open(filename, "w", encoding='UTF-8') as module:
        module.write('''
        module a_mod
            integer :: some_var
        end module a_mod
        ''')
    psyir = fortran_reader.psyir_from_source('''
        module b_mod
            use a_mod
        contains
          subroutine my_sub1()
            some_var = 0.0
          end subroutine
          subroutine my_sub2()
            some_var = 0.0
          end subroutine
        end module b_mod
        ''')
    mod = psyir.children[0]
    assert "some_var" not in mod.symbol_table
    for subroutine in psyir.walk(Routine):
        assert "some_var" in subroutine.symbol_table
        symbol = subroutine.symbol_table.lookup("some_var")
        # pylint: disable=unidiomatic-typecheck
        assert type(symbol) is symbols.Symbol
    mod.symbol_table.resolve_imports()
    for subroutine in psyir.walk(Routine):
        assert "some_var" not in subroutine.symbol_table
    assert "some_var" in mod.symbol_table
    symbol = mod.symbol_table.lookup("some_var")
    # pylint: disable=unidiomatic-typecheck
    assert type(symbol) is symbols.DataSymbol
    assert isinstance(symbol.interface, symbols.ImportInterface)
    assert symbol.interface.container_symbol.name == "a_mod"

    # Check that all References to the symbol have been updated,
    # i.e. that all References reference the new symbol. This has to
    # be dealt with by the implementation when the symbol we want to
    # reference already exists in the module symbol table and we want
    # to remove the symbol from a subroutine symbol table.
    some_var_symbol = mod.symbol_table.lookup("some_var")
    for reference in psyir.walk(Reference):
        assert reference.symbol is some_var_symbol


def test_resolve_imports_from_child_symtabs_utf(
        fortran_reader, tmpdir, monkeypatch):
    '''Check that when an unresolved symbol is declared in more than one
    subroutine, resolve imports can resolve it from a parent module
    where it is declared as an UnsupportedFortranType, as long as there
    are no wildcard imports in the subroutine.  We also need to check
    that references to the new symbol still work when we remove
    (rather than move) the original symbol.

    '''
    # Set up include_path to import the proper modules
    monkeypatch.setattr(Config.get(), '_include_paths', [str(tmpdir)])
    filename = os.path.join(str(tmpdir), "a_mod.f90")
    with open(filename, "w", encoding='UTF-8') as module:
        module.write('''
        module a_mod
            integer, save, pointer :: some_var
        end module a_mod
        ''')
    psyir = fortran_reader.psyir_from_source('''
        module b_mod
            use a_mod
        contains
          subroutine my_sub1()
            some_var = 0.0
          end subroutine
          subroutine my_sub2()
            some_var = 0.0
          end subroutine
        end module b_mod
        ''')
    mod = psyir.children[0]
    assert "some_var" not in mod.symbol_table
    for subroutine in psyir.walk(Routine):
        assert "some_var" in subroutine.symbol_table
        symbol = subroutine.symbol_table.lookup("some_var")
        # pylint: disable=unidiomatic-typecheck
        assert type(symbol) is symbols.Symbol
    mod.symbol_table.resolve_imports()
    for subroutine in psyir.walk(Routine):
        assert "some_var" not in subroutine.symbol_table
    assert "some_var" in mod.symbol_table
    symbol = mod.symbol_table.lookup("some_var")
    # pylint: disable=unidiomatic-typecheck
    assert type(symbol) is symbols.DataSymbol
    assert isinstance(symbol.datatype, symbols.UnsupportedFortranType)
    assert isinstance(symbol.interface, symbols.ImportInterface)
    assert symbol.interface.container_symbol.name == "a_mod"

    # Check that all References to the symbol have been updated,
    # i.e. that all References reference the new symbol. This has to
    # be dealt with by the implementation when the symbol we want to
    # reference already exists in the module symbol table and we want
    # to remove the symbol from a subroutine symbol table.
    some_var_symbol = mod.symbol_table.lookup("some_var")
    for reference in psyir.walk(Reference):
        assert reference.symbol is some_var_symbol


def test_resolve_imports_from_child_symtab_with_import(
        fortran_reader, tmpdir, monkeypatch):
    '''Check that when an unresolved symbol is declared in a subroutine
    with at least one wildcard use statement resolve imports can't
    resolve it from a parent. This shows one of the current
    limitations of resolve_imports i.e. it should be able to be done
    on routines as well as modules and should recurse up a hierarchy
    of symbol tables by default or have an option to do so. At the
    moment we end up with a symbol in the subroutine but also a
    datasymbol with the same name in the module symbol table.

    '''
    # Set up include_path to import the proper modules
    monkeypatch.setattr(Config.get(), '_include_paths', [str(tmpdir)])
    filename = os.path.join(str(tmpdir), "a_mod.f90")
    with open(filename, "w", encoding='UTF-8') as module:
        module.write('''
        module a_mod
            integer :: some_var
            integer :: rau0 = 1
        end module a_mod
        ''')
    filename = os.path.join(str(tmpdir), "b_mod.f90")
    with open(filename, "w", encoding='UTF-8') as module:
        module.write('''
        module b_mod
            integer :: rau0 = 2
        end module b_mod
        ''')
    psyir = fortran_reader.psyir_from_source('''
        module c_mod
            use a_mod
        contains
          subroutine my_sub()
            use b_mod
            some_var = rau0
          end subroutine
        end module c_mod
        ''')
    mod = psyir.children[0]
    subroutine = mod.children[0]
    for symbol_name in ["some_var", "rau0"]:
        assert symbol_name not in mod.symbol_table
        assert symbol_name in subroutine.symbol_table
        symbol = subroutine.symbol_table.lookup(symbol_name)
        # pylint: disable=unidiomatic-typecheck
        assert type(symbol) is symbols.Symbol
    mod.symbol_table.resolve_imports()
    pytest.xfail(reason="issue #2331: Routine symbol table not checked "
                 "with resolve_imports")
    assert "rau0" in subroutine.symbol_table
    assert "rau0" not in mod.symbol_table
    data_symbol = subroutine.symbol_table.lookup("rau0")
    # pylint: disable=unidiomatic-typecheck
    assert type(data_symbol) is symbols.DataSymbol
    assert "some_var" not in subroutine.symbol_table
    assert "some_var" in mod.symbol_table
    data_symbol = mod.symbol_table.lookup("some_var")
    # pylint: disable=unidiomatic-typecheck
    assert type(data_symbol) is symbols.DataSymbol


def test_scope():
    ''' Test that the scope property returns the SymbolTable associated with
    the node. '''
    symtab = symbols.SymbolTable()
    assert symtab.scope is None

    schedule = Schedule()
    assert schedule.symbol_table.scope is schedule


def test_detach():
    ''' Test that the detach method of a symbol table detaches itself from its
    current scope and returns itself. '''

    # Create a symbol_table associated with a scope
    sym_table = symbols.SymbolTable()
    scope = Schedule(symbol_table=sym_table)

    assert sym_table._node is scope

    # Detach the symbol table
    assert sym_table.detach() is sym_table
    assert sym_table._node is not scope


def test_attach():
    ''' Test that the attach method binds a symboltable and a ScopingNode
    together. It checks that an appropriate error is raised if either object
    has an existing association.
    '''
    symtab = symbols.SymbolTable()
    not_a_scope = Literal("1", symbols.INTEGER_TYPE)

    with pytest.raises(TypeError) as err:
        symtab.attach(not_a_scope)
    assert ("A SymbolTable must be attached to a ScopingNode but found "
            "'Literal'." in str(err.value))

    scope = Schedule()
    with pytest.raises(ValueError) as err:
        symtab.attach(scope)
    assert ("The provided scope already has a symbol table attached to it. "
            "You may need to detach that one first." in str(err.value))

    scope.symbol_table.detach()
    symtab.attach(scope)

    scope2 = Schedule()
    scope2.symbol_table.detach()
    with pytest.raises(ValueError) as err:
        symtab.attach(scope2)
    assert ("The symbol table is already bound to another scope (Schedule[]). "
            "Consider detaching or deepcopying the symbol table first."
            in str(err.value))


def test_has_same_name():
    ''' Test that the _has_same_name utility accepts strings and symbols and
    returns whether the normalized names are the same.
    '''
    sym1 = symbols.Symbol('name')
    sym2 = symbols.Symbol('NaMe')
    different = symbols.Symbol('not_name')

    # It can compare symbols
    assert symbols.SymbolTable._has_same_name(sym1, sym2)
    assert not symbols.SymbolTable._has_same_name(sym1, different)

    # It can compare string
    assert symbols.SymbolTable._has_same_name("naME", "NamE")
    assert not symbols.SymbolTable._has_same_name("name", "NOT_NAME")

    # It can compare between symbols and strings
    assert symbols.SymbolTable._has_same_name(sym1, "NamE")
    assert not symbols.SymbolTable._has_same_name("name", different)


def test_equality():
    ''' Test that we can compare the equality of 2 symbol tables.

    TODO #1698: The current implementation is not sensitive to tags, order
    of arguments and visibilities.
    '''

    # An empty symbol table is equal to other empty symbol tables
    symtab1 = symbols.SymbolTable()
    symtab2 = symbols.SymbolTable()
    assert symtab1 == symtab2

    # Its not equal to any other type
    assert symtab1 != 3

    # If it has different symbols, its not equal
    symtab1.new_symbol("s1", symbol_type=symbols.RoutineSymbol)
    symtab2.new_symbol("s1", symbol_type=symbols.DataSymbol,
                       datatype=symbols.INTEGER_TYPE)
    assert symtab1 != symtab2

    # If it has the same symbols is the same
    symtab2 = symtab1.deep_copy()
    assert symtab1 == symtab2

    # If the lhs symbol_table has more symbols its not equal
    symtab1.new_symbol("s2", symbol_type=symbols.DataSymbol,
                       datatype=symbols.INTEGER_TYPE)
    assert symtab1 != symtab2

    # If the rhs symbol_table has more symbols its not equal
    symtab2 = symtab1.deep_copy()
    symtab2.new_symbol("s3")
    assert symtab1 != symtab2<|MERGE_RESOLUTION|>--- conflicted
+++ resolved
@@ -2468,13 +2468,8 @@
     # name_public2 also has been imported because it is a public symbol
     assert "name_public2" in symtab
     # even though we capture that other symbols are private by default
-<<<<<<< HEAD
     ctr = symtab.lookup("b_mod").container()
     assert ctr.symbol_table.default_visibility == Symbol.Visibility.PRIVATE
-=======
-    assert symtab.lookup("b_mod").container.symbol_table \
-        .default_visibility == symbols.Symbol.Visibility.PRIVATE
->>>>>>> 77510b93
     assert "other_private" not in symtab
 
 
