# -----------------------------------------------------------------------------
# BSD 3-Clause License
#
# Copyright (c) 2019-2021, Science and Technology Facilities Council.
# All rights reserved.
#
# Redistribution and use in source and binary forms, with or without
# modification, are permitted provided that the following conditions are met:
#
# * Redistributions of source code must retain the above copyright notice, this
#   list of conditions and the following disclaimer.
#
# * Redistributions in binary form must reproduce the above copyright notice,
#   this list of conditions and the following disclaimer in the documentation
#   and/or other materials provided with the distribution.
#
# * Neither the name of the copyright holder nor the names of its
#   contributors may be used to endorse or promote products derived from
#   this software without specific prior written permission.
#
# THIS SOFTWARE IS PROVIDED BY THE COPYRIGHT HOLDERS AND CONTRIBUTORS
# "AS IS" AND ANY EXPRESS OR IMPLIED WARRANTIES, INCLUDING, BUT NOT
# LIMITED TO, THE IMPLIED WARRANTIES OF MERCHANTABILITY AND FITNESS
# FOR A PARTICULAR PURPOSE ARE DISCLAIMED. IN NO EVENT SHALL THE
# COPYRIGHT HOLDER OR CONTRIBUTORS BE LIABLE FOR ANY DIRECT, INDIRECT,
# INCIDENTAL, SPECIAL, EXEMPLARY, OR CONSEQUENTIAL DAMAGES (INCLUDING,
# BUT NOT LIMITED TO, PROCUREMENT OF SUBSTITUTE GOODS OR SERVICES;
# LOSS OF USE, DATA, OR PROFITS; OR BUSINESS INTERRUPTION) HOWEVER
# CAUSED AND ON ANY THEORY OF LIABILITY, WHETHER IN CONTRACT, STRICT
# LIABILITY, OR TORT (INCLUDING NEGLIGENCE OR OTHERWISE) ARISING IN
# ANY WAY OUT OF THE USE OF THIS SOFTWARE, EVEN IF ADVISED OF THE
# POSSIBILITY OF SUCH DAMAGE.
# -----------------------------------------------------------------------------
# Author R. W. Ford, STFC Daresbury Lab
# Modified by A. R. Porter and S. Siso, STFC Daresbury Lab
# -----------------------------------------------------------------------------

'''Performs pytest tests on the psyclone.psyir.backend.fortran module'''

from __future__ import absolute_import

from collections import OrderedDict
import pytest
from fparser.common.readfortran import FortranStringReader
from psyclone.psyir.backend.visitor import VisitorError
from psyclone.psyir.backend.fortran import gen_intent, gen_datatype, \
    get_fortran_operator, _reverse_map, is_fortran_intrinsic, precedence
from psyclone.psyir.nodes import Node, CodeBlock, Container, Literal, \
    UnaryOperation, BinaryOperation, NaryOperation, Reference, Call, \
    KernelSchedule, ArrayReference, ArrayOfStructuresReference, Range, \
    StructureReference, Schedule, Routine, Return, FileContainer
from psyclone.psyir.symbols import DataSymbol, SymbolTable, ContainerSymbol, \
    GlobalInterface, ArgumentInterface, UnresolvedInterface, ScalarType, \
    ArrayType, INTEGER_TYPE, REAL_TYPE, CHARACTER_TYPE, BOOLEAN_TYPE, \
    DeferredType, RoutineSymbol, Symbol, UnknownType, UnknownFortranType, \
    DataTypeSymbol, StructureType
from psyclone.psyir.frontend.fparser2 import Fparser2Reader
from psyclone.errors import InternalError
from psyclone.tests.utilities import Compile
from psyclone.psyGen import PSyFactory
from psyclone.nemo import NemoInvokeSchedule, NemoKern


def test_gen_intent():
    '''Check the gen_intent function produces the expected intent
    strings.

    '''
    symbol = DataSymbol("dummy", INTEGER_TYPE,
                        interface=ArgumentInterface(
                            ArgumentInterface.Access.UNKNOWN))
    assert gen_intent(symbol) is None
    symbol = DataSymbol("dummy", INTEGER_TYPE,
                        interface=ArgumentInterface(
                            ArgumentInterface.Access.READ))
    assert gen_intent(symbol) == "in"
    symbol = DataSymbol("dummy", INTEGER_TYPE,
                        interface=ArgumentInterface(
                            ArgumentInterface.Access.WRITE))
    assert gen_intent(symbol) == "out"
    symbol = DataSymbol("dummy", INTEGER_TYPE,
                        interface=ArgumentInterface(
                            ArgumentInterface.Access.READWRITE))
    assert gen_intent(symbol) == "inout"


def test_gen_intent_error(monkeypatch):
    '''Check the gen_intent function raises an exception if an unsupported
    access type is found.

    '''
    symbol = DataSymbol("dummy", INTEGER_TYPE,
                        interface=ArgumentInterface(
                            ArgumentInterface.Access.UNKNOWN))
    monkeypatch.setattr(symbol.interface, "_access", "UNSUPPORTED")
    with pytest.raises(VisitorError) as excinfo:
        _ = gen_intent(symbol)
    assert "Unsupported access ''UNSUPPORTED'' found." in str(excinfo.value)


def test_gen_indices(fortran_writer):
    '''Check the gen_indices function produces the expected dimension
    strings.

    '''
    arg = DataSymbol("arg", INTEGER_TYPE,
                     interface=ArgumentInterface(
                         ArgumentInterface.Access.UNKNOWN))
    scalar_type = ScalarType(ScalarType.Intrinsic.INTEGER, 4)
    literal = Literal("4", INTEGER_TYPE)
    one = Literal("1", scalar_type)
    arg_plus_1 = BinaryOperation.create(
        BinaryOperation.Operator.ADD, Reference(arg), one)
    array_type = ArrayType(
        INTEGER_TYPE, [Reference(arg), 2, (0, 4), literal, arg_plus_1,
                       (2, arg_plus_1.copy()), ArrayType.Extent.ATTRIBUTE])
    assert (fortran_writer.gen_indices(array_type.shape) ==
            ["arg", "2", "0:4", "4", "arg + 1_4", "2:arg + 1_4", ":"])


def test_gen_indices_error(monkeypatch, fortran_writer):
    '''Check the _gen_indices method raises an exception if a symbol shape
    entry is not supported.

    '''
    array_type = ArrayType(INTEGER_TYPE, [10])
    monkeypatch.setattr(array_type, "_shape", ["invalid"])
    with pytest.raises(NotImplementedError) as excinfo:
        _ = fortran_writer.gen_indices(array_type.shape)
    assert "unsupported gen_indices index 'invalid'" in str(excinfo.value)


@pytest.mark.parametrize(
    "type_name,result",
    [(ScalarType.Intrinsic.REAL, "real"),
     (ScalarType.Intrinsic.INTEGER, "integer"),
     (ScalarType.Intrinsic.CHARACTER, "character"),
     (ScalarType.Intrinsic.BOOLEAN, "logical")])
def test_gen_datatype_default_precision(type_name, result):
    '''Check for all supported datatype names that the gen_datatype
    function produces the expected Fortran types for scalar and arrays
    when no explicit precision is provided.

    Note, in the future PSyclone should be extended to set default
    precision in a config file.

    '''
    scalar_type = ScalarType(type_name, ScalarType.Precision.UNDEFINED)
    array_type = ArrayType(scalar_type, [10, 10])
    for my_type in [scalar_type, array_type]:
        symbol = DataSymbol("dummy", my_type)
        assert gen_datatype(symbol.datatype, symbol.name) == result


@pytest.mark.parametrize(
    "type_name,precision,result",
    [(ScalarType.Intrinsic.REAL, ScalarType.Precision.SINGLE, "real"),
     (ScalarType.Intrinsic.REAL, ScalarType.Precision.DOUBLE,
      "double precision"),
     (ScalarType.Intrinsic.INTEGER, ScalarType.Precision.SINGLE, "integer"),
     (ScalarType.Intrinsic.INTEGER, ScalarType.Precision.DOUBLE, "integer"),
     (ScalarType.Intrinsic.CHARACTER, ScalarType.Precision.SINGLE,
      "character"),
     (ScalarType.Intrinsic.CHARACTER, ScalarType.Precision.DOUBLE,
      "character"),
     (ScalarType.Intrinsic.BOOLEAN, ScalarType.Precision.SINGLE, "logical"),
     (ScalarType.Intrinsic.BOOLEAN, ScalarType.Precision.DOUBLE, "logical")])
def test_gen_datatype_relative_precision(type_name, precision, result):
    '''Check for all supported datatype names that the gen_datatype
    function produces the expected Fortran types for scalar and arrays
    when relative precision is provided.

    '''
    scalar_type = ScalarType(type_name, precision=precision)
    array_type = ArrayType(scalar_type, [10, 10])
    for my_type in [scalar_type, array_type]:
        symbol = DataSymbol("dummy", my_type)
        assert gen_datatype(symbol.datatype, symbol.name) == result


@pytest.mark.parametrize("precision", [1, 2, 4, 8, 16, 32])
@pytest.mark.parametrize("type_name,fort_name",
                         [(ScalarType.Intrinsic.INTEGER, "integer"),
                          (ScalarType.Intrinsic.BOOLEAN, "logical")])
def test_gen_datatype_absolute_precision(type_name, precision, fort_name):
    '''Check for the integer and logical datatype names that the
    gen_datatype function produces the expected Fortran types for
    scalar and arrays when explicit precision is provided.

    All should pass except 32. Other types are tested separately.

    '''
    symbol_name = "dummy"
    scalar_type = ScalarType(type_name, precision=precision)
    array_type = ArrayType(scalar_type, [10, 10])
    for my_type in [scalar_type, array_type]:
        symbol = DataSymbol(symbol_name, my_type)
        if precision in [32]:
            with pytest.raises(VisitorError) as excinfo:
                gen_datatype(symbol.datatype, symbol.name)
            assert ("Datatype '{0}' in symbol '{1}' supports fixed precision "
                    "of [1, 2, 4, 8, 16] but found '{2}'."
                    "".format(fort_name, symbol_name, precision)
                    in str(excinfo.value))
        else:
            assert (gen_datatype(symbol.datatype, symbol.name) ==
                    "{0}*{1}".format(fort_name, precision))


@pytest.mark.parametrize(
    "precision", [1, 2, 4, 8, 16, 32])
def test_gen_datatype_absolute_precision_real(precision):
    '''Check for the real datatype name that the gen_datatype function
    produces the expected Fortran types for scalars and arrays when
    explicit precision is provided.

    All should pass except 1, 2 and 32.

    '''
    symbol_name = "dummy"
    scalar_type = ScalarType(ScalarType.Intrinsic.REAL, precision=precision)
    array_type = ArrayType(scalar_type, [10, 10])
    for my_type in [scalar_type, array_type]:
        symbol = DataSymbol(symbol_name, my_type)
        if precision in [1, 2, 32]:
            with pytest.raises(VisitorError) as excinfo:
                gen_datatype(symbol.datatype, symbol.name)
            assert ("Datatype 'real' in symbol '{0}' supports fixed precision "
                    "of [4, 8, 16] but found '{1}'."
                    "".format(symbol_name, precision) in str(excinfo.value))
        else:
            assert (gen_datatype(symbol.datatype, symbol.name) ==
                    "real*{0}".format(precision))


def test_gen_datatype_absolute_precision_character():
    '''Check for the character datatype name that the
    gen_datatype function produces the expected Fortran types for
    scalars and arrays when explicit precision is provided.

    '''
    symbol_name = "dummy"
    scalar_type = ScalarType(ScalarType.Intrinsic.CHARACTER, precision=4)
    array_type = ArrayType(scalar_type, [10, 10])
    for my_type in [scalar_type, array_type]:
        symbol = DataSymbol(symbol_name, my_type)
        with pytest.raises(VisitorError) as excinfo:
            gen_datatype(symbol.datatype, symbol.name)
        assert ("Explicit precision not supported for datatype '{0}' in "
                "symbol '{1}' in Fortran backend."
                "".format("character", symbol_name) in str(excinfo.value))


@pytest.mark.parametrize(
    "type_name,result",
    [(ScalarType.Intrinsic.REAL, "real"),
     (ScalarType.Intrinsic.INTEGER, "integer"),
     (ScalarType.Intrinsic.CHARACTER, "character"),
     (ScalarType.Intrinsic.BOOLEAN, "logical")])
def test_gen_datatype_kind_precision(type_name, result):
    '''Check for all supported datatype names that the gen_datatype
    function produces the expected Fortran types for scalars and
    arrays when precision is provided via another symbol.

    '''
    precision_name = "prec_def"
    symbol_name = "dummy"
    precision = DataSymbol(precision_name, INTEGER_TYPE)
    scalar_type = ScalarType(type_name, precision=precision)
    array_type = ArrayType(scalar_type, [10, 10])
    for my_type in [scalar_type, array_type]:
        if type_name == ScalarType.Intrinsic.CHARACTER:
            with pytest.raises(VisitorError) as excinfo:
                gen_datatype(my_type, symbol_name)
            assert ("kind not supported for datatype '{0}' in symbol '{1}' "
                    "in Fortran backend.".format("character", symbol_name)
                    in str(excinfo.value))
        else:
            assert (gen_datatype(my_type, symbol_name) ==
                    "{0}(kind={1})".format(result, precision_name))


def test_gen_datatype_derived_type():
    ''' Check that gen_datatype handles derived types. '''
    # A symbol representing a single derived type
    tsym = DataTypeSymbol("my_type", DeferredType())
    assert gen_datatype(tsym, "my_type") == "type(my_type)"
    # An array of derived types
    atype = ArrayType(tsym, [10])
    assert gen_datatype(atype, "my_list") == "type(my_type)"


def test_gen_datatype_exception_1():
    '''Check that an exception is raised if gen_datatype is called with a
    symbol containing an unsupported datatype.

    '''
    data_type = ScalarType(ScalarType.Intrinsic.REAL, 4)
    symbol = DataSymbol("fred", data_type)
    symbol.datatype._intrinsic = None
    with pytest.raises(NotImplementedError) as excinfo:
        _ = gen_datatype(symbol.datatype, symbol.name)
    assert ("Unsupported datatype 'None' for symbol 'fred' found in "
            "gen_datatype()." in str(excinfo.value))


def test_gen_datatype_exception_2():
    '''Check that an exception is raised if gen_datatype is called with a
    symbol containing an unsupported precision.

    '''
    data_type = ScalarType(ScalarType.Intrinsic.REAL, 4)
    symbol = DataSymbol("fred", data_type)
    symbol.datatype._precision = None
    with pytest.raises(VisitorError) as excinfo:
        _ = gen_datatype(symbol.datatype, symbol.name)
    assert ("Unsupported precision type 'NoneType' found for symbol 'fred' "
            "in Fortran backend." in str(excinfo.value))


# Commented this test out until #11 is addressed.
# @pytest.mark.xfail(reason="issue #11 backend logging output is affected by "
#                    "some other part PSyclone.")
# def test_gen_datatype_precision_log(caplog):
#     '''Check the gen_datatype function produces a logging warning if
#     relative precision is specified for a Fortran datatype that does
#     not support relative precision (only real/double precision
#     supports it)
#
#     '''
#     import logging
#     with caplog.at_level(logging.WARNING):
#         symbol = Symbol("dummy", INTEGER_TYPE,
#                         precision=Symbol.Precision.DOUBLE)
#         _ = gen_datatype(symbol)
#         assert (
#             "WARNING  Fortran does not support relative precision for the "
#             "'integer' datatype but 'Precision.DOUBLE' was specified for "
#             "variable 'dummy'." in caplog.text)


def test_gen_typedecl_validation(fortran_writer, monkeypatch):
    ''' Test the various validation checks in gen_typedecl(). '''
    with pytest.raises(VisitorError) as err:
        fortran_writer.gen_typedecl("hello")
    assert ("gen_typedecl expects a DataTypeSymbol as argument but got: 'str'"
            in str(err.value))
    # UnknownType is abstract so we create an UnknownFortranType and then
    # monkeypatch it.
    tsymbol = DataTypeSymbol("my_type", UnknownFortranType(
        "type my_type\nend type my_type"))
    monkeypatch.setattr(tsymbol.datatype, "__class__", UnknownType)

    with pytest.raises(VisitorError) as err:
        fortran_writer.gen_typedecl(tsymbol)
    assert ("cannot generate code for symbol 'my_type' of type "
            "'UnknownType'" in str(err.value))


def test_gen_typedecl_unknown_fortran_type(fortran_writer):
    ''' Check that gen_typedecl() works for a symbol of UnknownFortranType. '''
    tsymbol = DataTypeSymbol("my_type", UnknownFortranType(
        "type my_type\nend type my_type"))
    assert (fortran_writer.gen_typedecl(tsymbol) ==
            "type my_type\nend type my_type\n")


def test_gen_typedecl(fortran_writer):
    ''' Test normal operation of gen_typedecl(). '''
    atype = ArrayType(REAL_TYPE, [3, 5])
    dynamic_atype = ArrayType(REAL_TYPE, [ArrayType.Extent.DEFERRED])
    tsymbol = DataTypeSymbol("grid_type", DeferredType())
    dtype = StructureType.create([
        # Scalar integer
        ("flag", INTEGER_TYPE, Symbol.Visibility.PUBLIC),
        # Private, scalar integer
        ("secret", INTEGER_TYPE, Symbol.Visibility.PRIVATE),
        # Static array
        ("matrix", atype, Symbol.Visibility.PUBLIC),
        # Allocatable array
        ("data", dynamic_atype, Symbol.Visibility.PUBLIC),
        # Derived type
        ("grid", tsymbol, Symbol.Visibility.PRIVATE)])
    tsymbol = DataTypeSymbol("my_type", dtype)
    assert (fortran_writer.gen_typedecl(tsymbol) ==
            "type :: my_type\n"
            "  integer :: flag\n"
            "  integer, private :: secret\n"
            "  real, dimension(3,5) :: matrix\n"
            "  real, allocatable, dimension(:) :: data\n"
            "  type(grid_type), private :: grid\n"
            "end type my_type\n")
    private_tsymbol = DataTypeSymbol("my_type", dtype,
                                     Symbol.Visibility.PRIVATE)
    gen_code = fortran_writer.gen_typedecl(private_tsymbol)
    assert gen_code.startswith("type, private :: my_type\n")


def test_reverse_map():
    '''Check that the internal _reverse_map function returns a map with
    the expected behaviour

    '''
    result = _reverse_map(OrderedDict([('+', 'PLUS')]))
    assert isinstance(result, dict)
    assert result['PLUS'] == '+'


def test_reverse_map_duplicates():
    '''Check that the internal _reverse_map function returns a map with
    the expected behaviour when there are duplicates in the items of
    the input ordered dictionary. It should use the first one found.

    '''
    result = _reverse_map(OrderedDict([('==', 'EQUAL'), ('.eq.', 'EQUAL')]))
    assert isinstance(result, dict)
    assert result['EQUAL'] == '=='
    assert len(result) == 1

    result = _reverse_map(OrderedDict([('.eq.', 'EQUAL'), ('==', 'EQUAL')]))
    assert isinstance(result, dict)
    assert result['EQUAL'] == '.eq.'
    assert len(result) == 1


@pytest.mark.parametrize("operator,result",
                         [(UnaryOperation.Operator.SIN, "SIN"),
                          (BinaryOperation.Operator.MIN, "MIN"),
                          (NaryOperation.Operator.SUM, "SUM")])
def test_get_fortran_operator(operator, result):
    '''Check that the get_fortran_operator function returns the expected
    values when provided with valid unary, binary and nary operators.

    '''
    assert result == get_fortran_operator(operator)


def test_get_fortran_operator_error():
    '''Check that the get_fortran_operator function raises the expected
    exception when an unknown operator is provided.

    '''
    with pytest.raises(KeyError):
        _ = get_fortran_operator(None)


def test_is_fortran_intrinsic():
    '''Check that the is_fortran_intrinsic function returns true if the
    supplied operator is a fortran intrinsic and false otherwise.

    '''
    assert is_fortran_intrinsic("SIN")
    assert not is_fortran_intrinsic("+")
    assert not is_fortran_intrinsic(None)


def test_precedence():
    '''Check that the precedence function returns the expected relative
    precedence values.

    '''
    assert precedence('.OR.') < precedence('.AND.')
    assert precedence('*') < precedence('**')
    assert precedence('.EQ.') == precedence('==')
    assert precedence('*') == precedence('/')


def test_precedence_error():
    '''Check that the precedence function returns the expected exception
    if an unknown operator is provided.

    '''
    with pytest.raises(KeyError):
        _ = precedence('invalid')


def test_fw_gen_use(fortran_writer):
    '''Check the FortranWriter class gen_use method produces the expected
    declaration. Also check that an exception is raised if the symbol
    does not describe a Container.

    '''
    symbol_table = SymbolTable()
    container_symbol = ContainerSymbol("my_module")
    symbol_table.add(container_symbol)
    symbol = DataSymbol("dummy1", DeferredType(),
                        interface=GlobalInterface(container_symbol))
    symbol_table.add(symbol)
    symbol = RoutineSymbol(
        "my_sub", interface=GlobalInterface(container_symbol))
    symbol_table.add(symbol)
    result = fortran_writer.gen_use(container_symbol, symbol_table)
    assert result == "use my_module, only : dummy1, my_sub\n"

    container_symbol.wildcard_import = True
    result = fortran_writer.gen_use(container_symbol, symbol_table)
    assert result == ("use my_module, only : dummy1, my_sub\n"
                      "use my_module\n")

    symbol2 = DataSymbol("dummy2", DeferredType(),
                         interface=GlobalInterface(container_symbol))
    symbol_table.add(symbol2)
    result = fortran_writer.gen_use(container_symbol, symbol_table)
    assert result == ("use my_module, only : dummy1, dummy2, my_sub\n"
                      "use my_module\n")

    # container2 has no symbols associated with it and has not been marked
    # as having a wildcard import. It should therefore result in a USE
    # with an empty 'ONLY' list (which serves to keep the module in scope
    # while not accessing any data from it).
    container2 = ContainerSymbol("my_mod2")
    symbol_table.add(container2)
    result = fortran_writer.gen_use(container2, symbol_table)
    assert result == "use my_mod2, only :\n"
    # If we now add a wildcard import of this module then that's all we
    # should get from the backend (as it makes the "only:" redundant)
    container2.wildcard_import = True
    result = fortran_writer.gen_use(container2, symbol_table)
    assert result == "use my_mod2\n"
    # Wrong type for first argument
    with pytest.raises(VisitorError) as excinfo:
        _ = fortran_writer.gen_use(symbol2, symbol_table)
    assert ("expects a ContainerSymbol as its first argument but got "
            "'DataSymbol'" in str(excinfo.value))
    # Wrong type for second argument
    with pytest.raises(VisitorError) as excinfo:
        _ = fortran_writer.gen_use(container2, symbol2)
    assert ("expects a SymbolTable as its second argument but got 'DataSymbol'"
            in str(excinfo.value))
    # Symbol not in SymbolTable
    with pytest.raises(VisitorError) as excinfo:
        _ = fortran_writer.gen_use(ContainerSymbol("my_mod3"), symbol_table)
    assert ("the supplied symbol ('my_mod3') is not in the supplied "
            "SymbolTable" in str(excinfo.value))
    # A different ContainerSymbol with the same name as an entry in the
    # SymbolTable should be picked up
    with pytest.raises(VisitorError) as excinfo:
        _ = fortran_writer.gen_use(ContainerSymbol("my_mod2"), symbol_table)
    assert ("the supplied symbol ('my_mod2') is not the same object as the "
            "entry" in str(excinfo.value))


def test_fw_gen_vardecl(fortran_writer):
    '''Check the FortranWriter class gen_vardecl method produces the
    expected declarations. Also check that an exception is raised if
    the symbol does not describe a valid variable declaration statement.

    '''
    # Basic entry
    symbol = DataSymbol("dummy1", INTEGER_TYPE)
    result = fortran_writer.gen_vardecl(symbol)
    assert result == "integer :: dummy1\n"

    # Assumed-size array with intent
    array_type = ArrayType(INTEGER_TYPE, [2, 2, ArrayType.Extent.ATTRIBUTE])
    symbol = DataSymbol("dummy2", array_type,
                        interface=ArgumentInterface(
                            ArgumentInterface.Access.READ))
    result = fortran_writer.gen_vardecl(symbol)
    assert result == "integer, dimension(2,2,:), intent(in) :: dummy2\n"

    # Assumed-size array with unknown intent
    array_type = ArrayType(INTEGER_TYPE, [2, 2, ArrayType.Extent.ATTRIBUTE])
    symbol = DataSymbol("dummy2", array_type,
                        interface=ArgumentInterface(
                            ArgumentInterface.Access.UNKNOWN))
    result = fortran_writer.gen_vardecl(symbol)
    assert result == "integer, dimension(2,2,:) :: dummy2\n"

    # Allocatable array
    array_type = ArrayType(REAL_TYPE, [ArrayType.Extent.DEFERRED,
                                       ArrayType.Extent.DEFERRED])
    symbol = DataSymbol("dummy2", array_type,
                        interface=ArgumentInterface(
                            ArgumentInterface.Access.READWRITE))
    result = fortran_writer.gen_vardecl(symbol)
    assert result == \
        "real, allocatable, dimension(:,:), intent(inout) :: dummy2\n"

    # Constant
    symbol = DataSymbol("dummy3", INTEGER_TYPE, constant_value=10)
    result = fortran_writer.gen_vardecl(symbol)
    assert result == "integer, parameter :: dummy3 = 10\n"

    # Use statement - should get an empty string
    symbol = DataSymbol("dummy1", DeferredType(),
                        interface=GlobalInterface(
                            ContainerSymbol("my_module")))
    result = fortran_writer.gen_vardecl(symbol)
    assert result == ""

    # An unresolved symbol with a specific type
    symbol = DataSymbol("dummy1", INTEGER_TYPE,
                        interface=UnresolvedInterface())
    with pytest.raises(VisitorError) as excinfo:
        _ = fortran_writer.gen_vardecl(symbol)
    assert ("gen_vardecl requires the symbol 'dummy1' to have a Local or "
            "an Argument interface but found a 'UnresolvedInterface' "
            "interface." in str(excinfo.value))

    # An array with a mixture of deferred and explicit extents
    array_type = ArrayType(INTEGER_TYPE, [2, ArrayType.Extent.DEFERRED])
    symbol = DataSymbol("dummy1", array_type)
    with pytest.raises(VisitorError) as excinfo:
        _ = fortran_writer.gen_vardecl(symbol)
    assert ("Fortran declaration of an allocatable array must have the "
            "extent of every dimension as 'DEFERRED' but symbol 'dummy1' "
            "has shape: ['2', ':']." in str(excinfo.value))

    # An assumed-size array must have only the extent of its outermost
    # rank undefined
    array_type = ArrayType(INTEGER_TYPE, [2, ArrayType.Extent.ATTRIBUTE, 2])
    symbol = DataSymbol("dummy1", array_type)
    with pytest.raises(VisitorError) as excinfo:
        _ = fortran_writer.gen_vardecl(symbol)
    assert ("assumed-size Fortran array must only have its last dimension "
            "unspecified (as 'ATTRIBUTE') but symbol 'dummy1' has shape: "
            "['2', ':', '2']." in str(excinfo.value))
    # With two dimensions unspecified, even though one is outermost
    array_type = ArrayType(INTEGER_TYPE, [2, ArrayType.Extent.ATTRIBUTE,
                                          ArrayType.Extent.ATTRIBUTE])
    symbol = DataSymbol("dummy1", array_type)
    with pytest.raises(VisitorError) as excinfo:
        _ = fortran_writer.gen_vardecl(symbol)
    assert ("assumed-size Fortran array must only have its last dimension "
            "unspecified (as 'ATTRIBUTE') but symbol 'dummy1' has shape: "
            "['2', ':', ':']." in str(excinfo.value))


def test_gen_decls(fortran_writer):
    '''Check the FortranWriter class gen_decls method produces the
    expected declarations. Also check that an exception is raised if
    an 'argument' symbol exists in the supplied symbol table and the
    optional argument 'args_allowed' is set to False.

    '''
    symbol_table = SymbolTable()
    symbol_table.add(ContainerSymbol("my_module"))
    use_statement = DataSymbol("my_use", DeferredType(),
                               interface=GlobalInterface(
                                   symbol_table.lookup("my_module")))
    symbol_table.add(use_statement)
    argument_variable = DataSymbol("arg", INTEGER_TYPE,
                                   interface=ArgumentInterface())
    symbol_table.add(argument_variable)
    local_variable = DataSymbol("local", INTEGER_TYPE)
    symbol_table.add(local_variable)
    dtype = StructureType.create([
        ("flag", INTEGER_TYPE, Symbol.Visibility.PUBLIC)])
    dtype_variable = DataTypeSymbol("field", dtype)
    symbol_table.add(dtype_variable)
    grid_type = DataTypeSymbol("grid_type", DeferredType(),
                               interface=GlobalInterface(
                                   symbol_table.lookup("my_module")))
    symbol_table.add(grid_type)
    grid_variable = DataSymbol("grid", grid_type)
    symbol_table.add(grid_variable)
    result = fortran_writer.gen_decls(symbol_table)
    assert (result == "integer :: arg\n"
                      "type :: field\n"
                      "  integer :: flag\n"
                      "end type field\n"
                      "integer :: local\n"
                      "type(grid_type) :: grid\n")
    with pytest.raises(VisitorError) as excinfo:
        _ = fortran_writer.gen_decls(symbol_table, args_allowed=False)
    assert ("Arguments are not allowed in this context but this symbol table "
            "contains argument(s): '['arg']'." in str(excinfo.value))

    # Add a symbol with a deferred (unknown) interface
    symbol_table.add(DataSymbol("unknown", INTEGER_TYPE,
                                interface=UnresolvedInterface()))
    with pytest.raises(VisitorError) as excinfo:
        _ = fortran_writer.gen_decls(symbol_table)
    assert ("The following symbols are not explicitly declared or imported "
            "from a module and there are no wildcard "
            "imports which could be bringing them into scope: "
            "'unknown'" in str(excinfo.value))


def test_gen_decls_nested_scope(fortran_writer):
    ''' Test that gen_decls() correctly checks for potential wildcard imports
    of an unresolved symbol in an outer scope.

    '''
    inner_table = SymbolTable()
    inner_table.add(DataSymbol("unknown1", INTEGER_TYPE,
                               interface=UnresolvedInterface()))
    routine = Routine.create("my_func", inner_table, [Return()])
    cont_table = SymbolTable()
    _ = Container.create("my_mod", cont_table, [routine])

    cont_table.add(ContainerSymbol("my_module"))
    # Innermost symbol table contains "unknown1" and there's no way it can
    # be brought into scope
    with pytest.raises(VisitorError) as err:
        fortran_writer.gen_decls(inner_table)
    assert ("symbols are not explicitly declared or imported from a module "
            "and there are no wildcard imports which "
            "could be bringing them into scope: 'unknown1'" in str(err.value))
    # Add a ContainerSymbol with a wildcard import in the outermost scope
    csym = ContainerSymbol("other_mod")
    csym.wildcard_import = True
    cont_table.add(csym)
    # The inner symbol table contains a symbol with an unresolved interface
    # but nothing that requires an actual declaration
    result = fortran_writer.gen_decls(inner_table)
    assert result == ""
    # Move the wildcard import into the innermost table
    cont_table.remove(csym)
    inner_table.add(csym)
    result = fortran_writer.gen_decls(inner_table)
    assert result == ""


def test_gen_decls_routine(fortran_writer):
    '''Test that the gen_decls method raises an exception if the interface
    of a routine symbol is not a GlobalInterface, unless there's a wildcard
    import from a Container.

    '''
    symbol_table = SymbolTable()
    # Check that a RoutineSymbol representing an intrinsic is OK
    symbol_table.add(RoutineSymbol("nint", interface=UnresolvedInterface()))
    result = fortran_writer.gen_decls(symbol_table)
    assert result == ""
    # Now add a user-defined routine symbol but with an (unsupported)
    # ArgumentInterface
    rsym = RoutineSymbol("arg_sub", interface=ArgumentInterface())
    symbol_table.add(rsym)
    with pytest.raises(VisitorError) as info:
        _ = fortran_writer.gen_decls(symbol_table)
    assert ("Routine symbol 'arg_sub' is passed as an argument (has an "
            "ArgumentInterface). This is not supported by the Fortran "
            "back-end." in str(info.value))
    # Replace that symbol with one that has a deferred interface
    symbol_table.remove(rsym)
    symbol_table.add(RoutineSymbol("sub2", interface=UnresolvedInterface()))
    with pytest.raises(VisitorError) as info:
        _ = fortran_writer.gen_decls(symbol_table)
    assert (
        "Routine symbol 'sub2' does not have a GlobalInterface or "
        "LocalInterface, is not a Fortran intrinsic and there is no wildcard "
        "import which could bring it into scope. This is not supported by the "
        "Fortran back-end." in str(info.value))
    # Now add a wildcard import from a ContainerSymbol
    csym = ContainerSymbol("some_mod")
    csym.wildcard_import = True
    symbol_table.add(csym)
    result = fortran_writer.gen_decls(symbol_table)
    assert result == ""


def test_gen_access_stmt(fortran_writer):
    '''
    Tests for the gen_access_stmt method of FortranWriter.
    '''
    symbol_table = SymbolTable()
    # If no default visibility is specified then the Fortran default
    # is 'public'
    symbol_table._default_visibility = None
    assert fortran_writer.gen_access_stmt(symbol_table) == "public\n"
    symbol_table.default_visibility = Symbol.Visibility.PUBLIC
    # Test indentation works as expected
    fortran_writer._depth += 1
    assert fortran_writer.gen_access_stmt(symbol_table) == "  public\n"
    symbol_table.default_visibility = Symbol.Visibility.PRIVATE
    assert fortran_writer.gen_access_stmt(symbol_table) == "  private\n"
    fortran_writer._depth -= 1
    assert fortran_writer.gen_access_stmt(symbol_table) == "private\n"
    # Invalid type (str instead of Symbol.Visibility)
    symbol_table._default_visibility = "public"
    with pytest.raises(InternalError) as err:
        fortran_writer.gen_access_stmt(symbol_table)
    assert ("Unrecognised visibility ('public') found when attempting to "
            "generate access statement. Should be either 'Symbol.Visibility."
            "PUBLIC' or 'Symbol.Visibility.PRIVATE'" in str(err.value))


def test_gen_routine_access_stmts(fortran_writer):
    '''
    Tests for the gen_routine_access_stmts method of FortranWriter.
    '''
    symbol_table = SymbolTable()
    symbol_table.add(RoutineSymbol("my_sub1",
                                   visibility=Symbol.Visibility.PUBLIC))
    code = fortran_writer.gen_routine_access_stmts(symbol_table)
    assert "public :: my_sub1" in code
    sub2 = RoutineSymbol("my_sub2", visibility=Symbol.Visibility.PRIVATE)
    symbol_table.add(sub2)
    code = fortran_writer.gen_routine_access_stmts(symbol_table)
    assert "public :: my_sub1\nprivate :: my_sub2\n" in code
    # Check that the interface of the symbol does not matter
    symbol_table.add(
        RoutineSymbol("used_sub", visibility=Symbol.Visibility.PRIVATE,
                      interface=GlobalInterface(ContainerSymbol("some_mod"))))
    code = fortran_writer.gen_routine_access_stmts(symbol_table)
    assert "public :: my_sub1\nprivate :: my_sub2, used_sub\n" in code
    # Break the visibility of the second symbol
    sub2._visibility = "broken"
    with pytest.raises(InternalError) as err:
        fortran_writer.gen_routine_access_stmts(symbol_table)
    assert ("Unrecognised visibility ('broken') found for symbol 'my_sub2'"
            in str(err.value))
    symbol_table.remove(sub2)
    # Check that we don't generate an accessibility statement for a
    # RoutineSymbol tagged with 'own_routine_symbol'
    symbol_table.add(RoutineSymbol("my_routine"), tag='own_routine_symbol')
    code = fortran_writer.gen_routine_access_stmts(symbol_table)
    assert "my_routine" not in code


def test_fw_exception(fortran_writer):
    '''Check the FortranWriter class instance raises an exception if an
    unsupported PSyIR node is found.

    '''
    # 'unsupported' should be a node that neither its generic classes nor
    # itself have a visitor implemented.
    unsupported = Node()

    # Generate Fortran from the given PSyIR
    with pytest.raises(VisitorError) as excinfo:
        _ = fortran_writer(unsupported)
    assert "Unsupported node 'Node' found" in str(excinfo.value)


def test_fw_filecontainer_1(fortran_writer):
    '''Check the FortranWriter class outputs nothing when a
    FileContainer node with no content is found.

    '''
    file_container = FileContainer("None")
    result = fortran_writer(file_container)
    assert not result


def test_fw_filecontainer_2(fortran_writer):
    '''Check that an instance of the FortranWriter class outputs the
    expected code when a FileContainer contains multiple nodes (in
    this case a Container (module) and a Routine (subroutine).

    '''
    container = Container("mod_name")
    routine = Routine("sub_name")
    file_container = FileContainer.create(
        "None", SymbolTable(), [container, routine])
    result = fortran_writer(file_container)
    expected = (
        "module mod_name\n"
        "  implicit none\n"
        "  public\n\n"
        "  contains\n\n"
        "end module mod_name\n"
        "subroutine sub_name()\n\n\n"
        "end subroutine sub_name\n")
    assert result == expected


def test_fw_filecontainer_error1(fortran_writer):
    '''Check that an instance of the FortranWriter class raises the
    expected exception if the symbol table associated with a
    FileContainer node contains any symbols.

    '''
    symbol_table = SymbolTable()
    symbol_table.add(Symbol("x"))
    file_container = FileContainer.create("None", symbol_table, [])
    with pytest.raises(VisitorError) as info:
        _ = fortran_writer(file_container)
    assert(
        "In the Fortran backend, a file container should not have any "
        "symbols associated with it, but found 1." in str(info.value))


def test_fw_filecontainer_error2(fortran_writer):
    '''Check that an instance of the FortranWriter class raises the
    expected exception if a FileContainer node contains more than one
    Routine node with is_program set (as only one program is allowed).

    '''
    program1 = Routine.create("prog1", SymbolTable(), [], is_program=True)
    program2 = Routine.create("prog2", SymbolTable(), [], is_program=True)
    file_container = FileContainer.create(
        "None", SymbolTable(), [program1, program2])
    with pytest.raises(VisitorError) as info:
        _ = fortran_writer(file_container)
    assert (
        "In the Fortran backend, a file container should contain at most one "
        "routine node that is a program, but found 2." in str(info.value))


def test_fw_container_1(fortran_writer, monkeypatch):
    '''Check the FortranWriter class outputs correct code when a Container
    node with no content is found. Also tests that an exception is
    raised if Container.name does not have a value.

    '''
    container = Container("test")
    result = fortran_writer(container)
    assert (
        "module test\n"
        "  implicit none\n"
        "  public\n\n"
        "  contains\n\n"
        "end module test\n" in result)

    monkeypatch.setattr(container, "_name", None)
    with pytest.raises(VisitorError) as excinfo:
        _ = fortran_writer(container)
    assert ("Expected Container node name to have a value."
            in str(excinfo.value))


def test_fw_container_2(fortran_reader, fortran_writer, tmpdir):
    '''Check the FortranWriter class outputs correct code when a Container
    node is found with a subroutine, use statements and
    declarations. Also raise an exception if the Container contains a
    Container.

    '''
    # Generate fparser2 parse tree from Fortran code.
    code = (
        "module test\n"
        "use iso_c_binding, only : c_int\n"
        "implicit none\n"
        "real :: c,d\n"
        "contains\n"
        "subroutine tmp()\n"
        "end subroutine tmp\n"
        "end module test")
    container = fortran_reader.psyir_from_source(code)

    # Generate Fortran from the PSyIR schedule
    result = fortran_writer(container)

    assert (
        "module test\n"
        "  use iso_c_binding, only : c_int\n"
        "  implicit none\n"
        "  real :: c\n"
        "  real :: d\n"
        "  public\n\n"
        "  public :: tmp\n\n"
        "  contains\n"
        "  subroutine tmp()\n\n\n"
        "  end subroutine tmp\n\n"
        "end module test\n" in result)
    assert Compile(tmpdir).string_compiles(result)

    container.children[0].children.append(Container("child"))
    with pytest.raises(VisitorError) as excinfo:
        _ = fortran_writer(container)
    assert ("The Fortran back-end requires all children of a Container "
            "to be a sub-class of Routine but found: ['Routine', 'Container']"
            in str(excinfo.value))


def test_fw_container_3(fortran_reader, fortran_writer, monkeypatch):
    '''Check the FortranWriter class raises an exception when a Container
    node contains a symbol table with an argument declaration (as this
    does not make sense).

    '''
    # Generate fparser2 parse tree from Fortran code.
    code = (
        "module test\n"
        "real :: a\n"
        "implicit none\n"
        "contains\n"
        "subroutine tmp()\n"
        "end subroutine tmp\n"
        "end module test")
    container = fortran_reader.psyir_from_source(code)
    module = container.children[0]
    symbol = module.symbol_table.lookup("a")
    monkeypatch.setattr(symbol, "_interface", ArgumentInterface())

    with pytest.raises(VisitorError) as excinfo:
        _ = fortran_writer._visit(container)
    assert ("Arguments are not allowed in this context but this symbol table "
            "contains argument(s): '['a']'." in str(excinfo.value))


def test_fw_container_4(fortran_writer):
    '''Check the FortranWriter class outputs correct code when a Container
    symbol table has multiple imported modules.

    '''
    container = Container("test")
    container.symbol_table.add(ContainerSymbol("mod1"))
    container.symbol_table.lookup("mod1").wildcard_import = True
    container.symbol_table.add(ContainerSymbol("mod2"))
    container.symbol_table.lookup("mod2").wildcard_import = True
    container.symbol_table.add(ContainerSymbol("mod3"))
    container.symbol_table.lookup("mod3").wildcard_import = True
    # Default symbol visibility is public
    assert (
        "module test\n"
        "  use mod1\n"
        "  use mod2\n"
        "  use mod3\n"
        "  implicit none\n"
        "  public\n\n"
        "  contains\n\n"
        "end module test\n" in fortran_writer(container))
    # Change the default visibility to private
    container.symbol_table.default_visibility = Symbol.Visibility.PRIVATE
    assert (
        "module test\n"
        "  use mod1\n"
        "  use mod2\n"
        "  use mod3\n"
        "  implicit none\n"
        "  private\n\n"
        "  contains\n\n"
        "end module test\n" in fortran_writer(container))


def test_fw_routine(fortran_reader, fortran_writer, monkeypatch, tmpdir):
    '''Check the FortranWriter class outputs correct code when a routine node
    is found. Also tests that an exception is raised if routine.name does not
    have a value.

    '''
    # Generate fparser2 parse tree from Fortran code.
    code = (
        "module test\n"
        "contains\n"
        "subroutine tmp(a, b, c)\n"
        "  use iso_c_binding, only : c_int\n"
        "  real, intent(out) :: a(:)\n"
        "  real, intent(in) :: b(:)\n"
        "  integer, intent(in) :: c\n"
        "  if(c > 3) then\n"
        "  a = b/c\n"
        "  else\n"
        "  a = b/c\n"
        "  endif\n"
        "end subroutine tmp\n"
        "end module test")
    psyir = fortran_reader.psyir_from_source(code)
    schedule = psyir.children[0].children[0]
    # Generate Fortran from the PSyIR schedule
    result = fortran_writer(schedule)

    assert(
        "subroutine tmp(a, b, c)\n"
        "  use iso_c_binding, only : c_int\n"
        "  real, dimension(:), intent(out) :: a\n"
        "  real, dimension(:), intent(in) :: b\n"
        "  integer, intent(in) :: c\n"
        "\n"
        "  if (c > 3) then\n"
        "    a = b / c\n"
        "  else\n"
        "    a = b / c\n"
        "  end if\n"
        "\n"
        "end subroutine tmp\n") in result
    assert Compile(tmpdir).string_compiles(result)

    # Add distinctly named symbols in the routine sub-scopes
    sub_scopes = schedule.walk(Schedule)[1:]
    sub_scopes[0].symbol_table.new_symbol("symbol1", symbol_type=DataSymbol,
                                          datatype=INTEGER_TYPE)
    sub_scopes[1].symbol_table.new_symbol("symbol2", symbol_type=DataSymbol,
                                          datatype=INTEGER_TYPE)
    # They should be promoted to the routine-scope level
    result = fortran_writer(schedule)
    assert(
        "  integer, intent(in) :: c\n"
        "  integer :: symbol1\n"
        "  integer :: symbol2\n") in result
    assert Compile(tmpdir).string_compiles(result)

    # Add symbols that will result in name clashes to sibling scopes
    sub_scopes = schedule.walk(Schedule)[1:]
    sub_scopes[0].symbol_table.new_symbol("symbol2", symbol_type=DataSymbol,
                                          datatype=INTEGER_TYPE)
    sub_scopes[1].symbol_table.new_symbol("symbol1", symbol_type=DataSymbol,
                                          datatype=INTEGER_TYPE)
    # Since the scopes are siblings they are alowed the same name
    assert "symbol1" in sub_scopes[0].symbol_table
    assert "symbol2" in sub_scopes[0].symbol_table
    assert "symbol1" in sub_scopes[1].symbol_table
    assert "symbol2" in sub_scopes[1].symbol_table
    # But the back-end will promote them to routine-scope level with different
    # names
    result = fortran_writer(schedule)
    assert(
        "  integer, intent(in) :: c\n"
        "  integer :: symbol1\n"
        "  integer :: symbol2\n"
        "  integer :: symbol2_1\n"
        "  integer :: symbol1_1\n"
        "\n") in result
    assert Compile(tmpdir).string_compiles(result)

    monkeypatch.setattr(schedule, "_name", None)
    with pytest.raises(VisitorError) as excinfo:
        _ = fortran_writer(schedule)
    assert "Expected node name to have a value." in str(excinfo.value)


def test_fw_routine_program(fortran_reader, fortran_writer, tmpdir):
    '''Check the FortranWriter class outputs correct code when a routine node
    is found with is_program set to True i.e. it should be output as a program.

    '''
    # Generate PSyIR from Fortran code via fparser2 ast
    code = (
        "program test\n"
        "  real :: a\n"
        "  a = 0.0\n"
        "end program test")
    psyir = fortran_reader.psyir_from_source(code)

    # Generate Fortran from PSyIR
    result = fortran_writer(psyir)

    assert(
        "program test\n"
        "  real :: a\n\n"
        "  a = 0.0\n\n"
        "end program test\n" in result)
    assert Compile(tmpdir).string_compiles(result)


def test_fw_routine_function(fortran_reader, fortran_writer, tmpdir):
    ''' Check that the FortranWriter outputs a function when a routine node
    is found with return_symbol set.

    '''
    code = ("module test\n"
            "implicit none\n"
            "real :: a\n"
            "contains\n"
            "function tmp(b) result(val)\n"
            "  real :: val\n"
            "  real :: b\n"
            "  val = a + b\n"
            "end function tmp\n"
            "end module test")
    container = fortran_reader.psyir_from_source(code)
    # Generate Fortran from PSyIR
    result = fortran_writer(container)
    assert(
        "  contains\n"
        "  function tmp(b) result(val)\n"
        "    real, intent(inout) :: b\n"
        "    real :: val\n\n"
        "    val = a + b\n\n"
        "  end function tmp\n" in result)
    assert Compile(tmpdir).string_compiles(result)


# assignment and binaryoperation (not intrinsics) are already checked
# within previous tests


@pytest.mark.parametrize("binary_intrinsic", ["mod", "max", "min",
                                              "sign"])
def test_fw_binaryoperator(fortran_writer, binary_intrinsic, tmpdir,
                           fortran_reader):
    '''Check the FortranWriter class binary_operation method correctly
    prints out the Fortran representation of an intrinsic. Tests all
    of the binary operators, apart from sum (as it requires different
    data types so is tested separately) and matmul ( as it requires
    its arguments to be arrays).

    '''
    # Generate fparser2 parse tree from Fortran code.
    code = (
        "module test\n"
        "contains\n"
        "subroutine tmp(a, n)\n"
        "  integer, intent(in) :: n\n"
        "  real, intent(out) :: a(n)\n"
        "    a = {0}(1.0,1.0)\n"
        "end subroutine tmp\n"
        "end module test").format(binary_intrinsic)
    schedule = fortran_reader.psyir_from_source(code)

    # Generate Fortran from the PSyIR schedule
    result = fortran_writer(schedule)
    assert "a = {0}(1.0, 1.0)".format(binary_intrinsic.upper()) in result
    assert Compile(tmpdir).string_compiles(result)


def test_fw_binaryoperator_sum(fortran_writer, tmpdir, fortran_reader):
    '''Check the FortranWriter class binary_operation method with the sum
    operator correctly prints out the Fortran representation of an
    intrinsic.

    '''
    # Generate fparser2 parse tree from Fortran code.
    code = (
        "module test\n"
        "contains\n"
        "subroutine tmp(array, n)\n"
        "  integer, intent(in) :: n\n"
        "  real, intent(out) :: array(n)\n"
        "  integer :: a\n"
        "    a = sum(array,dim=1)\n"
        "end subroutine tmp\n"
        "end module test")
    schedule = fortran_reader.psyir_from_source(code)

    # Generate Fortran from the PSyIR schedule
    result = fortran_writer(schedule)
    assert "a = SUM(array, dim = 1)" in result
    assert Compile(tmpdir).string_compiles(result)


def test_fw_binaryoperator_matmul(fortran_writer, tmpdir, fortran_reader):
    '''Check the FortranWriter class binary_operation method with the matmul
    operator correctly prints out the Fortran representation of an
    intrinsic.

    '''
    # Generate fparser2 parse tree from Fortran code.
    code = (
        "module test\n"
        "contains\n"
        "subroutine tmp(a, b, c, n)\n"
        "  integer, intent(in) :: n\n"
        "  real, intent(in) :: a(n,n), b(n)\n"
        "  real, intent(out) :: c(n)\n"
        "    c = MATMUL(a,b)\n"
        "end subroutine tmp\n"
        "end module test")
    schedule = fortran_reader.psyir_from_source(code)

    # Generate Fortran from the PSyIR schedule
    result = fortran_writer(schedule)
    assert "c = MATMUL(a, b)" in result
    assert Compile(tmpdir).string_compiles(result)


def test_fw_binaryoperator_unknown(fortran_reader, fortran_writer,
                                   monkeypatch):
    '''Check the FortranWriter class binary_operation method raises an
    exception if an unknown binary operator is found.

    '''
    # Generate fparser2 parse tree from Fortran code.
    code = (
        "module test\n"
        "contains\n"
        "subroutine tmp(a, n)\n"
        "  integer, intent(in) :: n\n"
        "  real, intent(out) :: a(n)\n"
        "    a = sign(1.0,1.0)\n"
        "end subroutine tmp\n"
        "end module test")
    schedule = fortran_reader.psyir_from_source(code)
    # Remove sign() from the list of supported binary operators
    monkeypatch.delitem(Fparser2Reader.binary_operators, "sign")
    # Generate Fortran from the PSyIR schedule
    with pytest.raises(VisitorError) as excinfo:
        _ = fortran_writer(schedule)
    assert "Unexpected binary op" in str(excinfo.value)


def test_fw_binaryoperator_precedence(fortran_reader, fortran_writer, tmpdir):
    '''Check the FortranWriter class binary_operation method complies with
    the operator precedence rules. This is achieved by placing the
    operation in brackets.

    '''
    # Generate fparser2 parse tree from Fortran code.
    code = (
        "module test\n"
        "contains\n"
        "subroutine tmp()\n"
        "  real :: a, b, c, d\n"
        "  logical :: e, f, g\n"
        "    a = b * (c + d)\n"
        "    a = b * c + d\n"
        "    a = (b * c) + d\n"
        "    a = b * c * d * a\n"
        "    a = (((b * c) * d) * a)\n"
        "    a = (b * (c * (d * a)))\n"
        "    a = -(a + b)\n"
        "    e = .not.(e .and. (f .or. g))\n"
        "    e = (((.not.e) .and. f) .or. g)\n"
        "end subroutine tmp\n"
        "end module test")
    schedule = fortran_reader.psyir_from_source(code)
    # Generate Fortran from the PSyIR schedule
    result = fortran_writer(schedule)
    expected = (
        "    a = b * (c + d)\n"
        "    a = b * c + d\n"
        "    a = b * c + d\n"
        "    a = b * c * d * a\n"
        "    a = b * c * d * a\n"
        "    a = b * (c * (d * a))\n"
        "    a = -(a + b)\n"
        "    e = .NOT.(e .AND. (f .OR. g))\n"
        "    e = .NOT.e .AND. f .OR. g\n")
    assert expected in result
    assert Compile(tmpdir).string_compiles(result)


def test_fw_mixed_operator_precedence(fortran_reader, fortran_writer, tmpdir):
    '''Check the FortranWriter class unary_operation and binary_operation
    methods complies with the operator precedence rules. This is
    achieved by placing the binary operation in brackets.

    '''
    # Generate fparser2 parse tree from Fortran code.
    code = (
        "module test\n"
        "contains\n"
        "subroutine tmp()\n"
        "  real :: a, b, c, d\n"
        "  logical :: e, f, g\n"
        "    a = -a * (-b + c)\n"
        "    a = (-a) * (-b + c)\n"
        "    a = -a + (-b + (-c))\n"
        "    a = -a + (-b - (-c))\n"
        "    b = c * (-2.0)\n"
        "    a = abs(-b - (-c))\n"
        "    e = .not. f .or. .not. g\n"
        "    a = log(b*c)\n"
        "    a = b**(-c)\n"
        "    a = b**(-b + c)\n"
        "    a = (-b)**c\n"
        "    a = -(-b)\n"
        "end subroutine tmp\n"
        "end module test")
    schedule = fortran_reader.psyir_from_source(code)
    # Generate Fortran from the PSyIR schedule
    result = fortran_writer(schedule)
    expected = (
        "    a = -a * (-b + c)\n"
        "    a = -a * (-b + c)\n"
        "    a = -a + (-b + (-c))\n"
        "    a = -a + (-b - (-c))\n"
        "    b = c * (-2.0)\n"
        "    a = ABS(-b - (-c))\n"
        "    e = .NOT.f .OR. (.NOT.g)\n"
        "    a = LOG(b * c)\n"
        "    a = b ** (-c)\n"
        "    a = b ** (-b + c)\n"
        "    a = -b ** c\n"
        "    a = -(-b)\n")
    assert expected in result
    assert Compile(tmpdir).string_compiles(result)


def test_fw_naryoperator(fortran_reader, fortran_writer, tmpdir):
    ''' Check that the FortranWriter class nary_operation method correctly
    prints out the Fortran representation of an intrinsic.

    '''
    # Generate fparser2 parse tree from Fortran code.
    code = (
        "module test\n"
        "contains\n"
        "subroutine tmp(a, n)\n"
        "  integer, intent(in) :: n\n"
        "  real, intent(out) :: a\n"
        "    a = max(1.0,1.0,2.0)\n"
        "end subroutine tmp\n"
        "end module test")
    schedule = fortran_reader.psyir_from_source(code)

    # Generate Fortran from the PSyIR schedule
    result = fortran_writer(schedule)
    assert "a = MAX(1.0, 1.0, 2.0)" in result
    assert Compile(tmpdir).string_compiles(result)


def test_fw_naryoperator_unknown(fortran_reader, fortran_writer, monkeypatch):
    ''' Check that the FortranWriter class nary_operation method raises
    the expected error if it encounters an unknown operator.

    '''
    # Generate fparser2 parse tree from Fortran code.
    code = (
        "module test\n"
        "contains\n"
        "subroutine tmp(a, n)\n"
        "  integer, intent(in) :: n\n"
        "  real, intent(out) :: a\n"
        "    a = max(1.0,1.0,2.0)\n"
        "end subroutine tmp\n"
        "end module test")
    schedule = fortran_reader.psyir_from_source(code)
    # Remove max() from the list of supported nary operators
    monkeypatch.delitem(Fparser2Reader.nary_operators, "max")
    # Generate Fortran from the PSyIR schedule
    with pytest.raises(VisitorError) as err:
        _ = fortran_writer(schedule)
    assert "Unexpected N-ary op" in str(err.value)


def test_fw_reference(fortran_reader, fortran_writer, tmpdir):
    '''Check the FortranWriter class reference method prints the
    appropriate information (the name of the reference it points to).

    '''
    # Generate fparser2 parse tree from Fortran code. The line of
    # interest is a(n) = 0.0. The additional a=1 line is added to get
    # round a bug in the parser.
    code = (
        "module test\n"
        "contains\n"
        "subroutine tmp(a, n)\n"
        "  integer, intent(in) :: n\n"
        "  real, intent(out) :: a(n)\n"
        "    a = 1\n"
        "    a(n) = 0.0\n"
        "end subroutine tmp\n"
        "end module test")
    schedule = fortran_reader.psyir_from_source(code)

    # Generate Fortran from the PSyIR schedule
    result = fortran_writer(schedule)

    assert (
        "  subroutine tmp(a, n)\n"
        "    integer, intent(in) :: n\n"
        "    real, dimension(n), intent(out) :: a\n"
        "\n"
        "    a = 1\n"
        "    a(n) = 0.0\n"
        "\n"
        "  end subroutine tmp\n") in result
    assert Compile(tmpdir).string_compiles(result)


def test_fw_range(fortran_writer):
    '''Check the FortranWriter class range_node and arrayreference_node methods
    produce the expected code when an array section is specified.

    '''
    array_type = ArrayType(REAL_TYPE, [10, 10])
    symbol = DataSymbol("a", array_type)
    one = Literal("1", INTEGER_TYPE)
    two = Literal("2", INTEGER_TYPE)
    three = Literal("3", INTEGER_TYPE)
    dim1_bound_start = BinaryOperation.create(
        BinaryOperation.Operator.LBOUND,
        Reference(symbol),
        one.copy())
    dim1_bound_stop = BinaryOperation.create(
        BinaryOperation.Operator.UBOUND,
        Reference(symbol),
        one.copy())
    dim2_bound_start = BinaryOperation.create(
        BinaryOperation.Operator.LBOUND,
        Reference(symbol),
        Literal("2", INTEGER_TYPE))
    dim3_bound_start = BinaryOperation.create(
        BinaryOperation.Operator.LBOUND,
        Reference(symbol),
        Literal("3", INTEGER_TYPE))
    dim3_bound_stop = BinaryOperation.create(
        BinaryOperation.Operator.UBOUND,
        Reference(symbol),
        Literal("3", INTEGER_TYPE))
    plus = BinaryOperation.create(
        BinaryOperation.Operator.ADD,
        Reference(DataSymbol("b", REAL_TYPE)),
        Reference(DataSymbol("c", REAL_TYPE)))
    range1 = Range.create(one.copy(), dim1_bound_stop)
    range2 = Range.create(dim2_bound_start, plus, step=three)
    # Check the ranges in isolation
    result = fortran_writer(range1)
    assert result == "1:UBOUND(a, 1)"
    result = fortran_writer(range2)
    assert result == "LBOUND(a, 2):b + c:3"
    # Check the ranges in context
    array = ArrayReference.create(
        symbol, [range1, range2])
    result = fortran_writer.arrayreference_node(array)
    assert result == "a(1:,:b + c:3)"

    array_type = ArrayType(REAL_TYPE, [10, 10, 10])
    symbol = DataSymbol("a", array_type)
    array = ArrayReference.create(
        symbol,
        [Range.create(dim1_bound_start, dim1_bound_stop.copy()),
         Range.create(one.copy(), two.copy(), step=three.copy()),
         Range.create(dim3_bound_start, dim3_bound_stop, step=three.copy())])
    result = fortran_writer.arrayreference_node(array)
    assert result == "a(:,1:2:3,::3)"

    # Make a) lbound and ubound come from a different array and b)
    # switch lbound and ubound round. These bounds should then be
    # output.
    array_type = ArrayType(REAL_TYPE, [10])
    symbol_b = DataSymbol("b", array_type)
    b_dim1_bound_start = BinaryOperation.create(
        BinaryOperation.Operator.LBOUND,
        Reference(symbol_b),
        one.copy())
    b_dim1_bound_stop = BinaryOperation.create(
        BinaryOperation.Operator.UBOUND,
        Reference(symbol_b),
        one.copy())
    array = ArrayReference.create(
        symbol,
        [Range.create(b_dim1_bound_start, b_dim1_bound_stop),
         Range.create(one.copy(), two.copy(), step=three.copy()),
         Range.create(dim3_bound_stop.copy(), dim3_bound_start.copy(),
                      step=three.copy())])
    result = fortran_writer.arrayreference_node(array)
    assert result == ("a(LBOUND(b, 1):UBOUND(b, 1),1:2:3,"
                      "UBOUND(a, 3):LBOUND(a, 3):3)")


def test_fw_range_structureref(fortran_writer):
    '''
    Check the FortranWriter for Range nodes within structure references.
    '''
    grid_type = DataTypeSymbol("grid_type", DeferredType())
    symbol = DataSymbol("my_grid", grid_type)
    grid_array_type = ArrayType(grid_type, [5, 5])
    array_symbol = DataSymbol("my_grids", grid_array_type)
    one = Literal("1", INTEGER_TYPE)
    two = Literal("2", INTEGER_TYPE)
    data_ref = StructureReference.create(symbol, ["data"])
    start = BinaryOperation.create(BinaryOperation.Operator.LBOUND,
                                   data_ref.copy(), one.copy())
    stop = BinaryOperation.create(BinaryOperation.Operator.UBOUND,
                                  data_ref.copy(), one.copy())
    ref = StructureReference.create(symbol, [("data",
                                              [Range.create(start, stop)])])
    result = fortran_writer(ref)
    assert result == "my_grid%data(:)"
    data_ref = Reference(array_symbol)
    start = BinaryOperation.create(BinaryOperation.Operator.LBOUND,
                                   data_ref.copy(), two.copy())
    stop = BinaryOperation.create(BinaryOperation.Operator.UBOUND,
                                  data_ref.copy(), two.copy())
    aref = ArrayOfStructuresReference.create(
        array_symbol, [one.copy(), Range.create(start, stop)], ["flag"])
    result = fortran_writer(aref)
    assert result == "my_grids(1,:)%flag"


<<<<<<< HEAD
def test_fw_structureref(fortran_writer):
    ''' Test the FortranWriter support for StructureReference. '''
    region_type = StructureType.create([
        ("nx", INTEGER_TYPE, Symbol.Visibility.PUBLIC),
        ("ny", INTEGER_TYPE, Symbol.Visibility.PUBLIC)])
    region_type_sym = DataTypeSymbol("grid_type", region_type)
    region_array_type = ArrayType(region_type_sym, [2, 2])
    grid_type = StructureType.create([
        ("dx", INTEGER_TYPE, Symbol.Visibility.PUBLIC),
        ("area", region_type_sym, Symbol.Visibility.PUBLIC),
        ("levels", region_array_type, Symbol.Visibility.PUBLIC)])
    grid_type_sym = DataTypeSymbol("grid_type", grid_type)
    grid_var = DataSymbol("grid", grid_type_sym)
    grid_ref = StructureReference.create(grid_var, ['area', 'nx'])
    assert fortran_writer.structurereference_node(grid_ref) == "grid%area%nx"
    level_ref = StructureReference.create(
        grid_var, [('levels', [Literal("1", INTEGER_TYPE),
                               Literal("2", INTEGER_TYPE)]), 'ny'])
    assert fortran_writer(level_ref) == "grid%levels(1,2)%ny"
    # Make the number of children invalid
    level_ref._children = []
    with pytest.raises(VisitorError) as err:
        fortran_writer(level_ref)
    assert ("StructureReference must have a single child but the reference "
            "to symbol 'grid' has 0" in str(err.value))
    # Single child but not of the right type
    level_ref._children = [Literal("1", INTEGER_TYPE)]
    with pytest.raises(VisitorError) as err:
        fortran_writer._visit(level_ref)
    assert ("StructureReference must have a single child which is a sub-"
            "class of Member but the reference to symbol 'grid' has a child "
            "of type 'Literal'" in str(err.value))


def test_fw_arrayofstructuresref(fortran_writer):
    ''' Test the FortranWriter support for ArrayOfStructuresReference. '''
    grid_type = StructureType.create([
        ("dx", INTEGER_TYPE, Symbol.Visibility.PUBLIC)])
    grid_type_sym = DataTypeSymbol("grid_type", grid_type)
    grid_array_type = ArrayType(grid_type_sym, [10])
    grid_var = DataSymbol("grid", grid_array_type)
    grid_ref = ArrayOfStructuresReference.create(grid_var,
                                                 [Literal("3", INTEGER_TYPE)],
                                                 ["dx"])
    assert (fortran_writer.arrayofstructuresreference_node(grid_ref) ==
            "grid(3)%dx")
    # Break the node to trigger checks
    # Make the first node something other than a member
    grid_ref._children = [grid_ref._children[1], grid_ref._children[1]]
    with pytest.raises(VisitorError) as err:
        fortran_writer.arrayofstructuresreference_node(grid_ref)
    assert ("An ArrayOfStructuresReference must have a Member as its first "
            "child but found 'Literal'" in str(err.value))
    # Remove a child
    grid_ref._children = [grid_ref._children[0]]
    with pytest.raises(VisitorError) as err:
        fortran_writer.arrayofstructuresreference_node(grid_ref)
    assert ("An ArrayOfStructuresReference must have at least two children "
            "but found 1" in str(err.value))


def test_fw_arrayofstructuresmember(fortran_writer):
    ''' Test the FortranWriter support for ArrayOfStructuresMember. '''
    region_type = StructureType.create([
        ("nx", INTEGER_TYPE, Symbol.Visibility.PUBLIC),
        ("ny", INTEGER_TYPE, Symbol.Visibility.PUBLIC)])
    region_type_sym = DataTypeSymbol("grid_type", region_type)
    region_array_type = ArrayType(region_type_sym, [2, 2])
    # The grid type contains an array of region-type structures
    grid_type = StructureType.create([
        ("levels", region_array_type, Symbol.Visibility.PUBLIC)])
    grid_type_sym = DataTypeSymbol("grid_type", grid_type)
    grid_var = DataSymbol("grid", grid_type_sym)
    # Reference to an element of an array that is a structure
    level_ref = StructureReference.create(grid_var,
                                          [("levels",
                                            [Literal("1", INTEGER_TYPE),
                                             Literal("1", INTEGER_TYPE)])])
    assert (fortran_writer.structurereference_node(level_ref) ==
            "grid%levels(1,1)")
    # Reference to a member of a structure that is an element of an array
    grid_ref = StructureReference.create(grid_var,
                                         [("levels",
                                           [Literal("1", INTEGER_TYPE),
                                            Literal("1", INTEGER_TYPE)]),
                                          "nx"])
    assert (fortran_writer.structurereference_node(grid_ref) ==
            "grid%levels(1,1)%nx")
    # Reference to an *array* of structures
    grid_ref = StructureReference.create(grid_var, ["levels"])
    assert fortran_writer.structurereference_node(grid_ref) == "grid%levels"


def test_fw_char_literal(fortran_writer):
    ''' Test the FortranWriter support for character literals. '''
    lit = Literal("hello", CHARACTER_TYPE)
    result = fortran_writer(lit)
    assert result == "'hello'"


=======
>>>>>>> 3a327448
# literal is already checked within previous tests


def test_fw_ifblock(fortran_reader, fortran_writer, tmpdir):
    '''Check the FortranWriter class ifblock method
    correctly prints out the Fortran representation.

    '''
    # Generate fparser2 parse tree from Fortran code.
    code = (
        "module test\n"
        "contains\n"
        "subroutine tmp(a, n)\n"
        "  integer, intent(inout) :: n\n"
        "  real, intent(out) :: a(n)\n"
        "    if (n.gt.2) then\n"
        "      n=n+1\n"
        "    end if\n"
        "    if (n.gt.4) then\n"
        "      a = -1\n"
        "    else\n"
        "      a = 1\n"
        "    end if\n"
        "end subroutine tmp\n"
        "end module test")
    schedule = fortran_reader.psyir_from_source(code)

    # Generate Fortran from the PSyIR schedule
    result = fortran_writer(schedule)
    assert (
        "    if (n > 2) then\n"
        "      n = n + 1\n"
        "    end if\n"
        "    if (n > 4) then\n"
        "      a = -1\n"
        "    else\n"
        "      a = 1\n"
        "    end if\n") in result
    assert Compile(tmpdir).string_compiles(result)


def test_fw_loop(fortran_reader, fortran_writer, tmpdir):
    '''Check the FortranWriter class loop method
    correctly prints out the Fortran representation.

    '''
    # Generate fparser2 parse tree from Fortran code.
    code = (
        "module test\n"
        "contains\n"
        "subroutine tmp()\n"
        "  integer :: i, sum\n"
        "  sum = 0\n"
        "  do i = 1, 20, 2\n"
        "    sum = sum + i\n"
        "  end do\n"
        "end subroutine tmp\n"
        "end module test")
    schedule = fortran_reader.psyir_from_source(code)

    # Generate Fortran from the PSyIR schedule
    result = fortran_writer(schedule)
    assert "do i = 1, 20, 2\n" in result
    assert Compile(tmpdir).string_compiles(result)


def test_fw_unaryoperator(fortran_reader, fortran_writer, tmpdir):
    '''Check the FortranWriter class unary_operation method
    correctly prints out the Fortran representation. Uses -1 as the
    example.

    '''
    # Generate fparser2 parse tree from Fortran code.
    code = (
        "module test\n"
        "contains\n"
        "subroutine tmp(a, n)\n"
        "  integer, intent(in) :: n\n"
        "  real, intent(out) :: a(n)\n"
        "    a = -1\n"
        "end subroutine tmp\n"
        "end module test")
    schedule = fortran_reader.psyir_from_source(code)

    # Generate Fortran from the PSyIR schedule
    result = fortran_writer(schedule)
    assert "a = -1" in result
    assert Compile(tmpdir).string_compiles(result)


def test_fw_unaryoperator2(fortran_reader, fortran_writer, tmpdir):
    '''Check the FortranWriter class unary_operation method correctly
    prints out the Fortran representation of an intrinsic. Uses sin as
    the example.

    '''
    # Generate fparser2 parse tree from Fortran code.
    code = (
        "module test\n"
        "contains\n"
        "subroutine tmp(a, n)\n"
        "  integer, intent(in) :: n\n"
        "  real, intent(out) :: a(n)\n"
        "    a = sin(1.0)\n"
        "end subroutine tmp\n"
        "end module test")
    schedule = fortran_reader.psyir_from_source(code)

    # Generate Fortran from the PSyIR schedule
    result = fortran_writer(schedule)
    assert "a = SIN(1.0)" in result
    assert Compile(tmpdir).string_compiles(result)


def test_fw_unaryoperator_unknown(fortran_reader, fortran_writer, monkeypatch):
    '''Check the FortranWriter class unary_operation method raises an
    exception if an unknown unary operator is found.

    '''
    # Generate fparser2 parse tree from Fortran code.
    code = (
        "module test\n"
        "contains\n"
        "subroutine tmp(a, n)\n"
        "  integer, intent(in) :: n\n"
        "  real, intent(out) :: a(n)\n"
        "    a = sin(1.0)\n"
        "end subroutine tmp\n"
        "end module test")
    schedule = fortran_reader.psyir_from_source(code)
    # Remove sin() from the dict of unary operators
    monkeypatch.delitem(Fparser2Reader.unary_operators, "sin")
    # Generate Fortran from the PSyIR schedule
    with pytest.raises(VisitorError) as excinfo:
        _ = fortran_writer(schedule)
    assert "Unexpected unary op" in str(excinfo.value)


def test_fw_return(fortran_reader, fortran_writer, tmpdir):
    '''Check the FortranWriter class return method
    correctly prints out the Fortran representation.

    '''
    # Generate fparser2 parse tree from Fortran code.
    code = (
        "module test\n"
        "contains\n"
        "subroutine tmp()\n"
        "  return\n"
        "end subroutine tmp\n"
        "end module test")
    schedule = fortran_reader.psyir_from_source(code)

    # Generate Fortran from the PSyIR schedule
    result = fortran_writer(schedule)
    assert "  return\n" in result
    assert Compile(tmpdir).string_compiles(result)


def test_fw_codeblock_1(fortran_reader, fortran_writer, tmpdir):
    '''Check the FortranWriter class codeblock method correctly
    prints out the Fortran code contained within it.

    '''
    # Generate fparser2 parse tree from Fortran code.
    code = (
        "module test\n"
        "contains\n"
        "subroutine tmp()\n"
        "  integer :: a\n"
        "  a=1\n"
        "  print *,\"I am a code block\"\n"
        "  print *,\"with more than one line\"\n"
        "end subroutine tmp\n"
        "end module test")
    psyir = fortran_reader.psyir_from_source(code)
    # Check a code block exists in the PSyIR
    assert psyir.walk(CodeBlock)
    # Generate Fortran from the PSyIR
    result = fortran_writer(psyir)
    assert (
        "    a = 1\n"
        "    PRINT *, \"I am a code block\"\n"
        "    PRINT *, \"with more than one line\"\n" in result)
    assert Compile(tmpdir).string_compiles(result)


def test_fw_codeblock_2(fortran_reader, fortran_writer, tmpdir):
    '''Check the FortranWriter class codeblock method correctly prints out
    the Fortran representation when there is a code block that is part
    of a line (not a whole line). In this case the data initialisation
    of the array 'a' "(/ 0.0 /)" is a code block.

    '''
    # Generate fparser2 parse tree from Fortran code.
    code = (
        "module test\n"
        "contains\n"
        "subroutine tmp()\n"
        "  real a(1)\n"
        "  a = (/ 0.0 /)\n"
        "end subroutine tmp\n"
        "end module test")
    psyir = fortran_reader.psyir_from_source(code)

    # Check a code block exists in the PSyIR
    assert psyir.walk(CodeBlock)

    # Generate Fortran from the PSyIR
    result = fortran_writer(psyir)
    assert "a = (/0.0/)" in result
    assert Compile(tmpdir).string_compiles(result)


def test_fw_codeblock_3(fortran_writer):
    '''Check the FortranWriter class codeblock method raises the expected
    exception if an unsupported CodeBlock structure value is found.

    '''
    code_block = CodeBlock([], "unsupported")
    with pytest.raises(VisitorError) as excinfo:
        _ = fortran_writer.codeblock_node(code_block)
    assert ("Unsupported CodeBlock Structure 'unsupported' found."
            in str(excinfo.value))


def get_nemo_schedule(parser, code):
    '''Utility function that returns the first schedule for a code with
    the nemo api.

    :param parser: the parser class.
    :type parser: :py:class:`fparser.two.Fortran2003.Program`
    :param str code: the code as a string.

    :returns: the first schedule in the supplied code.
    :rtype: :py:class:`psyclone.nemo.NemoInvokeSchedule`

    '''
    reader = FortranStringReader(code)
    prog = parser(reader)
    psy = PSyFactory(api="nemo").create(prog)
    return psy.invokes.invoke_list[0].schedule


def test_fw_nemoinvokeschedule(fortran_writer, parser):
    '''Check that the FortranWriter class nemoinvokeschedule accepts the
    NemoInvokeSchedule node and prints the expected code (from any
    children of the node as the node itself simply calls its
    children).

    '''
    code = (
        "program test\n"
        "  integer :: a\n"
        "  a=1\n"
        "end program test\n")
    schedule = get_nemo_schedule(parser, code)
    assert isinstance(schedule, NemoInvokeSchedule)
    result = fortran_writer(schedule)
    assert "a = 1\n" in result


def test_fw_nemokern(fortran_writer, parser):
    '''Check the FortranWriter class nemokern method prints the
    class information and calls any children. This method is used to
    output nothing for a NemoKern object and simply call its children
    as NemoKern is a collection of PSyIR nodes so needs no
    output itself.

    '''
    # Generate fparser2 parse tree from Fortran code.
    code = (
        "program test\n"
        "  integer, parameter :: n=20\n"
        "  integer :: i, j, k\n"
        "  real :: a(n,n,n)\n"
        "  do k=1,n\n"
        "    do j=1,n\n"
        "      do i=1,n\n"
        "        a(i,j,k) = 0.0\n"
        "      end do\n"
        "    end do\n"
        "  end do\n"
        "end program test")
    schedule = get_nemo_schedule(parser, code)

    kernel = schedule[0].loop_body[0].loop_body[0].loop_body[0]
    assert isinstance(kernel, NemoKern)

    result = fortran_writer(schedule)
    assert (
        "      do i = 1, n, 1\n"
        "        a(i,j,k) = 0.0\n"
        "      enddo\n" in result)


def test_fw_query_intrinsics(fortran_reader, fortran_writer, tmpdir):
    ''' Check that the FortranWriter outputs SIZE/LBOUND/UBOUND
    intrinsic calls. '''
    code = ("module test_mod\n"
            "contains\n"
            "subroutine test_kern(a)\n"
            "  real, intent(in) :: a(:,:)\n"
            "  integer :: mysize, lb, ub\n"
            "  mysize = size(a, 2)\n"
            "  lb = lbound(a, 2)\n"
            "  ub = ubound(a, 2)\n"
            "end subroutine test_kern\n"
            "end module test_mod\n")
    psyir = fortran_reader.psyir_from_source(code)

    # Generate Fortran from the PSyIR
    result = fortran_writer(psyir).lower()
    assert "mysize = size(a, 2)" in result
    assert "lb = lbound(a, 2)" in result
    assert "ub = ubound(a, 2)" in result
    assert Compile(tmpdir).string_compiles(result)


def test_fw_literal_node(fortran_writer):
    ''' Test the PSyIR literals are converted to the proper Fortran format
    when necessary. '''

    # By default literals are not modified
    lit1 = Literal('a', CHARACTER_TYPE)
    result = fortran_writer(lit1)
    assert result == "'a'"
    # An empty character string is valid
    lit1 = Literal('', CHARACTER_TYPE)
    result = fortran_writer(lit1)
    assert result == "''"

    # Check that we generate the correct quotation marks if the literal itself
    # includes quotation marks within it. (Note that the values of character
    # literals are stored in the PSyIR without any enclosing quotation marks.)
    lit1 = Literal('''('hello ',4A)''', CHARACTER_TYPE)
    result = fortran_writer(lit1)
    assert result == '''"('hello ',4A)"'''
    lit1 = Literal('"a"', CHARACTER_TYPE)
    result = fortran_writer(lit1)
    assert result == """'"a"'"""
    lit1 = Literal("apostrophe's", CHARACTER_TYPE)
    result = fortran_writer(lit1)
    assert result == '''"apostrophe's"'''
    # Literals containing both single and double quotes are not supported.
    lit1 = Literal('''('hello "',4A,'"')''', CHARACTER_TYPE)
    with pytest.raises(NotImplementedError) as err:
        _ = fortran_writer(lit1)
    assert '''supported but found >>('hello "',4A,'"')<<''' in str(err.value)
    # Literals containing both single and double quotes are not supported.
    lit1 = Literal('''("hello '",4A,"'")''', CHARACTER_TYPE)
    with pytest.raises(NotImplementedError) as err:
        _ = fortran_writer(lit1)
    assert '''supported but found >>("hello '",4A,"'")<<''' in str(err.value)

    lit1 = Literal('3.14', REAL_TYPE)
    result = fortran_writer(lit1)
    assert result == '3.14'

    # Check that BOOLEANS use the FORTRAN formatting
    lit1 = Literal('true', BOOLEAN_TYPE)
    result = fortran_writer(lit1)
    assert result == '.true.'
    lit1 = Literal('false', BOOLEAN_TYPE)
    result = fortran_writer(lit1)
    assert result == '.false.'

    # Check precision symbols are output as expected
    precision_symbol = DataSymbol("rdef", INTEGER_TYPE)
    my_type = ScalarType(ScalarType.Intrinsic.REAL, precision_symbol)
    lit1 = Literal("3.14", my_type)
    result = fortran_writer(lit1)
    assert result == "3.14_rdef"

    # Check character precision symbols are output as expected
    my_type = ScalarType(ScalarType.Intrinsic.CHARACTER, precision_symbol)
    lit1 = Literal("hello", my_type)
    result = fortran_writer(lit1)
    assert result == "rdef_'hello'"

    # Check explicit precision is output as expected
    my_type = ScalarType(ScalarType.Intrinsic.REAL, 4)
    lit1 = Literal("3.14", my_type)
    result = fortran_writer(lit1)
    assert result == "3.14_4"

    # Check explicit character precision is output as expected
    my_type = ScalarType(ScalarType.Intrinsic.CHARACTER, 1)
    lit1 = Literal("hello", my_type)
    result = fortran_writer(lit1)
    assert result == "1_'hello'"


def test_fw_call_node(fortran_writer):
    '''Test the PSyIR call node is translated to the required Fortran
    code.

    '''
    # no args
    routine_symbol = RoutineSymbol("mysub")
    call = Call.create(routine_symbol, [])
    result = fortran_writer(call)
    assert result == "call mysub()\n"

    # simple args
    args = [Reference(DataSymbol("arg1", REAL_TYPE)),
            Reference(DataSymbol("arg2", REAL_TYPE))]
    call = Call.create(routine_symbol, args)
    result = fortran_writer(call)
    assert result == "call mysub(arg1, arg2)\n"

    symbol_table = SymbolTable()
    symbol_a = DataSymbol("a", REAL_TYPE)
    symbol_table.add(symbol_a)
    ref_a = Reference(symbol_a)
    symbol_b = DataSymbol("b", REAL_TYPE)
    symbol_table.add(symbol_b)
    ref_b = Reference(symbol_b)
    symbol_use = ContainerSymbol("my_mod")
    symbol_table.add(symbol_use)
    symbol_call = RoutineSymbol(
        "my_sub", interface=GlobalInterface(symbol_use))
    symbol_table.add(symbol_call)
    mult_ab = BinaryOperation.create(
        BinaryOperation.Operator.MUL, ref_a.copy(), ref_b.copy())
    max_ab = NaryOperation.create(NaryOperation.Operator.MAX, [ref_a, ref_b])
    call = Call.create(symbol_call, [mult_ab, max_ab])
    schedule = KernelSchedule.create("work", symbol_table, [call])
    # Generate Fortran from the PSyIR schedule
    result = fortran_writer(schedule)
    expected = "  call my_sub(a * b, MAX(a, b))\n"
    assert expected in result


def test_fw_call_node_cblock_args(fortran_reader, fortran_writer):
    '''Test that a PSyIR call node with arguments represented by CodeBlocks
    is translated to the required Fortran code.

    '''
    # It's not easy to construct CodeBlocks from scratch as we need bits of
    # an fparser2 parse tree. Therefore just use the frontend.
    psyir = fortran_reader.psyir_from_source(
        "subroutine test()\n"
        "  use my_mod, only : kernel\n"
        "  real :: a, b\n"
        "  call kernel(a, 'not'//'nice', name=\"roo\", b)\n"
        "end subroutine")
    call_node = psyir.walk(Call)[0]
    cblocks = psyir.walk(CodeBlock)
    assert len(cblocks) == 2
    gen = fortran_writer(call_node)
    assert gen == '''call kernel(a, 'not' // 'nice', name = "roo", b)\n'''


def test_fw_comments(fortran_writer):
    ''' Test the generation of Fortran from PSyIR with comments. '''

    container = Container("my_container")
    routine = Routine("my_routine")
    container.addchild(routine)
    statement1 = Return()
    statement2 = Return()
    statement3 = Return()
    routine.children = [statement1, statement2, statement3]

    # If the comments are empty, they don't appear at all
    expected = (
        "module my_container\n"
        "  implicit none\n"
        "  public\n\n"
        "  contains\n"
        "  subroutine my_routine()\n\n"
        "    return\n"
        "    return\n"
        "    return\n\n"
        "  end subroutine my_routine\n\n"
        "end module my_container\n")
    assert expected == fortran_writer(container)

    # Add comments
    container.preceding_comment = "My container preceding comment"
    container.inline_comment = "My container inline comment"
    routine.preceding_comment = "My routine preceding comment"
    routine.inline_comment = "My routine inline comment"
    statement1.preceding_comment = "My statement with a preceding comment"
    statement2.preceding_comment = "My statement with a preceding comment ..."
    statement2.inline_comment = "... and an inline comment"
    statement3.inline_comment = "Statement with only an inline comment"

    # Now they are placed in the appropriate position
    expected = (
        "! My container preceding comment\n"
        "module my_container\n"
        "  implicit none\n"
        "  public\n\n"
        "  contains\n"
        "  ! My routine preceding comment\n"
        "  subroutine my_routine()\n\n"
        "    ! My statement with a preceding comment\n"
        "    return\n"
        "    ! My statement with a preceding comment ...\n"
        "    return  ! ... and an inline comment\n"
        "    return  ! Statement with only an inline comment\n\n"
        "  end subroutine my_routine  ! My routine inline comment\n\n"
        "end module my_container  ! My container inline comment\n")
    assert expected == fortran_writer(container)<|MERGE_RESOLUTION|>--- conflicted
+++ resolved
@@ -1544,109 +1544,12 @@
     assert result == "my_grids(1,:)%flag"
 
 
-<<<<<<< HEAD
-def test_fw_structureref(fortran_writer):
-    ''' Test the FortranWriter support for StructureReference. '''
-    region_type = StructureType.create([
-        ("nx", INTEGER_TYPE, Symbol.Visibility.PUBLIC),
-        ("ny", INTEGER_TYPE, Symbol.Visibility.PUBLIC)])
-    region_type_sym = DataTypeSymbol("grid_type", region_type)
-    region_array_type = ArrayType(region_type_sym, [2, 2])
-    grid_type = StructureType.create([
-        ("dx", INTEGER_TYPE, Symbol.Visibility.PUBLIC),
-        ("area", region_type_sym, Symbol.Visibility.PUBLIC),
-        ("levels", region_array_type, Symbol.Visibility.PUBLIC)])
-    grid_type_sym = DataTypeSymbol("grid_type", grid_type)
-    grid_var = DataSymbol("grid", grid_type_sym)
-    grid_ref = StructureReference.create(grid_var, ['area', 'nx'])
-    assert fortran_writer.structurereference_node(grid_ref) == "grid%area%nx"
-    level_ref = StructureReference.create(
-        grid_var, [('levels', [Literal("1", INTEGER_TYPE),
-                               Literal("2", INTEGER_TYPE)]), 'ny'])
-    assert fortran_writer(level_ref) == "grid%levels(1,2)%ny"
-    # Make the number of children invalid
-    level_ref._children = []
-    with pytest.raises(VisitorError) as err:
-        fortran_writer(level_ref)
-    assert ("StructureReference must have a single child but the reference "
-            "to symbol 'grid' has 0" in str(err.value))
-    # Single child but not of the right type
-    level_ref._children = [Literal("1", INTEGER_TYPE)]
-    with pytest.raises(VisitorError) as err:
-        fortran_writer._visit(level_ref)
-    assert ("StructureReference must have a single child which is a sub-"
-            "class of Member but the reference to symbol 'grid' has a child "
-            "of type 'Literal'" in str(err.value))
-
-
-def test_fw_arrayofstructuresref(fortran_writer):
-    ''' Test the FortranWriter support for ArrayOfStructuresReference. '''
-    grid_type = StructureType.create([
-        ("dx", INTEGER_TYPE, Symbol.Visibility.PUBLIC)])
-    grid_type_sym = DataTypeSymbol("grid_type", grid_type)
-    grid_array_type = ArrayType(grid_type_sym, [10])
-    grid_var = DataSymbol("grid", grid_array_type)
-    grid_ref = ArrayOfStructuresReference.create(grid_var,
-                                                 [Literal("3", INTEGER_TYPE)],
-                                                 ["dx"])
-    assert (fortran_writer.arrayofstructuresreference_node(grid_ref) ==
-            "grid(3)%dx")
-    # Break the node to trigger checks
-    # Make the first node something other than a member
-    grid_ref._children = [grid_ref._children[1], grid_ref._children[1]]
-    with pytest.raises(VisitorError) as err:
-        fortran_writer.arrayofstructuresreference_node(grid_ref)
-    assert ("An ArrayOfStructuresReference must have a Member as its first "
-            "child but found 'Literal'" in str(err.value))
-    # Remove a child
-    grid_ref._children = [grid_ref._children[0]]
-    with pytest.raises(VisitorError) as err:
-        fortran_writer.arrayofstructuresreference_node(grid_ref)
-    assert ("An ArrayOfStructuresReference must have at least two children "
-            "but found 1" in str(err.value))
-
-
-def test_fw_arrayofstructuresmember(fortran_writer):
-    ''' Test the FortranWriter support for ArrayOfStructuresMember. '''
-    region_type = StructureType.create([
-        ("nx", INTEGER_TYPE, Symbol.Visibility.PUBLIC),
-        ("ny", INTEGER_TYPE, Symbol.Visibility.PUBLIC)])
-    region_type_sym = DataTypeSymbol("grid_type", region_type)
-    region_array_type = ArrayType(region_type_sym, [2, 2])
-    # The grid type contains an array of region-type structures
-    grid_type = StructureType.create([
-        ("levels", region_array_type, Symbol.Visibility.PUBLIC)])
-    grid_type_sym = DataTypeSymbol("grid_type", grid_type)
-    grid_var = DataSymbol("grid", grid_type_sym)
-    # Reference to an element of an array that is a structure
-    level_ref = StructureReference.create(grid_var,
-                                          [("levels",
-                                            [Literal("1", INTEGER_TYPE),
-                                             Literal("1", INTEGER_TYPE)])])
-    assert (fortran_writer.structurereference_node(level_ref) ==
-            "grid%levels(1,1)")
-    # Reference to a member of a structure that is an element of an array
-    grid_ref = StructureReference.create(grid_var,
-                                         [("levels",
-                                           [Literal("1", INTEGER_TYPE),
-                                            Literal("1", INTEGER_TYPE)]),
-                                          "nx"])
-    assert (fortran_writer.structurereference_node(grid_ref) ==
-            "grid%levels(1,1)%nx")
-    # Reference to an *array* of structures
-    grid_ref = StructureReference.create(grid_var, ["levels"])
-    assert fortran_writer.structurereference_node(grid_ref) == "grid%levels"
-
-
 def test_fw_char_literal(fortran_writer):
     ''' Test the FortranWriter support for character literals. '''
     lit = Literal("hello", CHARACTER_TYPE)
     result = fortran_writer(lit)
     assert result == "'hello'"
 
-
-=======
->>>>>>> 3a327448
 # literal is already checked within previous tests
 
 
