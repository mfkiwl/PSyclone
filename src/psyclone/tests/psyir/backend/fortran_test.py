--- conflicted
+++ resolved
@@ -2052,9 +2052,6 @@
     # Generate Fortran from the PSyIR schedule
     result = fortran_writer(schedule)
     expected = "  call my_sub(a * b, MAX(a, b))\n"
-<<<<<<< HEAD
-    assert expected in result
-=======
     assert expected in result
 
 
@@ -2096,5 +2093,4 @@
     ''' Check that the FortranWriter recreates a declaration that is of
     UnknownFortranType. '''
     sym = DataSymbol("b", UnknownFortranType("integer, value :: b"))
-    assert "integer, value :: b" in fortran_writer.gen_vardecl(sym)
->>>>>>> c7bc5141
+    assert "integer, value :: b" in fortran_writer.gen_vardecl(sym)