--- conflicted
+++ resolved
@@ -295,16 +295,10 @@
     replace_child_with_assignment(invoke.schedule[0].dir_body)
 
     # omp_sched is a GOInvokeSchedule, which is not yet supported.
-<<<<<<< HEAD
-    # So only convert starting from the OMPParallelDirective
-    fvisitor = FortranWriter()
-    result = fvisitor(invoke.schedule[0])
-=======
     # So only convert starting from the OMPParallelDirective. Also, disable
     # node validation so as to avoid the need for a data region.
     fvisitor = FortranWriter(check_global_constraints=False)
-    result = fvisitor(sched[0])
->>>>>>> ede939dc
+    result = fvisitor(invoke.schedule[0])
     correct = '''!$acc begin parallel default(present)
 a = b
 !$acc end parallel'''
