--- conflicted
+++ resolved
@@ -403,44 +403,12 @@
                                          ("c(i,j)%d%f(i)",
                                           "c_d_f(i,i,1,j,j,1,i,i,1)"),
                                          ("c(i::k,j)%d%f(i:j:k)",
-<<<<<<< HEAD
                                           "c_d_f(i,sympy_upper,k,j,j,1,"
                                           "i,j,k)"),
-                                         ])
-def test_sym_writer_array_expressions(fortran_reader, expressions):
-    '''Test that array expressions (including ones using user-defined
-    types) are converted correctly. A Fortran range is converted into
-    three arguments for the SymPy function used: lower bound, upper bound,
-    step. If the bounds are not given, +/- sympy_upper(inity) is used. E.g.:
-    `a(:)` --> `a(sympy_lower,sympy_upper,1)`. And to keep the number of
-    arguments the same, an array index access like `b(i,j)` is converted to:
-    `b(i,i,1, j,j,1)`.
-
-    '''
-    # A dummy program to easily create the PSyIR for the
-    # expressions we need. We just take the RHS of the assignments
-    source = f'''program test_prog
-                use my_mod
-                type(my_type) :: a, b(10), c(10, 10)
-                x = {expressions[0]}
-                end program test_prog '''
-
-    psyir = fortran_reader.psyir_from_source(source)
-    expr = psyir.children[0].children[0].rhs
-    sympy_writer = SymPyWriter()
-    out = sympy_writer._to_str([expr])
-    assert out[0] == expressions[1]
-
-
-@pytest.mark.parametrize("expressions", [("sympy_upper(:)",
-=======
-                                          "c(i,sympy_upper,k,j,j,1)%c_d%"
-                                          "c_d_f(i,j,k)"),
                                          # Check name clashes, if a user
                                          # variable is the same as the names
                                          # for upper/lower bound
                                          ("sympy_upper(:)",
->>>>>>> 06ffe200
                                           "sympy_upper(sympy_lower,"
                                           "sympy_upper_1,1)"),
                                          ("sympy_lower(:)",
