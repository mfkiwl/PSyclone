--- conflicted
+++ resolved
@@ -45,14 +45,9 @@
 
 from fparser.common.readfortran import FortranStringReader
 from psyclone.psyir.symbols import DataSymbol, ScalarType
-<<<<<<< HEAD
-from psyclone.psyir.nodes import Container, Routine, CodeBlock
+from psyclone.psyir.nodes import Container, Routine, CodeBlock, FileContainer
 from psyclone.psyir.frontend.fparser2 import Fparser2Reader, \
     TYPE_MAP_FROM_FORTRAN
-=======
-from psyclone.psyir.nodes import Container, Routine, CodeBlock, FileContainer
-from psyclone.psyir.frontend.fparser2 import Fparser2Reader
->>>>>>> dadff0a1
 
 # subroutine no declarations
 SUB1_IN = (
@@ -266,8 +261,7 @@
         "  end function my_func\n"
         "end module\n".format(fn_prefix))
     psyir = fortran_reader.psyir_from_source(code)
-<<<<<<< HEAD
-    assert isinstance(psyir.children[0], CodeBlock)
+    assert isinstance(psyir.children[0].children[0], CodeBlock)
 
 
 def test_unsupported_char_len_function(fortran_reader):
@@ -280,7 +274,4 @@
             "  end function my_func\n"
             "end module\n")
     psyir = fortran_reader.psyir_from_source(code)
-    assert isinstance(psyir.children[0], CodeBlock)
-=======
-    assert isinstance(psyir.children[0].children[0], CodeBlock)
->>>>>>> dadff0a1
+    assert isinstance(psyir.children[0], CodeBlock)