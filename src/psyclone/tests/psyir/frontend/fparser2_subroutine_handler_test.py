# -----------------------------------------------------------------------------
# BSD 3-Clause License
#
# Copyright (c) 2021, Science and Technology Facilities Council.
# All rights reserved.
#
# Redistribution and use in source and binary forms, with or without
# modification, are permitted provided that the following conditions are met:
#
# * Redistributions of source code must retain the above copyright notice, this
#   list of conditions and the following disclaimer.
#
# * Redistributions in binary form must reproduce the above copyright notice,
#   this list of conditions and the following disclaimer in the documentation
#   and/or other materials provided with the distribution.
#
# * Neither the name of the copyright holder nor the names of its
#   contributors may be used to endorse or promote products derived from
#   this software without specific prior written permission.
#
# THIS SOFTWARE IS PROVIDED BY THE COPYRIGHT HOLDERS AND CONTRIBUTORS
# "AS IS" AND ANY EXPRESS OR IMPLIED WARRANTIES, INCLUDING, BUT NOT
# LIMITED TO, THE IMPLIED WARRANTIES OF MERCHANTABILITY AND FITNESS
# FOR A PARTICULAR PURPOSE ARE DISCLAIMED. IN NO EVENT SHALL THE
# COPYRIGHT HOLDER OR CONTRIBUTORS BE LIABLE FOR ANY DIRECT, INDIRECT,
# INCIDENTAL, SPECIAL, EXEMPLARY, OR CONSEQUENTIAL DAMAGES (INCLUDING,
# BUT NOT LIMITED TO, PROCUREMENT OF SUBSTITUTE GOODS OR SERVICES;
# LOSS OF USE, DATA, OR PROFITS; OR BUSINESS INTERRUPTION) HOWEVER
# CAUSED AND ON ANY THEORY OF LIABILITY, WHETHER IN CONTRACT, STRICT
# LIABILITY, OR TORT (INCLUDING NEGLIGENCE OR OTHERWISE) ARISING IN
# ANY WAY OUT OF THE USE OF THIS SOFTWARE, EVEN IF ADVISED OF THE
# POSSIBILITY OF SUCH DAMAGE.
# -----------------------------------------------------------------------------
# Authors: R. W. Ford, STFC Daresbury Lab
#          A. R. Porter, STFC Daresbury Lab

'''Module containing pytest tests for the _subroutine_handler method
in the class Fparser2Reader. This handler deals with the translation
of the fparser2 Subroutine_Subprogram and Function_Subprogram constructs
to PSyIR.

'''
from __future__ import absolute_import
import pytest

from fparser.common.readfortran import FortranStringReader
from psyclone.psyir.symbols import DataSymbol, ScalarType, UnknownFortranType
from psyclone.psyir.nodes import Container, Routine, CodeBlock, FileContainer
from psyclone.psyir.frontend.fparser2 import Fparser2Reader, \
    TYPE_MAP_FROM_FORTRAN

# subroutine no declarations
SUB1_IN = (
    "subroutine sub1()\n"
    "end subroutine\n")
SUB1_OUT = (
    "subroutine sub1()\n\n\n"
    "end subroutine sub1\n")
# subroutine with symbols/declarations
SUB2_IN = (
    "subroutine sub1(a)\n"
    "real :: a\n"
    "end subroutine\n")
SUB2_OUT = (
    "subroutine sub1(a)\n"
    "  real :: a\n\n\n"
    "end subroutine sub1\n")
# subroutine with executable content
SUB3_IN = (
    "subroutine sub1()\n"
    "real :: a\n"
    "a=0.0\n"
    "end subroutine\n")
SUB3_OUT = (
    "subroutine sub1()\n"
    "  real :: a\n\n"
    "  a = 0.0\n\n"
    "end subroutine sub1\n")


@pytest.mark.parametrize("code,expected",
                         [(SUB1_IN, SUB1_OUT),
                          (SUB2_IN, SUB2_OUT),
                          (SUB3_IN, SUB3_OUT)])
def test_subroutine_handler(parser, fortran_writer, code, expected):
    '''Test that subroutine_handler handles valid Fortran subroutines.'''

    processor = Fparser2Reader()
    reader = FortranStringReader(code)
    parse_tree = parser(reader)
    subroutine = parse_tree.children[0]
    psyir = processor._subroutine_handler(subroutine, None)
    # Check the expected PSyIR nodes are being created
    assert isinstance(psyir, Routine)
    assert psyir.parent is None
    result = fortran_writer(psyir)
    assert expected == result


def test_function_handler(fortran_reader, fortran_writer):
    '''Test that subroutine_handler correctly handles a function defined
    within a module.

    '''
    code = (
        "module a\n"
        "contains\n"
        "  function my_func()\n"
        "    integer :: my_func\n"
        "    my_func = 1\n"
        "  end function my_func\n"
        "end module\n")
    expected = (
        "module a\n"
        "  implicit none\n"
        "  public\n\n"
        "  public :: my_func\n\n"
        "  contains\n"
        "  function my_func()\n"
        "    integer :: my_func\n"
        "\n"
        "    my_func = 1\n"
        "\n"
        "  end function my_func\n"
        "\n"
        "end module a\n")
    psyir = fortran_reader.psyir_from_source(code)
    # Check PSyIR nodes are being created
    assert isinstance(psyir, Container)
    routines = psyir.walk(Routine)
    assert len(routines) == 1
    assert isinstance(routines[0].return_symbol, DataSymbol)
    assert routines[0].return_symbol.name == "my_func"
    assert (routines[0].return_symbol.datatype.intrinsic ==
            ScalarType.Intrinsic.INTEGER)
    assert psyir.parent is None
    result = fortran_writer(psyir)
    assert result == expected


@pytest.mark.parametrize("basic_type, rhs_val", [("real", "1.0"),
                                                 ("integer", "1"),
                                                 ("logical", ".false."),
                                                 ("character", "'b'")])
def test_function_type_prefix(fortran_reader, fortran_writer,
                              basic_type, rhs_val):
    '''
    Test the handler when the function definition has a type prefix but no
    result suffix. Includes test that handling is not case sensitive.

    '''
    code = (
        "module a\n"
        "contains\n"
        "  {0} function my_fUnc()\n"
        "    my_Func = {1}\n"
        "  end function my_func\n"
        "end module\n".format(basic_type, rhs_val))
    expected = (
        "module a\n"
        "  implicit none\n"
        "  public\n\n"
        "  public :: my_func\n\n"
        "  contains\n"
        "  function my_fUnc()\n"
        "    {0} :: my_fUnc\n"
        "\n"
        "    my_fUnc = {1}\n"
        "\n"
        "  end function my_fUnc\n"
        "\n"
        "end module a\n".format(basic_type, rhs_val))
    psyir = fortran_reader.psyir_from_source(code)
    assert isinstance(psyir, FileContainer)
    module = psyir.children[0]
    assert isinstance(module, Container)
    routine = module.children[0]
    assert isinstance(routine, Routine)
    return_sym = routine.return_symbol
    assert isinstance(return_sym, DataSymbol)
    assert return_sym.datatype.intrinsic == TYPE_MAP_FROM_FORTRAN[basic_type]
    result = fortran_writer(psyir)
    assert result == expected


FN1_IN = ("  function my_func() result(my_val)\n"
          "    real :: my_val\n"
          "    my_val = 1.0\n"
          "  end function my_func\n")
FN2_IN = ("  real function my_func() result(my_val)\n"
          "    my_val = 1.0\n"
          "  end function my_func\n")
FN3_IN = ("  real(wp) function my_func() result(my_val)\n"
          "    my_val = 1.0\n"
          "  end function my_func\n")
EXPECTED_FN_OUT = ("  function my_func() result(my_val)\n"
                   "    real :: my_val\n\n"
                   "    my_val = 1.0\n\n"
                   "  end function my_func\n")
EXPECTED_FN3_OUT = ("  function my_func() result(my_val)\n"
                    "    real(kind=wp) :: my_val\n\n"
                    "    my_val = 1.0\n\n"
                    "  end function my_func\n")


@pytest.mark.parametrize("code,expected",
                         [(FN1_IN, EXPECTED_FN_OUT),
                          (FN2_IN, EXPECTED_FN_OUT),
                          (FN3_IN, EXPECTED_FN3_OUT)])
def test_function_result_suffix(fortran_reader, fortran_writer,
                                code, expected):
    '''
    Test that we handle a Fortran function with the return value specified
    using the 'result()' suffix. We test when the type is specified by a
    declaration inside the function or by a type specifier in the function
    prefix.

    '''
    code = (
        "module a\n"
        "use kind_params, only: wp\n"
        "contains\n"
        "{0}end module\n".format(code))
    psyir = fortran_reader.psyir_from_source(code)
    # Check PSyIR nodes are being created
    assert isinstance(psyir, Container)
    routines = psyir.walk(Routine)
    assert len(routines) == 1
    assert (routines[0].return_symbol is
            routines[0].symbol_table.lookup("my_val"))
    result = fortran_writer(psyir)
    assert expected in result


def test_function_missing_return_type(fortran_reader):
    '''
    Test that we generate a CodeBlock for a Fortran function without an
    explicit declaration of its return type (i.e. if it's relying on Fortran's
    implicit typing).

    '''
    code = (
        "module a\n"
        "contains\n"
        "  function my_func()\n"
        "    my_func = 1.0\n"
        "  end function my_func\n"
        "end module\n")
    psyir = fortran_reader.psyir_from_source(code)
    assert isinstance(psyir.children[0].children[0], CodeBlock)


def test_function_unsupported_type(fortran_reader):
    ''' Test that the frontend handles a function when the return type is not
    supported in the PSyIR. '''
    code = (
        "module a\n"
        "contains\n"
        "  function my_func()\n"
        "    complex :: my_func\n"
        "    my_func = CMPLX(1.0, 1.0)\n"
        "  end function my_func\n"
        "end module\n")
    psyir = fortran_reader.psyir_from_source(code)
    routine = psyir.children[0].children[0]
    assert isinstance(routine, Routine)
    assert routine.return_symbol.name == "my_func"
    assert isinstance(routine.return_symbol.datatype, UnknownFortranType)
    assert (routine.return_symbol.datatype.declaration.lower() ==
            "complex :: my_func")


<<<<<<< HEAD
=======
def test_function_unsupported_derived_type(fortran_reader):
    ''' Test that the frontend handles a function when the return type is a
    derived type that is not supported in the PSyIR. '''
    code = (
        "module a\n"
        "contains\n"
        "  function my_func()\n"
        "    type :: my_type\n"
        "      integer :: flag\n"
        "    end type my_type\n"
        "    type(my_type), pointer :: my_func, var1\n"
        "    my_func => null()\n"
        "  end function my_func\n"
        "end module a\n")
    psyir = fortran_reader.psyir_from_source(code)
    routine = psyir.children[0].children[0]
    assert isinstance(routine, Routine)
    assert routine.return_symbol.name == "my_func"
    assert isinstance(routine.return_symbol.datatype, UnknownFortranType)
    assert (routine.return_symbol.datatype.declaration.lower() ==
            "type(my_type), pointer :: my_func")
    sym = routine.symbol_table.lookup("var1")
    assert isinstance(sym.datatype, UnknownFortranType)
    assert sym.datatype.declaration.lower() == "type(my_type), pointer :: var1"


>>>>>>> 0a0bcbf6
@pytest.mark.parametrize("fn_prefix",
                         ["pure real", "real pure", "recursive", "elemental"])
def test_unsupported_function_prefix(fortran_reader, fn_prefix):
    ''' Check that we get a CodeBlock if a Fortran function has an unsupported
    prefix. '''
    code = (
        "module a\n"
        "contains\n"
        "  {0} function my_func()\n"
        "    my_func = 1.0\n"
        "  end function my_func\n"
        "end module\n".format(fn_prefix))
    psyir = fortran_reader.psyir_from_source(code)
    assert isinstance(psyir.children[0].children[0], CodeBlock)


def test_unsupported_char_len_function(fortran_reader):
    ''' Check that we get a CodeBlock if a Fortran function is of character
    type with a specified length. '''
    code = ("module a\n"
            "contains\n"
            "  character(len=2) function my_func()\n"
            "    my_func = 'aa'\n"
            "  end function my_func\n"
            "end module\n")
    psyir = fortran_reader.psyir_from_source(code)
    cblock = psyir.children[0].children[0]
    assert isinstance(cblock, CodeBlock)
    assert "LEN = 2" in str(cblock.get_ast_nodes[0])<|MERGE_RESOLUTION|>--- conflicted
+++ resolved
@@ -270,8 +270,6 @@
             "complex :: my_func")
 
 
-<<<<<<< HEAD
-=======
 def test_function_unsupported_derived_type(fortran_reader):
     ''' Test that the frontend handles a function when the return type is a
     derived type that is not supported in the PSyIR. '''
@@ -298,7 +296,6 @@
     assert sym.datatype.declaration.lower() == "type(my_type), pointer :: var1"
 
 
->>>>>>> 0a0bcbf6
 @pytest.mark.parametrize("fn_prefix",
                          ["pure real", "real pure", "recursive", "elemental"])
 def test_unsupported_function_prefix(fortran_reader, fn_prefix):
