# -----------------------------------------------------------------------------
# BSD 3-Clause License
#
# Copyright (c) 2019-2022, Science and Technology Facilities Council.
# All rights reserved.
#
# Redistribution and use in source and binary forms, with or without
# modification, are permitted provided that the following conditions are met:
#
# * Redistributions of source code must retain the above copyright notice, this
#   list of conditions and the following disclaimer.
#
# * Redistributions in binary form must reproduce the above copyright notice,
#   this list of conditions and the following disclaimer in the documentation
#   and/or other materials provided with the distribution.
#
# * Neither the name of the copyright holder nor the names of its
#   contributors may be used to endorse or promote products derived from
#   this software without specific prior written permission.
#
# THIS SOFTWARE IS PROVIDED BY THE COPYRIGHT HOLDERS AND CONTRIBUTORS
# "AS IS" AND ANY EXPRESS OR IMPLIED WARRANTIES, INCLUDING, BUT NOT
# LIMITED TO, THE IMPLIED WARRANTIES OF MERCHANTABILITY AND FITNESS
# FOR A PARTICULAR PURPOSE ARE DISCLAIMED. IN NO EVENT SHALL THE
# COPYRIGHT HOLDER OR CONTRIBUTORS BE LIABLE FOR ANY DIRECT, INDIRECT,
# INCIDENTAL, SPECIAL, EXEMPLARY, OR CONSEQUENTIAL DAMAGES (INCLUDING,
# BUT NOT LIMITED TO, PROCUREMENT OF SUBSTITUTE GOODS OR SERVICES;
# LOSS OF USE, DATA, OR PROFITS; OR BUSINESS INTERRUPTION) HOWEVER
# CAUSED AND ON ANY THEORY OF LIABILITY, WHETHER IN CONTRACT, STRICT
# LIABILITY, OR TORT (INCLUDING NEGLIGENCE OR OTHERWISE) ARISING IN
# ANY WAY OUT OF THE USE OF THIS SOFTWARE, EVEN IF ADVISED OF THE
# POSSIBILITY OF SUCH DAMAGE.
# -----------------------------------------------------------------------------
# Authors R. W. Ford, A. R. Porter and S. Siso, STFC Daresbury Lab
#         I. Kavcic, Met Office
#         J. Henrichs, Bureau of Meteorology
# -----------------------------------------------------------------------------

''' Performs pytest tests on the Operation PSyIR node and its sub-classes. '''

from __future__ import absolute_import
import pytest
from psyclone.psyir.nodes import UnaryOperation, BinaryOperation, \
    NaryOperation, Literal, Reference, Return
from psyclone.psyir.symbols import DataSymbol, INTEGER_SINGLE_TYPE, \
    REAL_SINGLE_TYPE
from psyclone.errors import GenerationError
from psyclone.psyir.backend.fortran import FortranWriter
from psyclone.tests.utilities import check_links
from psyclone.psyir.nodes.node import colored


# Test BinaryOperation class
def test_binaryoperation_initialization():
    ''' Check the initialization method of the BinaryOperation class works
    as expected.'''

    with pytest.raises(TypeError) as err:
        _ = BinaryOperation("not an operator")
    assert "BinaryOperation operator argument must be of type " \
           "BinaryOperation.Operator but found" in str(err.value)
    bop = BinaryOperation(BinaryOperation.Operator.ADD)
    assert bop._operator is BinaryOperation.Operator.ADD


def test_binaryoperation_operator():
    '''Test that the operator property returns the binaryoperator in the
    binaryoperation.

    '''
    binary_operation = BinaryOperation(BinaryOperation.Operator.ADD)
    assert binary_operation.operator == BinaryOperation.Operator.ADD


def test_binaryoperation_node_str():
    ''' Check the node_str method of the Binary Operation class.'''
    binary_operation = BinaryOperation(BinaryOperation.Operator.ADD)
    op1 = Literal("1", INTEGER_SINGLE_TYPE)
    op2 = Literal("1", INTEGER_SINGLE_TYPE)
    binary_operation.addchild(op1)
    binary_operation.addchild(op2)
    coloredtext = colored("BinaryOperation", BinaryOperation._colour)
    assert coloredtext+"[operator:'ADD']" in binary_operation.node_str()


def test_binaryoperation_can_be_printed():
    '''Test that a Binary Operation instance can always be printed (i.e. is
    initialised fully)'''
    binary_operation = BinaryOperation(BinaryOperation.Operator.ADD)
    assert "BinaryOperation[operator:'ADD']" in str(binary_operation)
    op1 = Literal("1", INTEGER_SINGLE_TYPE)
    op2 = Literal("2", INTEGER_SINGLE_TYPE)
    binary_operation.addchild(op1)
    binary_operation.addchild(op2)
    # Check the node children are also printed
    assert ("Literal[value:'1', Scalar<INTEGER, SINGLE>]\n"
            in str(binary_operation))
    assert ("Literal[value:'2', Scalar<INTEGER, SINGLE>]"
            in str(binary_operation))


def test_binaryoperation_create():
    '''Test that the create method in the BinaryOperation class correctly
    creates a BinaryOperation instance.

    '''
    lhs = Reference(DataSymbol("tmp1", REAL_SINGLE_TYPE))
    rhs = Reference(DataSymbol("tmp2", REAL_SINGLE_TYPE))
    oper = BinaryOperation.Operator.ADD
    binaryoperation = BinaryOperation.create(oper, lhs, rhs)
    check_links(binaryoperation, [lhs, rhs])
    result = FortranWriter().binaryoperation_node(binaryoperation)
    assert result == "tmp1 + tmp2"


def test_binaryoperation_create_invalid():
    '''Test that the create method in a BinaryOperation class raises the
    expected exception if the provided input is invalid.

    '''
    ref1 = Reference(DataSymbol("tmp1", REAL_SINGLE_TYPE))
    ref2 = Reference(DataSymbol("tmp2", REAL_SINGLE_TYPE))
    add = BinaryOperation.Operator.ADD

    # oper not a BinaryOperation.Operator.
    with pytest.raises(GenerationError) as excinfo:
        _ = BinaryOperation.create("invalid", ref1, ref2)
    assert ("oper argument in create method of BinaryOperation class should "
            "be a PSyIR BinaryOperation Operator but found 'str'."
            in str(excinfo.value))

    # lhs not a Node.
    with pytest.raises(GenerationError) as excinfo:
        _ = BinaryOperation.create(add, "invalid", ref2)
    assert ("Item 'str' can't be child 0 of 'BinaryOperation'. The valid "
            "format is: 'DataNode, DataNode'.") in str(excinfo.value)

    # rhs not a Node.
    with pytest.raises(GenerationError) as excinfo:
        _ = BinaryOperation.create(add, ref1, "invalid")
    assert ("Item 'str' can't be child 1 of 'BinaryOperation'. The valid "
            "format is: 'DataNode, DataNode'.") in str(excinfo.value)


def test_binaryoperation_children_validation():
    '''Test that children added to BinaryOperation are validated.
    BinaryOperations accept 2 DataNodes as children.

    '''
    operation = BinaryOperation(BinaryOperation.Operator.ADD)
    literal1 = Literal("1", INTEGER_SINGLE_TYPE)
    literal2 = Literal("2", INTEGER_SINGLE_TYPE)
    literal3 = Literal("3", INTEGER_SINGLE_TYPE)
    statement = Return()

    # Statements are not valid
    with pytest.raises(GenerationError) as excinfo:
        operation.addchild(statement)
    assert ("Item 'Return' can't be child 0 of 'BinaryOperation'. The valid "
            "format is: 'DataNode, DataNode'.") in str(excinfo.value)

    # First DataNodes is valid, but not subsequent ones
    operation.addchild(literal1)
    operation.addchild(literal2)
    with pytest.raises(GenerationError) as excinfo:
        operation.addchild(literal3)
    assert ("Item 'Literal' can't be child 2 of 'BinaryOperation'. The valid "
            "format is: 'DataNode, DataNode'.") in str(excinfo.value)


def test_binaryoperation_is_elemental():
    '''Test that the is_elemental method properly returns if an operation is
    elemental in each BinaryOperation.

    '''
    # SUM, MATMUL, SIZE, LBOUND and UBOUND are not elemental
<<<<<<< HEAD
    operation1 = BinaryOperation(BinaryOperation.Operator.SUM)
    operation2 = BinaryOperation(BinaryOperation.Operator.SIZE)
    operation3 = BinaryOperation(BinaryOperation.Operator.MATMUL)
    operation4 = BinaryOperation(BinaryOperation.Operator.LBOUND)
    operation5 = BinaryOperation(BinaryOperation.Operator.UBOUND)
    assert not operation1.is_elemental()
    assert not operation2.is_elemental()
    assert not operation3.is_elemental()
    assert not operation4.is_elemental()
    assert not operation5.is_elemental()

    # The rest are elemental
    operation = BinaryOperation(BinaryOperation.Operator.ADD)
    assert operation.is_elemental()
=======
    not_elemental = [
        BinaryOperation.Operator.SUM,
        BinaryOperation.Operator.SIZE,
        BinaryOperation.Operator.MATMUL,
        BinaryOperation.Operator.LBOUND,
        BinaryOperation.Operator.UBOUND
    ]

    for binary_operator in BinaryOperation.Operator:
        operation = BinaryOperation(binary_operator)
        if binary_operator in not_elemental:
            assert not operation.is_elemental()
        else:
            assert operation.is_elemental()
>>>>>>> 4f3e4963


# Test UnaryOperation class
def test_unaryoperation_initialization():
    ''' Check the initialization method of the UnaryOperation class works
    as expected.'''

    with pytest.raises(TypeError) as err:
        _ = UnaryOperation("not an operator")
    assert "UnaryOperation operator argument must be of type " \
           "UnaryOperation.Operator but found" in str(err.value)
    uop = UnaryOperation(UnaryOperation.Operator.MINUS)
    assert uop._operator is UnaryOperation.Operator.MINUS


def test_unaryoperation_operator():
    '''Test that the operator property returns the unaryoperator in the
    unaryoperation.

    '''
    unary_operation = UnaryOperation(UnaryOperation.Operator.MINUS)
    assert unary_operation.operator == UnaryOperation.Operator.MINUS


def test_unaryoperation_node_str():
    ''' Check the view method of the UnaryOperation class.'''
    ref1 = Reference(DataSymbol("a", REAL_SINGLE_TYPE))
    unary_operation = UnaryOperation.create(UnaryOperation.Operator.MINUS,
                                            ref1)
    coloredtext = colored("UnaryOperation", UnaryOperation._colour)
    assert coloredtext+"[operator:'MINUS']" in unary_operation.node_str()


def test_unaryoperation_can_be_printed():
    '''Test that a UnaryOperation instance can always be printed (i.e. is
    initialised fully)'''
    unary_operation = UnaryOperation(UnaryOperation.Operator.MINUS)
    assert "UnaryOperation[operator:'MINUS']" in str(unary_operation)
    op1 = Literal("1", INTEGER_SINGLE_TYPE)
    unary_operation.addchild(op1)
    # Check the node children are also printed
    assert ("Literal[value:'1', Scalar<INTEGER, SINGLE>]"
            in str(unary_operation))


def test_unaryoperation_create():
    '''Test that the create method in the UnaryOperation class correctly
    creates a UnaryOperation instance.

    '''
    child = Reference(DataSymbol("tmp", REAL_SINGLE_TYPE))
    oper = UnaryOperation.Operator.SIN
    unaryoperation = UnaryOperation.create(oper, child)
    check_links(unaryoperation, [child])
    result = FortranWriter().unaryoperation_node(unaryoperation)
    assert result == "SIN(tmp)"


def test_unaryoperation_create_invalid():
    '''Test that the create method in a UnaryOperation class raises the
    expected exception if the provided input is invalid.

    '''
    # oper not a UnaryOperator.Operator.
    with pytest.raises(GenerationError) as excinfo:
        _ = UnaryOperation.create(
            "invalid",
            Reference(DataSymbol("tmp", REAL_SINGLE_TYPE)))
    assert ("oper argument in create method of UnaryOperation class should "
            "be a PSyIR UnaryOperation Operator but found 'str'."
            in str(excinfo.value))


def test_unaryoperation_children_validation():
    '''Test that children added to unaryOperation are validated.
    UnaryOperations accept just 1 DataNode as child.

    '''
    operation = UnaryOperation(UnaryOperation.Operator.SIN)
    literal1 = Literal("1", INTEGER_SINGLE_TYPE)
    literal2 = Literal("2", INTEGER_SINGLE_TYPE)
    statement = Return()

    # Statements are not valid
    with pytest.raises(GenerationError) as excinfo:
        operation.addchild(statement)
    assert ("Item 'Return' can't be child 0 of 'UnaryOperation'. The valid "
            "format is: 'DataNode'.") in str(excinfo.value)

    # First DataNodes is valid, but not subsequent ones
    operation.addchild(literal1)
    with pytest.raises(GenerationError) as excinfo:
        operation.addchild(literal2)
    assert ("Item 'Literal' can't be child 1 of 'UnaryOperation'. The valid "
            "format is: 'DataNode'.") in str(excinfo.value)


def test_unaryoperation_is_elemental():
    '''Test that the is_elemental method properly returns if an operation is
    elemental in each UnaryOperation.

    '''
    # SUM is not elemental
<<<<<<< HEAD
    operation1 = UnaryOperation(UnaryOperation.Operator.SUM)
    assert not operation1.is_elemental()

    # The rest are elemental
    operation = UnaryOperation(UnaryOperation.Operator.MINUS)
    assert operation.is_elemental()
=======
    not_elemental = [
        UnaryOperation.Operator.SUM,
    ]

    for unary_operator in UnaryOperation.Operator:
        operation = UnaryOperation(unary_operator)
        if unary_operator in not_elemental:
            assert not operation.is_elemental()
        else:
            assert operation.is_elemental()
>>>>>>> 4f3e4963


# Test NaryOperation class
def test_naryoperation_node_str():
    ''' Check the node_str method of the Nary Operation class.'''
    nary_operation = NaryOperation(NaryOperation.Operator.MAX)
    nary_operation.addchild(Literal("1", INTEGER_SINGLE_TYPE))
    nary_operation.addchild(Literal("1", INTEGER_SINGLE_TYPE))
    nary_operation.addchild(Literal("1", INTEGER_SINGLE_TYPE))

    coloredtext = colored("NaryOperation", NaryOperation._colour)
    assert coloredtext+"[operator:'MAX']" in nary_operation.node_str()


def test_naryoperation_can_be_printed():
    '''Test that an Nary Operation instance can always be printed (i.e. is
    initialised fully)'''
    nary_operation = NaryOperation(NaryOperation.Operator.MAX)
    assert "NaryOperation[operator:'MAX']" in str(nary_operation)
    nary_operation.addchild(Literal("1", INTEGER_SINGLE_TYPE))
    nary_operation.addchild(Literal("2", INTEGER_SINGLE_TYPE))
    nary_operation.addchild(Literal("3", INTEGER_SINGLE_TYPE))
    # Check the node children are also printed
    assert ("Literal[value:'1', Scalar<INTEGER, SINGLE>]\n"
            in str(nary_operation))
    assert ("Literal[value:'2', Scalar<INTEGER, SINGLE>]\n"
            in str(nary_operation))
    assert ("Literal[value:'3', Scalar<INTEGER, SINGLE>]"
            in str(nary_operation))


def test_naryoperation_create():
    '''Test that the create method in the NaryOperation class correctly
    creates an NaryOperation instance.

    '''
    children = [Reference(DataSymbol("tmp1", REAL_SINGLE_TYPE)),
                Reference(DataSymbol("tmp2", REAL_SINGLE_TYPE)),
                Reference(DataSymbol("tmp3", REAL_SINGLE_TYPE))]
    oper = NaryOperation.Operator.MAX
    naryoperation = NaryOperation.create(oper, children)
    check_links(naryoperation, children)
    result = FortranWriter().naryoperation_node(naryoperation)
    assert result == "MAX(tmp1, tmp2, tmp3)"


def test_naryoperation_create_invalid():
    '''Test that the create method in an NaryOperation class raises the
    expected exception if the provided input is invalid.

    '''
    # oper not an NaryOperation.Operator
    with pytest.raises(GenerationError) as excinfo:
        _ = NaryOperation.create("invalid", [])
    assert ("oper argument in create method of NaryOperation class should "
            "be a PSyIR NaryOperation Operator but found 'str'."
            in str(excinfo.value))

    # children not a list
    with pytest.raises(GenerationError) as excinfo:
        _ = NaryOperation.create(NaryOperation.Operator.SUM, "invalid")
    assert ("children argument in create method of NaryOperation class should "
            "be a list but found 'str'." in str(excinfo.value))


def test_naryoperation_children_validation():
    '''Test that children added to NaryOperation are validated. NaryOperations
    accepts DataNodes nodes as children.

    '''
    nary = NaryOperation(NaryOperation.Operator.MAX)
    literal1 = Literal("1", INTEGER_SINGLE_TYPE)
    literal2 = Literal("2", INTEGER_SINGLE_TYPE)
    literal3 = Literal("3", INTEGER_SINGLE_TYPE)
    statement = Return()

    # DataNodes are valid
    nary.addchild(literal1)
    nary.addchild(literal2)
    nary.addchild(literal3)

    # Statements are not valid
    with pytest.raises(GenerationError) as excinfo:
        nary.addchild(statement)
    assert ("Item 'Return' can't be child 3 of 'NaryOperation'. The valid "
            "format is: '[DataNode]+'.") in str(excinfo.value)


def test_naryoperation_is_elemental():
    '''Test that the is_elemental method properly returns if an operation is
    elemental in each NaryOperation.

    '''
    # SUM is not elemental
<<<<<<< HEAD
    operation1 = NaryOperation(NaryOperation.Operator.SUM)
    assert not operation1.is_elemental()

    # The rest are elemental
    operation = NaryOperation(NaryOperation.Operator.MAX)
    assert operation.is_elemental()
=======
    not_elemental = [
        NaryOperation.Operator.SUM,
    ]

    for nary_operator in NaryOperation.Operator:
        operation = NaryOperation(nary_operator)
        if nary_operator in not_elemental:
            assert not operation.is_elemental()
        else:
            assert operation.is_elemental()
>>>>>>> 4f3e4963


def test_operations_can_be_copied():
    ''' Test that an operation can be copied. '''

    operands = [Reference(DataSymbol("tmp1", REAL_SINGLE_TYPE)),
                Reference(DataSymbol("tmp2", REAL_SINGLE_TYPE)),
                Reference(DataSymbol("tmp3", REAL_SINGLE_TYPE))]
    operation = NaryOperation.create(NaryOperation.Operator.MAX, operands)

    operation1 = operation.copy()
    assert isinstance(operation1, NaryOperation)
    assert operation1 is not operation
    assert operation1.operator is NaryOperation.Operator.MAX
    assert operation1.children[0].symbol.name == "tmp1"
    assert operation1.children[0] is not operands[0]
    assert operation1.children[0].parent is operation1
    assert operation1.children[1].symbol.name == "tmp2"
    assert operation1.children[1] is not operands[1]
    assert operation1.children[1].parent is operation1
    assert operation1.children[2].symbol.name == "tmp3"
    assert operation1.children[2] is not operands[2]
    assert operation1.children[2].parent is operation1
    assert len(operation1.children) == 3
    assert len(operation.children) == 3

    # Modifying the new operation does not affect the original
    operation1._operator = NaryOperation.Operator.MIN
    operation1.children.pop()
    assert len(operation1.children) == 2
    assert len(operation.children) == 3
    assert operation1.operator is NaryOperation.Operator.MIN
    assert operation.operator is NaryOperation.Operator.MAX<|MERGE_RESOLUTION|>--- conflicted
+++ resolved
@@ -174,22 +174,6 @@
 
     '''
     # SUM, MATMUL, SIZE, LBOUND and UBOUND are not elemental
-<<<<<<< HEAD
-    operation1 = BinaryOperation(BinaryOperation.Operator.SUM)
-    operation2 = BinaryOperation(BinaryOperation.Operator.SIZE)
-    operation3 = BinaryOperation(BinaryOperation.Operator.MATMUL)
-    operation4 = BinaryOperation(BinaryOperation.Operator.LBOUND)
-    operation5 = BinaryOperation(BinaryOperation.Operator.UBOUND)
-    assert not operation1.is_elemental()
-    assert not operation2.is_elemental()
-    assert not operation3.is_elemental()
-    assert not operation4.is_elemental()
-    assert not operation5.is_elemental()
-
-    # The rest are elemental
-    operation = BinaryOperation(BinaryOperation.Operator.ADD)
-    assert operation.is_elemental()
-=======
     not_elemental = [
         BinaryOperation.Operator.SUM,
         BinaryOperation.Operator.SIZE,
@@ -204,7 +188,6 @@
             assert not operation.is_elemental()
         else:
             assert operation.is_elemental()
->>>>>>> 4f3e4963
 
 
 # Test UnaryOperation class
@@ -308,14 +291,6 @@
 
     '''
     # SUM is not elemental
-<<<<<<< HEAD
-    operation1 = UnaryOperation(UnaryOperation.Operator.SUM)
-    assert not operation1.is_elemental()
-
-    # The rest are elemental
-    operation = UnaryOperation(UnaryOperation.Operator.MINUS)
-    assert operation.is_elemental()
-=======
     not_elemental = [
         UnaryOperation.Operator.SUM,
     ]
@@ -326,7 +301,6 @@
             assert not operation.is_elemental()
         else:
             assert operation.is_elemental()
->>>>>>> 4f3e4963
 
 
 # Test NaryOperation class
@@ -421,14 +395,6 @@
 
     '''
     # SUM is not elemental
-<<<<<<< HEAD
-    operation1 = NaryOperation(NaryOperation.Operator.SUM)
-    assert not operation1.is_elemental()
-
-    # The rest are elemental
-    operation = NaryOperation(NaryOperation.Operator.MAX)
-    assert operation.is_elemental()
-=======
     not_elemental = [
         NaryOperation.Operator.SUM,
     ]
@@ -439,7 +405,6 @@
             assert not operation.is_elemental()
         else:
             assert operation.is_elemental()
->>>>>>> 4f3e4963
 
 
 def test_operations_can_be_copied():
