# -----------------------------------------------------------------------------
# BSD 3-Clause License
#
# Copyright (c) 2020-2023, Science and Technology Facilities Council.
# All rights reserved.
#
# Redistribution and use in source and binary forms, with or without
# modification, are permitted provided that the following conditions are met:
#
# * Redistributions of source code must retain the above copyright notice, this
#   list of conditions and the following disclaimer.
#
# * Redistributions in binary form must reproduce the above copyright notice,
#   this list of conditions and the following disclaimer in the documentation
#   and/or other materials provided with the distribution.
#
# * Neither the name of the copyright holder nor the names of its
#   contributors may be used to endorse or promote products derived from
#   this software without specific prior written permission.
#
# THIS SOFTWARE IS PROVIDED BY THE COPYRIGHT HOLDERS AND CONTRIBUTORS
# "AS IS" AND ANY EXPRESS OR IMPLIED WARRANTIES, INCLUDING, BUT NOT
# LIMITED TO, THE IMPLIED WARRANTIES OF MERCHANTABILITY AND FITNESS
# FOR A PARTICULAR PURPOSE ARE DISCLAIMED. IN NO EVENT SHALL THE
# COPYRIGHT HOLDER OR CONTRIBUTORS BE LIABLE FOR ANY DIRECT, INDIRECT,
# INCIDENTAL, SPECIAL, EXEMPLARY, OR CONSEQUENTIAL DAMAGES (INCLUDING,
# BUT NOT LIMITED TO, PROCUREMENT OF SUBSTITUTE GOODS OR SERVICES;
# LOSS OF USE, DATA, OR PROFITS; OR BUSINESS INTERRUPTION) HOWEVER
# CAUSED AND ON ANY THEORY OF LIABILITY, WHETHER IN CONTRACT, STRICT
# LIABILITY, OR TORT (INCLUDING NEGLIGENCE OR OTHERWISE) ARISING IN
# ANY WAY OUT OF THE USE OF THIS SOFTWARE, EVEN IF ADVISED OF THE
# POSSIBILITY OF SUCH DAMAGE.
# -----------------------------------------------------------------------------
# Authors: A. R. Porter and N. Nobre, STFC Daresbury Lab
#          J. Henrichs, Bureau of Meteorology
# -----------------------------------------------------------------------------

''' This module contains pytest tests for the ArrayOfStructuresReference
    class. '''

import pytest

<<<<<<< HEAD
from psyclone.domain.lfric import psyir
=======
>>>>>>> b52ee03e
from psyclone.tests.utilities import check_links
from psyclone.psyir import symbols, nodes


@pytest.fixture(name="component_symbol")
def make_component_symbol():
    '''
    Creates a Symbol of type "grid_type" equivalent to the Fortran:

      type :: grid_type
        integer :: nx
        type(region_type) :: region
      end type

    and

      type :: region_type
        integer :: startx
      end type

    :returns: symbol named "grid" of type "grid_type".
    :rtype: :py:class:`psyclone.psyir.symbols.DataSymbol`

    '''
    region_type = symbols.StructureType.create([
        ("startx", symbols.INTEGER_TYPE, symbols.Symbol.Visibility.PUBLIC)])
    region_type_symbol = symbols.DataTypeSymbol("region_type", region_type)
    grid_type = symbols.StructureType.create([
        ("nx", symbols.INTEGER_TYPE, symbols.Symbol.Visibility.PUBLIC),
        ("region", region_type_symbol, symbols.Symbol.Visibility.PUBLIC)])
    grid_type_symbol = symbols.DataTypeSymbol("grid_type", grid_type)
    grid_array_type = symbols.ArrayType(grid_type_symbol, [5])
    ssym = symbols.DataSymbol("grid", grid_array_type)
    return ssym


def test_asr_create(component_symbol):
    ''' Check the create method. '''
    int_one = nodes.Literal("1", symbols.INTEGER_TYPE)
    # Reference to scalar member of structure in array of structures
    asref = nodes.ArrayOfStructuresReference.create(
        component_symbol, [int_one], ["nx"])
    assert isinstance(asref.children[0], nodes.Member)
    assert isinstance(asref.children[1], nodes.Literal)
    check_links(asref, asref.children)
    # Reference to member of structure member of structure in array of
    # structures
    asref = nodes.ArrayOfStructuresReference.create(
        component_symbol, [int_one.copy()], ["region", "startx"])
    assert isinstance(asref.children[0], nodes.StructureMember)
    assert isinstance(asref.children[0].children[0], nodes.Member)
    # Reference to range of structures
    lbound = nodes.BinaryOperation.create(
        nodes.BinaryOperation.Operator.LBOUND,
        nodes.Reference(component_symbol), int_one.copy())
    ubound = nodes.BinaryOperation.create(
        nodes.BinaryOperation.Operator.UBOUND,
        nodes.Reference(component_symbol), int_one.copy())
    my_range = nodes.Range.create(lbound, ubound)
    asref = nodes.ArrayOfStructuresReference.create(component_symbol,
                                                    [my_range], ["nx"])
    assert isinstance(asref.children[0], nodes.Member)
    assert isinstance(asref.children[1], nodes.Range)
    check_links(asref, asref.children)
    check_links(asref.children[1], asref.children[1].children)

    # Test to enforce a type:
    lbound = nodes.BinaryOperation.create(
        nodes.BinaryOperation.Operator.LBOUND,
        nodes.Reference(component_symbol), int_one.copy())
    ubound = nodes.BinaryOperation.create(
        nodes.BinaryOperation.Operator.UBOUND,
        nodes.Reference(component_symbol), int_one.copy())
    my_range = nodes.Range.create(lbound, ubound)
<<<<<<< HEAD
    # pylint: disable=no-member
    datatype = psyir.LfricRealScalarDataType()
    asref = nodes.ArrayOfStructuresReference. create(component_symbol,
                                                     [my_range], ["nx"],
                                                     enforce_datatype=datatype)
=======
    datatype = symbols.INTEGER8_TYPE
    asref = nodes.ArrayOfStructuresReference.\
        create(component_symbol, [my_range], ["nx"],
               overwrite_datatype=datatype)
>>>>>>> b52ee03e
    assert asref.datatype is datatype

    # Reference to a symbol of DeferredType
    ssym = symbols.DataSymbol("grid", symbols.DeferredType())
    asref = nodes.ArrayOfStructuresReference.create(
        ssym, [int_one.copy()], ["region", "startx"])
    assert isinstance(asref.symbol.datatype, symbols.DeferredType)
    assert isinstance(asref.children[0], nodes.StructureMember)
    assert isinstance(asref.children[0].children[0], nodes.Member)


def test_asr_create_errors(component_symbol):
    ''' Test the validation checks within the create method. Most validation
    is done within the StructureReference class so there's not much to check
    here. '''
    with pytest.raises(TypeError) as err:
        _ = nodes.ArrayOfStructuresReference.create(1, [], [])
    assert ("'symbol' argument to ArrayOfStructuresReference.create() must "
            "be a DataSymbol but found 'int'" in str(err.value))
    scalar_symbol = symbols.DataSymbol("scalar", symbols.INTEGER_TYPE)
    with pytest.raises(TypeError) as err:
        _ = nodes.ArrayOfStructuresReference.create(scalar_symbol, [], [])
    assert ("ArrayType, DeferredType or UnknownType but symbol 'scalar' has "
            "type 'Scalar" in str(err.value))
    # Missing children (for array-index expressions)
    with pytest.raises(TypeError) as err:
        _ = nodes.ArrayOfStructuresReference.create(component_symbol,
                                                    False, ["hello"])
    assert ("must be a list containing at least one array-index expression "
            "but this is missing for symbol 'grid'" in str(err.value))
    # Missing member(s)
    with pytest.raises(ValueError) as err:
        _ = nodes.ArrayOfStructuresReference.create(
            component_symbol, [nodes.Literal("1", symbols.INTEGER_TYPE)], [])
    assert ("'members' that are being accessed but got an empty list for "
            "symbol 'grid'" in str(err.value))


def test_ast_str():
    ''' Test that the __str__ method of the StructureReference class works OK
    when we have an ArrayOfStructuresReference. '''
    grid_type = symbols.StructureType.create([
        ("nx", symbols.INTEGER_TYPE, symbols.Symbol.Visibility.PUBLIC)])
    grid_type_symbol = symbols.DataTypeSymbol("grid_type", grid_type)
    grid_array_type = symbols.ArrayType(grid_type_symbol, [5])
    ssym = symbols.DataSymbol("grid", grid_array_type)
    asref = nodes.ArrayOfStructuresReference.create(
        ssym, [nodes.Literal("2", symbols.INTEGER_TYPE)], ["nx"])
    assert (str(asref) == "ArrayOfStructuresReference[name:'grid']\n"
            "Member[name:'nx']\n"
            "Literal[value:'2', Scalar<INTEGER, UNDEFINED>]")


def test_ast_is_array():
    ''' Test that an ArrayOfStructuresReference is marked as being an array.
    '''
    grid_type = symbols.StructureType.create([
        ("nx", symbols.INTEGER_TYPE, symbols.Symbol.Visibility.PUBLIC)])
    grid_type_symbol = symbols.DataTypeSymbol("grid_type", grid_type)
    grid_array_type = symbols.ArrayType(grid_type_symbol, [5])
    ssym = symbols.DataSymbol("grid", grid_array_type)
    asref = nodes.ArrayOfStructuresReference.create(
        ssym, [nodes.Literal("2", symbols.INTEGER_TYPE)], ["nx"])
    assert asref.is_array


def test_asr_datatype():
    '''Test that the datatype property works correctly for
    ArrayOfStructuresReference. (The actual implementation is in
    StructureReference.)'''
    one = nodes.Literal("1", symbols.INTEGER_TYPE)
    two = nodes.Literal("2", symbols.INTEGER_TYPE)

    ndofs = symbols.DataSymbol("ndofs", symbols.INTEGER_TYPE)
    atype = symbols.ArrayType(symbols.REAL_TYPE,
                              [nodes.Reference(ndofs), nodes.Reference(ndofs)])
    grid_type = symbols.StructureType.create([
        ("nx", symbols.INTEGER_TYPE, symbols.Symbol.Visibility.PUBLIC),
        ("data", atype, symbols.Symbol.Visibility.PUBLIC)])
    grid_type_symbol = symbols.DataTypeSymbol("grid_type", grid_type)
    grid_array_type = symbols.ArrayType(grid_type_symbol, [5])
    ssym = symbols.DataSymbol("grid", grid_array_type)
    # Reference to a single member of the array of structures and to the "nx"
    # member of it.
    asref = nodes.ArrayOfStructuresReference.create(
        ssym, [two.copy()], ["nx"])
    assert asref.datatype == symbols.INTEGER_TYPE
    # Reference to a range of members of the array of structures and to the
    # "nx" member of each.
    my_range = nodes.Range.create(two.copy(),
                                  nodes.Literal("3", symbols.INTEGER_TYPE))
    asref2 = nodes.ArrayOfStructuresReference.create(
        ssym, [my_range], ["nx"])
    assert isinstance(asref2.datatype, symbols.ArrayType)
    assert asref2.datatype.intrinsic == symbols.ScalarType.Intrinsic.INTEGER
    assert len(asref2.datatype.shape) == 1
    assert asref2.datatype.shape[0].lower == one
    assert isinstance(asref2.datatype.shape[0].upper, nodes.BinaryOperation)
    # Reference to a single member of the array of structures and to the "data"
    # member of it which is itself an array.
    asref3 = nodes.ArrayOfStructuresReference.create(
        ssym, [one.copy()], ["data"])
    assert isinstance(asref3.datatype, symbols.ArrayType)
    assert len(asref3.datatype.shape) == 2<|MERGE_RESOLUTION|>--- conflicted
+++ resolved
@@ -40,10 +40,6 @@
 
 import pytest
 
-<<<<<<< HEAD
-from psyclone.domain.lfric import psyir
-=======
->>>>>>> b52ee03e
 from psyclone.tests.utilities import check_links
 from psyclone.psyir import symbols, nodes
 
@@ -118,18 +114,10 @@
         nodes.BinaryOperation.Operator.UBOUND,
         nodes.Reference(component_symbol), int_one.copy())
     my_range = nodes.Range.create(lbound, ubound)
-<<<<<<< HEAD
-    # pylint: disable=no-member
-    datatype = psyir.LfricRealScalarDataType()
-    asref = nodes.ArrayOfStructuresReference. create(component_symbol,
-                                                     [my_range], ["nx"],
-                                                     enforce_datatype=datatype)
-=======
     datatype = symbols.INTEGER8_TYPE
     asref = nodes.ArrayOfStructuresReference.\
         create(component_symbol, [my_range], ["nx"],
                overwrite_datatype=datatype)
->>>>>>> b52ee03e
     assert asref.datatype is datatype
 
     # Reference to a symbol of DeferredType
