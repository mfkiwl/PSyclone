# -----------------------------------------------------------------------------
# BSD 3-Clause License
#
# Copyright (c) 2021-2023, Science and Technology Facilities Council.
# All rights reserved.
#
# Redistribution and use in source and binary forms, with or without
# modification, are permitted provided that the following conditions are met:
#
# * Redistributions of source code must retain the above copyright notice, this
#   list of conditions and the following disclaimer.
#
# * Redistributions in binary form must reproduce the above copyright notice,
#   this list of conditions and the following disclaimer in the documentation
#   and/or other materials provided with the distribution.
#
# * Neither the name of the copyright holder nor the names of its
#   contributors may be used to endorse or promote products derived from
#   this software without specific prior written permission.
#
# THIS SOFTWARE IS PROVIDED BY THE COPYRIGHT HOLDERS AND CONTRIBUTORS
# "AS IS" AND ANY EXPRESS OR IMPLIED WARRANTIES, INCLUDING, BUT NOT
# LIMITED TO, THE IMPLIED WARRANTIES OF MERCHANTABILITY AND FITNESS
# FOR A PARTICULAR PURPOSE ARE DISCLAIMED. IN NO EVENT SHALL THE
# COPYRIGHT HOLDER OR CONTRIBUTORS BE LIABLE FOR ANY DIRECT, INDIRECT,
# INCIDENTAL, SPECIAL, EXEMPLARY, OR CONSEQUENTIAL DAMAGES (INCLUDING,
# BUT NOT LIMITED TO, PROCUREMENT OF SUBSTITUTE GOODS OR SERVICES;
# LOSS OF USE, DATA, OR PROFITS; OR BUSINESS INTERRUPTION) HOWEVER
# CAUSED AND ON ANY THEORY OF LIABILITY, WHETHER IN CONTRACT, STRICT
# LIABILITY, OR TORT (INCLUDING NEGLIGENCE OR OTHERWISE) ARISING IN
# ANY WAY OUT OF THE USE OF THIS SOFTWARE, EVEN IF ADVISED OF THE
# POSSIBILITY OF SUCH DAMAGE.
# -----------------------------------------------------------------------------
# Authors R. W. Ford, A. R. Porter and S. Siso, STFC Daresbury Lab
#         A. B. G. Chalk, STFC Daresbury Lab
# Modified I. Kavcic, Met Office
# -----------------------------------------------------------------------------

""" Performs py.test tests on the OpenMP PSyIR Directive nodes. """

import os
import pytest
from psyclone.f2pygen import ModuleGen
from psyclone.parse.algorithm import parse
from psyclone.psyGen import PSyFactory
from psyclone.psyir import nodes
from psyclone import psyGen
<<<<<<< HEAD
from psyclone.psyir.nodes import (
    OMPDoDirective,
    OMPParallelDirective,
    OMPParallelDoDirective,
    OMPMasterDirective,
    OMPTaskloopDirective,
    OMPTaskwaitDirective,
    OMPTargetDirective,
    OMPLoopDirective,
    Schedule,
    Return,
    OMPSingleDirective,
    Loop,
    Literal,
    Routine,
    Assignment,
    Reference,
    OMPDeclareTargetDirective,
    OMPNowaitClause,
    OMPGrainsizeClause,
    OMPNumTasksClause,
    OMPNogroupClause,
    OMPPrivateClause,
    OMPFirstprivateClause,
    OMPDefaultClause,
    OMPReductionClause,
    OMPScheduleClause,
    OMPTeamsDistributeParallelDoDirective,
    Range,
    BinaryOperation,
    Call,
    OMPTaskDirective,
    DynamicOMPTaskDirective,
    ArrayReference,
    StructureReference,
    IfBlock
)
from psyclone.psyir.symbols import (
    DataSymbol,
    INTEGER_TYPE,
    SymbolTable,
    REAL_SINGLE_TYPE,
    INTEGER_SINGLE_TYPE,
    ArrayType,
    RoutineSymbol,
    StructureType,
    Symbol,
    REAL_TYPE,
)
from psyclone.psyir.transformations import ChunkLoopTrans, OMPTaskTrans
from psyclone.errors import (InternalError, GenerationError,
                             UnresolvedDependencyError)
from psyclone.transformations import (
    Dynamo0p3OMPLoopTrans,
    OMPParallelTrans,
    OMPParallelLoopTrans,
    DynamoOMPParallelLoopTrans,
    OMPSingleTrans,
    OMPMasterTrans,
    OMPTaskloopTrans,
)
=======
from psyclone.psyir.nodes import OMPDoDirective, OMPParallelDirective, \
    OMPParallelDoDirective, OMPMasterDirective, OMPTaskloopDirective, \
    OMPTaskwaitDirective, OMPTargetDirective, OMPLoopDirective, Schedule, \
    Return, OMPSingleDirective, Loop, Literal, Routine, Assignment, \
    Reference, OMPDeclareTargetDirective, OMPNowaitClause, \
    OMPGrainsizeClause, OMPNumTasksClause, OMPNogroupClause, \
    OMPPrivateClause, OMPDefaultClause, OMPReductionClause, \
    OMPScheduleClause, OMPTeamsDistributeParallelDoDirective, \
    OMPFirstprivateClause
from psyclone.psyir.symbols import DataSymbol, INTEGER_TYPE, SymbolTable, \
    REAL_SINGLE_TYPE, INTEGER_SINGLE_TYPE, Symbol
from psyclone.errors import InternalError, GenerationError
from psyclone.transformations import Dynamo0p3OMPLoopTrans, OMPParallelTrans, \
    OMPParallelLoopTrans, DynamoOMPParallelLoopTrans, OMPSingleTrans, \
    OMPMasterTrans, OMPTaskloopTrans, OMPLoopTrans
>>>>>>> b08e6444
from psyclone.tests.utilities import get_invoke

BASE_PATH = os.path.join(
    os.path.dirname(
        os.path.dirname(os.path.dirname(os.path.abspath(__file__)))
    ),
    "test_files",
    "dynamo0p3",
)
GOCEAN_BASE_PATH = os.path.join(
    os.path.dirname(os.path.abspath(__file__)),
    os.pardir,
    os.pardir,
    "test_files",
    "gocean1p0",
)


<<<<<<< HEAD
def test_ompparallel_changes_begin_string(fortran_reader):
    """Check that when the code inside an OMP Parallel region changes, the
    parallel clause changes appropriately."""
    code = """
=======
def test_ompparallel_lowering(fortran_reader, monkeypatch):
    ''' Check that lowering an OMP Parallel region leaves it with the
    appropriate begin_string and clauses for the backend to generate
    the right code'''
    code = '''
>>>>>>> b08e6444
    subroutine my_subroutine()
        integer, dimension(320) :: A
        integer :: i
        integer :: j
        do i = 1, 320
            A(i) = i
        end do
    end subroutine
    """
    tree = fortran_reader.psyir_from_source(code)
    ptrans = OMPParallelTrans()
    tdir = OMPDoDirective()
    loops = tree.walk(Loop)
    loop = loops[0]
    parent = loop.parent
    loop.detach()
    tdir.children[0].addchild(loop)
    parent.addchild(tdir, index=0)
    ptrans.apply(loops[0].parent.parent)
    assert isinstance(tree.children[0].children[0], OMPParallelDirective)
    pdir = tree.children[0].children[0]
    pdir.lower_to_language_level()
    assert pdir.begin_string() == "omp parallel"
    assert len(pdir.children) == 4
    assert isinstance(pdir.children[2], OMPPrivateClause)
    assert isinstance(pdir.children[3], OMPFirstprivateClause)
    priv_clause = pdir.children[2]

    # If the code inside the region changes after lowering, the next lowering
    # will update the clauses appropriately
    # TODO 2157: Alternatively, we could invalidate the clauses with an
    # upwards signal when changed, or not store them at all.
    new_loop = pdir.children[0].children[0].children[0].children[0].copy()
    # Change the loop variable to j
    jvar = DataSymbol("j", INTEGER_SINGLE_TYPE)
    new_loop.variable = jvar
    # Add loop
    pdir.children[0].addchild(new_loop)

    pdir.lower_to_language_level()
    assert pdir.children[2] is not priv_clause

    # Monkeypatch a case with private and firstprivate clauses
    monkeypatch.setattr(pdir, "_infer_sharing_attributes",
                        lambda: ({Symbol("a")}, {Symbol("b")}, None))

    pdir.lower_to_language_level()
    assert isinstance(pdir.children[2], OMPPrivateClause)
    assert len(pdir.children[2].children) == 1
    assert pdir.children[2].children[0].name == 'a'
    assert isinstance(pdir.children[3], OMPFirstprivateClause)
    assert len(pdir.children[3].children) == 1
    assert pdir.children[3].children[0].name == 'b'

    # Monkeypatch a case with shared variables that need synchronisation
    monkeypatch.setattr(pdir, "_infer_sharing_attributes",
                        lambda: ({}, {}, {Symbol("a")}))
    with pytest.raises(GenerationError) as err:
        pdir.lower_to_language_level()
    assert ("Lowering OMPParallelDirective does not support symbols that "
            "need synchronisation, but found: ['a']" in str(err.value))


def test_ompparallel_gen_code_clauses(monkeypatch):
    ''' Check that the OMP Parallel region clauses are generated
    appropriately. '''

    # Check with an LFRic kernel, the cell variable must be private
    _, invoke_info = parse(os.path.join(BASE_PATH, "1_single_invoke_w3.f90"),
                           api="dynamo0.3")
    psy = PSyFactory("dynamo0.3", distributed_memory=False).create(invoke_info)
    tree = psy.invokes.invoke_list[0].schedule
    ptrans = OMPParallelTrans()
    tdir = OMPDoDirective()
    loops = tree.walk(Loop)
    loop = loops[0]
    parent = loop.parent
    loop.detach()
    tdir.children[0].addchild(loop)
    parent.addchild(tdir, index=0)
    ptrans.apply(loops[0].parent.parent)

    assert isinstance(tree.children[0], OMPParallelDirective)
    pdir = tree.children[0]
    code = str(psy.gen).lower()
    assert len(pdir.children) == 4
    assert "private(cell)" in code

    # Check that making a change (add private k variable) after the first
    # time psy.gen is called recomputes the clauses attributes
    new_loop = pdir.children[0].children[0].children[0].children[0].copy()
    routine = pdir.ancestor(Routine)
    routine.symbol_table.add(DataSymbol("k", INTEGER_SINGLE_TYPE))
    # Change the loop variable to j
    jvar = DataSymbol("k", INTEGER_SINGLE_TYPE)
    new_loop.variable = jvar
    tdir2 = OMPDoDirective()
    tdir2.children[0].addchild(new_loop)
    # Add loop
    pdir.children[0].addchild(tdir2)

    code = str(psy.gen).lower()
    assert "private(cell,k)" in code

    # Monkeypatch a case with private and firstprivate clauses
    monkeypatch.setattr(pdir, "_infer_sharing_attributes",
                        lambda: ({Symbol("a")}, {Symbol("b")}, None))

    code = str(psy.gen).lower()
    assert "private(a)" in code
    assert "firstprivate(b)" in code

    # Monkeypatch a case with shared variables that need synchronisation
    monkeypatch.setattr(pdir, "_infer_sharing_attributes",
                        lambda: ({}, {}, {Symbol("a")}))
    with pytest.raises(GenerationError) as err:
        code = str(psy.gen).lower()
    assert ("OMPParallelDirective.gen_code() does not support symbols that "
            "need synchronisation, but found: ['a']" in str(err.value))


<<<<<<< HEAD
def test_omp_paralleldo_changes_gen_code(monkeypatch):
    """ Check that when the code inside an OMP Parallel Do region changes, the
    private clause changes appropriately. Also check that changing the schedule
    is correctly picked up."""
    _, invoke_info = parse(
        os.path.join(BASE_PATH, "1_single_invoke_w3.f90"), api="dynamo0.3"
    )
=======
def test_omp_paralleldo_clauses_gen_code(monkeypatch):
    ''' Check that the OMP ParallelDo clauses are generated
    appropriately. '''

    # Check with an LFRic kernel, the cell variable must be private
    _, invoke_info = parse(os.path.join(BASE_PATH, "1_single_invoke_w3.f90"),
                           api="dynamo0.3")
>>>>>>> b08e6444
    psy = PSyFactory("dynamo0.3", distributed_memory=False).create(invoke_info)
    tree = psy.invokes.invoke_list[0].schedule
    ptrans = OMPParallelLoopTrans()
    loops = tree.walk(Loop)
    ptrans.apply(loops[0])

    assert isinstance(tree.children[0], OMPParallelDoDirective)
    pdir = tree.children[0]
    code = str(psy.gen).lower()
    assert len(pdir.children) == 2
    assert "private(cell)" in code
    assert "schedule(auto)" in code
    assert "firstprivate" not in code

    # Check that making a change (add private k variable) after the first
    # time psy.gen is called recomputes the clauses attributes
    routine = pdir.ancestor(Routine)
    routine.symbol_table.add(DataSymbol("k", INTEGER_SINGLE_TYPE))
    # Change the loop variable to k
    kvar = DataSymbol("k", INTEGER_SINGLE_TYPE)
    pdir.children[0].children[0].variable = kvar
    # Change the schedule to 'none'
    pdir.omp_schedule = "none"

    # No 'schedule' clause should now be present on the OMP directive.
    code = str(psy.gen).lower()
    assert "schedule(" not in code
    assert "private(k)" in code
    assert "firstprivate" not in code

    # Monkeypatch a case with firstprivate clauses
    monkeypatch.setattr(pdir, "_infer_sharing_attributes",
                        lambda: ({Symbol("a")}, {Symbol("b")}, None))

    code = str(psy.gen).lower()
    assert "private(a)" in code
    assert "firstprivate(b)" in code

    # Monkeypatch a case with shared variables that need synchronisation
    monkeypatch.setattr(pdir, "_infer_sharing_attributes",
                        lambda: ({}, {}, {Symbol("a")}))
    with pytest.raises(GenerationError) as err:
        code = str(psy.gen).lower()
    assert ("OMPParallelDoDirective.gen_code() does not support symbols that "
            "need synchronisation, but found: ['a']" in str(err.value))


<<<<<<< HEAD
def test_omp_parallel_do_changes_begin_str(fortran_reader):
    """Check that when the code inside an OMP Parallel Do region changes, the
    private clause changes appropriately."""
    code = """
=======
def test_omp_parallel_do_lowering(fortran_reader, monkeypatch):
    ''' Check that lowering an OMP Parallel Do leaves it with the
    appropriate begin_string and clauses for the backend to generate
    the right code'''
    code = '''
>>>>>>> b08e6444
    subroutine my_subroutine()
        integer, dimension(321, 10) :: A
        integer, dimension(32, 10) :: B
        integer :: i, ii
        integer :: j

        do i = 1, 320, 32
            A(i, 1) = B(i, 1) + 1
        end do
    end subroutine
    """
    tree = fortran_reader.psyir_from_source(code)
    ptrans = OMPParallelLoopTrans()
    loops = tree.walk(Loop)
    loop = loops[0]
    loop.loop_type = None
    ptrans.apply(loops[0])

    assert isinstance(tree.children[0].children[0], OMPParallelDoDirective)
    pdir = tree.children[0].children[0]
    pdir.lower_to_language_level()
    assert len(pdir.children) == 5
    assert isinstance(pdir.children[2], OMPPrivateClause)
    assert isinstance(pdir.children[3], OMPFirstprivateClause)
    priv_clause = pdir.children[2]
    fpriv_clause = pdir.children[3]
    sched_clause = pdir.children[4]

    # If the code inside the region changes after lowering, the next lowering
    # will update the clauses appropriately
    routine = pdir.ancestor(Routine)
    routine.symbol_table.add(DataSymbol("k", INTEGER_SINGLE_TYPE))
    # Change the loop variable to j
    jvar = DataSymbol("k", INTEGER_SINGLE_TYPE)
    pdir.children[0].children[0].variable = jvar

    # Change the schedule
    pdir._omp_schedule = "dynamic"

    pdir.lower_to_language_level()
    assert pdir.children[2] is not priv_clause
    assert isinstance(pdir.children[2], OMPPrivateClause)
    assert isinstance(pdir.children[3], OMPFirstprivateClause)
    assert pdir.children[3] is not fpriv_clause
    assert pdir.children[4] is not sched_clause
    assert isinstance(pdir.children[4], OMPScheduleClause)

    # Monkeypatch a case with private and firstprivate clauses
    monkeypatch.setattr(pdir, "_infer_sharing_attributes",
                        lambda: ({Symbol("a")}, {Symbol("b")}, None))

    pdir.lower_to_language_level()
    assert isinstance(pdir.children[2], OMPPrivateClause)
    assert len(pdir.children[2].children) == 1
    assert pdir.children[2].children[0].name == 'a'
    assert isinstance(pdir.children[3], OMPFirstprivateClause)
    assert len(pdir.children[3].children) == 1
    assert pdir.children[3].children[0].name == 'b'

    # Monkeypatch a case with shared variables that need synchronisation
    monkeypatch.setattr(pdir, "_infer_sharing_attributes",
                        lambda: ({}, {}, {Symbol("a")}))
    with pytest.raises(GenerationError) as err:
        pdir.lower_to_language_level()
    assert ("Lowering OMPParallelDoDirective does not support symbols that "
            "need synchronisation, but found: ['a']" in str(err.value))


def test_omp_teams_distribute_parallel_do_strings(
    fortran_reader, fortran_writer
):
    """Check that the beginning and ending directive strings that the
    backend uses are the expected ones."""
    code = """
    subroutine my_subroutine()
        integer, dimension(321, 10) :: A
        integer, dimension(32, 10) :: B
        integer :: i, ii
        integer :: j

        do i = 1, 320, 32
            A(i, 1) = B(i, 1) + 1
        end do
    end subroutine
    """
    tree = fortran_reader.psyir_from_source(code)
    loop = tree.walk(Loop)[0]
    new_directive = OMPTeamsDistributeParallelDoDirective()
    loop.replace_with(new_directive)
    new_directive.dir_body.addchild(loop)
    output = fortran_writer(tree)
    assert "!$omp teams distribute parallel do" in output
    assert "!$omp end teams distribute parallel do" in output


def test_ompdo_constructor():
    """Check that we can make an OMPDoDirective with and without
    children"""
    _, invoke_info = parse(
        os.path.join(BASE_PATH, "1_single_invoke.f90"), api="dynamo0.3"
    )
    psy = PSyFactory("dynamo0.3", distributed_memory=False).create(invoke_info)
    schedule = psy.invokes.invoke_list[0].schedule
    ompdo = OMPDoDirective(parent=schedule)
    # A Directive always has a Schedule
    assert len(ompdo.children) == 1
    assert isinstance(ompdo.children[0], Schedule)
    # Check the dir_body property
    assert isinstance(ompdo.dir_body, Schedule)
    # Break the directive
    del ompdo.children[0]
    with pytest.raises(InternalError) as err:
        # pylint: disable=pointless-statement
        ompdo.dir_body
    assert (
        "malformed or incomplete. It should have a Schedule as child 0 "
        "but found: []" in str(err.value)
    )
    child = schedule.children[0].detach()
    ompdo = OMPDoDirective(parent=schedule, children=[child])
    assert len(ompdo.dir_body.children) == 1

    # Constructor with non-default parameters
    ompdo = OMPDoDirective(omp_schedule="dynamic", collapse=4, reprod=True)
    assert ompdo.omp_schedule == "dynamic"
    assert ompdo.collapse == 4
    assert ompdo.reprod
    assert str(ompdo) == "OMPDoDirective[omp_schedule=dynamic,collapse=4]"


def test_omp_do_directive_collapse_getter_and_setter():
    """Test the OMPDODirective collapse property setter and getter."""
    target = OMPDoDirective()
    assert target.collapse is None

    with pytest.raises(ValueError) as err:
        target.collapse = 0
    assert (
        "The OMPDoDirective collapse clause must be a positive integer "
        "or None, but value '0' has been given." in str(err.value)
    )

    with pytest.raises(TypeError) as err:
        target.collapse = "a"
    assert (
        "The OMPDoDirective collapse clause must be a positive integer "
        "or None, but value 'a' has been given." in str(err.value)
    )

    # Set valid collapse values
    target.collapse = 2
    assert target.collapse == 2
    assert target.begin_string() == "omp do collapse(2)"
    target.collapse = None
    assert target.collapse is None
    assert target.begin_string() == "omp do"


def test_omp_do_directive_omp_schedule_getter_and_setter():
    """Test the OMPDODirective omp_schedule property setter and getter."""
    directive = OMPDoDirective()
    # By default, no schedule is specified.
    assert directive.omp_schedule == "none"

    # But valid omp_schedules are accepted
    directive.omp_schedule = "static"
    assert directive.omp_schedule == "static"
    directive.omp_schedule = "dynamic,3"
    assert directive.omp_schedule == "dynamic,3"

    # Invalid omp_schedules raise a TypeError
    with pytest.raises(TypeError) as err:
        directive.omp_schedule = 3
    assert (
        "OMPDoDirective omp_schedule should be a str but found 'int'."
        in str(err.value)
    )

    with pytest.raises(TypeError) as err:
        directive.omp_schedule = "invalid,3"
    assert (
        "OMPDoDirective omp_schedule should be one of ['runtime', "
        "'static', 'dynamic', 'guided', 'auto', 'none'] but found "
        "'invalid,3'." in str(err.value)
    )


def test_omp_do_directive_validate_global_constraints(
    fortran_reader, fortran_writer
):
    """Test the OMPDoDirective with a collapse value is only valid if
    it has enough perfectly nested loops inside."""

    code = """
    subroutine my_subroutine()
        integer, dimension(10, 10) :: A
        integer, dimension(10, 10) :: B
        integer :: i, j, val

        do i = 1, 10
            val = 1
            do j = 1, 10
                A(i, j) = B(i, j) + 1
            end do
        end do
        do i = 1, 10
            do j = 1, 10
                A(i, j) = B(i, j) + 1
            end do
            val = 1
        end do
        do i = 1, 10
            do j = 1, 10
                A(i, j) = B(i, j) + 1
            end do
        end do
    end subroutine
    """
    tree = fortran_reader.psyir_from_source(code)
    loops = tree.walk(Loop, stop_type=Loop)
    for loop in loops:
        parent = loop.parent
        position = loop.position
        directive = OMPParallelDoDirective(
            children=[loop.detach()], collapse=2
        )
        parent.addchild(directive, position)

    directive = tree.walk(OMPParallelDoDirective)

    # The first and second loop nests will fail the validation
    for test_directive in directive[0:2]:
        with pytest.raises(GenerationError) as err:
            _ = fortran_writer(test_directive)
        assert (
            "OMPParallelDoDirective must have as many immediately nested "
            "loops as the collapse clause specifies but 'OMPParallelDo"
            "Directive[collapse=2]' has a collapse=2 "
            "and the nested body at depth 1 cannot be collapsed."
            in str(err.value)
        )

    # The third loop nest will succeed
    code = fortran_writer(directive[2])
    assert "collapse(2)" in code

    # but it will also fail if trying to collapse more loops than available
    directive[2].collapse = 3
    with pytest.raises(GenerationError) as err:
        _ = fortran_writer(directive[2])
    assert (
        "OMPParallelDoDirective must have as many immediately nested "
        "loops as the collapse clause specifies but 'OMPParallelDo"
        "Directive[collapse=3]' has a collapse=3 and "
        "the nested body at depth 2 cannot be collapsed." in str(err.value)
    )


def test_omp_pdo_validate_child():
    """Test the _validate_child method for OMPParallelDoDirective"""
    sched = Schedule()
    declause = OMPDefaultClause()
    prclause = OMPPrivateClause()
    fprclause = OMPFirstprivateClause()
    scclause = OMPScheduleClause()
    reclause = OMPReductionClause()

    assert OMPParallelDoDirective._validate_child(0, sched) is True
    assert OMPParallelDoDirective._validate_child(1, declause) is True
    assert OMPParallelDoDirective._validate_child(2, prclause) is True
    assert OMPParallelDoDirective._validate_child(3, fprclause) is True
    assert OMPParallelDoDirective._validate_child(4, scclause) is True
    assert OMPParallelDoDirective._validate_child(5, reclause) is True
    assert OMPParallelDoDirective._validate_child(6, reclause) is True

    assert OMPParallelDoDirective._validate_child(0, "abc") is False
    assert OMPParallelDoDirective._validate_child(1, "abc") is False
    assert OMPParallelDoDirective._validate_child(2, "abc") is False
    assert OMPParallelDoDirective._validate_child(3, "abc") is False
    assert OMPParallelDoDirective._validate_child(4, "abc") is False
    assert OMPParallelDoDirective._validate_child(5, "abc") is False
    assert OMPParallelDoDirective._validate_child(6, "abc") is False


def test_ompdo_equality():
    """Test the __eq__ method of OMPDoDirective."""
    # We need to manually set the same SymbolTable instance in both directives
    # for their equality to be True
    symboltable = SymbolTable()
    # Set up the symbols
    tmp = DataSymbol("tmp", REAL_SINGLE_TYPE)
    i_sym = DataSymbol("i", REAL_SINGLE_TYPE)

    # Create two equal loops
    loop_sym = DataSymbol("i", INTEGER_SINGLE_TYPE)
    sched1 = Schedule(symbol_table=symboltable)
    start = Literal("0", INTEGER_SINGLE_TYPE)
    stop = Literal("1", INTEGER_SINGLE_TYPE)
    step = Literal("1", INTEGER_SINGLE_TYPE)
    child_node = Assignment.create(Reference(tmp), Reference(i_sym))
    sched1.addchild(child_node)
    loop1 = Loop.create(loop_sym, start, stop, step, [])
    loop1.children[3].detach()
    loop1.addchild(sched1, 3)
    start2 = start.copy()
    stop2 = stop.copy()
    step2 = step.copy()
    sched2 = Schedule()
    # Make sure it has the same ST instance, providing it as a constructor
    # parameter would create a copy and not use the same instance.
    sched2._symbol_table = symboltable
    child_node2 = Assignment.create(Reference(tmp), Reference(i_sym))
    sched2.addchild(child_node2)
    loop2 = Loop.create(loop_sym, start2, stop2, step2, [])
    loop2.children[3].detach()
    loop2.addchild(sched2, 3)

    ompdo1 = OMPDoDirective(children=[loop1])
    ompdo2 = OMPDoDirective(children=[loop2])
    ompdo1.children[0]._symbol_table = symboltable
    ompdo2.children[0]._symbol_table = symboltable
    assert ompdo1 == ompdo2

    loop2.detach()
    ompdo2 = OMPDoDirective(children=[loop2], reprod=(not ompdo1.reprod))
    assert ompdo1 != ompdo2


def test_omp_do_children_err():
    """Tests that we raise the expected error when an OpenMP parallel do
    directive has more than one child or the child is not a loop."""
    otrans = OMPParallelLoopTrans()
    psy, invoke_info = get_invoke("imperfect_nest.f90", api="nemo", idx=0)
    schedule = invoke_info.schedule
    otrans.apply(schedule[0].loop_body[2])
    directive = schedule[0].loop_body[2]
    assert isinstance(directive, OMPParallelDoDirective)
    # Make the schedule invalid by adding a second child to the
    # OMPParallelDoDirective
    directive.dir_body.children.append(directive.dir_body[0].copy())
    with pytest.raises(GenerationError) as err:
        _ = psy.gen
    assert (
        "An OMPParallelDoDirective can only be applied to a single loop "
        "but this Node has 2 children:" in str(err.value)
    )
    directive.dir_body.children = [Return()]
    with pytest.raises(GenerationError) as err:
        _ = psy.gen
    assert (
        "An OMPParallelDoDirective can only be applied to a loop but "
        "this Node has a child of type 'Return'" in str(err.value)
    )


def test_directive_infer_sharing_attributes_lfric():
    ''' Tests for the _infer_sharing_attributes() method of
    OMPParallelDirective containing an LFRic kernel.

    Note: this test does not apply colouring so the loops must be over
    discontinuous function spaces.

    '''
    _, invoke_info = parse(
        os.path.join(BASE_PATH, "1_single_invoke_w3.f90"), api="dynamo0.3"
    )
    psy = PSyFactory("dynamo0.3", distributed_memory=False).create(invoke_info)
    invoke = psy.invokes.invoke_list[0]
    schedule = invoke.schedule
    # We use Transformations to introduce the necessary directives
    otrans = Dynamo0p3OMPLoopTrans()
    rtrans = OMPParallelTrans()
    # Apply an OpenMP do directive to the loop
    otrans.apply(schedule.children[0], {"reprod": True})
    # Apply an OpenMP Parallel directive around the OpenMP do directive
    rtrans.apply(schedule.children[0])
    directive = schedule.children[0]
    assert isinstance(directive, OMPParallelDirective)
    # TODO #1010 In the LFRic API, the loop bounds are created at code-
    # generation time and therefore we cannot generate the list of
    # private variables until that is under way. Ultimately this will be
    # replaced by a `lower_to_language_level` call.
    # pylint: disable=pointless-statement
    psy.gen
    # Now check that _infer_sharing_attributes returns what we expect
    pvars, fpvars, sync = directive._infer_sharing_attributes()
    assert isinstance(pvars, set)
    assert isinstance(fpvars, set)
    assert len(pvars) == 1
    assert len(fpvars) == 0
    assert len(sync) == 0
    assert list(pvars)[0].name == 'cell'

    directive.children[1] = OMPDefaultClause(
        clause_type=OMPDefaultClause.DefaultClauseTypes.NONE
    )
    with pytest.raises(GenerationError) as excinfo:
        _ = directive._infer_sharing_attributes()
    assert ("OMPParallelClause cannot correctly generate the private clause "
            "when its default data sharing attribute in its default clause is "
            "not 'shared'." in str(excinfo.value))


def test_directive_infer_sharing_attributes(fortran_reader):
    ''' Tests for the _infer_sharing_attributes() method of OpenMP directives
    with generic code inside the directive body.
    '''

    # Example with arrays, read-only and only-writen-once variables, this are
    # all shared (only the iteration index is private in this parallel region)
    psyir = fortran_reader.psyir_from_source('''
        subroutine my_subroutine()
            integer :: i, scalar1, scalar2
            real, dimension(10) :: array
            scalar2 = scalar1
            do i = 1, 10
               array(i) = scalar2
            enddo
        end subroutine''')
    omplooptrans = OMPLoopTrans()
    loop = psyir.walk(Loop)[0]
    omplooptrans.apply(loop)
    omptrans = OMPParallelTrans()
    routine = psyir.walk(Routine)[0]
    omptrans.apply(routine.children)
    directive = psyir.walk(OMPParallelDirective)[0]
    pvars, fpvars, sync = directive._infer_sharing_attributes()
    assert len(pvars) == 1
    assert list(pvars)[0].name == 'i'
    assert len(fpvars) == 0
    assert len(sync) == 0

    # Example with private and firstprivate variables on OMPParallelDoDirective
    # In this case scalar1 is firstprivate because it has a conditional-write
    # that it is not guaranteed to happen on each iteration, so the private
    # variable needs to be initialised with the value it has before the loop.
    psyir = fortran_reader.psyir_from_source('''
        subroutine my_subroutine()
            integer :: i, scalar1, scalar2
            real, dimension(10) :: array
            scalar1 = 3
            do i = 1, 10
               if (i .eq. 4) then
                  scalar1 = array(i)
               endif
               scalar2 = scalar1 + array(i)
               array(i) = scalar2
            enddo
        end subroutine''')
    omplooptrans = OMPParallelLoopTrans()
    loop = psyir.walk(Loop)[0]
    omplooptrans.apply(loop)
    directive = psyir.walk(OMPParallelDoDirective)[0]
    pvars, fpvars, sync = directive._infer_sharing_attributes()
    assert len(pvars) == 2
    assert sorted(pvars, key=lambda x: x.name)[0].name == 'i'
    assert sorted(pvars, key=lambda x: x.name)[1].name == 'scalar2'
    assert len(fpvars) == 1
    assert list(fpvars)[0].name == 'scalar1'
    assert len(sync) == 0

    # Another example with only a OMPParallelDirective (not actual worksharing)
    # and scalars set outside the loop (only-written-once), these are shared
    psyir = fortran_reader.psyir_from_source('''
        subroutine my_subroutine()
            integer :: i, scalar1, scalar2, scalar3, scalar4
            real, dimension(10) :: array
            scalar3 = 10
            scalar4 = 20
            do i = 1, scalar3
               scalar2 = scalar1 + scalar4 + array(i)
               array(i) = scalar2
            enddo
        end subroutine''')
    omptrans = OMPParallelTrans()
    routine = psyir.walk(Routine)[0]
    omptrans.apply(routine.children)
    directive = psyir.walk(OMPParallelDirective)[0]
    pvars, fpvars, sync = directive._infer_sharing_attributes()
    assert len(pvars) == 2
    assert len(fpvars) == 0
    assert len(sync) == 0
    assert sorted(pvars, key=lambda x: x.name)[0].name == 'i'
    assert sorted(pvars, key=lambda x: x.name)[1].name == 'scalar2'
    # scalar1 is shared because is read-only and scalar3 and scalar4 are
    # shared because they are set outside a loop (only written once)

    # Another example with only a OMPParallelDirective (not actual worksharing)
    # and one scalar (scalar2) it is used as a private variable inside the loop
    # but it is first read before the loop, and therefore it should be
    # firstprivate
    psyir = fortran_reader.psyir_from_source('''
        subroutine my_subroutine()
            integer :: i, scalar1, scalar2, scalar3
            real, dimension(10) :: array
            scalar3 = scalar2
            do i = 1, 10
               scalar2 = scalar1 + scalar3 + array(i)
               array(i) = scalar2
            enddo
        end subroutine''')
    omptrans = OMPParallelTrans()
    routine = psyir.walk(Routine)[0]
    omptrans.apply(routine.children)
    directive = psyir.walk(OMPParallelDirective)[0]
    pvars, fpvars, sync = directive._infer_sharing_attributes()
    assert len(pvars) == 1
    assert len(fpvars) == 1
    assert len(sync) == 0
    assert list(pvars)[0].name == 'i'
    assert list(fpvars)[0].name == 'scalar2'

    # Similar but with a OMPParallelDoDirective and the firstprivate is
    # in the same loop but before the loop body
    psyir = fortran_reader.psyir_from_source('''
        subroutine my_subroutine()
            integer :: i, scalar1
            real, dimension(10) :: array
            do i = 1, 10, scalar1
                scalar1 = array(i)
                array(i) = scalar1
            enddo
        end subroutine''')
    omplooptrans = OMPParallelLoopTrans()
    loop = psyir.walk(Loop)[0]
    omplooptrans.apply(loop, options={'force': True})
    directive = psyir.walk(OMPParallelDoDirective)[0]
    pvars, fpvars, sync = directive._infer_sharing_attributes()
    assert len(pvars) == 1
    assert len(fpvars) == 1
    assert len(sync) == 0
    assert list(pvars)[0].name == 'i'
    assert list(fpvars)[0].name == 'scalar1'

    # In this example the scalar2 variable is shared but it needs
    # synchronisation to avoid race conditions (write-after-read
    # in the same statement)
    psyir = fortran_reader.psyir_from_source('''
        subroutine my_subroutine()
            integer :: i, scalar1, scalar2
            real, dimension(10) :: array
            do i = 1, 10
               scalar2 = scalar2 + scalar1
            enddo
        end subroutine''')
    omplooptrans = OMPParallelLoopTrans()
    loop = psyir.walk(Loop)[0]
    omplooptrans.apply(loop, options={"force": True})
    directive = psyir.walk(OMPParallelDoDirective)[0]
    pvars, fpvars, sync = directive._infer_sharing_attributes()
    assert len(pvars) == 1
    assert list(pvars)[0].name == 'i'
    assert len(fpvars) == 0
    assert len(sync) == 1
    assert list(sync)[0].name == 'scalar2'

    # In this example the scalar2 variable is shared but it needs
    # synchronisation to avoid race conditions (write-after-read
    # in different statements)
    psyir = fortran_reader.psyir_from_source('''
        subroutine my_subroutine()
            integer :: i, scalar1, scalar2, tmp
            real, dimension(10) :: array
            do i = 1, 10
               tmp = scalar2 + scalar1
               scalar2 = tmp
            enddo
        end subroutine''')
    omplooptrans = OMPParallelLoopTrans()
    loop = psyir.walk(Loop)[0]
    omplooptrans.apply(loop, options={"force": True})
    directive = psyir.walk(OMPParallelDoDirective)[0]
    pvars, fpvars, sync = directive._infer_sharing_attributes()
    assert len(pvars) == 2
    assert sorted(pvars, key=lambda x: x.name)[0].name == 'i'
    assert sorted(pvars, key=lambda x: x.name)[1].name == 'tmp'
    assert len(fpvars) == 0
    assert len(sync) == 1
    assert list(sync)[0].name == 'scalar2'

    # Example tiling routine (k is a reduction - needs sync)
    psyir = fortran_reader.psyir_from_source('''
        subroutine my_subroutine(k)
            integer :: i, ii
            integer :: j, jj
            integer :: k
            do i = 1, 320, 32
                do j = 1, 320, 32
                    do ii=i, i+32
                        do jj = j,j+32
                            k = k + ii
                            k = k * jj
                        end do
                    end do
                end do
            end do
        end subroutine''')
    ptrans = OMPParallelTrans()
    loop = psyir.walk(Loop)[0]
    ptrans.apply(loop)
    directive = psyir.walk(OMPParallelDirective)[0]
    pvars, fpvars, sync = directive._infer_sharing_attributes()
    assert len(pvars) == 4
    assert sorted(pvars, key=lambda x: x.name)[0].name == 'i'
    assert sorted(pvars, key=lambda x: x.name)[1].name == 'ii'
    assert sorted(pvars, key=lambda x: x.name)[2].name == 'j'
    assert sorted(pvars, key=lambda x: x.name)[3].name == 'jj'
    assert len(fpvars) == 0
    assert len(sync) == 1
    assert list(sync)[0].name == 'k'


def test_directive_infer_sharing_attributes_with_structures(fortran_reader):
    ''' Tests for the _infer_sharing_attributes() method of OpenMP directives
    with code that contains structure accesses.
    '''
    psyir = fortran_reader.psyir_from_source('''
        subroutine my_subroutine()
            use my_mod
            integer :: i, scalar1
            type(my_type) :: mt1, mt2
            real, dimension(10) :: array
            mt1%scalar1 = 3
            do i = 1, 10
               if (i .eq. 4) then
                  mt2%field1%scalar1 = array(i)
               endif
               scalar1 = mt2%field1%scalar1 + mt1%scalar1
               array(i) = scalar1
            enddo
        end subroutine''')
    omptrans = OMPParallelTrans()
    routine = psyir.walk(Routine)[0]
    omptrans.apply(routine.children)
    directive = psyir.walk(OMPParallelDirective)[0]
    pvars, fpvars, sync = directive._infer_sharing_attributes()
    assert len(pvars) == 2
    assert sorted(pvars, key=lambda x: x.name)[0].name == 'i'
    assert sorted(pvars, key=lambda x: x.name)[1].name == 'scalar1'
    assert len(fpvars) == 1
    assert list(fpvars)[0].name == 'mt2'
    assert len(sync) == 0

    # In this example a sub-part of mt1 should be shared and another
    # firstprivate
    psyir = fortran_reader.psyir_from_source('''
        subroutine my_subroutine()
            use my_mod
            integer :: i, scalar1
            type(my_type) :: mt1
            real, dimension(10) :: array
            do i = 1, 10
               if (i .eq. 4) then
                  mt1%scalar1 = 3
               endif
               mt1%array(i) = mt1%scalar1
            enddo
        end subroutine''')
    omptrans = OMPParallelTrans()
    routine = psyir.walk(Routine)[0]
    omptrans.apply(routine.children)
    directive = psyir.walk(OMPParallelDirective)[0]
    pvars, fpvars, sync = directive._infer_sharing_attributes()
    assert len(pvars) == 1
    assert list(pvars)[0].name == 'i'
    assert len(fpvars) == 1
    if list(fpvars)[0].name == 'mt2':
        pytest.xfail("#2094: Currently we only support top-level derived types"
                     "as OpenMP sharing attributes, but there are cases that "
                     "more detail is necessary.")


def test_infer_sharing_attributes_sequential_semantics(fortran_reader):
    ''' _infer_sharing_attributes() tries to conserve the same semantics
    as the sequential loop, however, for loops that are not possible to
    parallelise (but we force the transformation anyway). For now this
    may return different results than the original code.

    #TODO #598: This could be a lastprivate?
    '''

    # In this example the result will take the value of the last i in
    # sequential order, but an arbitrary i in parallel.
    psyir = fortran_reader.psyir_from_source('''
        subroutine my_subroutine()
            integer :: i, result
            do i = 1, 10
               result = i
            enddo
        end subroutine''')
    omplooptrans = OMPParallelLoopTrans()
    loop = psyir.walk(Loop)[0]
    omplooptrans.apply(loop, options={"force": True})
    directive = psyir.walk(OMPParallelDoDirective)[0]
    pvars, fpvars, sync = directive._infer_sharing_attributes()
    assert len(pvars) == 1
    assert list(pvars)[0].name == 'i'
    assert len(fpvars) == 0
    assert len(sync) == 0


def test_directive_lastprivate(fortran_reader, fortran_writer):
    ''' Test to demonstrate remaining issues with the OpenMP data sharing
    clauses when we have dependencies after the OpenMP loop.

    #TODO #598: A better use of dependency analysis could fix these issues.

    '''
    psyir = fortran_reader.psyir_from_source('''
        subroutine my_subroutine()
            integer :: i, scalar1, scalar2
            real, dimension(10) :: array
            do i = 1, 10
               scalar2 = scalar1 + array(i)
               array(i) = scalar2
            enddo
            scalar1 = scalar2
        end subroutine''')
    omplooptrans = OMPParallelLoopTrans()
    loop = psyir.walk(Loop)[0]
    omplooptrans.apply(loop)
    code = fortran_writer(psyir)
    expected = '''\
  !$omp parallel do default(shared), private(i,scalar2), lastprivate(scalar2)
  do i = 1, 10, 1
    scalar2 = scalar1 + array(i)
    array(i) = scalar2
  enddo
  !$omp end parallel do
  scalar1 = scalar2'''
    if code not in expected:
        pytest.xfail("#598 We do not check yet for possible dependencies of"
                     "variables marked as private after the OpenMP region")


def test_omp_parallel_private_clause():
    '''Test the private_clause method in the OMPParallelDirective
    class.

    '''
    omp_parallel = OMPParallelDirective.create()
    clause = omp_parallel.private_clause
    assert isinstance(clause, OMPPrivateClause)


def test_omp_parallel_encloses_omp_directive():
    '''Test the _encloses_omp_directive method in the OMPParallelDirective
    class. This tests where there is no OMPRegionDirective within the
    OMPParallelirective. Nothing is actually done or returned in the
    method at the moment so this test is purely for coverage.

    '''
    omp_parallel = OMPParallelDirective.create()
    omp_parallel._encloses_omp_directive()


def test_omp_parallel_validate_child():
    """Test the validate_child method of OMPParallelDirective"""
    assert OMPParallelDirective._validate_child(0, Schedule()) is True
    assert OMPParallelDirective._validate_child(1, OMPDefaultClause()) is True
    assert OMPParallelDirective._validate_child(2, OMPPrivateClause()) is True
    assert OMPParallelDirective._validate_child(3, OMPFirstprivateClause()) \
        is True
    assert OMPParallelDirective._validate_child(2, OMPReductionClause())\
        is False
    assert OMPParallelDirective._validate_child(4, OMPReductionClause())\
        is True
    assert OMPParallelDirective._validate_child(5, OMPReductionClause())\
        is True
    assert OMPParallelDirective._validate_child(0, OMPDefaultClause()) is False
    assert OMPParallelDirective._validate_child(6, "test") is False


def test_omp_forward_dependence():
    """Test that the forward_dependence method works for Directives,
    returning the closest dependent Node after the current Node in the
    schedule or None if none are found."""
    _, invoke_info = parse(
        os.path.join(BASE_PATH, "15.14.1_multi_aX_plus_Y_builtin.f90"),
        api="dynamo0.3",
    )
    psy = PSyFactory("dynamo0.3", distributed_memory=True).create(invoke_info)
    invoke = psy.invokes.invoke_list[0]
    schedule = invoke.schedule
    otrans = DynamoOMPParallelLoopTrans()
    for child in schedule.children:
        otrans.apply(child)
    read4 = schedule.children[4]
    # 1: returns none if none found
    # a) check many reads
    assert not read4.forward_dependence()
    # b) check no dependencies for the loop
    assert not read4.children[0].forward_dependence()
    # 2: returns first dependent kernel arg when there are many
    # dependencies
    # a) check first read returned
    writer = schedule.children[3]
    next_read = schedule.children[4]
    assert writer.forward_dependence() == next_read
    # b) check writer returned
    first_omp = schedule.children[0]
    assert first_omp.forward_dependence() == writer
    # 3: directive and globalsum dependencies
    _, invoke_info = parse(
        os.path.join(BASE_PATH, "15.14.3_sum_setval_field_builtin.f90"),
        api="dynamo0.3",
    )
    psy = PSyFactory("dynamo0.3", distributed_memory=True).create(invoke_info)
    invoke = psy.invokes.invoke_list[0]
    schedule = invoke.schedule
    otrans.apply(schedule.children[0])
    otrans.apply(schedule.children[1])
    otrans.apply(schedule.children[3])
    prev_omp = schedule.children[0]
    sum_omp = schedule.children[1]
    global_sum_loop = schedule.children[2]
    next_omp = schedule.children[3]
    # a) prev omp depends on sum omp
    assert prev_omp.forward_dependence() == sum_omp
    # b) sum omp depends on global sum loop
    assert sum_omp.forward_dependence() == global_sum_loop
    # c) global sum loop depends on next omp
    assert global_sum_loop.forward_dependence() == next_omp


@pytest.mark.parametrize("nowait", [False, True])
def test_omp_single_nowait(nowait):
    """Test the nowait getter of the OMPSingle directive"""
    single = OMPSingleDirective(nowait=nowait)
    assert single.nowait is nowait


@pytest.mark.parametrize("nowait", [False, True])
def test_omp_single_strings(nowait):
    """Test the begin_string and end_string methods of the OMPSingle
    directive"""
    _, invoke_info = parse(
        os.path.join(GOCEAN_BASE_PATH, "single_invoke.f90"), api="gocean1.0"
    )
    single = OMPSingleTrans()
    psy = PSyFactory("gocean1.0", distributed_memory=False).create(invoke_info)
    schedule = psy.invokes.invoke_list[0].schedule

    single.apply(schedule[0], {"nowait": nowait})
    omp_single = schedule[0]

    assert omp_single.begin_string() == "omp single"
    assert omp_single.end_string() == "omp end single"


def test_omp_single_validate_child():
    """Test the validate_child method of the OMPSingle class"""
    sched = Schedule()
    nowait = OMPNowaitClause()
    lit = Literal("32", INTEGER_TYPE)
    assert OMPSingleDirective._validate_child(0, sched) is True
    assert OMPSingleDirective._validate_child(1, nowait) is True
    assert OMPSingleDirective._validate_child(0, lit) is False
    assert OMPSingleDirective._validate_child(1, lit) is False
    assert OMPSingleDirective._validate_child(2, lit) is False


def test_omp_single_validate_global_constraints():
    """Test the validate_global_constraints method of the OMPSingle
    directive"""
    _, invoke_info = parse(
        os.path.join(BASE_PATH, "1_single_invoke.f90"), api="dynamo0.3"
    )
    single = OMPSingleTrans()
    psy = PSyFactory("dynamo0.3", distributed_memory=False).create(invoke_info)
    schedule = psy.invokes.invoke_list[0].schedule

    single.apply(schedule.children[0])
    with pytest.raises(GenerationError) as excinfo:
        schedule.children[0].validate_global_constraints()
    assert (
        "OMPSingleDirective must be inside an OMP parallel region but "
        + "could not find an ancestor OMPParallelDirective node"
    ) in str(excinfo.value)


def test_omp_single_nested_validate_global_constraints(monkeypatch):
    """Test the validate_global_constraints method of the OMPSingle
    directive fails when nested OMPSingles happen"""
    _, invoke_info = parse(
        os.path.join(BASE_PATH, "1_single_invoke.f90"), api="dynamo0.3"
    )
    single = OMPSingleTrans()
    # Alternative excluded node types for monkeypatch
    excluded_node_types = (
        nodes.CodeBlock,
        nodes.Return,
        nodes.ACCDirective,
        psyGen.HaloExchange,
        nodes.OMPParallelDirective,
    )
    monkeypatch.setattr(single, "excluded_node_types", excluded_node_types)
    parallel = OMPParallelTrans()
    psy = PSyFactory("dynamo0.3", distributed_memory=False).create(invoke_info)
    schedule = psy.invokes.invoke_list[0].schedule

    single.apply(schedule.children[0])
    single_omp = schedule.children[0]
    single.apply(schedule.children[0])
    parallel.apply(schedule.children[0])
    with pytest.raises(GenerationError) as excinfo:
        single_omp.validate_global_constraints()
    assert (
        "OMPSingleDirective must not be inside another OpenMP serial "
        + "region"
    ) in str(excinfo.value)


@pytest.mark.parametrize("nowait", [False, True])
def test_omp_single_gencode(nowait):
    """Check that the gen_code method in the OMPSingleDirective class
    generates the expected code.
    """
    subroutine = Routine("testsub")
    temporary_module = ModuleGen("test")
    parallel = OMPParallelDirective.create()
    single = OMPSingleDirective(nowait=nowait)
    parallel.dir_body.addchild(single)
    subroutine.addchild(parallel)
    parallel.gen_code(temporary_module)

    clauses = ""
    if nowait:
        clauses += " nowait"

    assert "!$omp single" + clauses + "\n" in str(temporary_module.root)
    assert "!$omp end single\n" in str(temporary_module.root)


def test_omp_master_strings():
    """Test the begin_string and end_string methods of the OMPMaster
    directive"""
    omp_master = OMPMasterDirective()

    assert omp_master.begin_string() == "omp master"
    assert omp_master.end_string() == "omp end master"


def test_omp_master_gencode():
    """Check that the gen_code method in the OMPMasterDirective class
    generates the expected code.
    """
    subroutine = Routine("testsub")
    temporary_module = ModuleGen("test")
    parallel = OMPParallelDirective.create()
    master = OMPMasterDirective()
    parallel.dir_body.addchild(master)
    subroutine.addchild(parallel)
    parallel.gen_code(temporary_module)

    assert "!$omp master\n" in str(temporary_module.root)
    assert "!$omp end master\n" in str(temporary_module.root)


def test_omp_master_validate_global_constraints():
    """Test the validate_global_constraints method of the OMPMaster
    directive"""
    _, invoke_info = parse(
        os.path.join(BASE_PATH, "1_single_invoke.f90"), api="dynamo0.3"
    )
    master = OMPMasterTrans()
    psy = PSyFactory("dynamo0.3", distributed_memory=False).create(invoke_info)
    schedule = psy.invokes.invoke_list[0].schedule

    master.apply(schedule.children[0])
    with pytest.raises(GenerationError) as excinfo:
        schedule.children[0].validate_global_constraints()
    assert (
        "OMPMasterDirective must be inside an OMP parallel region but "
        + "could not find an ancestor OMPParallelDirective node"
    ) in str(excinfo.value)


def test_omp_master_nested_validate_global_constraints(monkeypatch):
    """Test the validate_global_constraints method of the OMPMaster
    directive fails when nested OMPSingles happen"""
    _, invoke_info = parse(
        os.path.join(BASE_PATH, "1_single_invoke.f90"), api="dynamo0.3"
    )
    master = OMPMasterTrans()
    # Alternative excluded node types for monkeypatch
    excluded_node_types = (
        nodes.CodeBlock,
        nodes.Return,
        nodes.ACCDirective,
        psyGen.HaloExchange,
        nodes.OMPParallelDirective,
    )
    monkeypatch.setattr(master, "excluded_node_types", excluded_node_types)
    parallel = OMPParallelTrans()
    psy = PSyFactory("dynamo0.3", distributed_memory=False).create(invoke_info)
    schedule = psy.invokes.invoke_list[0].schedule

    master.apply(schedule.children[0])
    master_omp = schedule.children[0]
    master.apply(schedule.children[0])
    parallel.apply(schedule.children[0])
    with pytest.raises(GenerationError) as excinfo:
        master_omp.validate_global_constraints()
    assert (
        "OMPMasterDirective must not be inside another OpenMP serial "
        + "region"
    ) in str(excinfo.value)


def test_omptaskwait_strings():
    """Test the begin_string and method of the OMPTaskwait directive"""
    taskwait = OMPTaskwaitDirective()

    assert taskwait.begin_string() == "omp taskwait"


def test_omptaskwait_gencode():
    """Check that the gen_code method in the OMPTaskwaitDirective
    class generates the expected code.
    """
    subroutine = Routine("testsub")
    temporary_module = ModuleGen("test")
    parallel = OMPParallelDirective.create()
    directive = OMPTaskwaitDirective()
    parallel.dir_body.addchild(directive)
    subroutine.addchild(parallel)
    parallel.gen_code(temporary_module)

    assert "!$omp taskwait\n" in str(temporary_module.root)


def test_omp_taskwait_validate_global_constraints():
    """Test the validate_global_constraints method of the OMPTaskwait
    directive"""
    _, invoke_info = parse(
        os.path.join(BASE_PATH, "1_single_invoke.f90"), api="dynamo0.3"
    )
    psy = PSyFactory("dynamo0.3", distributed_memory=False).create(invoke_info)
    schedule = psy.invokes.invoke_list[0].schedule
    taskwait = OMPTaskwaitDirective()
    schedule.addchild(taskwait, 0)
    with pytest.raises(GenerationError) as excinfo:
        taskwait.validate_global_constraints()
    assert (
        "OMPTaskwaitDirective must be inside an OMP parallel region but "
        "could not find an ancestor OMPParallelDirective node"
        in str(excinfo.value)
    )


def test_omp_taskwait_clauses():
    """Test the clauses property of the OMPTaskwait directive."""
    omp_taskwait = OMPTaskwaitDirective()
    assert len(omp_taskwait.clauses) == 0


def test_omp_taskloop_strings():
    """Test the begin_string and end_string methods of the
    OMPTaskloop directive"""
    omp_taskloop = OMPTaskloopDirective()

    assert omp_taskloop.begin_string() == "omp taskloop"
    assert omp_taskloop.end_string() == "omp end taskloop"


def test_omp_taskloop_clauses():
    """Test the clauses property of the OMPTaskloop directive."""
    omp_taskloop = OMPTaskloopDirective()
    assert omp_taskloop.clauses == []


def test_omp_taskloop_init():
    """Test the constructor of the OMPTaskloop directive"""
    with pytest.raises(GenerationError) as excinfo:
        OMPTaskloopDirective(grainsize=32, num_tasks=32)
    assert (
        "OMPTaskloopDirective must not have both grainsize and "
        "numtasks clauses specified."
    ) in str(excinfo.value)


@pytest.mark.parametrize(
    "grainsize,num_tasks,nogroup,clauses",
    [
        (None, None, False, ""),
        (32, None, False, " grainsize(32)"),
        (None, 32, True, " num_tasks(32), nogroup"),
    ],
)
def test_omp_taskloop_gencode(grainsize, num_tasks, nogroup, clauses):
    """Check that the gen_code method in the OMPTaskloopDirective
    class generates the expected code.
    """
    temporary_module = ModuleGen("test")
    subroutine = Routine("testsub")
    parallel = OMPParallelDirective.create()
    single = OMPSingleDirective()
    directive = OMPTaskloopDirective(
        grainsize=grainsize, num_tasks=num_tasks, nogroup=nogroup
    )
    parallel.dir_body.addchild(single)
    single.dir_body.addchild(directive)
    sym = subroutine.symbol_table.new_symbol(
        "i", symbol_type=DataSymbol, datatype=INTEGER_TYPE
    )
    loop = Loop.create(
        sym,
        Literal("1", INTEGER_TYPE),
        Literal("10", INTEGER_TYPE),
        Literal("1", INTEGER_TYPE),
        [],
    )
    directive.dir_body.addchild(loop)
    subroutine.addchild(parallel)
    parallel.gen_code(temporary_module)

    assert "!$omp taskloop" + clauses + "\n" in str(temporary_module.root)
    assert "!$omp end taskloop\n" in str(temporary_module.root)


@pytest.mark.parametrize("nogroup", [False, True])
def test_omptaskloop_nogroup(nogroup):
    """Test the nogroup method of OMPTaskloop"""
    taskwait = OMPTaskloopDirective(nogroup=nogroup)
    assert taskwait.nogroup == nogroup


def test_omp_taskloop_validate_child():
    """Test the validate_child method of the OMPTaskloopDirective
    Class."""
    sched = Schedule()
    gsclause = OMPGrainsizeClause(children=[Literal("1", INTEGER_TYPE)])
    ntclause = OMPNumTasksClause(children=[Literal("1", INTEGER_TYPE)])
    ngclause = OMPNogroupClause()
    lit = Literal("1", INTEGER_TYPE)
    assert OMPTaskloopDirective._validate_child(0, sched) is True
    assert OMPTaskloopDirective._validate_child(1, gsclause) is True
    assert OMPTaskloopDirective._validate_child(1, ntclause) is True
    assert OMPTaskloopDirective._validate_child(1, ngclause) is True
    assert OMPTaskloopDirective._validate_child(2, ngclause) is True
    assert OMPTaskloopDirective._validate_child(3, ngclause) is False
    assert OMPTaskloopDirective._validate_child(4, ngclause) is False
    assert OMPTaskloopDirective._validate_child(0, lit) is False
    assert OMPTaskloopDirective._validate_child(1, lit) is False
    assert OMPTaskloopDirective._validate_child(2, lit) is False
    assert OMPTaskloopDirective._validate_child(3, lit) is False


def test_omp_taskloop_validate_global_constraints():
    """Test the validate_global_constraints method of the OMPTaskloop
    directive"""
    _, invoke_info = parse(
        os.path.join(BASE_PATH, "1_single_invoke.f90"), api="dynamo0.3"
    )
    taskloop = OMPTaskloopTrans()
    psy = PSyFactory("dynamo0.3", distributed_memory=False).create(invoke_info)
    schedule = psy.invokes.invoke_list[0].schedule

    taskloop.apply(schedule.children[0])
    with pytest.raises(GenerationError) as excinfo:
        schedule.children[0].validate_global_constraints()
    assert (
        "OMPTaskloopDirective must be inside an OMP "
        "Serial region but could not find an ancestor node"
        in str(excinfo.value)
    )

    # Ensure a taskloop clause can't have two nogroup clauses.
    taskloop = schedule.children[0]
    taskloop.addchild(OMPNogroupClause())
    taskloop.addchild(OMPNogroupClause())
    singletrans = OMPSingleTrans()
    paralleltrans = OMPParallelTrans()
    singletrans.apply(taskloop)
    paralleltrans.apply(schedule.children[0])
    with pytest.raises(GenerationError) as excinfo:
        taskloop.validate_global_constraints()
    assert (
        "OMPTaskloopDirective has two Nogroup clauses as "
        "children which is not allowed." in str(excinfo.value)
    )


# Test OMPTargetDirective


def test_omp_target_directive_constructor_and_strings():
    """Test the OMPTargetDirective constructor and its output strings."""
    target = OMPTargetDirective()
    assert target.begin_string() == "omp target"
    assert target.end_string() == "omp end target"
    assert str(target) == "OMPTargetDirective[]"


# Test OMPDeclareTargetDirective


def test_omp_declare_target_directive_constructor_and_strings(monkeypatch):
    """Test the OMPDeclareTargetDirective constructor and its output
    strings."""
    target = OMPDeclareTargetDirective()
    assert target.begin_string() == "omp declare target"
    assert str(target) == "OMPDeclareTargetDirective[]"

    monkeypatch.setattr(target, "validate_global_constraints", lambda: None)
    temporary_module = ModuleGen("test")
    target.gen_code(temporary_module)
    assert "!$omp declare target\n" in str(temporary_module.root)


def test_omp_declare_target_directive_validate_global_constraints():
    """Test the OMPDeclareTargetDirective is only valid as the first child
    of a Routine"""
    target = OMPDeclareTargetDirective()

    # If the directive is detached it passes the validation
    target.validate_global_constraints()

    # If it is the child 0 of a Routine it passes the tests
    subroutine = Routine("test")
    subroutine.addchild(target)
    target.validate_global_constraints()

    subroutine.children.insert(0, target.copy())
    with pytest.raises(GenerationError) as err:
        target.validate_global_constraints()
    assert (
        "A OMPDeclareTargetDirective must be the first child (index 0) of "
        "a Routine but found one as child 1 of a Routine." in str(err.value)
    )


# Test OMPLoopDirective


def test_omp_loop_directive_constructor_and_strings():
    """Test the OMPLoopDirective constructor and its output strings."""
    omploop = OMPLoopDirective()
    assert omploop.begin_string() == "omp loop"
    assert omploop.end_string() == "omp end loop"
    assert str(omploop) == "OMPLoopDirective[]"
    assert omploop.collapse is None

    omploop = OMPLoopDirective(collapse=4)
    assert omploop.collapse == 4
    assert omploop.begin_string() == "omp loop collapse(4)"
    assert omploop.end_string() == "omp end loop"
    assert str(omploop) == "OMPLoopDirective[collapse=4]"


def test_omp_loop_directive_collapse_getter_and_setter():
    """Test the OMPLoopDirective collapse property setter and getter."""
    target = OMPLoopDirective()
    assert target.collapse is None
    target.collapse = 3
    assert target.collapse == 3
    target.collapse = None
    assert target.collapse is None

    with pytest.raises(ValueError) as err:
        target.collapse = 0
    assert (
        "The OMPLoopDirective collapse clause must be a positive integer "
        "or None, but value '0' has been given." in str(err.value)
    )

    with pytest.raises(TypeError) as err:
        target.collapse = "a"
    assert (
        "The OMPLoopDirective collapse clause must be a positive integer "
        "or None, but value 'a' has been given." in str(err.value)
    )


def test_omp_loop_directive_validate_global_constraints():
    """Test the OMPLoopDirective contains valid children and have as many
    immediate loops as specified by the collapse clause"""

    # Check an empty OMPLoop
    schedule = Schedule()
    omploop = OMPLoopDirective()
    schedule.addchild(omploop)
    with pytest.raises(GenerationError) as err:
        omploop.validate_global_constraints()
    assert (
        "OMPLoopDirective must have exactly one child in its associated"
        " schedule but found []." in str(err.value)
    )

    # Check an OMPLoop attached to a non-loop statement
    variable = schedule.symbol_table.new_symbol(
        "i", symbol_type=DataSymbol, datatype=INTEGER_TYPE
    )
    stmt = Assignment.create(Reference(variable), Literal("4", INTEGER_TYPE))
    omploop.dir_body.addchild(stmt)
    with pytest.raises(GenerationError) as err:
        omploop.validate_global_constraints()
    assert (
        "OMPLoopDirective must have a Loop as child of its associated "
        "schedule but found 'Assignment" in str(err.value)
    )

    # Check with an OMPLoop and a single Loop inside but without a proper
    # region ancestor
    stmt.detach()
    loop = Loop.create(
        variable,
        Literal("1", INTEGER_TYPE),
        Literal("10", INTEGER_TYPE),
        Literal("1", INTEGER_TYPE),
        [stmt],
    )
    omploop.dir_body.addchild(loop)
    with pytest.raises(GenerationError) as err:
        omploop.validate_global_constraints()
    assert (
        "OMPLoopDirective must be inside a OMPTargetDirective or a "
        "OMPParallelDirective, but 'OMPLoopDirective[]' is not."
        in str(err.value)
    )

    # Insert block in a OMP Parallel region
    ompparallel = OMPParallelDirective()
    omploop.replace_with(ompparallel)
    ompparallel.dir_body.addchild(omploop)

    # Check with an OMPLoop and collapse is 2 but just one loop inside
    omploop.collapse = 2
    with pytest.raises(GenerationError) as err:
        omploop.validate_global_constraints()
    assert (
        "OMPLoopDirective must have as many immediately nested loops as "
        "the collapse clause specifies but 'OMPLoopDirective[collapse=2]'"
        " has a collapse=2 and the nested statement at depth 1 is a "
        "Assignment rather than a Loop." in str(err.value)
    )

    # Check with an OMPLoop and collapse is 2 and 2 nested loops inside
    loop2 = loop.copy()
    loop.loop_body.children[0].replace_with(loop2)
    omploop.validate_global_constraints()  # This is valid


def test_omploop_equality():
    """Test the __eq__ method of OMPLoopDirective."""
    # We need to manually set the same SymbolTable instance in both directives
    # for their equality to be True
    symboltable = SymbolTable()
    # Set up the symbols
    tmp = DataSymbol("tmp", REAL_SINGLE_TYPE)
    i_sym = DataSymbol("i", REAL_SINGLE_TYPE)

    # Create two equal loops
    loop_sym = DataSymbol("i", INTEGER_SINGLE_TYPE)
    sched1 = Schedule(symbol_table=symboltable)
    start = Literal("0", INTEGER_SINGLE_TYPE)
    stop = Literal("1", INTEGER_SINGLE_TYPE)
    step = Literal("1", INTEGER_SINGLE_TYPE)
    child_node = Assignment.create(Reference(tmp), Reference(i_sym))
    sched1.addchild(child_node)
    loop1 = Loop.create(loop_sym, start, stop, step, [])
    loop1.children[3].detach()
    loop1.addchild(sched1, 3)
    start2 = start.copy()
    stop2 = stop.copy()
    step2 = step.copy()
    sched2 = Schedule()
    # Make sure it has the same ST instance, providing it as a constructor
    # parameter would create a copy and not use the same instance.
    sched2._symbol_table = symboltable
    child_node2 = Assignment.create(Reference(tmp), Reference(i_sym))
    sched2.addchild(child_node2)
    loop2 = Loop.create(loop_sym, start2, stop2, step2, [])
    loop2.children[3].detach()
    loop2.addchild(sched2, 3)

    omploop1 = OMPLoopDirective(children=[loop1])
    omploop2 = OMPLoopDirective(children=[loop2])
    omploop1.children[0]._symbol_table = symboltable
    omploop2.children[0]._symbol_table = symboltable
    assert omploop1 == omploop2

    omploop1.collapse = 2
    assert omploop1 != omploop2


def test_omp_serial_valid_dependence_literals():
    '''
    Tests the _valid_dependence_literals function in OMPSerialDirective
    '''
    sing = OMPSingleDirective()
    lit1 = Literal("0", INTEGER_SINGLE_TYPE)
    lit2 = Literal("1", INTEGER_SINGLE_TYPE)
    assert sing._valid_dependence_literals(lit1, lit2) is True
    tmp = DataSymbol("tmp", REAL_SINGLE_TYPE)
    ref = Reference(tmp)
    assert sing._valid_dependence_literals(lit1, ref) is False


def test_omp_serial_valid_dependence_ranges():
    '''
    Tests the _valid_dependence_ranges function in OMPSerialDirective
    '''
    sing = OMPSingleDirective()
    one = Literal("1", INTEGER_SINGLE_TYPE)

    # Create an ArrayType
    array_type = ArrayType(INTEGER_SINGLE_TYPE, [100])
    tmp = DataSymbol("tmp", array_type)
    reference = Reference(tmp)

    ref = ArrayReference.create(tmp, [one.copy()])

    lbound = BinaryOperation.create(BinaryOperation.Operator.LBOUND,
                                    reference, one)
    ubound = BinaryOperation.create(BinaryOperation.Operator.UBOUND,
                                    reference.copy(), one.copy())
    my_range = Range.create(lbound.copy(), ubound.copy(), one.copy())
    array_reference = ArrayReference.create(tmp, [my_range])
    array_reference_2 = ArrayReference.create(tmp, [my_range.copy()])

    # Valid run
    assert (sing._valid_dependence_ranges(array_reference, array_reference_2, 0)
            is True)

    assert sing._valid_dependence_ranges(array_reference, ref, 0) is False


def test_omp_serial_compute_accesses_bad_binop():
    '''
    Tests the first set of failure cases for _compute_accesses
    in OMPSerialDirective
    '''
    # A lot to do here, across multiple tests.
    # Inputs are a reference or Binop, a list of nodes preceding a task,
    # and that task.

    # Fail conditions:
    # 1. Literal OP Reference BinaryOperation where the operator is not ADD
    # 2. Reference OP Literal BinaryOperation where the operator is not
    # ADD or SUB
    # 3&4. BinaryOperation OP Refrence BinaryOperation where the sub
    # BinaryOperation is not a Literal MUL Literal
    # 5. BinaryOperation OP Reference where OP is not ADD
    # 6&7. Reference ADD BinaryOperation where the sub BinaryOperation is not
    # a Literal MUL Literal.
    # 8&9. Reference SUB BinaryOperation where the sub BinaryOperation is not
    # a Literal MUL Literal.
    # 10. Referebce OP BinaryOperation where the OP is not ADD or SUB.
    # 11. Reference OP Non-Literal/BinaryOperation
    # 12. Non-Literal/Reference/Binop OP ...
    # 13. BinaryOperation OP Reference where the Binop has non Literal child

    # Fail conditions 1-12 we can just test with only Ref as the input,
    # the others are a bit more complex.
    sing = OMPSingleDirective()
    tmp = DataSymbol("tmp", INTEGER_SINGLE_TYPE)

    binop_fail1 = BinaryOperation.create(
        BinaryOperation.Operator.MUL,
        Literal("1", INTEGER_SINGLE_TYPE),
        Reference(tmp),
    )

    with pytest.raises(UnresolvedDependencyError) as excinfo:
        sing._compute_accesses(binop_fail1, [], None)
    assert (
        "Found a dependency index that is "
        "a BinaryOperation where the "
        "format is Literal OP Reference "
        "with a non-ADD operand "
        "which is not supported." in str(excinfo.value)
    )

    binop_fail2 = BinaryOperation.create(
        BinaryOperation.Operator.MUL,
        Reference(tmp),
        Literal("1", INTEGER_SINGLE_TYPE),
    )
    with pytest.raises(UnresolvedDependencyError) as excinfo:
        sing._compute_accesses(binop_fail2, [], None)
    assert (
        "Found a dependency index that is "
        "a BinaryOperation where the "
        "Operator is neither ADD not SUB "
        "which is not supported." in str(excinfo.value)
    )

    sub_binop1 = BinaryOperation.create(
        BinaryOperation.Operator.ADD,
        Literal("1", INTEGER_SINGLE_TYPE),
        Literal("1", INTEGER_SINGLE_TYPE),
    )
    binop_fail3 = BinaryOperation.create(
        BinaryOperation.Operator.ADD, sub_binop1.copy(), Reference(tmp)
    )
    with pytest.raises(UnresolvedDependencyError) as excinfo:
        sing._compute_accesses(binop_fail3, [], None)
    assert (
        "Found a dependency index that is a "
        "BinaryOperation with a child "
        "BinaryOperation with a non-MUL operator "
        "which is not supported." in str(excinfo.value)
    )

    sub_binop2 = BinaryOperation.create(
        BinaryOperation.Operator.MUL,
        Literal("1", INTEGER_SINGLE_TYPE),
        Reference(tmp),
    )
    binop_fail4 = BinaryOperation.create(
        BinaryOperation.Operator.ADD, sub_binop2, Reference(tmp)
    )
    with pytest.raises(UnresolvedDependencyError) as excinfo:
        sing._compute_accesses(binop_fail4, [], None)
    assert (
        "Found a dependency index that is a BinaryOperation with a child "
        "BinaryOperation with a non-Literal child which is not supported."
        in str(excinfo.value)
    )

    sub_binop3 = BinaryOperation.create(
        BinaryOperation.Operator.MUL,
        Literal("1", INTEGER_SINGLE_TYPE),
        Literal("1", INTEGER_SINGLE_TYPE),
    )
    binop_fail5 = BinaryOperation.create(
        BinaryOperation.Operator.SUB, sub_binop3, Reference(tmp)
    )
    with pytest.raises(UnresolvedDependencyError) as excinfo:
        sing._compute_accesses(binop_fail5, [], None)
    assert (
        "Found a dependency index that is "
        "a BinaryOperation where the "
        "format is BinaryOperator OP "
        "Reference with a non-ADD operand " in str(excinfo.value)
    )

    binop_fail6 = BinaryOperation.create(
        BinaryOperation.Operator.ADD, Reference(tmp), sub_binop1.copy()
    )
    with pytest.raises(UnresolvedDependencyError) as excinfo:
        sing._compute_accesses(binop_fail6, [], None)
    assert (
        "Found a dependency index that is a BinaryOperation with a child "
        "BinaryOperation with a non-MUL operator which is not supported."
        in str(excinfo.value)
    )

    binop_fail7 = BinaryOperation.create(
        BinaryOperation.Operator.SUB, Reference(tmp), sub_binop2.copy()
    )
    with pytest.raises(UnresolvedDependencyError) as excinfo:
        sing._compute_accesses(binop_fail7, [], None)
    assert (
        "Found a dependency index that is a BinaryOperation with an operand "
        "BinaryOperation with a non-Literal operand which is not supported."
        in str(excinfo.value)
    )

    binop_fail8 = BinaryOperation.create(
        BinaryOperation.Operator.SUB, Reference(tmp), sub_binop1.copy()
    )
    with pytest.raises(UnresolvedDependencyError) as excinfo:
        sing._compute_accesses(binop_fail8, [], None)
    print(str(excinfo.value))
    assert (
        "Found a dependency index that is a BinaryOperation with a child "
        "BinaryOperation with a non-MUL operator which is not supported."
        in str(excinfo.value)
    )

    binop_fail9 = BinaryOperation.create(
        BinaryOperation.Operator.SUB, Reference(tmp), sub_binop2.copy()
    )
    with pytest.raises(UnresolvedDependencyError) as excinfo:
        sing._compute_accesses(binop_fail9, [], None)
    assert (
        "Found a dependency index that is a BinaryOperation with an operand "
        "BinaryOperation with a non-Literal operand which is not supported."
        in str(excinfo.value)
    )

    binop_fail10 = BinaryOperation.create(
        BinaryOperation.Operator.MUL, Reference(tmp), sub_binop3.copy()
    )
    with pytest.raises(UnresolvedDependencyError) as excinfo:
        sing._compute_accesses(binop_fail10, [], None)
    assert (
        "Found a dependency index that is a BinaryOperation where the "
        "format is Reference OP BinaryOperation with a non-ADD, non-SUB "
        "operand which is not supported." in str(excinfo.value)
    )

    binop_fail11 = BinaryOperation.create(
        BinaryOperation.Operator.ADD, Reference(tmp), Reference(tmp)
    )
    with pytest.raises(UnresolvedDependencyError) as excinfo:
        sing._compute_accesses(binop_fail11, [], None)
    assert (
        "Found a dependency index that is a BinaryOperation where neither "
        "child is a Literal or BinaryOperation. PSyclone can't validate "
        "this dependency." in str(excinfo.value)
    )

    binop_fail12 = BinaryOperation.create(
        BinaryOperation.Operator.ADD,
        Call(RoutineSymbol("mycall")),
        Reference(tmp),
    )
    with pytest.raises(UnresolvedDependencyError) as excinfo:
        sing._compute_accesses(binop_fail12, [], None)
    assert (
        "Found a dependency index that is a "
        "BinaryOperation where neither child "
        "is a Literal or BinaryOperation. "
        "PSyclone can't validate "
        "this dependency." in str(excinfo.value)
    )

    binop_fail13 = BinaryOperation.create(
        BinaryOperation.Operator.ADD, Reference(tmp), sub_binop2.copy()
    )
    with pytest.raises(UnresolvedDependencyError) as excinfo:
        sing._compute_accesses(binop_fail13, [], None)
    assert (
        "Found a dependency index that is a BinaryOperation with an operand "
        "BinaryOperation with a non-Literal operand which is not supported."
        in str(excinfo.value)
    )


def test_omp_serial_compute_accesses_other_fails():
    '''
    Tests more failure cases of _compute_accesses function in
    OMPSerialDirective
    '''
    sing = OMPSingleDirective()
    tmp = DataSymbol("tmp", INTEGER_SINGLE_TYPE)
    ref = Reference(tmp)
    # 13. If preceding_nodes contains a Call.
    # 14. If we have an access to a previous Loop variable that is not an
    # ancestor of the supplied task.
    # 15. Binaryop access to Loop variable with non-Literal step
    # (Line 435, i think this is the cause?)
    # 16. Assignment to a index of a Loop variable
    # with non-Literal step (Line 468)
    correct_binop = BinaryOperation.create(
        BinaryOperation.Operator.ADD,
        Reference(tmp),
        Literal("1", INTEGER_SINGLE_TYPE),
    )

    call_fail = Call(RoutineSymbol("mycall"))
    with pytest.raises(UnresolvedDependencyError) as excinfo:
        sing._compute_accesses(correct_binop, [call_fail], None)
    assert (
        "Found a Call in preceding_nodes, which is not yet supported."
        in str(excinfo.value)
    )

    # Create a task, and a Loop where the loop variable is tmp
    task = OMPTaskDirective()
    loop1 = Loop.create(
        tmp,
        Literal("1", INTEGER_SINGLE_TYPE),
        Literal("2", INTEGER_SINGLE_TYPE),
        Literal("3", INTEGER_SINGLE_TYPE),
        [],
    )
    with pytest.raises(UnresolvedDependencyError) as excinfo:
        sing._compute_accesses(ref, [loop1], task)
    assert (
        "Found a dependency index that was updated as a Loop variable "
        "that is not an ancestor Loop of the task."
        in str(excinfo.value)
    )

    task2 = task.copy()
    loop2 = Loop.create(
        tmp,
        Literal("1", INTEGER_SINGLE_TYPE),
        Literal("2", INTEGER_SINGLE_TYPE),
        ref.copy(),
        [task2],
    )

    with pytest.raises(UnresolvedDependencyError) as excinfo:
        sing._compute_accesses(correct_binop, [loop2], task2)
    assert (
        "Found a dependency index that is a Loop variable with a non-"
        "Literal step which we can't resolve in PSyclone."
        in str(excinfo.value)
    )

    assign = Assignment.create(ref.copy(), Literal("1", INTEGER_SINGLE_TYPE))
    with pytest.raises(UnresolvedDependencyError) as excinfo:
        sing._compute_accesses(correct_binop, [assign], task2)
    assert (
        "Found a dependency between a BinaryOperation "
        "and a previously set constant value. PSyclone "
        "cannot yet handle this interaction." in str(excinfo.value)
    )

    with pytest.raises(UnresolvedDependencyError) as excinfo:
        sing._compute_accesses(ref, [loop2], task2)
    assert (
        "Found a dependency index that is a Loop variable with a non-"
        "Literal step which we can't resolve in PSyclone."
        in str(excinfo.value)
    )


def test_omp_serial_compute_accesses_results():
    '''
    Tests the _compute_accesses fucntion in OMPSerialDirective
    '''
    # First result output, BinaryOperation with all Literal Loop
    sing = OMPSingleDirective()
    tmp = DataSymbol("tmp", INTEGER_SINGLE_TYPE)
    tmp3 = DataSymbol("tmp3", INTEGER_SINGLE_TYPE)
    ref = Reference(tmp)
    task = OMPTaskDirective()
    loop = Loop.create(
        tmp,
        Literal("1", INTEGER_SINGLE_TYPE),
        Literal("64", INTEGER_SINGLE_TYPE),
        Literal("32", INTEGER_SINGLE_TYPE),
        [task],
    )

    binop = BinaryOperation.create(
        BinaryOperation.Operator.ADD,
        ref.copy(),
        Literal("1", INTEGER_SINGLE_TYPE),
    )

    res = sing._compute_accesses(binop, [loop], task)
    assert len(res) == 2
    assert isinstance(res[0], Literal)
    assert res[0].value == "2"
    assert isinstance(res[1], Literal)
    assert res[1].value == "34"

    # Second result output, BinaryOpeartion with reference start Loop
    tmp2 = DataSymbol("tmp2", INTEGER_SINGLE_TYPE)
    task = task.copy()
    loop = Loop.create(
        tmp,
        Reference(tmp2),
        Literal("256", INTEGER_SINGLE_TYPE),
        Literal("32", INTEGER_SINGLE_TYPE),
        [task],
    )

    res = sing._compute_accesses(binop, [loop], task)
    assert len(res) == 3
    assert isinstance(res[0], BinaryOperation)
    assert res[0].operator == BinaryOperation.Operator.ADD
    assert isinstance(res[0].children[0], Reference)
    assert res[0].children[0].symbol == tmp2
    assert isinstance(res[0].children[1], Literal)
    assert res[0].children[1].value == "1"

    assert isinstance(res[1], BinaryOperation)
    assert res[1].operator == BinaryOperation.Operator.ADD
    assert isinstance(res[1].children[0], Reference)
    assert res[1].children[0].symbol == tmp2
    assert isinstance(res[1].children[1], Literal)
    assert res[1].children[1].value == "33"

    assert isinstance(res[2], BinaryOperation)
    assert res[2].operator == BinaryOperation.Operator.ADD
    assert isinstance(res[2].children[0], Reference)
    assert res[2].children[0].symbol == tmp2
    assert isinstance(res[2].children[1], Literal)
    assert res[2].children[1].value == "65"

    # Third result output, Reference to Assignment
    assign = Assignment.create(Reference(tmp), Reference(tmp2))
    res = sing._compute_accesses(Reference(tmp), [assign], task)
    assert len(res) == 1
    assert isinstance(res[0], Reference)
    assert res[0].symbol == tmp2

    # Fifth result output, Reference access to loop with non Literal start
    res = sing._compute_accesses(Reference(tmp), [loop], task)
    assert len(res) == 2
    assert isinstance(res[0], Reference)
    assert res[0].symbol == tmp2
    assert isinstance(res[1], BinaryOperation)
    assert res[1].children[0].symbol == tmp2
    assert res[1].children[1].value == "32"

    # Fourth result output, Reference access to loop with all Literals
    task = task.copy()
    loop = Loop.create(
        tmp,
        Literal("1", INTEGER_SINGLE_TYPE),
        Literal("128", INTEGER_SINGLE_TYPE),
        Literal("32", INTEGER_SINGLE_TYPE),
        [task],
    )
    res = sing._compute_accesses(Reference(tmp), [loop], task)
    assert len(res) == 4
    assert isinstance(res[0], Literal)
    assert res[0].value == "1"
    assert isinstance(res[1], Literal)
    assert res[1].value == "33"
    assert isinstance(res[2], Literal)
    assert res[2].value == "65"
    assert isinstance(res[3], Literal)
    assert res[3].value == "97"

    # Finally cover some code which were missed by these tests so far
    task = OMPTaskDirective()
    loop = Loop.create(
        tmp,
        Literal("1", INTEGER_SINGLE_TYPE),
        Literal("64", INTEGER_SINGLE_TYPE),
        Literal("32", INTEGER_SINGLE_TYPE),
        [task],
    )

    binop = BinaryOperation.create(
        BinaryOperation.Operator.ADD,
        Literal("1", INTEGER_SINGLE_TYPE),
        ref.copy(),
    )
    res = sing._compute_accesses(binop, [loop], task)
    assert len(res) == 2
    assert isinstance(res[0], Literal)
    assert res[0].value == "2"
    assert isinstance(res[1], Literal)
    assert res[1].value == "34"

    task = OMPTaskDirective()
    loop = Loop.create(
        tmp,
        Literal("3", INTEGER_SINGLE_TYPE),
        Literal("64", INTEGER_SINGLE_TYPE),
        Literal("32", INTEGER_SINGLE_TYPE),
        [task],
    )

    binop = BinaryOperation.create(
        BinaryOperation.Operator.SUB,
        ref.copy(),
        Literal("1", INTEGER_SINGLE_TYPE),
    )

    res = sing._compute_accesses(binop, [loop], task)
    assert len(res) == 2
    assert isinstance(res[0], Literal)
    assert res[0].value == "2"
    assert isinstance(res[1], Literal)
    assert res[1].value == "34"

    task = OMPTaskDirective()
    loop = Loop.create(
        tmp,
        Reference(tmp2),
        Literal("1028", INTEGER_SINGLE_TYPE),
        Literal("32", INTEGER_SINGLE_TYPE),
        [task],
    )
    binop = BinaryOperation.create(
        BinaryOperation.Operator.MUL,
        Literal("3", INTEGER_SINGLE_TYPE),
        Literal("32", INTEGER_SINGLE_TYPE),
    )
    binop2 = BinaryOperation.create(
        BinaryOperation.Operator.ADD, binop, ref.copy()
    )
    res = sing._compute_accesses(binop2, [loop], task)
    assert len(res) == 5
    assert isinstance(res[0], BinaryOperation)
    assert res[0].operator == BinaryOperation.Operator.ADD
    assert res[0].children[0].symbol == tmp2
    assert res[0].children[1].value == "32"
    assert isinstance(res[1], BinaryOperation)
    assert res[1].operator == BinaryOperation.Operator.ADD
    assert res[1].children[0].symbol == tmp2
    assert res[1].children[1].value == "64"
    assert isinstance(res[2], BinaryOperation)
    assert res[2].operator == BinaryOperation.Operator.ADD
    assert res[2].children[0].symbol == tmp2
    assert res[2].children[1].value == "96"
    assert isinstance(res[3], BinaryOperation)
    assert res[3].operator == BinaryOperation.Operator.ADD
    assert res[3].children[0].symbol == tmp2
    assert res[3].children[1].value == "128"
    assert isinstance(res[4], BinaryOperation)
    assert res[4].operator == BinaryOperation.Operator.ADD
    assert res[4].children[0].symbol == tmp2
    assert res[4].children[1].value == "160"

    task = OMPTaskDirective()
    loop = Loop.create(
        tmp,
        Reference(tmp2),
        Literal("1028", INTEGER_SINGLE_TYPE),
        Literal("32", INTEGER_SINGLE_TYPE),
        [task],
    )
    binop = BinaryOperation.create(
        BinaryOperation.Operator.MUL,
        Literal("3", INTEGER_SINGLE_TYPE),
        Literal("32", INTEGER_SINGLE_TYPE),
    )
    binop2 = BinaryOperation.create(
        BinaryOperation.Operator.SUB, ref.copy(), binop
    )
    res = sing._compute_accesses(binop2, [loop], task)
    assert len(res) == 4
    assert isinstance(res[0], BinaryOperation)
    assert res[0].operator == BinaryOperation.Operator.ADD
    assert res[0].children[0].symbol == tmp2
    assert res[0].children[1].value == "-32"
    assert isinstance(res[1], BinaryOperation)
    assert res[1].operator == BinaryOperation.Operator.ADD
    assert res[1].children[0].symbol == tmp2
    assert res[1].children[1].value == "-64"
    assert isinstance(res[2], BinaryOperation)
    assert res[2].operator == BinaryOperation.Operator.ADD
    assert res[2].children[0].symbol == tmp2
    assert res[2].children[1].value == "-96"
    assert isinstance(res[3], BinaryOperation)
    assert res[3].operator == BinaryOperation.Operator.ADD
    assert res[3].children[0].symbol == tmp2
    assert res[3].children[1].value == "-128"

    task = OMPTaskDirective()
    loop = Loop.create(
        tmp,
        Reference(tmp2),
        Literal("1028", INTEGER_SINGLE_TYPE),
        Literal("32", INTEGER_SINGLE_TYPE),
        [task],
    )
    binop = BinaryOperation.create(
        BinaryOperation.Operator.MUL,
        Literal("3", INTEGER_SINGLE_TYPE),
        Literal("32", INTEGER_SINGLE_TYPE),
    )
    binop2 = BinaryOperation.create(
        BinaryOperation.Operator.ADD, ref.copy(), binop
    )
    res = sing._compute_accesses(binop2, [loop], task)
    assert len(res) == 5
    assert isinstance(res[0], BinaryOperation)
    assert res[0].operator == BinaryOperation.Operator.ADD
    assert res[0].children[0].symbol == tmp2
    assert res[0].children[1].value == "32"
    assert isinstance(res[1], BinaryOperation)
    assert res[1].operator == BinaryOperation.Operator.ADD
    assert res[1].children[0].symbol == tmp2
    assert res[1].children[1].value == "64"
    assert isinstance(res[2], BinaryOperation)
    assert res[2].operator == BinaryOperation.Operator.ADD
    assert res[2].children[0].symbol == tmp2
    assert res[2].children[1].value == "96"
    assert isinstance(res[3], BinaryOperation)
    assert res[3].operator == BinaryOperation.Operator.ADD
    assert res[3].children[0].symbol == tmp2
    assert res[3].children[1].value == "128"
    assert isinstance(res[4], BinaryOperation)
    assert res[4].operator == BinaryOperation.Operator.ADD
    assert res[4].children[0].symbol == tmp2
    assert res[4].children[1].value == "160"

    task = OMPTaskDirective()
    loop = Loop.create(
        tmp3,
        Reference(tmp2),
        Literal("1028", INTEGER_SINGLE_TYPE),
        Literal("32", INTEGER_SINGLE_TYPE),
        [task],
    )
    loop2 = Loop.create(
        tmp,
        Reference(tmp2),
        Literal("1028", INTEGER_SINGLE_TYPE),
        Literal("32", INTEGER_SINGLE_TYPE),
        [loop],
    )
    binop = BinaryOperation.create(
        BinaryOperation.Operator.MUL,
        Literal("3", INTEGER_SINGLE_TYPE),
        Literal("32", INTEGER_SINGLE_TYPE),
    )
    binop2 = BinaryOperation.create(
        BinaryOperation.Operator.ADD, ref.copy(), binop
    )
    res = sing._compute_accesses(binop2, [loop, loop2], task)
    assert len(res) == 5
    assert isinstance(res[0], BinaryOperation)
    assert res[0].operator == BinaryOperation.Operator.ADD
    assert res[0].children[0].symbol == tmp2
    assert res[0].children[1].value == "32"
    assert isinstance(res[1], BinaryOperation)
    assert res[1].operator == BinaryOperation.Operator.ADD
    assert res[1].children[0].symbol == tmp2
    assert res[1].children[1].value == "64"
    assert isinstance(res[2], BinaryOperation)
    assert res[2].operator == BinaryOperation.Operator.ADD
    assert res[2].children[0].symbol == tmp2
    assert res[2].children[1].value == "96"
    assert isinstance(res[3], BinaryOperation)
    assert res[3].operator == BinaryOperation.Operator.ADD
    assert res[3].children[0].symbol == tmp2
    assert res[3].children[1].value == "128"
    assert isinstance(res[4], BinaryOperation)
    assert res[4].operator == BinaryOperation.Operator.ADD
    assert res[4].children[0].symbol == tmp2
    assert res[4].children[1].value == "160"


def test_omp_serial_valid_dependence_ref_binop_fails():
    '''
    Tests the _valid_dependence_ref_binop failure cases of OMPSerialDirective
    '''

    # Case when ref_accesses raises an error
    sing = OMPSingleDirective()
    tmp = DataSymbol("tmp", INTEGER_SINGLE_TYPE)
    tmp2 = DataSymbol("tmp2", INTEGER_SINGLE_TYPE)

    binop_fail1 = BinaryOperation.create(
        BinaryOperation.Operator.MUL,
        Literal("1", INTEGER_SINGLE_TYPE),
        Reference(tmp),
    )
    task = OMPTaskDirective()
    task2 = OMPTaskDirective()
    # pylint: disable=unused-variable
    loop = Loop.create(
        tmp,
        Reference(tmp2),
        Literal("1", INTEGER_SINGLE_TYPE),
        Literal("32", INTEGER_SINGLE_TYPE),
        [task2],
    )
    assert sing._valid_dependence_ref_binop(binop_fail1, None, task2, task) is False

    # Test the first failure. One has accesses to references
    # and the other doesn't.

    sing = OMPSingleDirective()
    tmp = DataSymbol("tmp", INTEGER_SINGLE_TYPE)
    tmp2 = DataSymbol("tmp2", INTEGER_SINGLE_TYPE)
    ref = Reference(tmp)
    task = OMPTaskDirective()
    task2 = OMPTaskDirective()
    binop = BinaryOperation.create(
        BinaryOperation.Operator.ADD,
        ref.copy(),
        Literal("1", INTEGER_SINGLE_TYPE),
    )
    # pylint: disable=unused-variable
    loop = Loop.create(
        tmp,
        Reference(tmp2),
        Literal("1", INTEGER_SINGLE_TYPE),
        Literal("32", INTEGER_SINGLE_TYPE),
        [task2],
    )
    # pylint: disable=unused-variable
    loop2 = Loop.create(
        tmp,
        Literal("1", INTEGER_SINGLE_TYPE),
        Literal("128", INTEGER_SINGLE_TYPE),
        Literal("32", INTEGER_SINGLE_TYPE),
        [task],
    )

    assert sing._valid_dependence_ref_binop(ref, binop, task, task2) is False

    assert sing._valid_dependence_ref_binop(binop, ref, task2, task) is False

    ref2 = Reference(tmp2)
    task3 = OMPTaskDirective()
    tmp3 = DataSymbol("tmp3", INTEGER_SINGLE_TYPE)
    tmp4 = DataSymbol("tmp4", INTEGER_SINGLE_TYPE)
    loop = Loop.create(
        tmp2,
        Reference(tmp3),
        Literal("128", INTEGER_SINGLE_TYPE),
        Literal("32", INTEGER_SINGLE_TYPE),
        [task3],
    )
    loop2.children[3].pop_all_children()
    loop2 = Loop.create(
        tmp,
        Reference(tmp4),
        Literal("128", INTEGER_SINGLE_TYPE),
        Literal("32", INTEGER_SINGLE_TYPE),
        [task],
    )
    assert sing._valid_dependence_ref_binop(ref, ref2, task, task3) is False

    task2 = OMPTaskDirective()
    task = OMPTaskDirective()
    loop = Loop.create(
        tmp,
        Literal("1", INTEGER_SINGLE_TYPE),
        Literal("128", INTEGER_SINGLE_TYPE),
        Literal("32", INTEGER_SINGLE_TYPE),
        [task],
    )
    binop = BinaryOperation.create(
        BinaryOperation.Operator.ADD,
        ref.copy(),
        Literal("1", INTEGER_SINGLE_TYPE),
    )
    loop2 = Loop.create(
        tmp,
        Literal("1", INTEGER_SINGLE_TYPE),
        Literal("128", INTEGER_SINGLE_TYPE),
        Literal("32", INTEGER_SINGLE_TYPE),
        [task2],
    )

    assert sing._valid_dependence_ref_binop(ref, binop, task, task2) is False

    task = OMPTaskDirective()
    task2 = OMPTaskDirective()
    loop = Loop.create(
        tmp,
        Reference(tmp2),
        Literal("128", INTEGER_SINGLE_TYPE),
        Literal("32", INTEGER_SINGLE_TYPE),
        [task],
    )
    loop2 = Loop.create(
        tmp,
        Reference(tmp2),
        Literal("128", INTEGER_SINGLE_TYPE),
        Literal("32", INTEGER_SINGLE_TYPE),
        [task2],
    )

    assert sing._valid_dependence_ref_binop(ref, binop, task, task2) is False


def test_omp_serial_valid_dependence_ref_binops():
    '''
    Test the _valid_dependence_ref_binops function of OMPSerialDirective.
    '''
    sing = OMPSingleDirective()
    tmp = DataSymbol("tmp", INTEGER_SINGLE_TYPE)
    tmp2 = DataSymbol("tmp2", INTEGER_SINGLE_TYPE)
    ref = Reference(tmp)
    task = OMPTaskDirective()
    task2 = OMPTaskDirective()

    # Pylint incorrectly flags these loops as unused
    # pylint: disable=unused-variable
    loop = Loop.create(
        tmp,
        Literal("1", INTEGER_SINGLE_TYPE),
        Literal("128", INTEGER_SINGLE_TYPE),
        Literal("32", INTEGER_SINGLE_TYPE),
        [task],
    )
    binop = BinaryOperation.create(
        BinaryOperation.Operator.ADD,
        ref.copy(),
        Literal("1", INTEGER_SINGLE_TYPE),
    )
    # pylint: disable=unused-variable
    loop2 = Loop.create(
        tmp,
        Literal("0", INTEGER_SINGLE_TYPE),
        Literal("128", INTEGER_SINGLE_TYPE),
        Literal("32", INTEGER_SINGLE_TYPE),
        [task2],
    )

    sing._valid_dependence_ref_binop(ref, binop, task, task2)

    task = OMPTaskDirective()
    task2 = OMPTaskDirective()
    loop = Loop.create(
        tmp,
        Literal("1", INTEGER_SINGLE_TYPE),
        Literal("128", INTEGER_SINGLE_TYPE),
        Literal("16", INTEGER_SINGLE_TYPE),
        [task],
    )
    binop = BinaryOperation.create(
        BinaryOperation.Operator.ADD,
        ref.copy(),
        Literal("16", INTEGER_SINGLE_TYPE),
    )
    loop2 = Loop.create(
        tmp,
        Literal("1", INTEGER_SINGLE_TYPE),
        Literal("128", INTEGER_SINGLE_TYPE),
        Literal("32", INTEGER_SINGLE_TYPE),
        [task2],
    )

    sing._valid_dependence_ref_binop(ref, binop, task, task2)

    task = OMPTaskDirective()
    task2 = OMPTaskDirective()
    loop = Loop.create(
        tmp,
        Literal("1", INTEGER_SINGLE_TYPE),
        Literal("128", INTEGER_SINGLE_TYPE),
        Literal("32", INTEGER_SINGLE_TYPE),
        [task],
    )
    binop = BinaryOperation.create(
        BinaryOperation.Operator.ADD,
        ref.copy(),
        Literal("1", INTEGER_SINGLE_TYPE),
    )
    loop2 = Loop.create(
        tmp,
        Literal("129", INTEGER_SINGLE_TYPE),
        Literal("256", INTEGER_SINGLE_TYPE),
        Literal("32", INTEGER_SINGLE_TYPE),
        [task2],
    )

    sing._valid_dependence_ref_binop(ref, binop, task, task2)

    task = OMPTaskDirective()
    task2 = OMPTaskDirective()
    loop = Loop.create(
        tmp,
        Reference(tmp2),
        Literal("128", INTEGER_SINGLE_TYPE),
        Literal("32", INTEGER_SINGLE_TYPE),
        [task],
    )
    loop2 = Loop.create(
        tmp,
        Reference(tmp2),
        Literal("128", INTEGER_SINGLE_TYPE),
        Literal("32", INTEGER_SINGLE_TYPE),
        [task2],
    )
    sing._valid_dependence_ref_binop(ref, ref.copy(), task, task2)
    sing._valid_dependence_ref_binop(binop, binop.copy(), task, task2)


def test_omp_serial_validate_task_dependencies_fails():
    '''
    Test the fail cases of the check_task_dependencies function of
    OMPSerialDirective.
    '''
    # First fail, task + taskloop
    sing = OMPSingleDirective()
    task = OMPTaskDirective()
    taskloop = OMPTaskloopDirective()
    sing.children[0].addchild(task)
    sing.children[0].addchild(taskloop)
    with pytest.raises(NotImplementedError) as excinfo:
        sing._validate_task_dependencies()
    assert (
        "OMPTaskDirectives and OMPTaskloopDirectives"
        " are not currently supported inside the "
        "same parent serial region." in str(excinfo.value)
    )


def test_omp_serial_validate_task_dependencies_outout():
    '''
    Test check_task_dependencies member of OMPSerialDirective
    for outout dependency types
    '''

    # Check outout Array dependency
    subroutine = Routine("testsub")
    parallel = OMPParallelDirective.create()
    subroutine.addchild(parallel)
    sing = OMPSingleDirective()
    parallel.children[0].addchild(sing)
    tmp = DataSymbol("tmp", INTEGER_SINGLE_TYPE)
    tmp2 = DataSymbol("tmp2", INTEGER_SINGLE_TYPE)
    array_type = ArrayType(INTEGER_SINGLE_TYPE, [128, 128])
    rval = DataSymbol("rval", array_type)

    subroutine.symbol_table.add(tmp)
    subroutine.symbol_table.add(tmp2)
    subroutine.symbol_table.add(rval)

    task1 = DynamicOMPTaskDirective()
    loop1 = Loop.create(
        tmp,
        Literal("1", INTEGER_SINGLE_TYPE),
        Literal("128", INTEGER_SINGLE_TYPE),
        Literal("32", INTEGER_SINGLE_TYPE),
        [task1],
    )
    assign1 = Assignment.create(
        ArrayReference.create(rval, [Reference(tmp), Reference(tmp)]),
        Literal("1", INTEGER_SINGLE_TYPE),
    )
    subloop1 = Loop.create(
        tmp2,
        Reference(tmp),
        Literal("32", INTEGER_SINGLE_TYPE),
        Literal("1", INTEGER_SINGLE_TYPE),
        [assign1],
    )

    task2 = DynamicOMPTaskDirective()
    loop2 = Loop.create(
        tmp,
        Literal("1", INTEGER_SINGLE_TYPE),
        Literal("64", INTEGER_SINGLE_TYPE),
        Literal("32", INTEGER_SINGLE_TYPE),
        [task2],
    )
    assign2 = Assignment.create(
        ArrayReference.create(rval, [Reference(tmp), Reference(tmp)]),
        Literal("24", INTEGER_SINGLE_TYPE),
    )
    subloop2 = Loop.create(
        tmp2,
        Reference(tmp),
        Literal("32", INTEGER_SINGLE_TYPE),
        Literal("1", INTEGER_SINGLE_TYPE),
        [assign2],
    )
    sing.children[0].addchild(loop1)
    sing.children[0].addchild(loop2)

    task1.children[0].addchild(subloop1)
    task1.lower_to_language_level()
    task2.children[0].addchild(subloop2)
    task2.lower_to_language_level()

    sing._validate_task_dependencies()

    # Check outout Reference dependency
    subroutine = Routine("testsub")
    parallel = OMPParallelDirective.create()
    subroutine.addchild(parallel)
    sing = OMPSingleDirective()
    parallel.children[0].addchild(sing)
    tmp = DataSymbol("tmp", INTEGER_SINGLE_TYPE)
    tmp2 = DataSymbol("tmp2", INTEGER_SINGLE_TYPE)
    rval = DataSymbol("rval", INTEGER_SINGLE_TYPE)

    subroutine.symbol_table.add(tmp)
    subroutine.symbol_table.add(tmp2)

    subroutine.symbol_table.add(rval)

    task1 = DynamicOMPTaskDirective()
    loop1 = Loop.create(
        tmp,
        Literal("1", INTEGER_SINGLE_TYPE),
        Literal("128", INTEGER_SINGLE_TYPE),
        Literal("32", INTEGER_SINGLE_TYPE),
        [task1],
    )
    assign1 = Assignment.create(
        Reference(rval),
        BinaryOperation.create(
            BinaryOperation.Operator.ADD, Reference(rval), Reference(tmp2)
        ),
    )
    subloop1 = Loop.create(
        tmp2,
        Reference(tmp),
        Literal("32", INTEGER_SINGLE_TYPE),
        Literal("1", INTEGER_SINGLE_TYPE),
        [assign1],
    )

    task2 = DynamicOMPTaskDirective()
    loop2 = Loop.create(
        tmp,
        Literal("1", INTEGER_SINGLE_TYPE),
        Literal("128", INTEGER_SINGLE_TYPE),
        Literal("32", INTEGER_SINGLE_TYPE),
        [task2],
    )
    assign2 = Assignment.create(
        Reference(rval),
        BinaryOperation.create(
            BinaryOperation.Operator.ADD, Reference(rval), Reference(tmp2)
        ),
    )
    subloop2 = Loop.create(
        tmp2,
        Reference(tmp),
        Literal("32", INTEGER_SINGLE_TYPE),
        Literal("1", INTEGER_SINGLE_TYPE),
        [assign2],
    )
    sing.children[0].addchild(loop1)
    sing.children[0].addchild(loop2)

    task1.children[0].addchild(subloop1)
    task1.lower_to_language_level()
    task2.children[0].addchild(subloop2)
    task2.lower_to_language_level()

    sing._validate_task_dependencies()

    # StructureType for Structure tests
    grid_type = StructureType.create(
        [
            ("nx", INTEGER_TYPE, Symbol.Visibility.PUBLIC),
            (
                "sub_grids",
                ArrayType(INTEGER_TYPE, [3]),
                Symbol.Visibility.PUBLIC,
            ),
            (
                "data",
                ArrayType(REAL_TYPE, [128, 128]),
                Symbol.Visibility.PUBLIC,
            ),
        ]
    )
    # Check outout StructureReference non-array dependency
    subroutine = Routine("testsub")
    parallel = OMPParallelDirective.create()
    subroutine.addchild(parallel)
    sing = OMPSingleDirective()
    tmp = DataSymbol("tmp", INTEGER_SINGLE_TYPE)
    tmp2 = DataSymbol("tmp2", INTEGER_SINGLE_TYPE)
    rval = DataSymbol("rval", grid_type)
    subroutine.symbol_table.add(tmp)
    subroutine.symbol_table.add(tmp2)
    subroutine.symbol_table.add(rval)

    do_dir = OMPDoDirective()
    assign1 = Assignment.create(
        Reference(tmp2), StructureReference.create(rval, ["nx"])
    )
    loop1 = Loop.create(
        tmp,
        Literal("1", INTEGER_SINGLE_TYPE),
        Literal("128", INTEGER_SINGLE_TYPE),
        Literal("1", INTEGER_SINGLE_TYPE),
        [assign1],
    )
    do_dir.children[0].addchild(loop1)

    task1 = DynamicOMPTaskDirective()
    loop1 = Loop.create(
        tmp,
        Literal("1", INTEGER_SINGLE_TYPE),
        Literal("128", INTEGER_SINGLE_TYPE),
        Literal("32", INTEGER_SINGLE_TYPE),
        [task1],
    )
    assign1 = Assignment.create(
        StructureReference.create(rval, ["nx"]), Reference(tmp2)
    )
    subloop1 = Loop.create(
        tmp2,
        Reference(tmp),
        Literal("32", INTEGER_SINGLE_TYPE),
        Literal("1", INTEGER_SINGLE_TYPE),
        [assign1],
    )

    task2 = DynamicOMPTaskDirective()
    loop2 = Loop.create(
        tmp,
        Literal("1", INTEGER_SINGLE_TYPE),
        Literal("128", INTEGER_SINGLE_TYPE),
        Literal("32", INTEGER_SINGLE_TYPE),
        [task2],
    )
    assign2 = Assignment.create(
        StructureReference.create(rval, ["nx"]), Reference(tmp2)
    )
    subloop2 = Loop.create(
        tmp2,
        Reference(tmp),
        Literal("32", INTEGER_SINGLE_TYPE),
        Literal("1", INTEGER_SINGLE_TYPE),
        [assign2],
    )

    parallel.children[0].addchild(do_dir)
    parallel.children[0].addchild(sing)
    sing.children[0].addchild(loop1)
    sing.children[0].addchild(loop2)

    task1.children[0].addchild(subloop1)
    task1.lower_to_language_level()
    task2.children[0].addchild(subloop2)
    task2.lower_to_language_level()

    sing._validate_task_dependencies()

    # Check outout StructureReference with array access
    subroutine = Routine("testsub")
    parallel = OMPParallelDirective.create()
    subroutine.addchild(parallel)
    sing = OMPSingleDirective()
    parallel.children[0].addchild(sing)
    tmp = DataSymbol("tmp", INTEGER_SINGLE_TYPE)
    tmp2 = DataSymbol("tmp2", INTEGER_SINGLE_TYPE)
    rval = DataSymbol("rval", grid_type)
    subroutine.symbol_table.add(tmp)
    subroutine.symbol_table.add(tmp2)
    subroutine.symbol_table.add(rval)

    task1 = DynamicOMPTaskDirective()
    loop1 = Loop.create(
        tmp,
        Literal("1", INTEGER_SINGLE_TYPE),
        Literal("128", INTEGER_SINGLE_TYPE),
        Literal("32", INTEGER_SINGLE_TYPE),
        [task1],
    )
    assign1 = Assignment.create(
        StructureReference.create(
            rval, [("data", [Reference(tmp2), Reference(tmp2)])]
        ),
        Reference(tmp2),
    )
    subloop1 = Loop.create(
        tmp2,
        Reference(tmp),
        Literal("32", INTEGER_SINGLE_TYPE),
        Literal("1", INTEGER_SINGLE_TYPE),
        [assign1],
    )

    task2 = DynamicOMPTaskDirective()
    loop2 = Loop.create(
        tmp,
        Literal("1", INTEGER_SINGLE_TYPE),
        Literal("128", INTEGER_SINGLE_TYPE),
        Literal("32", INTEGER_SINGLE_TYPE),
        [task2],
    )
    assign2 = Assignment.create(
        StructureReference.create(
            rval, [("data", [Reference(tmp2), Reference(tmp2)])]
        ),
        Reference(tmp2),
    )
    subloop2 = Loop.create(
        tmp2,
        Reference(tmp),
        Literal("32", INTEGER_SINGLE_TYPE),
        Literal("1", INTEGER_SINGLE_TYPE),
        [assign2],
    )

    sing.children[0].addchild(loop1)
    sing.children[0].addchild(loop2)

    task1.children[0].addchild(subloop1)
    task1.lower_to_language_level()
    task2.children[0].addchild(subloop2)
    task2.lower_to_language_level()

    sing._validate_task_dependencies()

    # Check outout accesses to different structure member lengths
    sub_grid_type = StructureType.create(
        [("array", ArrayType(REAL_TYPE, [128, 128]), Symbol.Visibility.PUBLIC)]
    )
    grid_type = StructureType.create(
        [
            ("nx", INTEGER_TYPE, Symbol.Visibility.PUBLIC),
            ("sub_grids", sub_grid_type, Symbol.Visibility.PUBLIC),
            (
                "data",
                ArrayType(REAL_TYPE, [128, 128]),
                Symbol.Visibility.PUBLIC,
            ),
        ]
    )
    subroutine = Routine("testsub")
    parallel = OMPParallelDirective.create()
    subroutine.addchild(parallel)
    sing = OMPSingleDirective()
    parallel.children[0].addchild(sing)
    tmp = DataSymbol("tmp", INTEGER_SINGLE_TYPE)
    tmp2 = DataSymbol("tmp2", INTEGER_SINGLE_TYPE)
    tmp3 = DataSymbol("tmp3", INTEGER_SINGLE_TYPE)
    rval = DataSymbol("rval", grid_type)
    subroutine.symbol_table.add(tmp)
    subroutine.symbol_table.add(tmp2)
    subroutine.symbol_table.add(tmp3)
    subroutine.symbol_table.add(rval)

    task1 = DynamicOMPTaskDirective()
    loop1 = Loop.create(
        tmp,
        Literal("1", INTEGER_SINGLE_TYPE),
        Literal("128", INTEGER_SINGLE_TYPE),
        Literal("32", INTEGER_SINGLE_TYPE),
        [task1],
    )
    assign1 = Assignment.create(
        StructureReference.create(
            rval, [("data", [Reference(tmp2), Reference(tmp2)])]
        ),
        Reference(tmp2),
    )
    subloop1 = Loop.create(
        tmp2,
        Reference(tmp),
        Literal("32", INTEGER_SINGLE_TYPE),
        Literal("1", INTEGER_SINGLE_TYPE),
        [assign1],
    )

    task2 = DynamicOMPTaskDirective()
    loop2 = Loop.create(
        tmp,
        Literal("1", INTEGER_SINGLE_TYPE),
        Literal("128", INTEGER_SINGLE_TYPE),
        Literal("32", INTEGER_SINGLE_TYPE),
        [task2],
    )
    assign2 = Assignment.create(
        StructureReference.create(
            rval, ["sub_grids", ("array", [Reference(tmp2), Reference(tmp2)])]
        ),
        Reference(tmp2),
    )
    subloop2 = Loop.create(
        tmp2,
        Reference(tmp),
        Literal("32", INTEGER_SINGLE_TYPE),
        Literal("1", INTEGER_SINGLE_TYPE),
        [assign2],
    )

    sing.children[0].addchild(loop1)
    sing.children[0].addchild(loop2)

    task1.children[0].addchild(subloop1)
    task1.lower_to_language_level()
    task2.children[0].addchild(subloop2)
    task2.lower_to_language_level()

    sing._validate_task_dependencies()

    # Check outout accesses to different structure members
    grid_type = StructureType.create(
        [
            ("nx", INTEGER_TYPE, Symbol.Visibility.PUBLIC),
            (
                "data2",
                ArrayType(REAL_TYPE, [128, 128]),
                Symbol.Visibility.PUBLIC,
            ),
            (
                "data",
                ArrayType(REAL_TYPE, [128, 128]),
                Symbol.Visibility.PUBLIC,
            ),
        ]
    )
    subroutine = Routine("testsub")
    parallel = OMPParallelDirective.create()
    subroutine.addchild(parallel)
    sing = OMPSingleDirective()
    parallel.children[0].addchild(sing)
    tmp = DataSymbol("tmp", INTEGER_SINGLE_TYPE)
    tmp2 = DataSymbol("tmp2", INTEGER_SINGLE_TYPE)
    tmp3 = DataSymbol("tmp3", INTEGER_SINGLE_TYPE)
    rval = DataSymbol("rval", grid_type)
    subroutine.symbol_table.add(tmp)
    subroutine.symbol_table.add(tmp2)
    subroutine.symbol_table.add(tmp3)
    subroutine.symbol_table.add(rval)

    task1 = DynamicOMPTaskDirective()
    loop1 = Loop.create(
        tmp,
        Literal("1", INTEGER_SINGLE_TYPE),
        Literal("128", INTEGER_SINGLE_TYPE),
        Literal("32", INTEGER_SINGLE_TYPE),
        [task1],
    )
    assign1 = Assignment.create(
        StructureReference.create(
            rval, [("data", [Reference(tmp2), Reference(tmp2)])]
        ),
        Reference(tmp2),
    )
    subloop1 = Loop.create(
        tmp2,
        Reference(tmp),
        Literal("32", INTEGER_SINGLE_TYPE),
        Literal("1", INTEGER_SINGLE_TYPE),
        [assign1],
    )

    task2 = DynamicOMPTaskDirective()
    loop2 = Loop.create(
        tmp,
        Literal("1", INTEGER_SINGLE_TYPE),
        Literal("128", INTEGER_SINGLE_TYPE),
        Literal("32", INTEGER_SINGLE_TYPE),
        [task2],
    )
    assign2 = Assignment.create(
        StructureReference.create(
            rval, [("data2", [Reference(tmp2), Reference(tmp2)])]
        ),
        Reference(tmp2),
    )
    subloop2 = Loop.create(
        tmp2,
        Reference(tmp),
        Literal("32", INTEGER_SINGLE_TYPE),
        Literal("1", INTEGER_SINGLE_TYPE),
        [assign2],
    )

    sing.children[0].addchild(loop1)
    sing.children[0].addchild(loop2)

    task1.children[0].addchild(subloop1)
    task1.lower_to_language_level()
    task2.children[0].addchild(subloop2)
    task2.lower_to_language_level()
    sing._validate_task_dependencies()

    # Check outout accesses to range and literal indexes.
    subroutine = Routine("testsub")
    parallel = OMPParallelDirective.create()
    subroutine.addchild(parallel)
    sing = OMPSingleDirective()
    parallel.children[0].addchild(sing)
    tmp = DataSymbol("tmp", INTEGER_SINGLE_TYPE)
    tmp2 = DataSymbol("tmp2", INTEGER_SINGLE_TYPE)
    tmp3 = DataSymbol("tmp3", INTEGER_SINGLE_TYPE)
    rval = DataSymbol("rval", grid_type)
    subroutine.symbol_table.add(tmp)
    subroutine.symbol_table.add(tmp2)
    subroutine.symbol_table.add(tmp3)
    subroutine.symbol_table.add(rval)

    task1 = DynamicOMPTaskDirective()
    loop1 = Loop.create(
        tmp,
        Literal("1", INTEGER_SINGLE_TYPE),
        Literal("128", INTEGER_SINGLE_TYPE),
        Literal("32", INTEGER_SINGLE_TYPE),
        [task1],
    )
    assign1 = Assignment.create(
        StructureReference.create(
            rval,
            [("data", [Literal("1", INTEGER_SINGLE_TYPE), Reference(tmp2)])],
        ),
        Reference(tmp2),
    )
    subloop1 = Loop.create(
        tmp2,
        Reference(tmp3),
        Literal("32", INTEGER_SINGLE_TYPE),
        Literal("1", INTEGER_SINGLE_TYPE),
        [assign1],
    )

    task2 = DynamicOMPTaskDirective()
    loop2 = Loop.create(
        tmp,
        Literal("1", INTEGER_SINGLE_TYPE),
        Literal("128", INTEGER_SINGLE_TYPE),
        Literal("32", INTEGER_SINGLE_TYPE),
        [task2],
    )
    assign2 = Assignment.create(
        StructureReference.create(
            rval,
            [("data", [Literal("1", INTEGER_SINGLE_TYPE), Reference(tmp2)])],
        ),
        Reference(tmp2),
    )
    subloop2 = Loop.create(
        tmp2,
        Reference(tmp3),
        Literal("32", INTEGER_SINGLE_TYPE),
        Literal("1", INTEGER_SINGLE_TYPE),
        [assign2],
    )

    sing.children[0].addchild(loop1)
    sing.children[0].addchild(loop2)

    task1.children[0].addchild(subloop1)
    task1.lower_to_language_level()
    task2.children[0].addchild(subloop2)
    task2.lower_to_language_level()

    sing._validate_task_dependencies()


def test_omp_serial_validate_task_dependencies_inout():
    '''
    Test check_task_dependencies member of OMPSerialDirective
    for inout dependency types
    '''
    # Check inout Array dependency
    subroutine = Routine("testsub")
    parallel = OMPParallelDirective.create()
    subroutine.addchild(parallel)
    sing = OMPSingleDirective()
    parallel.children[0].addchild(sing)
    tmp = DataSymbol("tmp", INTEGER_SINGLE_TYPE)
    tmp2 = DataSymbol("tmp2", INTEGER_SINGLE_TYPE)
    tmp3 = DataSymbol("tmp3", INTEGER_SINGLE_TYPE)
    array_type = ArrayType(INTEGER_SINGLE_TYPE, [128, 128])
    rval = DataSymbol("rval", array_type)

    subroutine.symbol_table.add(tmp)
    subroutine.symbol_table.add(tmp2)
    subroutine.symbol_table.add(tmp3)
    subroutine.symbol_table.add(rval)

    task1 = DynamicOMPTaskDirective()
    loop1 = Loop.create(
        tmp,
        Literal("1", INTEGER_SINGLE_TYPE),
        Literal("128", INTEGER_SINGLE_TYPE),
        Literal("32", INTEGER_SINGLE_TYPE),
        [task1],
    )
    assign1 = Assignment.create(
        Reference(tmp3),
        ArrayReference.create(rval, [Reference(tmp), Reference(tmp)]),
    )
    subloop1 = Loop.create(
        tmp2,
        Reference(tmp),
        Literal("32", INTEGER_SINGLE_TYPE),
        Literal("1", INTEGER_SINGLE_TYPE),
        [assign1],
    )

    task2 = DynamicOMPTaskDirective()
    loop2 = Loop.create(
        tmp,
        Literal("1", INTEGER_SINGLE_TYPE),
        Literal("64", INTEGER_SINGLE_TYPE),
        Literal("32", INTEGER_SINGLE_TYPE),
        [task2],
    )
    assign2 = Assignment.create(
        ArrayReference.create(rval, [Reference(tmp), Reference(tmp)]),
        Literal("24", INTEGER_SINGLE_TYPE),
    )
    subloop2 = Loop.create(
        tmp2,
        Reference(tmp),
        Literal("32", INTEGER_SINGLE_TYPE),
        Literal("1", INTEGER_SINGLE_TYPE),
        [assign2],
    )
    sing.children[0].addchild(loop1)
    sing.children[0].addchild(loop2)

    task1.children[0].addchild(subloop1)
    task1.lower_to_language_level()
    task2.children[0].addchild(subloop2)
    task2.lower_to_language_level()

    sing._validate_task_dependencies()

    # Check inout Reference dependency
    subroutine = Routine("testsub")
    parallel = OMPParallelDirective.create()
    subroutine.addchild(parallel)
    sing = OMPSingleDirective()
    parallel.children[0].addchild(sing)
    tmp = DataSymbol("tmp", INTEGER_SINGLE_TYPE)
    tmp2 = DataSymbol("tmp2", INTEGER_SINGLE_TYPE)
    tmp3 = DataSymbol("tmp3", INTEGER_SINGLE_TYPE)
    rval = DataSymbol("rval", INTEGER_SINGLE_TYPE)

    subroutine.symbol_table.add(tmp)
    subroutine.symbol_table.add(tmp2)
    subroutine.symbol_table.add(tmp3)

    subroutine.symbol_table.add(rval)

    task1 = DynamicOMPTaskDirective()
    loop1 = Loop.create(
        tmp,
        Literal("1", INTEGER_SINGLE_TYPE),
        Literal("128", INTEGER_SINGLE_TYPE),
        Literal("32", INTEGER_SINGLE_TYPE),
        [task1],
    )
    assign1 = Assignment.create(
        Reference(tmp3),
        BinaryOperation.create(
            BinaryOperation.Operator.ADD, Reference(rval), Reference(tmp2)
        ),
    )
    subloop1 = Loop.create(
        tmp2,
        Reference(tmp),
        Literal("32", INTEGER_SINGLE_TYPE),
        Literal("1", INTEGER_SINGLE_TYPE),
        [assign1],
    )

    task2 = DynamicOMPTaskDirective()
    loop2 = Loop.create(
        tmp,
        Literal("1", INTEGER_SINGLE_TYPE),
        Literal("128", INTEGER_SINGLE_TYPE),
        Literal("32", INTEGER_SINGLE_TYPE),
        [task2],
    )
    assign2 = Assignment.create(
        Reference(rval),
        BinaryOperation.create(
            BinaryOperation.Operator.ADD, Reference(rval), Reference(tmp2)
        ),
    )
    subloop2 = Loop.create(
        tmp2,
        Reference(tmp),
        Literal("32", INTEGER_SINGLE_TYPE),
        Literal("1", INTEGER_SINGLE_TYPE),
        [assign2],
    )
    sing.children[0].addchild(loop1)
    sing.children[0].addchild(loop2)

    task1.children[0].addchild(subloop1)
    task1.lower_to_language_level()
    task2.children[0].addchild(subloop2)
    task2.lower_to_language_level()

    sing._validate_task_dependencies()

    # StructureType for Structure tests
    grid_type = StructureType.create(
        [
            ("nx", INTEGER_TYPE, Symbol.Visibility.PUBLIC),
            (
                "sub_grids",
                ArrayType(INTEGER_TYPE, [3]),
                Symbol.Visibility.PUBLIC,
            ),
            (
                "data",
                ArrayType(REAL_TYPE, [128, 128]),
                Symbol.Visibility.PUBLIC,
            ),
        ]
    )
    # Check inout StructureReference non-array dependency
    subroutine = Routine("testsub")
    parallel = OMPParallelDirective.create()
    subroutine.addchild(parallel)
    sing = OMPSingleDirective()
    tmp = DataSymbol("tmp", INTEGER_SINGLE_TYPE)
    tmp2 = DataSymbol("tmp2", INTEGER_SINGLE_TYPE)
    tmp3 = DataSymbol("tmp3", INTEGER_SINGLE_TYPE)
    rval = DataSymbol("rval", grid_type)
    subroutine.symbol_table.add(tmp)
    subroutine.symbol_table.add(tmp2)
    subroutine.symbol_table.add(tmp3)
    subroutine.symbol_table.add(rval)

    do_dir = OMPDoDirective()
    assign1 = Assignment.create(
        Reference(tmp2), StructureReference.create(rval, ["nx"])
    )
    loop1 = Loop.create(
        tmp,
        Literal("1", INTEGER_SINGLE_TYPE),
        Literal("128", INTEGER_SINGLE_TYPE),
        Literal("1", INTEGER_SINGLE_TYPE),
        [assign1],
    )
    do_dir.children[0].addchild(loop1)

    task1 = DynamicOMPTaskDirective()
    loop1 = Loop.create(
        tmp,
        Literal("1", INTEGER_SINGLE_TYPE),
        Literal("128", INTEGER_SINGLE_TYPE),
        Literal("32", INTEGER_SINGLE_TYPE),
        [task1],
    )
    assign1 = Assignment.create(
        Reference(tmp3), StructureReference.create(rval, ["nx"])
    )
    subloop1 = Loop.create(
        tmp2,
        Reference(tmp),
        Literal("32", INTEGER_SINGLE_TYPE),
        Literal("1", INTEGER_SINGLE_TYPE),
        [assign1],
    )

    task2 = DynamicOMPTaskDirective()
    loop2 = Loop.create(
        tmp,
        Literal("1", INTEGER_SINGLE_TYPE),
        Literal("128", INTEGER_SINGLE_TYPE),
        Literal("32", INTEGER_SINGLE_TYPE),
        [task2],
    )
    assign2 = Assignment.create(
        StructureReference.create(rval, ["nx"]), Reference(tmp2)
    )
    subloop2 = Loop.create(
        tmp2,
        Reference(tmp),
        Literal("32", INTEGER_SINGLE_TYPE),
        Literal("1", INTEGER_SINGLE_TYPE),
        [assign2],
    )

    parallel.children[0].addchild(do_dir)
    parallel.children[0].addchild(sing)
    sing.children[0].addchild(loop1)
    sing.children[0].addchild(loop2)

    task1.children[0].addchild(subloop1)
    task1.lower_to_language_level()
    task2.children[0].addchild(subloop2)
    task2.lower_to_language_level()

    sing._validate_task_dependencies()

    # Check inout StructureReference with array access
    subroutine = Routine("testsub")
    parallel = OMPParallelDirective.create()
    subroutine.addchild(parallel)
    sing = OMPSingleDirective()
    parallel.children[0].addchild(sing)
    tmp = DataSymbol("tmp", INTEGER_SINGLE_TYPE)
    tmp2 = DataSymbol("tmp2", INTEGER_SINGLE_TYPE)
    tmp3 = DataSymbol("tmp3", INTEGER_SINGLE_TYPE)
    rval = DataSymbol("rval", grid_type)
    subroutine.symbol_table.add(tmp)
    subroutine.symbol_table.add(tmp2)
    subroutine.symbol_table.add(tmp3)
    subroutine.symbol_table.add(rval)

    task1 = DynamicOMPTaskDirective()
    loop1 = Loop.create(
        tmp,
        Literal("1", INTEGER_SINGLE_TYPE),
        Literal("128", INTEGER_SINGLE_TYPE),
        Literal("32", INTEGER_SINGLE_TYPE),
        [task1],
    )
    assign1 = Assignment.create(
        Reference(tmp3),
        StructureReference.create(
            rval, [("data", [Reference(tmp2), Reference(tmp2)])]
        ),
    )
    subloop1 = Loop.create(
        tmp2,
        Reference(tmp),
        Literal("32", INTEGER_SINGLE_TYPE),
        Literal("1", INTEGER_SINGLE_TYPE),
        [assign1],
    )

    task2 = DynamicOMPTaskDirective()
    loop2 = Loop.create(
        tmp,
        Literal("1", INTEGER_SINGLE_TYPE),
        Literal("128", INTEGER_SINGLE_TYPE),
        Literal("32", INTEGER_SINGLE_TYPE),
        [task2],
    )
    assign2 = Assignment.create(
        StructureReference.create(
            rval, [("data", [Reference(tmp2), Reference(tmp2)])]
        ),
        Reference(tmp2),
    )
    subloop2 = Loop.create(
        tmp2,
        Reference(tmp),
        Literal("32", INTEGER_SINGLE_TYPE),
        Literal("1", INTEGER_SINGLE_TYPE),
        [assign2],
    )

    sing.children[0].addchild(loop1)
    sing.children[0].addchild(loop2)

    task1.children[0].addchild(subloop1)
    task1.lower_to_language_level()
    task2.children[0].addchild(subloop2)
    task2.lower_to_language_level()

    sing._validate_task_dependencies()

    # Check inout accesses to different structure member lengths
    sub_grid_type = StructureType.create(
        [("array", ArrayType(REAL_TYPE, [128, 128]), Symbol.Visibility.PUBLIC)]
    )
    grid_type = StructureType.create(
        [
            ("nx", INTEGER_TYPE, Symbol.Visibility.PUBLIC),
            ("sub_grids", sub_grid_type, Symbol.Visibility.PUBLIC),
            (
                "data",
                ArrayType(REAL_TYPE, [128, 128]),
                Symbol.Visibility.PUBLIC,
            ),
        ]
    )
    subroutine = Routine("testsub")
    parallel = OMPParallelDirective.create()
    subroutine.addchild(parallel)
    sing = OMPSingleDirective()
    parallel.children[0].addchild(sing)
    tmp = DataSymbol("tmp", INTEGER_SINGLE_TYPE)
    tmp2 = DataSymbol("tmp2", INTEGER_SINGLE_TYPE)
    tmp3 = DataSymbol("tmp3", INTEGER_SINGLE_TYPE)
    rval = DataSymbol("rval", grid_type)
    subroutine.symbol_table.add(tmp)
    subroutine.symbol_table.add(tmp2)
    subroutine.symbol_table.add(tmp3)
    subroutine.symbol_table.add(rval)

    task1 = DynamicOMPTaskDirective()
    loop1 = Loop.create(
        tmp,
        Literal("1", INTEGER_SINGLE_TYPE),
        Literal("128", INTEGER_SINGLE_TYPE),
        Literal("32", INTEGER_SINGLE_TYPE),
        [task1],
    )
    assign1 = Assignment.create(
        Reference(tmp3),
        StructureReference.create(
            rval, ["sub_grids", ("array", [Reference(tmp2), Reference(tmp2)])]
        ),
    )
    subloop1 = Loop.create(
        tmp2,
        Reference(tmp),
        Literal("32", INTEGER_SINGLE_TYPE),
        Literal("1", INTEGER_SINGLE_TYPE),
        [assign1],
    )

    task2 = DynamicOMPTaskDirective()
    loop2 = Loop.create(
        tmp,
        Literal("1", INTEGER_SINGLE_TYPE),
        Literal("128", INTEGER_SINGLE_TYPE),
        Literal("32", INTEGER_SINGLE_TYPE),
        [task2],
    )
    assign2 = Assignment.create(
        StructureReference.create(
            rval, [("data", [Reference(tmp2), Reference(tmp2)])]
        ),
        Reference(tmp2),
    )
    subloop2 = Loop.create(
        tmp2,
        Reference(tmp),
        Literal("32", INTEGER_SINGLE_TYPE),
        Literal("1", INTEGER_SINGLE_TYPE),
        [assign2],
    )

    sing.children[0].addchild(loop1)
    sing.children[0].addchild(loop2)

    task1.children[0].addchild(subloop1)
    task1.lower_to_language_level()
    task2.children[0].addchild(subloop2)
    task2.lower_to_language_level()

    sing._validate_task_dependencies()

    # Check inout accesses to different structure members
    grid_type = StructureType.create(
        [
            ("nx", INTEGER_TYPE, Symbol.Visibility.PUBLIC),
            (
                "data2",
                ArrayType(REAL_TYPE, [128, 128]),
                Symbol.Visibility.PUBLIC,
            ),
            (
                "data",
                ArrayType(REAL_TYPE, [128, 128]),
                Symbol.Visibility.PUBLIC,
            ),
        ]
    )
    subroutine = Routine("testsub")
    parallel = OMPParallelDirective.create()
    subroutine.addchild(parallel)
    sing = OMPSingleDirective()
    parallel.children[0].addchild(sing)
    tmp = DataSymbol("tmp", INTEGER_SINGLE_TYPE)
    tmp2 = DataSymbol("tmp2", INTEGER_SINGLE_TYPE)
    tmp3 = DataSymbol("tmp3", INTEGER_SINGLE_TYPE)
    rval = DataSymbol("rval", grid_type)
    subroutine.symbol_table.add(tmp)
    subroutine.symbol_table.add(tmp2)
    subroutine.symbol_table.add(tmp3)
    subroutine.symbol_table.add(rval)

    task1 = DynamicOMPTaskDirective()
    loop1 = Loop.create(
        tmp,
        Literal("1", INTEGER_SINGLE_TYPE),
        Literal("128", INTEGER_SINGLE_TYPE),
        Literal("32", INTEGER_SINGLE_TYPE),
        [task1],
    )
    assign1 = Assignment.create(
        Reference(tmp3),
        StructureReference.create(
            rval, [("data2", [Reference(tmp2), Reference(tmp2)])]
        ),
    )
    subloop1 = Loop.create(
        tmp2,
        Reference(tmp),
        Literal("32", INTEGER_SINGLE_TYPE),
        Literal("1", INTEGER_SINGLE_TYPE),
        [assign1],
    )

    task2 = DynamicOMPTaskDirective()
    loop2 = Loop.create(
        tmp,
        Literal("1", INTEGER_SINGLE_TYPE),
        Literal("128", INTEGER_SINGLE_TYPE),
        Literal("32", INTEGER_SINGLE_TYPE),
        [task2],
    )
    assign2 = Assignment.create(
        StructureReference.create(
            rval, [("data", [Reference(tmp2), Reference(tmp2)])]
        ),
        Reference(tmp2),
    )
    subloop2 = Loop.create(
        tmp2,
        Reference(tmp),
        Literal("32", INTEGER_SINGLE_TYPE),
        Literal("1", INTEGER_SINGLE_TYPE),
        [assign2],
    )

    sing.children[0].addchild(loop1)
    sing.children[0].addchild(loop2)

    task1.children[0].addchild(subloop1)
    task1.lower_to_language_level()
    task2.children[0].addchild(subloop2)
    task2.lower_to_language_level()

    sing._validate_task_dependencies()

    # Check inout accesses to range and literal indexes.
    subroutine = Routine("testsub")
    parallel = OMPParallelDirective.create()
    subroutine.addchild(parallel)
    sing = OMPSingleDirective()
    parallel.children[0].addchild(sing)
    tmp = DataSymbol("tmp", INTEGER_SINGLE_TYPE)
    tmp2 = DataSymbol("tmp2", INTEGER_SINGLE_TYPE)
    tmp3 = DataSymbol("tmp3", INTEGER_SINGLE_TYPE)
    tmp4 = DataSymbol("tmp4", INTEGER_SINGLE_TYPE)
    rval = DataSymbol("rval", grid_type)
    subroutine.symbol_table.add(tmp)
    subroutine.symbol_table.add(tmp2)
    subroutine.symbol_table.add(tmp3)
    subroutine.symbol_table.add(tmp4)
    subroutine.symbol_table.add(rval)

    task1 = DynamicOMPTaskDirective()
    loop1 = Loop.create(
        tmp,
        Literal("1", INTEGER_SINGLE_TYPE),
        Literal("128", INTEGER_SINGLE_TYPE),
        Literal("32", INTEGER_SINGLE_TYPE),
        [task1],
    )
    assign1 = Assignment.create(
        Reference(tmp4),
        StructureReference.create(
            rval,
            [("data", [Literal("1", INTEGER_SINGLE_TYPE), Reference(tmp2)])],
        ),
    )
    subloop1 = Loop.create(
        tmp2,
        Reference(tmp3),
        Literal("32", INTEGER_SINGLE_TYPE),
        Literal("1", INTEGER_SINGLE_TYPE),
        [assign1],
    )

    task2 = DynamicOMPTaskDirective()
    loop2 = Loop.create(
        tmp,
        Literal("1", INTEGER_SINGLE_TYPE),
        Literal("128", INTEGER_SINGLE_TYPE),
        Literal("32", INTEGER_SINGLE_TYPE),
        [task2],
    )
    assign2 = Assignment.create(
        StructureReference.create(
            rval,
            [("data", [Literal("1", INTEGER_SINGLE_TYPE), Reference(tmp2)])],
        ),
        Reference(tmp2),
    )
    subloop2 = Loop.create(
        tmp2,
        Reference(tmp3),
        Literal("32", INTEGER_SINGLE_TYPE),
        Literal("1", INTEGER_SINGLE_TYPE),
        [assign2],
    )

    sing.children[0].addchild(loop1)
    sing.children[0].addchild(loop2)

    task1.children[0].addchild(subloop1)
    task1.lower_to_language_level()
    task2.children[0].addchild(subloop2)
    task2.lower_to_language_level()

    sing._validate_task_dependencies()


def test_omp_serial_validate_task_dependencies_outin():
    '''
    Test check_task_dependencies member of OMPSerialDirective
    for outin dependency types
    '''
    # Check outin Array dependency
    subroutine = Routine("testsub")
    parallel = OMPParallelDirective.create()
    subroutine.addchild(parallel)
    sing = OMPSingleDirective()
    parallel.children[0].addchild(sing)
    tmp = DataSymbol("tmp", INTEGER_SINGLE_TYPE)
    tmp2 = DataSymbol("tmp2", INTEGER_SINGLE_TYPE)
    tmp3 = DataSymbol("tmp3", INTEGER_SINGLE_TYPE)
    array_type = ArrayType(INTEGER_SINGLE_TYPE, [128, 128])
    rval = DataSymbol("rval", array_type)

    subroutine.symbol_table.add(tmp)
    subroutine.symbol_table.add(tmp2)
    subroutine.symbol_table.add(tmp3)
    subroutine.symbol_table.add(rval)

    task1 = DynamicOMPTaskDirective()
    loop1 = Loop.create(
        tmp,
        Literal("1", INTEGER_SINGLE_TYPE),
        Literal("128", INTEGER_SINGLE_TYPE),
        Literal("32", INTEGER_SINGLE_TYPE),
        [task1],
    )
    assign1 = Assignment.create(
        ArrayReference.create(rval, [Reference(tmp), Reference(tmp)]),
        Literal("24", INTEGER_SINGLE_TYPE),
    )
    subloop1 = Loop.create(
        tmp2,
        Reference(tmp),
        Literal("32", INTEGER_SINGLE_TYPE),
        Literal("1", INTEGER_SINGLE_TYPE),
        [assign1],
    )

    task2 = DynamicOMPTaskDirective()
    loop2 = Loop.create(
        tmp,
        Literal("1", INTEGER_SINGLE_TYPE),
        Literal("64", INTEGER_SINGLE_TYPE),
        Literal("32", INTEGER_SINGLE_TYPE),
        [task2],
    )
    assign2 = Assignment.create(
        Reference(tmp3),
        ArrayReference.create(rval, [Reference(tmp), Reference(tmp)]),
    )
    subloop2 = Loop.create(
        tmp2,
        Reference(tmp),
        Literal("32", INTEGER_SINGLE_TYPE),
        Literal("1", INTEGER_SINGLE_TYPE),
        [assign2],
    )
    sing.children[0].addchild(loop1)
    sing.children[0].addchild(loop2)

    task1.children[0].addchild(subloop1)
    task1.lower_to_language_level()
    task2.children[0].addchild(subloop2)
    task2.lower_to_language_level()

    sing._validate_task_dependencies()

    # Check outin Reference dependency
    subroutine = Routine("testsub")
    parallel = OMPParallelDirective.create()
    subroutine.addchild(parallel)
    sing = OMPSingleDirective()
    parallel.children[0].addchild(sing)
    tmp = DataSymbol("tmp", INTEGER_SINGLE_TYPE)
    tmp2 = DataSymbol("tmp2", INTEGER_SINGLE_TYPE)
    tmp3 = DataSymbol("tmp3", INTEGER_SINGLE_TYPE)
    rval = DataSymbol("rval", INTEGER_SINGLE_TYPE)

    subroutine.symbol_table.add(tmp)
    subroutine.symbol_table.add(tmp2)
    subroutine.symbol_table.add(tmp3)

    subroutine.symbol_table.add(rval)

    task1 = DynamicOMPTaskDirective()
    loop1 = Loop.create(
        tmp,
        Literal("1", INTEGER_SINGLE_TYPE),
        Literal("128", INTEGER_SINGLE_TYPE),
        Literal("32", INTEGER_SINGLE_TYPE),
        [task1],
    )
    assign1 = Assignment.create(
        Reference(rval),
        BinaryOperation.create(
            BinaryOperation.Operator.ADD, Reference(rval), Reference(tmp2)
        ),
    )
    subloop1 = Loop.create(
        tmp2,
        Reference(tmp),
        Literal("32", INTEGER_SINGLE_TYPE),
        Literal("1", INTEGER_SINGLE_TYPE),
        [assign1],
    )

    task2 = DynamicOMPTaskDirective()
    loop2 = Loop.create(
        tmp,
        Literal("1", INTEGER_SINGLE_TYPE),
        Literal("128", INTEGER_SINGLE_TYPE),
        Literal("32", INTEGER_SINGLE_TYPE),
        [task2],
    )
    assign2 = Assignment.create(
        Reference(tmp3),
        BinaryOperation.create(
            BinaryOperation.Operator.ADD, Reference(rval), Reference(tmp2)
        ),
    )
    subloop2 = Loop.create(
        tmp2,
        Reference(tmp),
        Literal("32", INTEGER_SINGLE_TYPE),
        Literal("1", INTEGER_SINGLE_TYPE),
        [assign2],
    )
    sing.children[0].addchild(loop1)
    sing.children[0].addchild(loop2)

    task1.children[0].addchild(subloop1)
    task1.lower_to_language_level()
    task2.children[0].addchild(subloop2)
    task2.lower_to_language_level()

    sing._validate_task_dependencies()

    # StructureType for Structure tests
    grid_type = StructureType.create(
        [
            ("nx", INTEGER_TYPE, Symbol.Visibility.PUBLIC),
            (
                "sub_grids",
                ArrayType(INTEGER_TYPE, [3]),
                Symbol.Visibility.PUBLIC,
            ),
            (
                "data",
                ArrayType(REAL_TYPE, [128, 128]),
                Symbol.Visibility.PUBLIC,
            ),
        ]
    )
    # Check inout StructureReference non-array dependency
    subroutine = Routine("testsub")
    parallel = OMPParallelDirective.create()
    subroutine.addchild(parallel)
    sing = OMPSingleDirective()
    tmp = DataSymbol("tmp", INTEGER_SINGLE_TYPE)
    tmp2 = DataSymbol("tmp2", INTEGER_SINGLE_TYPE)
    tmp3 = DataSymbol("tmp3", INTEGER_SINGLE_TYPE)
    rval = DataSymbol("rval", grid_type)
    subroutine.symbol_table.add(tmp)
    subroutine.symbol_table.add(tmp2)
    subroutine.symbol_table.add(tmp3)
    subroutine.symbol_table.add(rval)

    do_dir = OMPDoDirective()
    assign1 = Assignment.create(
        Reference(tmp2), StructureReference.create(rval, ["nx"])
    )
    loop1 = Loop.create(
        tmp,
        Literal("1", INTEGER_SINGLE_TYPE),
        Literal("128", INTEGER_SINGLE_TYPE),
        Literal("1", INTEGER_SINGLE_TYPE),
        [assign1],
    )
    do_dir.children[0].addchild(loop1)

    task1 = DynamicOMPTaskDirective()
    loop1 = Loop.create(
        tmp,
        Literal("1", INTEGER_SINGLE_TYPE),
        Literal("128", INTEGER_SINGLE_TYPE),
        Literal("32", INTEGER_SINGLE_TYPE),
        [task1],
    )
    assign1 = Assignment.create(
        StructureReference.create(rval, ["nx"]), Reference(tmp2)
    )
    subloop1 = Loop.create(
        tmp2,
        Reference(tmp),
        Literal("32", INTEGER_SINGLE_TYPE),
        Literal("1", INTEGER_SINGLE_TYPE),
        [assign1],
    )

    task2 = DynamicOMPTaskDirective()
    loop2 = Loop.create(
        tmp,
        Literal("1", INTEGER_SINGLE_TYPE),
        Literal("128", INTEGER_SINGLE_TYPE),
        Literal("32", INTEGER_SINGLE_TYPE),
        [task2],
    )
    assign2 = Assignment.create(
        Reference(tmp3), StructureReference.create(rval, ["nx"])
    )
    subloop2 = Loop.create(
        tmp2,
        Reference(tmp),
        Literal("32", INTEGER_SINGLE_TYPE),
        Literal("1", INTEGER_SINGLE_TYPE),
        [assign2],
    )

    parallel.children[0].addchild(do_dir)
    parallel.children[0].addchild(sing)
    sing.children[0].addchild(loop1)
    sing.children[0].addchild(loop2)

    task1.children[0].addchild(subloop1)
    task1.lower_to_language_level()
    task2.children[0].addchild(subloop2)
    task2.lower_to_language_level()

    sing._validate_task_dependencies()

    # Check inout StructureReference with array access
    subroutine = Routine("testsub")
    parallel = OMPParallelDirective.create()
    subroutine.addchild(parallel)
    sing = OMPSingleDirective()
    parallel.children[0].addchild(sing)
    tmp = DataSymbol("tmp", INTEGER_SINGLE_TYPE)
    tmp2 = DataSymbol("tmp2", INTEGER_SINGLE_TYPE)
    tmp3 = DataSymbol("tmp3", INTEGER_SINGLE_TYPE)
    rval = DataSymbol("rval", grid_type)
    subroutine.symbol_table.add(tmp)
    subroutine.symbol_table.add(tmp2)
    subroutine.symbol_table.add(tmp3)
    subroutine.symbol_table.add(rval)

    task1 = DynamicOMPTaskDirective()
    loop1 = Loop.create(
        tmp,
        Literal("1", INTEGER_SINGLE_TYPE),
        Literal("128", INTEGER_SINGLE_TYPE),
        Literal("32", INTEGER_SINGLE_TYPE),
        [task1],
    )
    assign1 = Assignment.create(
        StructureReference.create(
            rval, [("data", [Reference(tmp2), Reference(tmp2)])]
        ),
        Reference(tmp2),
    )
    subloop1 = Loop.create(
        tmp2,
        Reference(tmp),
        Literal("32", INTEGER_SINGLE_TYPE),
        Literal("1", INTEGER_SINGLE_TYPE),
        [assign1],
    )

    task2 = DynamicOMPTaskDirective()
    loop2 = Loop.create(
        tmp,
        Literal("1", INTEGER_SINGLE_TYPE),
        Literal("128", INTEGER_SINGLE_TYPE),
        Literal("32", INTEGER_SINGLE_TYPE),
        [task2],
    )
    assign2 = Assignment.create(
        Reference(tmp3),
        StructureReference.create(
            rval, [("data", [Reference(tmp2), Reference(tmp2)])]
        ),
    )
    subloop2 = Loop.create(
        tmp2,
        Reference(tmp),
        Literal("32", INTEGER_SINGLE_TYPE),
        Literal("1", INTEGER_SINGLE_TYPE),
        [assign2],
    )

    sing.children[0].addchild(loop1)
    sing.children[0].addchild(loop2)

    task1.children[0].addchild(subloop1)
    task1.lower_to_language_level()
    task2.children[0].addchild(subloop2)
    task2.lower_to_language_level()

    sing._validate_task_dependencies()

    # Check outin accesses to different structure member lengths
    sub_grid_type = StructureType.create(
        [("array", ArrayType(REAL_TYPE, [128, 128]), Symbol.Visibility.PUBLIC)]
    )
    grid_type = StructureType.create(
        [
            ("nx", INTEGER_TYPE, Symbol.Visibility.PUBLIC),
            ("sub_grids", sub_grid_type, Symbol.Visibility.PUBLIC),
            (
                "data",
                ArrayType(REAL_TYPE, [128, 128]),
                Symbol.Visibility.PUBLIC,
            ),
        ]
    )
    subroutine = Routine("testsub")
    parallel = OMPParallelDirective.create()
    subroutine.addchild(parallel)
    sing = OMPSingleDirective()
    parallel.children[0].addchild(sing)
    tmp = DataSymbol("tmp", INTEGER_SINGLE_TYPE)
    tmp2 = DataSymbol("tmp2", INTEGER_SINGLE_TYPE)
    tmp3 = DataSymbol("tmp3", INTEGER_SINGLE_TYPE)
    rval = DataSymbol("rval", grid_type)
    subroutine.symbol_table.add(tmp)
    subroutine.symbol_table.add(tmp2)
    subroutine.symbol_table.add(tmp3)
    subroutine.symbol_table.add(rval)

    task1 = DynamicOMPTaskDirective()
    loop1 = Loop.create(
        tmp,
        Literal("1", INTEGER_SINGLE_TYPE),
        Literal("128", INTEGER_SINGLE_TYPE),
        Literal("32", INTEGER_SINGLE_TYPE),
        [task1],
    )
    assign1 = Assignment.create(
        StructureReference.create(
            rval, [("data", [Reference(tmp2), Reference(tmp2)])]
        ),
        Reference(tmp2),
    )
    subloop1 = Loop.create(
        tmp2,
        Reference(tmp),
        Literal("32", INTEGER_SINGLE_TYPE),
        Literal("1", INTEGER_SINGLE_TYPE),
        [assign1],
    )

    task2 = DynamicOMPTaskDirective()
    loop2 = Loop.create(
        tmp,
        Literal("1", INTEGER_SINGLE_TYPE),
        Literal("128", INTEGER_SINGLE_TYPE),
        Literal("32", INTEGER_SINGLE_TYPE),
        [task2],
    )
    assign2 = Assignment.create(
        Reference(tmp3),
        StructureReference.create(
            rval, ["sub_grids", ("array", [Reference(tmp2), Reference(tmp2)])]
        ),
    )
    subloop2 = Loop.create(
        tmp2,
        Reference(tmp),
        Literal("32", INTEGER_SINGLE_TYPE),
        Literal("1", INTEGER_SINGLE_TYPE),
        [assign2],
    )

    sing.children[0].addchild(loop1)
    sing.children[0].addchild(loop2)

    task1.children[0].addchild(subloop1)
    task1.lower_to_language_level()
    task2.children[0].addchild(subloop2)
    task2.lower_to_language_level()

    sing._validate_task_dependencies()

    # Check outin accesses to different structure members
    grid_type = StructureType.create(
        [
            ("nx", INTEGER_TYPE, Symbol.Visibility.PUBLIC),
            (
                "data2",
                ArrayType(REAL_TYPE, [128, 128]),
                Symbol.Visibility.PUBLIC,
            ),
            (
                "data",
                ArrayType(REAL_TYPE, [128, 128]),
                Symbol.Visibility.PUBLIC,
            ),
        ]
    )
    subroutine = Routine("testsub")
    parallel = OMPParallelDirective.create()
    subroutine.addchild(parallel)
    sing = OMPSingleDirective()
    parallel.children[0].addchild(sing)
    tmp = DataSymbol("tmp", INTEGER_SINGLE_TYPE)
    tmp2 = DataSymbol("tmp2", INTEGER_SINGLE_TYPE)
    tmp3 = DataSymbol("tmp3", INTEGER_SINGLE_TYPE)
    rval = DataSymbol("rval", grid_type)
    subroutine.symbol_table.add(tmp)
    subroutine.symbol_table.add(tmp2)
    subroutine.symbol_table.add(tmp3)
    subroutine.symbol_table.add(rval)

    task1 = DynamicOMPTaskDirective()
    loop1 = Loop.create(
        tmp,
        Literal("1", INTEGER_SINGLE_TYPE),
        Literal("128", INTEGER_SINGLE_TYPE),
        Literal("32", INTEGER_SINGLE_TYPE),
        [task1],
    )
    assign1 = Assignment.create(
        StructureReference.create(
            rval, [("data", [Reference(tmp2), Reference(tmp2)])]
        ),
        Reference(tmp2),
    )
    subloop1 = Loop.create(
        tmp2,
        Reference(tmp),
        Literal("32", INTEGER_SINGLE_TYPE),
        Literal("1", INTEGER_SINGLE_TYPE),
        [assign1],
    )

    task2 = DynamicOMPTaskDirective()
    loop2 = Loop.create(
        tmp,
        Literal("1", INTEGER_SINGLE_TYPE),
        Literal("128", INTEGER_SINGLE_TYPE),
        Literal("32", INTEGER_SINGLE_TYPE),
        [task2],
    )
    assign2 = Assignment.create(
        Reference(tmp3),
        StructureReference.create(
            rval, [("data2", [Reference(tmp2), Reference(tmp2)])]
        ),
    )
    subloop2 = Loop.create(
        tmp2,
        Reference(tmp),
        Literal("32", INTEGER_SINGLE_TYPE),
        Literal("1", INTEGER_SINGLE_TYPE),
        [assign2],
    )

    sing.children[0].addchild(loop1)
    sing.children[0].addchild(loop2)

    task1.children[0].addchild(subloop1)
    task1.lower_to_language_level()
    task2.children[0].addchild(subloop2)
    task2.lower_to_language_level()

    sing._validate_task_dependencies()

    # Check outin accesses to range and literal indexes.
    subroutine = Routine("testsub")
    parallel = OMPParallelDirective.create()
    subroutine.addchild(parallel)
    sing = OMPSingleDirective()
    parallel.children[0].addchild(sing)
    tmp = DataSymbol("tmp", INTEGER_SINGLE_TYPE)
    tmp2 = DataSymbol("tmp2", INTEGER_SINGLE_TYPE)
    tmp3 = DataSymbol("tmp3", INTEGER_SINGLE_TYPE)
    tmp4 = DataSymbol("tmp4", INTEGER_SINGLE_TYPE)
    rval = DataSymbol("rval", grid_type)
    subroutine.symbol_table.add(tmp)
    subroutine.symbol_table.add(tmp2)
    subroutine.symbol_table.add(tmp3)
    subroutine.symbol_table.add(tmp4)
    subroutine.symbol_table.add(rval)

    task1 = DynamicOMPTaskDirective()
    loop1 = Loop.create(
        tmp,
        Literal("1", INTEGER_SINGLE_TYPE),
        Literal("128", INTEGER_SINGLE_TYPE),
        Literal("32", INTEGER_SINGLE_TYPE),
        [task1],
    )
    assign1 = Assignment.create(
        StructureReference.create(
            rval,
            [("data", [Literal("1", INTEGER_SINGLE_TYPE), Reference(tmp2)])],
        ),
        Reference(tmp2),
    )
    subloop1 = Loop.create(
        tmp2,
        Reference(tmp3),
        Literal("32", INTEGER_SINGLE_TYPE),
        Literal("1", INTEGER_SINGLE_TYPE),
        [assign1],
    )

    task2 = DynamicOMPTaskDirective()
    loop2 = Loop.create(
        tmp,
        Literal("1", INTEGER_SINGLE_TYPE),
        Literal("128", INTEGER_SINGLE_TYPE),
        Literal("32", INTEGER_SINGLE_TYPE),
        [task2],
    )
    assign2 = Assignment.create(
        Reference(tmp4),
        StructureReference.create(
            rval,
            [("data", [Literal("1", INTEGER_SINGLE_TYPE), Reference(tmp2)])],
        ),
    )
    subloop2 = Loop.create(
        tmp2,
        Reference(tmp3),
        Literal("32", INTEGER_SINGLE_TYPE),
        Literal("1", INTEGER_SINGLE_TYPE),
        [assign2],
    )

    sing.children[0].addchild(loop1)
    sing.children[0].addchild(loop2)

    task1.children[0].addchild(subloop1)
    task1.lower_to_language_level()
    task2.children[0].addchild(subloop2)
    task2.lower_to_language_level()

    sing._validate_task_dependencies()


def test_omp_serial_validate_task_dependencies_add_taskwait(fortran_reader):
    '''
    Test the task dependency chcker adds taskwaits in expected locations.
    '''
    code = '''subroutine my_subroutine(grid_max, grid_min)
        integer, dimension(100, 100) :: A, B, C, D
        integer :: i, j
        integer, intent(in) :: grid_max, grid_min

        do i = grid_min, grid_max
            do j = grid_min, grid_max
                a(i, j) = i*grid_max + j
            end do
        end do
        do i = grid_min, grid_max
            do j = grid_min, grid_max
                b(i, j) = j*grid_max + i
            end do
        end do
        do i = grid_min+1, grid_max-1
            do j = grid_min, grid_max
                c(i, j) = a(i,j) * 3
            end do
        end do
        do i = grid_min+1, grid_max-1
            do j = grid_min, grid_max
                d(i, j) = b(i,j) + a(i,j)
            end do
        end do
    end subroutine
    '''
    tree = fortran_reader.psyir_from_source(code)

    loop_trans = ChunkLoopTrans()
    task_trans = OMPTaskTrans()

    schedule = tree.walk(Schedule)[0]
    for child in schedule.children[:]:
        if isinstance(child, Loop):
            loop_trans.apply(child)
            assert isinstance(child.children[3].children[0], Loop)
            task_trans.apply(child, {"force": True})

    single_trans = OMPSingleTrans()
    parallel_trans = OMPParallelTrans()
    single_trans.apply(schedule.children)
    parallel_trans.apply(schedule.children)
    tree.lower_to_language_level()

    taskwaits = tree.walk(OMPTaskwaitDirective)
    assert len(taskwaits) == 1
    assert taskwaits[0].position == 2

    code = '''subroutine my_subroutine(grid_max, grid_min, runtime_parameter)
        integer, dimension(100, 100) :: A, B, C, D
        integer :: i, j
        integer, intent(in) :: grid_max, grid_min
        logical, intent(in) :: runtime_parameter

        do i = grid_min, grid_max
            do j = grid_min, grid_max
                a(i, j) = i*grid_max + j
            end do
        end do
        do i = grid_min, grid_max
            do j = grid_min, grid_max
                b(i, j) = j*grid_max + i
            end do
        end do
        if(runtime_parameter) then
            do i = grid_min+1, grid_max-1
                do j = grid_min, grid_max
                    c(i, j) = a(i,j) * 3
                end do
            end do
        end if
        do i = grid_min+1, grid_max-1
            do j = grid_min, grid_max
                d(i, j) = b(i,j) + a(i,j)
            end do
        end do
    end subroutine
    '''
    tree = fortran_reader.psyir_from_source(code)

    schedule = tree.walk(Schedule)[0]
    for child in schedule.children[:]:
        if isinstance(child, Loop):
            loop_trans.apply(child)
            assert isinstance(child.children[3].children[0], Loop)
            task_trans.apply(child, {"force": True})
        if isinstance(child, IfBlock):
            loop = child.if_body.children[0]
            loop_trans.apply(loop)
            task_trans.apply(loop, {"force": True})

    single_trans = OMPSingleTrans()
    parallel_trans = OMPParallelTrans()
    single_trans.apply(schedule.children)
    parallel_trans.apply(schedule.children)
    tree.lower_to_language_level()

    taskwaits = tree.walk(OMPTaskwaitDirective)
    assert len(taskwaits) == 1
    assert taskwaits[0].position == 2

    code = '''subroutine my_subroutine(grid_max, grid_min, runtime_parameter)
        integer, dimension(100, 100) :: A, B, C, D
        integer :: i, j
        integer, intent(in) :: grid_max, grid_min
        logical, intent(in) :: runtime_parameter

        do i = grid_min, grid_max
            do j = grid_min, grid_max
                b(i, j) = j*grid_max + i
            end do
        end do
        if(runtime_parameter) then
            do i = grid_min, grid_max
                do j = grid_min, grid_max
                    a(i, j) = i*grid_max + j
                end do
            end do
        else
            do i = grid_min+1, grid_max-1
                do j = grid_min, grid_max
                    c(i, j) = a(i,j) * 3
                end do
            end do
        end if
        do i = grid_min+1, grid_max-1
            do j = grid_min, grid_max
                d(i, j) = b(i,j) + a(i,j)
            end do
        end do
    end subroutine
    '''
    tree = fortran_reader.psyir_from_source(code)

    schedule = tree.walk(Schedule)[0]
    for child in schedule.children[:]:
        if isinstance(child, Loop):
            loop_trans.apply(child)
            assert isinstance(child.children[3].children[0], Loop)
            task_trans.apply(child, {"force": True})
        if isinstance(child, IfBlock):
            loop = child.if_body.children[0]
            loop_trans.apply(loop)
            task_trans.apply(loop, {"force": True})
            loop = child.else_body.children[0]
            loop_trans.apply(loop)
            task_trans.apply(loop, {"force": True})

    single_trans = OMPSingleTrans()
    parallel_trans = OMPParallelTrans()
    single_trans.apply(schedule.children)
    parallel_trans.apply(schedule.children)
    tree.lower_to_language_level()

    taskwaits = tree.walk(OMPTaskwaitDirective)
    assert len(taskwaits) == 1
    assert taskwaits[0].position == 2

    code = '''subroutine my_subroutine(grid_max, grid_min)
        integer, dimension(100, 100) :: A, B, C, D
        integer :: i, j
        integer, intent(in) :: grid_max, grid_min

        do i = grid_min, grid_max
            do j = grid_min, grid_max
                a(i, j) = i*grid_max + j
            end do
        end do
        do i = grid_min+1, grid_max-1
            do j = grid_min, grid_max
                c(i, j) = a(i,j) * 3
            end do
        end do
        do i = grid_min, grid_max
            do j = grid_min, grid_max
                b(i, j) = j*grid_max + i
            end do
        end do
        do i = grid_min+1, grid_max-1
            do j = grid_min, grid_max
                d(i, j) = b(i,j) + a(i,j)
            end do
        end do
    end subroutine
    '''
    tree = fortran_reader.psyir_from_source(code)

    loop_trans = ChunkLoopTrans()
    task_trans = OMPTaskTrans()

    schedule = tree.walk(Schedule)[0]
    for child in schedule.children[:]:
        if isinstance(child, Loop):
            loop_trans.apply(child)
            assert isinstance(child.children[3].children[0], Loop)
            task_trans.apply(child, {"force": True})

    single_trans = OMPSingleTrans()
    parallel_trans = OMPParallelTrans()
    single_trans.apply(schedule.children)
    parallel_trans.apply(schedule.children)
    tree.lower_to_language_level()

    taskwaits = tree.walk(OMPTaskwaitDirective)
    assert len(taskwaits) == 2
    assert taskwaits[0].position == 1
    assert taskwaits[1].position == 4

def test_omp_serial_check_dependency_valid_pairing_edgecase():
    '''
    Tests the edge case where two Reference to the same symbol
    have different types returns False as expected.
    '''
    array_type = ArrayType(INTEGER_SINGLE_TYPE, [128, 128])
    rval = DataSymbol("rval", array_type)
    ref1 = Reference(rval)
    one = Literal("1", INTEGER_SINGLE_TYPE)
    ref2 = ArrayReference.create(rval, [one.copy(), one.copy()])

    test_dir = OMPSingleDirective()

    val = test_dir._check_dependency_pairing_valid(ref1, ref2, None, None)
    assert not val<|MERGE_RESOLUTION|>--- conflicted
+++ resolved
@@ -45,69 +45,6 @@
 from psyclone.psyGen import PSyFactory
 from psyclone.psyir import nodes
 from psyclone import psyGen
-<<<<<<< HEAD
-from psyclone.psyir.nodes import (
-    OMPDoDirective,
-    OMPParallelDirective,
-    OMPParallelDoDirective,
-    OMPMasterDirective,
-    OMPTaskloopDirective,
-    OMPTaskwaitDirective,
-    OMPTargetDirective,
-    OMPLoopDirective,
-    Schedule,
-    Return,
-    OMPSingleDirective,
-    Loop,
-    Literal,
-    Routine,
-    Assignment,
-    Reference,
-    OMPDeclareTargetDirective,
-    OMPNowaitClause,
-    OMPGrainsizeClause,
-    OMPNumTasksClause,
-    OMPNogroupClause,
-    OMPPrivateClause,
-    OMPFirstprivateClause,
-    OMPDefaultClause,
-    OMPReductionClause,
-    OMPScheduleClause,
-    OMPTeamsDistributeParallelDoDirective,
-    Range,
-    BinaryOperation,
-    Call,
-    OMPTaskDirective,
-    DynamicOMPTaskDirective,
-    ArrayReference,
-    StructureReference,
-    IfBlock
-)
-from psyclone.psyir.symbols import (
-    DataSymbol,
-    INTEGER_TYPE,
-    SymbolTable,
-    REAL_SINGLE_TYPE,
-    INTEGER_SINGLE_TYPE,
-    ArrayType,
-    RoutineSymbol,
-    StructureType,
-    Symbol,
-    REAL_TYPE,
-)
-from psyclone.psyir.transformations import ChunkLoopTrans, OMPTaskTrans
-from psyclone.errors import (InternalError, GenerationError,
-                             UnresolvedDependencyError)
-from psyclone.transformations import (
-    Dynamo0p3OMPLoopTrans,
-    OMPParallelTrans,
-    OMPParallelLoopTrans,
-    DynamoOMPParallelLoopTrans,
-    OMPSingleTrans,
-    OMPMasterTrans,
-    OMPTaskloopTrans,
-)
-=======
 from psyclone.psyir.nodes import OMPDoDirective, OMPParallelDirective, \
     OMPParallelDoDirective, OMPMasterDirective, OMPTaskloopDirective, \
     OMPTaskwaitDirective, OMPTargetDirective, OMPLoopDirective, Schedule, \
@@ -123,7 +60,6 @@
 from psyclone.transformations import Dynamo0p3OMPLoopTrans, OMPParallelTrans, \
     OMPParallelLoopTrans, DynamoOMPParallelLoopTrans, OMPSingleTrans, \
     OMPMasterTrans, OMPTaskloopTrans, OMPLoopTrans
->>>>>>> b08e6444
 from psyclone.tests.utilities import get_invoke
 
 BASE_PATH = os.path.join(
@@ -142,18 +78,11 @@
 )
 
 
-<<<<<<< HEAD
-def test_ompparallel_changes_begin_string(fortran_reader):
-    """Check that when the code inside an OMP Parallel region changes, the
-    parallel clause changes appropriately."""
-    code = """
-=======
 def test_ompparallel_lowering(fortran_reader, monkeypatch):
     ''' Check that lowering an OMP Parallel region leaves it with the
     appropriate begin_string and clauses for the backend to generate
     the right code'''
     code = '''
->>>>>>> b08e6444
     subroutine my_subroutine()
         integer, dimension(320) :: A
         integer :: i
@@ -275,15 +204,6 @@
             "need synchronisation, but found: ['a']" in str(err.value))
 
 
-<<<<<<< HEAD
-def test_omp_paralleldo_changes_gen_code(monkeypatch):
-    """ Check that when the code inside an OMP Parallel Do region changes, the
-    private clause changes appropriately. Also check that changing the schedule
-    is correctly picked up."""
-    _, invoke_info = parse(
-        os.path.join(BASE_PATH, "1_single_invoke_w3.f90"), api="dynamo0.3"
-    )
-=======
 def test_omp_paralleldo_clauses_gen_code(monkeypatch):
     ''' Check that the OMP ParallelDo clauses are generated
     appropriately. '''
@@ -291,7 +211,6 @@
     # Check with an LFRic kernel, the cell variable must be private
     _, invoke_info = parse(os.path.join(BASE_PATH, "1_single_invoke_w3.f90"),
                            api="dynamo0.3")
->>>>>>> b08e6444
     psy = PSyFactory("dynamo0.3", distributed_memory=False).create(invoke_info)
     tree = psy.invokes.invoke_list[0].schedule
     ptrans = OMPParallelLoopTrans()
@@ -339,18 +258,11 @@
             "need synchronisation, but found: ['a']" in str(err.value))
 
 
-<<<<<<< HEAD
-def test_omp_parallel_do_changes_begin_str(fortran_reader):
-    """Check that when the code inside an OMP Parallel Do region changes, the
-    private clause changes appropriately."""
-    code = """
-=======
 def test_omp_parallel_do_lowering(fortran_reader, monkeypatch):
     ''' Check that lowering an OMP Parallel Do leaves it with the
     appropriate begin_string and clauses for the backend to generate
     the right code'''
     code = '''
->>>>>>> b08e6444
     subroutine my_subroutine()
         integer, dimension(321, 10) :: A
         integer, dimension(32, 10) :: B
