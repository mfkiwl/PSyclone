# -----------------------------------------------------------------------------
# BSD 3-Clause License
#
# Copyright (c) 2019-2024, Science and Technology Facilities Council.
# All rights reserved.
#
# Redistribution and use in source and binary forms, with or without
# modification, are permitted provided that the following conditions are met:
#
# * Redistributions of source code must retain the above copyright notice, this
#   list of conditions and the following disclaimer.
#
# * Redistributions in binary form must reproduce the above copyright notice,
#   this list of conditions and the following disclaimer in the documentation
#   and/or other materials provided with the distribution.
#
# * Neither the name of the copyright holder nor the names of its
#   contributors may be used to endorse or promote products derived from
#   this software without specific prior written permission.
#
# THIS SOFTWARE IS PROVIDED BY THE COPYRIGHT HOLDERS AND CONTRIBUTORS
# "AS IS" AND ANY EXPRESS OR IMPLIED WARRANTIES, INCLUDING, BUT NOT
# LIMITED TO, THE IMPLIED WARRANTIES OF MERCHANTABILITY AND FITNESS
# FOR A PARTICULAR PURPOSE ARE DISCLAIMED. IN NO EVENT SHALL THE
# COPYRIGHT HOLDER OR CONTRIBUTORS BE LIABLE FOR ANY DIRECT, INDIRECT,
# INCIDENTAL, SPECIAL, EXEMPLARY, OR CONSEQUENTIAL DAMAGES (INCLUDING,
# BUT NOT LIMITED TO, PROCUREMENT OF SUBSTITUTE GOODS OR SERVICES;
# LOSS OF USE, DATA, OR PROFITS; OR BUSINESS INTERRUPTION) HOWEVER
# CAUSED AND ON ANY THEORY OF LIABILITY, WHETHER IN CONTRACT, STRICT
# LIABILITY, OR TORT (INCLUDING NEGLIGENCE OR OTHERWISE) ARISING IN
# ANY WAY OUT OF THE USE OF THIS SOFTWARE, EVEN IF ADVISED OF THE
# POSSIBILITY OF SUCH DAMAGE.
# -----------------------------------------------------------------------------
# Authors R. W. Ford, A. R. Porter and S. Siso, STFC Daresbury Lab
#         I. Kavcic, Met Office
#         J. Henrichs, Bureau of Meteorology
# -----------------------------------------------------------------------------

''' Performs py.test tests on the Container PSyIR node. '''

import pytest
from psyclone.errors import GenerationError
from psyclone.psyir.backend.fortran import FortranWriter
from psyclone.psyir.nodes import (Call, colored, Container, FileContainer,
                                  KernelSchedule, Return, Routine)
from psyclone.psyir.symbols import DataSymbol, REAL_SINGLE_TYPE, SymbolTable
from psyclone.tests.utilities import check_links


def test_container_init():
    '''Test that a container is initialised as expected.'''
    container = Container("test")
    assert container._name == "test"
    assert container._parent is None
    assert isinstance(container._symbol_table, SymbolTable)


def test_container_equality():
    '''Test the __eq__ method of the container class.'''
    # Subclasses of ScopingNode need to have the same SymbolTable
    symboltable = SymbolTable()
    container1 = Container("test")
    container2 = Container("test")
    container3 = Container("not_test")
    container1._symbol_table = symboltable
    container2._symbol_table = symboltable
    container3._symbol_table = symboltable
    assert container1 == container2
    assert container1 != container3


def test_container_init_parent():
    '''Test that a container parent argument is stored as expected.'''
    container = Container("test", parent=FileContainer("hello"))
    assert container.parent.name == "hello"


def test_container_name():
    '''Test that the container name can be set and changed as
    expected.'''
    container = Container("test")
    assert container.name == "test"
    container.name = "new_test"
    assert container.name == "new_test"


def test_container_node_str():
    '''Check the node_str method of the Container class.'''
    cont_stmt = Container("bin")
    coloredtext = colored("Container", Container._colour)
    assert coloredtext+"[bin]" in cont_stmt.node_str()


def test_container_can_be_printed():
    '''Test that a Container instance can always be printed (i.e. is
    initialised fully)'''
    cont_stmt = Container("box")
    assert "Container[box]\n" in str(cont_stmt)


def test_container_create():
    '''Test that the create method in the Container class correctly
    creates a Container instance.

    '''
    symbol_table = SymbolTable()
    symbol_table.add(DataSymbol("tmp", REAL_SINGLE_TYPE))
    kernel1 = KernelSchedule.create("mod_1", SymbolTable(), [])
    kernel2 = KernelSchedule.create("mod_2", SymbolTable(), [])
    container = Container.create("container_name", symbol_table,
                                 [kernel1, kernel2])
    check_links(container, [kernel1, kernel2])
    assert container.symbol_table is symbol_table
    result = FortranWriter().container_node(container)
    assert result == (
        "module container_name\n"
        "  implicit none\n"
        "  real, public :: tmp\n"
        "  public\n\n"
        "  contains\n"
        "  subroutine mod_1()\n\n\n"
        "  end subroutine mod_1\n"
        "  subroutine mod_2()\n\n\n"
        "  end subroutine mod_2\n\n"
        "end module container_name\n")


def test_container_create_invalid():
    '''Test that the create method in a Container class raises the
    expected exception if the provided input is invalid.

    '''
    symbol_table = SymbolTable()
    symbol_table.add(DataSymbol("x", REAL_SINGLE_TYPE))
    children = [KernelSchedule.create("mod_1", SymbolTable(), [])]

    # name is not a string.
    with pytest.raises(GenerationError) as excinfo:
        _ = Container.create(1, symbol_table, children)
    assert ("name argument in create method of Container class "
            "should be a string but found 'int'.") in str(excinfo.value)

    # symbol_table not a SymbolTable.
    with pytest.raises(GenerationError) as excinfo:
        _ = Container.create("container", "invalid", children)
    assert ("symbol_table argument in create method of Container class "
            "should be a SymbolTable but found 'str'.") in str(excinfo.value)

    # children not a list.
    with pytest.raises(GenerationError) as excinfo:
        _ = Container.create("mod_name", symbol_table, "invalid")
    assert ("children argument in create method of Container class should "
            "be a list but found 'str'." in str(excinfo.value))

    # contents of children list are not Container or KernelSchedule.
    with pytest.raises(GenerationError) as excinfo:
        _ = Container.create("mod_name", symbol_table, ["invalid"])
    assert ("Item 'str' can't be child 0 of 'Container'. The valid format is:"
            " '[Container | Routine | CodeBlock]*'."
            in str(excinfo.value))


def test_container_children_validation():
    '''Test that children added to Container are validated. Container
    accepts just Container and kernelSchedule as children.

    '''
    container = Container.create("container", SymbolTable(), [])

    # Valid children
    container2 = Container.create("container2", SymbolTable(), [])
    container.addchild(container2)

    # Invalid children (e.g. Return Statement)
    ret = Return()
    with pytest.raises(GenerationError) as excinfo:
        container.addchild(ret)
    assert ("Item 'Return' can't be child 1 of 'Container'. The valid format"
            " is: '[Container | Routine | CodeBlock]*'."
            "" in str(excinfo.value))


# get_routine_psyir

CALL_IN_SUB_USE = (
    "subroutine run_it()\n"
    "  use inline_mod, only : sub\n"
    "  real :: a\n"
    "  call sub(a)\n"
    "end subroutine run_it\n")
CALL_IN_SUB = CALL_IN_SUB_USE.replace(
    "  use inline_mod, only : sub\n", "")
SUB = (
    "subroutine sub(x)\n"
    "  real :: x\n"
    "  x = 1.0\n"
    "end subroutine sub\n")
SUB_IN_MODULE = (
    f"module inline_mod\n"
    f"contains\n"
    f"{SUB}"
    f"end module inline_mod\n")


def test_get_routine_psyir_routine_not_found(fortran_reader):
    '''Test that None is returned when the required Routine is not found
    in the Container associated with the supplied container symbol, as
    it does not exist.

    '''
    code = (
        "module inline_mod\n"
        "end module inline_mod\n")
    psyir = fortran_reader.psyir_from_source(code)
    container = psyir.children[0]
    result = container.get_routine_psyir("missing")
    assert result is None


def test_get_routine_missing_container(fortran_reader):
    '''Test that None is returned when we cannot find the container from which
    the required Routine is imported.

    '''
    code = (
        "module inline_mod\n"
        " use some_other_mod, only: my_sub\n"
        "end module inline_mod\n")
    psyir = fortran_reader.psyir_from_source(code)
    container = psyir.children[0]
    result = container.get_routine_psyir("my_sub")
    assert result is None


def test_get_routine_missing_container_wildcard(fortran_reader):
    '''Test that None is returned when we cannot find the container from which
    a wildcard import is performed.

    '''
    code = (
        "module inline_mod\n"
        " use some_other_mod\n"
        "end module inline_mod\n")
    psyir = fortran_reader.psyir_from_source(code)
    container = psyir.children[0]
    result = container.get_routine_psyir("my_sub")
    assert result is None


def test_get_routine_recurse_named(fortran_reader):
    '''Test that when a container does not contain the required routine,
    any imported containers within this container are also
    searched. In this case the test is for a container within the
    original container that explicitly names the routine. The PSyIR of
    the routine is returned when it is found in the second container.

    '''
    code = (
        f"{CALL_IN_SUB_USE}"
        f"module inline_mod\n"
        f"use inline_mod2, only : sub\n"
        f"end module inline_mod\n"
        f"module inline_mod2\n"
        f"contains\n"
        f"{SUB}\n"
        f"end module inline_mod2\n")
    psyir = fortran_reader.psyir_from_source(code)
    container = psyir.walk(Container)[1]
    result = container.get_routine_psyir("sub")
    assert isinstance(result[0], Routine)
    assert result[0].name == "sub"


def test_get_routine_recurse_wildcard(fortran_reader):
    '''Test that when a container does not contain the required routine,
    any imported containers within this container are also
    searched. In this case, test when the import is from a container that
    then has a wildcard import. The PSyIR of the routine is returned when
    it is found in the second container.

    '''
    code = (
        f"{CALL_IN_SUB_USE}"
        f"module inline_mod\n"
        f"use inline_mod2\n"
        f"end module inline_mod\n"
        f"module inline_mod2\n"
        f"contains\n"
        f"{SUB}\n"
        f"end module inline_mod2\n")
    psyir = fortran_reader.psyir_from_source(code)
    call_node = psyir.walk(Call)[0]
    container = call_node.routine.symbol.interface.container_symbol.container(
        local_node=call_node)
    # By default we don't follow wildcard imports and thus don't find
    # the routine.
    result = container.get_routine_psyir(call_node.routine.name)
    assert result is None
    # Repeat but include wildcard imports.
    result = container.get_routine_psyir(call_node.routine.name,
                                         check_wildcard_imports=True)
    assert isinstance(result[0], Routine)
    assert result[0].name == "sub"
    # Test when we follow an import chain but ultimately fail to find
    # a Container along the way. In this case, we have no source for
    # module 'inline_mod3'.
    code = (
        f"{CALL_IN_SUB_USE}"
        f"module inline_mod\n"
        f"use inline_mod3\n"
        f"end module inline_mod\n")
    psyir = fortran_reader.psyir_from_source(code)
    call_node = psyir.walk(Call)[0]
    container = call_node.routine.symbol.interface.container_symbol.container(
        local_node=call_node)
    result = container.get_routine_psyir(call_node.routine.name,
                                         check_wildcard_imports=True)
    assert result is None


def test_find_routine_in_container_private_routine_not_found(fortran_reader):
    '''Test that None is returned when the required Routine is not found
    in the Container associated with the supplied container symbol, as
    it is private. This situation should not arise as it is invalid to
    try to import a private routine. However, there are currrently no
    checks for this when creating PSyIR.

    '''
    private_sub_in_module = SUB_IN_MODULE.replace(
        "contains\n", "  private :: sub\ncontains\n")
    code = f"{private_sub_in_module}{CALL_IN_SUB_USE}"
    psyir = fortran_reader.psyir_from_source(code)
    call_node = psyir.walk(Call)[0]
    container = call_node.routine.symbol.interface.container_symbol.container(
        local_node=call_node)
    result = container.get_routine_psyir(call_node.routine.name)
    assert result is None

<<<<<<< HEAD

def test_find_routine_in_container(fortran_reader):
    '''Test that the PSyIR of the Routine is returned when it is found
    in the Container associated with the supplied container symbol.

    '''
    code = f"{SUB_IN_MODULE}{CALL_IN_SUB_USE}"
    psyir = fortran_reader.psyir_from_source(code)
    call_node = psyir.walk(Call)[0]
    container = call_node.routine.symbol.interface.container_symbol.container(
        local_node=call_node)
    result = container.get_routine_psyir(call_node.routine.name)
    assert isinstance(result[0], Routine)
    assert result[0].name == "sub"


def test_find_routines_for_interface(fortran_reader):
    '''
    Check that get_routine_psyir() returns the PSyIR of all implementations
    referenced by an interface.
    '''
    code = '''
module my_mod
  use other_mod, only: sub
contains
    subroutine run_it()
      real :: a
      ! 'sub' is actually an interface to 32- and 64-bit versions.
      call sub(a)
    end subroutine run_it
end module my_mod
module other_mod
  interface sub
    module procedure :: sub_r32, sub_r64
  end interface sub
contains
  subroutine sub_r32(a)
    real :: a
  end subroutine sub_r32
  subroutine sub_r64(a)
    real(kind=kind(1.0d0)) :: a
  end subroutine sub_r64
end module other_mod
'''
    psyir = fortran_reader.psyir_from_source(code)
    call_node = psyir.walk(Call)[0]
    container = call_node.routine.symbol.interface.container_symbol.container(
        local_node=call_node)
    result = container.get_routine_psyir(call_node.routine.name)
    assert len(result) == 2
    assert all(isinstance(sub, Routine) for sub in result)
    assert set(sub.name for sub in result) == set(["sub_r32", "sub_r64"])
=======
    assert container.get_routine_psyir("doesnotexist") is None


def test_container_resolve_routine(fortran_reader):
    '''
    Test that the resolve_routine() method works as expected for:

      * an individual routine;
      * a generic interface;
      * a name that does not correspond to a routine;
      * a name that does not exist.

    '''
    psyir = fortran_reader.psyir_from_source('''
module a_mod
    interface a_facade
      module procedure :: brick_frontage, porticoed
      procedure :: wattle_and_daub
    end interface
    integer :: not_a_routine
contains
    subroutine brick_frontage(brick)
      integer :: brick
    end subroutine brick_frontage
    subroutine porticoed(pillar)
      real(kind=8) :: pillar
    end subroutine porticoed
    subroutine wattle_and_daub(gunk)
      real(kind=4) :: gunk
    end subroutine wattle_and_daub
end module a_mod
    ''')
    cntr = psyir.children[0]
    assert isinstance(cntr, Container)
    # Individual routine.
    assert cntr.resolve_routine("wattle_and_daub") == ["wattle_and_daub"]
    # Generic interface.
    routines = cntr.resolve_routine("a_facade")
    assert len(routines) == 3
    assert set(routines) == set(["brick_frontage",
                                 "porticoed",
                                 "wattle_and_daub"])
    # Something that is a DataSymbol.
    with pytest.raises(TypeError) as err:
        cntr.resolve_routine("not_a_routine")
    assert ("Expected 'not_a_routine' to correspond to either a RoutineSymbol"
            " or a GenericInterfaceSymbol but found 'DataSymbol'"
            in str(err.value))
    # A name not present in the Container.
    assert cntr.resolve_routine("missing") == []
>>>>>>> 08e762d3
<|MERGE_RESOLUTION|>--- conflicted
+++ resolved
@@ -335,61 +335,6 @@
         local_node=call_node)
     result = container.get_routine_psyir(call_node.routine.name)
     assert result is None
-
-<<<<<<< HEAD
-
-def test_find_routine_in_container(fortran_reader):
-    '''Test that the PSyIR of the Routine is returned when it is found
-    in the Container associated with the supplied container symbol.
-
-    '''
-    code = f"{SUB_IN_MODULE}{CALL_IN_SUB_USE}"
-    psyir = fortran_reader.psyir_from_source(code)
-    call_node = psyir.walk(Call)[0]
-    container = call_node.routine.symbol.interface.container_symbol.container(
-        local_node=call_node)
-    result = container.get_routine_psyir(call_node.routine.name)
-    assert isinstance(result[0], Routine)
-    assert result[0].name == "sub"
-
-
-def test_find_routines_for_interface(fortran_reader):
-    '''
-    Check that get_routine_psyir() returns the PSyIR of all implementations
-    referenced by an interface.
-    '''
-    code = '''
-module my_mod
-  use other_mod, only: sub
-contains
-    subroutine run_it()
-      real :: a
-      ! 'sub' is actually an interface to 32- and 64-bit versions.
-      call sub(a)
-    end subroutine run_it
-end module my_mod
-module other_mod
-  interface sub
-    module procedure :: sub_r32, sub_r64
-  end interface sub
-contains
-  subroutine sub_r32(a)
-    real :: a
-  end subroutine sub_r32
-  subroutine sub_r64(a)
-    real(kind=kind(1.0d0)) :: a
-  end subroutine sub_r64
-end module other_mod
-'''
-    psyir = fortran_reader.psyir_from_source(code)
-    call_node = psyir.walk(Call)[0]
-    container = call_node.routine.symbol.interface.container_symbol.container(
-        local_node=call_node)
-    result = container.get_routine_psyir(call_node.routine.name)
-    assert len(result) == 2
-    assert all(isinstance(sub, Routine) for sub in result)
-    assert set(sub.name for sub in result) == set(["sub_r32", "sub_r64"])
-=======
     assert container.get_routine_psyir("doesnotexist") is None
 
 
@@ -439,5 +384,4 @@
             " or a GenericInterfaceSymbol but found 'DataSymbol'"
             in str(err.value))
     # A name not present in the Container.
-    assert cntr.resolve_routine("missing") == []
->>>>>>> 08e762d3
+    assert cntr.resolve_routine("missing") == []