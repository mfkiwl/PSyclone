# -----------------------------------------------------------------------------
# BSD 3-Clause License
#
# Copyright (c) 2019-2025, Science and Technology Facilities Council.
# All rights reserved.
#
# Redistribution and use in source and binary forms, with or without
# modification, are permitted provided that the following conditions are met:
#
# * Redistributions of source code must retain the above copyright notice, this
#   list of conditions and the following disclaimer.
#
# * Redistributions in binary form must reproduce the above copyright notice,
#   this list of conditions and the following disclaimer in the documentation
#   and/or other materials provided with the distribution.
#
# * Neither the name of the copyright holder nor the names of its
#   contributors may be used to endorse or promote products derived from
#   this software without specific prior written permission.
#
# THIS SOFTWARE IS PROVIDED BY THE COPYRIGHT HOLDERS AND CONTRIBUTORS
# "AS IS" AND ANY EXPRESS OR IMPLIED WARRANTIES, INCLUDING, BUT NOT
# LIMITED TO, THE IMPLIED WARRANTIES OF MERCHANTABILITY AND FITNESS
# FOR A PARTICULAR PURPOSE ARE DISCLAIMED. IN NO EVENT SHALL THE
# COPYRIGHT HOLDER OR CONTRIBUTORS BE LIABLE FOR ANY DIRECT, INDIRECT,
# INCIDENTAL, SPECIAL, EXEMPLARY, OR CONSEQUENTIAL DAMAGES (INCLUDING,
# BUT NOT LIMITED TO, PROCUREMENT OF SUBSTITUTE GOODS OR SERVICES;
# LOSS OF USE, DATA, OR PROFITS; OR BUSINESS INTERRUPTION) HOWEVER
# CAUSED AND ON ANY THEORY OF LIABILITY, WHETHER IN CONTRACT, STRICT
# LIABILITY, OR TORT (INCLUDING NEGLIGENCE OR OTHERWISE) ARISING IN
# ANY WAY OUT OF THE USE OF THIS SOFTWARE, EVEN IF ADVISED OF THE
# POSSIBILITY OF SUCH DAMAGE.
# -----------------------------------------------------------------------------
# Authors R. W. Ford, A. R. Porter and S. Siso, STFC Daresbury Lab
#         I. Kavcic and J. G. Wallwork, Met Office
#         J. Henrichs, Bureau of Meteorology
# -----------------------------------------------------------------------------

''' Performs py.test tests on the Node PSyIR node. '''

import sys
import os
import re
import pytest
import graphviz

from psyclone.domain.lfric.transformations import LFRicLoopFuseTrans
from psyclone.errors import InternalError, GenerationError
from psyclone.parse.algorithm import parse
from psyclone.psyGen import PSyFactory, Kern
from psyclone.psyir.backend.debug_writer import DebugWriter
from psyclone.psyir.nodes import Schedule, Reference, Container, Routine, \
    Assignment, Return, Loop, Literal, Statement, node, KernelSchedule, \
    BinaryOperation, ArrayReference, Call, Range
from psyclone.psyir.nodes.node import ChildrenList, Node
from psyclone.psyir.symbols import DataSymbol, SymbolError, \
    INTEGER_TYPE, REAL_TYPE, SymbolTable, ArrayType, RoutineSymbol, NoType
from psyclone.tests.utilities import get_invoke
# pylint: disable=redefined-outer-name
from psyclone.psyir.nodes.node import colored

BASE_PATH = os.path.join(os.path.dirname(os.path.dirname(os.path.dirname(
    os.path.abspath(__file__)))), "test_files", "dynamo0p3")


def test_node_parent_check():
    ''' Test that the Node constructor accepts a valid parent node but
    rejects a parent that is not itself a Node. '''
    # Node is abstract so we need a sub-class to test it.
    class MyNode(Node):
        ''' Mock node sub-class. '''
        _colour = "green"
    with pytest.raises(TypeError) as err:
        MyNode(parent="hello")
    assert ("The parent of a Node must also be a Node but got 'str'"
            in str(err.value))
    parent = MyNode()
    node = MyNode(parent=parent)
    assert node.parent is parent


def test_node_coloured_name():
    ''' Tests for the coloured_name method of the Node class. '''
    tnode = Node()
    # Exception as Node is abstract and _colour has not been set
    with pytest.raises(NotImplementedError) as err:
        _ = tnode.coloured_name()
    assert ("The _colour attribute is abstract so needs to be given a string "
            "value in the concrete class 'Node'." in str(err.value))

    # Create a node type with a colour attribute
    class MyNode(Node):
        ''' Mock node sub-class with green coloured text. '''
        _colour = "green"

    mynode = MyNode()
    assert mynode.coloured_name(False) == "MyNode"
    assert mynode.coloured_name(True) == colored("MyNode", "green")

    # Give MyNode a specific _text_name
    MyNode._text_name = "MyFancyNodeName"
    assert mynode.coloured_name(False) == "MyFancyNodeName"
    assert mynode.coloured_name(True) == colored("MyFancyNodeName", "green")


def test_node_coloured_name_exception(monkeypatch):
    '''Test that the expected exception is raised if the colour provided
    to the colored function is invalid. Note, an exception is only
    raised if the termcolor package is installed. Therefore we
    monkeypatch the function to force the exception whether termcolor
    is installed or not.

    '''
    def dummy(_1, _2):
        '''Utility used to raise the required exception.'''
        raise KeyError()

    monkeypatch.setattr(node, "colored", dummy)

    tnode = Node()
    tnode._text_name = "ATest"
    tnode._colour = "invalid"
    with pytest.raises(InternalError) as err:
        _ = tnode.coloured_name()
    assert ("The _colour attribute in class 'Node' has been set to a "
            "colour ('invalid') that is not supported by the termcolor "
            "package." in str(err.value))


def test_node_str(monkeypatch):
    ''' Tests for the Node.node_str method. '''
    tnode = Node()

    # Mock the coloured_name method because it is already tested elsewhere
    def mock_coloured_name(colour):
        if colour:
            return "coloured_name_string"
        return "plain_name_string"
    monkeypatch.setattr(tnode, "coloured_name", mock_coloured_name)

    # Test that the generic node_str calls the appropriate coloured_name and
    # adds a [] at the end.
    assert tnode.node_str(False) == "plain_name_string[]"
    assert tnode.node_str(True) == "coloured_name_string[]"


def test_node_depth():
    '''
    Test that the Node class depth method returns the correct value for a
    Node in a tree. The start depth to determine a Node's depth is set to
    0. Depth of a Schedule is 1 and increases for its descendants.
    '''
    _, invoke_info = parse(
        os.path.join(BASE_PATH, "1_single_invoke.f90"),
        api="lfric")
    psy = PSyFactory("lfric", distributed_memory=True).create(invoke_info)
    invoke = psy.invokes.invoke_list[0]
    schedule = invoke.schedule.detach()
    # Assert that start_depth of any Node (including Schedule) is 0
    assert schedule.START_DEPTH == 0
    # Assert that Schedule depth is 1
    assert schedule.depth == 1
    # Depth increases by 1 for descendants at each level
    for child in schedule.children:
        assert child.depth == 2
    for child in schedule.children[3].children:
        assert child.depth == 3


def test_node_view():
    '''Test that the view() method gives the expected output with
    different argument values. The node has children to test that
    information is passed and received from any children as
    expected. Range is chosen as an example, but it could be any node.

    '''
    range_node = Range.create(
        Literal("1", INTEGER_TYPE), Literal("10", INTEGER_TYPE))

    # default argument values
    result = range_node.view()
    literal_str_col = colored("Literal", Literal._colour)
    range_str_col = colored("Range", Range._colour)
    expected = (
        f"{range_str_col}[]\n"
        f"    {literal_str_col}[value:'1', Scalar<INTEGER, UNDEFINED>]\n"
        f"    {literal_str_col}[value:'10', Scalar<INTEGER, UNDEFINED>]\n"
        f"    {literal_str_col}[value:'1', Scalar<INTEGER, UNDEFINED>]\n")
    assert result == expected

    # no colour
    result = range_node.view(colour=False)
    expected = (
        "Range[]\n"
        "    Literal[value:'1', Scalar<INTEGER, UNDEFINED>]\n"
        "    Literal[value:'10', Scalar<INTEGER, UNDEFINED>]\n"
        "    Literal[value:'1', Scalar<INTEGER, UNDEFINED>]\n")
    assert result == expected

    # different indent
    result = range_node.view(colour=False, indent=" ")
    expected = (
        "Range[]\n"
        " Literal[value:'1', Scalar<INTEGER, UNDEFINED>]\n"
        " Literal[value:'10', Scalar<INTEGER, UNDEFINED>]\n"
        " Literal[value:'1', Scalar<INTEGER, UNDEFINED>]\n")
    assert result == expected

    # different depth
    result = range_node.view(colour=False, indent="--", depth=1)
    expected = (
        "--Range[]\n"
        "----Literal[value:'1', Scalar<INTEGER, UNDEFINED>]\n"
        "----Literal[value:'10', Scalar<INTEGER, UNDEFINED>]\n"
        "----Literal[value:'1', Scalar<INTEGER, UNDEFINED>]\n")
    assert result == expected


def test_node_view_schedule():
    '''Test that the view() method gives the expected output when the
    parent of the node is a schedule (they should be indexed). A
    Routine node and its children is given as an example but it could
    be any tree containing a schedule.

    '''
    symbol_table = SymbolTable()
    symbol = DataSymbol("tmp", REAL_TYPE)
    symbol_table.add(symbol)
    assignment1 = Assignment.create(Reference(symbol),
                                    Literal("0.0", REAL_TYPE))
    assignment2 = Assignment.create(Reference(symbol),
                                    Literal("1.0", REAL_TYPE))
    routine_node = Routine.create(
        "my_sub", symbol_table, [assignment1, assignment2])
    result = routine_node.view(colour=False)
    expected = (
        "Routine[name:'my_sub']\n"
        "    0: Assignment[]\n"
        "        Reference[name:'tmp']\n"
        "        Literal[value:'0.0', Scalar<REAL, UNDEFINED>]\n"
        "    1: Assignment[]\n"
        "        Reference[name:'tmp']\n"
        "        Literal[value:'1.0', Scalar<REAL, UNDEFINED>]\n")
    assert result == expected


def test_node_view_error():
    '''Test that the view() method raises the expected exception when
    an incorrect argument is supplied.

    '''
    test_node = Literal("1.0", REAL_TYPE)

    with pytest.raises(TypeError) as error:
        test_node.view(depth=None)
    assert ("depth argument should be an int but found NoneType."
            in str(error.value))
    with pytest.raises(ValueError) as error:
        test_node.view(depth=-1)
    assert ("depth argument should be a positive integer but found -1."
            in str(error.value))
    with pytest.raises(TypeError) as error:
        test_node.view(colour=None)
    assert ("colour argument should be a bool but found NoneType."
            in str(error.value))
    with pytest.raises(TypeError) as error:
        test_node.view(indent=None)
    assert ("indent argument should be a str but found NoneType."
            in str(error.value))


def test_node_position():
    '''
    Test that the Node class position and abs_position methods return
    the correct value for a Node in a tree. The start position is
    set to 0. Relative position starts from 0 and absolute from 1.
    '''
    _, invoke_info = parse(
        os.path.join(BASE_PATH, "4.7_multikernel_invokes.f90"),
        api="lfric")
    psy = PSyFactory("lfric", distributed_memory=True).create(invoke_info)
    invoke = psy.invokes.invoke_list[0]
    schedule = invoke.schedule.detach()
    child = schedule.children[6]
    # Assert that position of a Schedule (no parent Node) is 0
    assert schedule.position == 0
    assert schedule.abs_position == 0
    # Assert that start_position of any Node is 0
    assert child.START_POSITION == 0
    # Assert that relative and absolute positions return correct values
    assert child.position == 6
    assert child.abs_position == 7

    # Insert two more levels of nodes in top of the root
    previous_root = child.root
    container1 = Container("test1")
    container2 = Container("test2")
    container2.addchild(previous_root)
    container1.addchild(container2)
    # The relative position should still be the same but the absolute position
    # should increase by 2.
    assert child.position == 6
    assert child.abs_position == 9

    # Check that the _find_position returns the correct distance between itself
    # and the provided ancestor.
    _, position = child._find_position(child.ancestor(Routine), 0)
    assert position == 7

    # If no starting position is provided it starts with START_POSITION=0
    _, same_position = child._find_position(child.ancestor(Routine))
    assert same_position == position

    # Test InternalError for _find_position with an incorrect position
    with pytest.raises(InternalError) as excinfo:
        _, _ = child._find_position(child.root.children, -2)
    assert "started from -2 instead of 0" in str(excinfo.value)


def test_node_abs_position_error():
    ''' Check that the abs_position method produces and internal error when
    a node can be found as one of the children of its parent (this just
    happens with inconsistent parent-child connections). '''

    parent = Schedule()
    node1 = Statement()
    # Manually connect the _parent attribute which won't make a consistent
    # two-way relationship
    node1._parent = parent

    with pytest.raises(InternalError) as err:
        _ = node1.abs_position
    assert "Error in search for Node position in the tree" in str(err.value)


def test_node_root():
    '''
    Test that the Node class root method returns the correct instance
    for a Node in a tree.
    '''
    _, invoke_info = parse(
        os.path.join(BASE_PATH, "4.7_multikernel_invokes.f90"),
        api="lfric")
    psy = PSyFactory("lfric", distributed_memory=False).create(invoke_info)
    invoke = psy.invokes.invoke_list[0]
    ru_schedule = invoke.schedule
    # Select a loop and the kernel inside
    ru_loop = ru_schedule.children[1]
    ru_kern = ru_loop.children[0]
    # Assert that the absolute root is a Container
    assert isinstance(ru_kern.root, Container)


def test_node_annotations():
    '''Test that an instance of the Node class raises an exception if an
    annotation is invalid. Note, any annotation will be invalid here
    as Node does not set a list of valid annotations (this is the job
    of the subclass).

    '''
    with pytest.raises(InternalError) as excinfo:
        _ = Node(annotations=["invalid"])
    assert (
        "Node with unrecognised annotation 'invalid', valid annotations are: "
        "()." in str(excinfo.value))


def test_node_args():
    '''Test that the Node class args method returns the correct arguments
    for Nodes that do not have arguments themselves'''
    _, invoke_info = parse(
        os.path.join(BASE_PATH, "4_multikernel_invokes.f90"),
        api="lfric")
    psy = PSyFactory("lfric", distributed_memory=False).create(invoke_info)
    invoke = psy.invokes.invoke_list[0]
    schedule = invoke.schedule
    loop1 = schedule.children[0]
    kern1 = loop1.loop_body[0]
    loop2 = schedule.children[1]
    kern2 = loop2.loop_body[0]
    # 1) Schedule (not that this is useful)
    all_args = kern1.arguments.args
    all_args.extend(kern2.arguments.args)
    schedule_args = schedule.args
    for idx, arg in enumerate(all_args):
        assert arg == schedule_args[idx]
    # 2) Loop1
    loop1_args = loop1.args
    for idx, arg in enumerate(kern1.arguments.args):
        assert arg == loop1_args[idx]
    # 3) Loop2
    loop2_args = loop2.args
    for idx, arg in enumerate(kern2.arguments.args):
        assert arg == loop2_args[idx]
    # 4) Loop fuse
    ftrans = LFRicLoopFuseTrans()
    ftrans.apply(schedule.children[0], schedule.children[1])
    loop = schedule.children[0]
    kern1 = loop.loop_body[0]
    kern2 = loop.loop_body[1]
    loop_args = loop.args
    kern_args = kern1.arguments.args
    kern_args.extend(kern2.arguments.args)
    for idx, arg in enumerate(kern_args):
        assert arg == loop_args[idx]


def test_node_forward_dependence():
    '''Test that the Node class forward_dependence method returns the
    closest dependent Node after the current Node in the schedule or
    None if none are found.'''
    _, invoke_info = parse(
        os.path.join(BASE_PATH, "15.14.1_multi_aX_plus_Y_builtin.f90"),
        api="lfric")
    psy = PSyFactory("lfric", distributed_memory=True).create(invoke_info)
    invoke = psy.invokes.invoke_list[0]
    schedule = invoke.schedule
    read4 = schedule.children[4]
    # 1: returns none if none found
    # a) check many reads
    assert not read4.forward_dependence()
    # b) check no dependencies for a call
    assert not read4.children[0].forward_dependence()
    # 2: returns first dependent kernel arg when there are many
    # dependencies
    # a) check first read returned
    writer = schedule.children[3]
    next_read = schedule.children[4]
    assert writer.forward_dependence() == next_read
    # a) check writer returned
    first_loop = schedule.children[0]
    assert first_loop.forward_dependence() == writer
    # 3: haloexchange dependencies
    _, invoke_info = parse(
        os.path.join(BASE_PATH, "4.5_multikernel_invokes.f90"),
        api="lfric")
    psy = PSyFactory("lfric", distributed_memory=True).create(invoke_info)
    invoke = psy.invokes.invoke_list[0]
    schedule = invoke.schedule
    prev_loop = schedule.children[7]
    halo_field = schedule.children[8]
    next_loop = schedule.children[9]
    # a) previous loop depends on halo exchange
    assert prev_loop.forward_dependence() == halo_field
    # b) halo exchange depends on following loop
    assert halo_field.forward_dependence() == next_loop

    # 4: globalsum dependencies
    _, invoke_info = parse(
        os.path.join(BASE_PATH, "15.14.3_sum_setval_field_builtin.f90"),
        api="lfric")
    psy = PSyFactory("lfric", distributed_memory=True).create(invoke_info)
    invoke = psy.invokes.invoke_list[0]
    schedule = invoke.schedule
    prev_loop = schedule.children[0]
    sum_loop = schedule.children[1]
    global_sum_loop = schedule.children[2]
    next_loop = schedule.children[3]
    # a) prev loop depends on sum loop
    assert prev_loop.forward_dependence() == sum_loop
    # b) sum loop depends on global sum loop
    assert sum_loop.forward_dependence() == global_sum_loop
    # c) global sum loop depends on next loop
    assert global_sum_loop.forward_dependence() == next_loop


def test_node_backward_dependence():
    '''Test that the Node class backward_dependence method returns the
    closest dependent Node before the current Node in the schedule or
    None if none are found.'''
    _, invoke_info = parse(
        os.path.join(BASE_PATH, "15.14.1_multi_aX_plus_Y_builtin.f90"),
        api="lfric")
    psy = PSyFactory("lfric", distributed_memory=True).create(invoke_info)
    invoke = psy.invokes.invoke_list[0]
    schedule = invoke.schedule
    # 1: loop no backwards dependence
    loop3 = schedule.children[2]
    assert not loop3.backward_dependence()
    # 2: loop to loop backward dependence
    # a) many steps
    last_loop_node = schedule.children[6]
    prev_dep_loop_node = schedule.children[3]
    assert last_loop_node.backward_dependence() == prev_dep_loop_node
    # b) previous
    assert prev_dep_loop_node.backward_dependence() == loop3
    # 3: haloexchange dependencies
    _, invoke_info = parse(
        os.path.join(BASE_PATH, "4.5_multikernel_invokes.f90"),
        api="lfric")
    psy = PSyFactory("lfric", distributed_memory=True).create(invoke_info)
    invoke = psy.invokes.invoke_list[0]
    schedule = invoke.schedule
    loop2 = schedule.children[7]
    halo_exchange = schedule.children[8]
    loop3 = schedule.children[9]
    # a) following loop node depends on halo exchange node
    result = loop3.backward_dependence()
    assert result == halo_exchange
    # b) halo exchange node depends on previous loop node
    result = halo_exchange.backward_dependence()
    assert result == loop2
    # 4: globalsum dependencies
    _, invoke_info = parse(
        os.path.join(BASE_PATH, "15.14.3_sum_setval_field_builtin.f90"),
        api="lfric")
    psy = PSyFactory("lfric", distributed_memory=True).create(invoke_info)
    invoke = psy.invokes.invoke_list[0]
    schedule = invoke.schedule
    loop1 = schedule.children[0]
    loop2 = schedule.children[1]
    global_sum = schedule.children[2]
    loop3 = schedule.children[3]
    # a) loop3 depends on global sum
    assert loop3.backward_dependence() == global_sum
    # b) global sum depends on loop2
    assert global_sum.backward_dependence() == loop2
    # c) loop2 (sum) depends on loop1
    assert loop2.backward_dependence() == loop1


def test_node_is_valid_location():
    ''' Test that the Node class is_valid_location method returns True if
    the new location does not break any data dependencies, otherwise it
    returns False.

    '''
    _, invoke_info = parse(
        os.path.join(BASE_PATH, "1_single_invoke.f90"),
        api="lfric")
    psy = PSyFactory("lfric", distributed_memory=True).create(invoke_info)
    invoke = psy.invokes.invoke_list[0]
    schedule = invoke.schedule
    # 1: new node argument is invalid
    anode = schedule.children[0]
    with pytest.raises(GenerationError) as excinfo:
        anode.is_valid_location("invalid_node_argument")
    assert "argument is not a Node, it is a 'str'." in str(excinfo.value)
    # 2: optional position argument is invalid
    with pytest.raises(GenerationError) as excinfo:
        anode.is_valid_location(anode, position="invalid_node_argument")
    assert "The position argument in the psyGen" in str(excinfo.value)
    assert "method must be one of" in str(excinfo.value)
    # 3: parents of node and new_node are not the same
    with pytest.raises(GenerationError) as excinfo:
        anode.is_valid_location(schedule.children[4].children[0])
    assert ("the node and the location do not have the same "
            "parent") in str(excinfo.value)
    # 4: positions are the same
    prev_node = schedule.children[0]
    anode = schedule.children[1]
    next_node = schedule.children[2]
    # a) before this node
    with pytest.raises(GenerationError) as excinfo:
        anode.is_valid_location(anode, position="before")
    assert "the node and the location are the same" in str(excinfo.value)
    # b) after this node
    with pytest.raises(GenerationError) as excinfo:
        anode.is_valid_location(anode, position="after")
    assert "the node and the location are the same" in str(excinfo.value)
    # c) after previous node
    with pytest.raises(GenerationError) as excinfo:
        anode.is_valid_location(prev_node, position="after")
    assert "the node and the location are the same" in str(excinfo.value)
    # d) before next node
    with pytest.raises(GenerationError) as excinfo:
        anode.is_valid_location(next_node, position="before")
    assert "the node and the location are the same" in str(excinfo.value)
    # 5: valid no previous dependency
    _, invoke_info = parse(
        os.path.join(BASE_PATH, "15.14.1_multi_aX_plus_Y_builtin.f90"),
        api="lfric")
    psy = PSyFactory("lfric", distributed_memory=True).create(invoke_info)
    invoke = psy.invokes.invoke_list[0]
    schedule = invoke.schedule
    # 6: valid no prev dep
    anode = schedule.children[2]
    assert anode.is_valid_location(schedule.children[0])
    # 7: valid prev dep (after)
    anode = schedule.children[6]
    assert anode.is_valid_location(schedule.children[3], position="after")
    # 8: invalid prev dep (before)
    assert not anode.is_valid_location(schedule.children[3], position="before")
    # 9: valid no following dep
    anode = schedule.children[4]
    assert anode.is_valid_location(schedule.children[6], position="after")
    # 10: valid following dep (before)
    anode = schedule.children[0]
    assert anode.is_valid_location(schedule.children[3], position="before")
    # 11: invalid following dep (after)
    anode = schedule.children[0]
    assert not anode.is_valid_location(schedule.children[3], position="after")


def test_node_ancestor():
    ''' Test the Node.ancestor() method. '''
    _, invoke = get_invoke("single_invoke.f90", "gocean", idx=0,
                           dist_mem=False)
    sched = invoke.schedule
    kern = sched[0].loop_body[0].loop_body[0]
    anode = kern.ancestor(Node)
    assert isinstance(anode, Schedule)
    # If 'excluding' is supplied then it can only be a single type or a
    # tuple of types
    anode = kern.ancestor(Node, excluding=Schedule)
    assert anode is sched[0].loop_body[0]
    anode = kern.ancestor(Node, excluding=(Schedule,))
    assert anode is sched[0].loop_body[0]
    with pytest.raises(TypeError) as err:
        kern.ancestor(Node, excluding=[Schedule])
    assert ("argument to ancestor() must be a type or a tuple of types but "
            "got: 'list'" in str(err.value))
    # Check that the include_self argument behaves as expected
    anode = kern.ancestor(Kern, excluding=(Schedule,), include_self=True)
    assert anode is kern
    # If 'limit' is supplied then it must be an instance of Node.
    with pytest.raises(TypeError) as err:
        kern.ancestor(Kern, limit=3)
    assert "must be an instance of Node but got 'int'" in str(err.value)
    # Set the limit to the kernel's parent so that no Loop is found.
    assert kern.ancestor(Loop, limit=kern.parent) is None
    # Setting the limit to a node above the one we are searching for should
    # have no effect.
    assert kern.ancestor(Loop, limit=sched) is kern.parent.parent


def test_node_ancestor_shared_with(fortran_reader):
    ''' Test the shared_with parameter of the Node.ancestor() method. '''
    code = '''Subroutine test()
    integer :: x
    x = 1 + 2 * 3
    End Subroutine test
    '''
    psyir = fortran_reader.psyir_from_source(code)
    assignment = psyir.children[0].children[0]
    add_binop = assignment.rhs
    one_lit = add_binop.children[0]
    mul_binop = add_binop.children[1]
    two_lit = mul_binop.children[0]
    three_lit = mul_binop.children[1]

    assert (two_lit.ancestor(BinaryOperation, shared_with=three_lit) is
            mul_binop)
    assert (two_lit.ancestor(BinaryOperation, shared_with=mul_binop,
                             include_self=True) is mul_binop)
    assert (two_lit.ancestor(BinaryOperation, shared_with=mul_binop,
                             include_self=False) is add_binop)
    assert (two_lit.ancestor(Node, shared_with=one_lit,
                             excluding=BinaryOperation) is assignment)
    # Check the inverse of previous statements is the same.
    assert (three_lit.ancestor(BinaryOperation, shared_with=two_lit) is
            mul_binop)
    assert (mul_binop.ancestor(BinaryOperation, shared_with=two_lit,
                               include_self=True) is mul_binop)
    assert (mul_binop.ancestor(BinaryOperation, shared_with=two_lit,
                               include_self=False) is add_binop)
    assert (one_lit.ancestor(Node, shared_with=two_lit,
                             excluding=BinaryOperation) is assignment)

    # Check cases where we don't find a valid ancestor
    assert (two_lit.ancestor(BinaryOperation, shared_with=one_lit,
                             limit=mul_binop) is None)
    assert (assignment.ancestor(BinaryOperation, shared_with=one_lit)
            is None)

    code2 = '''Subroutine test2()
    integer :: x
    x = 1 + 2
    End Subroutine test2
    '''
    psyir2 = fortran_reader.psyir_from_source(code2)
    assignment2 = psyir2.children[0].children[0]

    # Tests where node (one_list) and the shared_with argument are
    # from separate psyir trees, i.e. they have no shared ancestors.
    assert one_lit.ancestor(Node, shared_with=assignment2) is None
    # Test when supplied a limit argument that is not an ancestor of
    # the node (one_lit) but is an ancestor of the shared_with parameter.
    assert one_lit.ancestor(Node, shared_with=assignment2,
                            limit=assignment2.parent) is None


def test_dag_names():
    ''' Test that the dag_name method returns the correct value for the
    node class and its specialisations. '''
    _, invoke_info = parse(
        os.path.join(BASE_PATH, "1_single_invoke.f90"),
        api="lfric")
    psy = PSyFactory("lfric", distributed_memory=True).create(invoke_info)
    invoke = psy.invokes.invoke_list[0]
    schedule = invoke.schedule

    # Classes without the dag_name specialised should show the name of the
    # class and the relative position to the ancestor routine
    dtype = ArrayType(INTEGER_TYPE, [10])
    sym = DataSymbol("array", dtype)
    aref = ArrayReference.create(sym, [Literal("2", INTEGER_TYPE)])
    assert aref.children[0].dag_name == "Literal_1"
    # Some classes have their own specialisation of the dag_name
    assert schedule.dag_name == "routine_invoke_0_testkern_type_0"
    assert schedule.children[0].dag_name == "checkHaloExchange(f1)_0"
    assert schedule.children[4].dag_name == "loop_5"
    schedule.children[4].loop_type = "colour"
    assert schedule.children[4].dag_name == "loop_[colour]_5"
    schedule.children[4].loop_type = ""
    assert (schedule.children[4].loop_body[0].dag_name ==
            "kernel_testkern_code_10")

    # If there is no ancestor routine, the index is the absolute position
    idx = aref.children[0].detach()
    assert idx.dag_name == "Literal_0"

    # GlobalSum and BuiltIn also have specialised dag_names
    _, invoke_info = parse(
        os.path.join(BASE_PATH, "15.14.3_sum_setval_field_builtin.f90"),
        api="lfric")
    psy = PSyFactory("lfric", distributed_memory=True).create(invoke_info)
    invoke = psy.invokes.invoke_list[0]
    schedule = invoke.schedule
    global_sum = schedule.children[2]
    assert global_sum.dag_name == "globalsum(asum)_2"
    builtin = schedule.children[1].loop_body[0]
    assert builtin.dag_name == "builtin_sum_x_12"


def test_node_dag_no_graphviz(tmpdir, monkeypatch):
    ''' Test that the dag generation returns None (and that no file is created)
    when graphviz is not installed. We make this test independent of whether or
    not graphviz is installed by monkeypatching sys.modules. '''
    def not_installed(_, **kwargs):
        raise graphviz.ExecutableNotFound("error")
    monkeypatch.setattr(graphviz.graphs.Digraph, "render", not_installed)
    monkeypatch.setitem(sys.modules, 'graphviz', None)
    _, invoke_info = parse(
        os.path.join(BASE_PATH, "1_single_invoke.f90"),
        api="lfric")
    psy = PSyFactory("lfric",
                     distributed_memory=False).create(invoke_info)
    invoke = psy.invokes.invoke_list[0]
    my_file = tmpdir.join('test')
    dag = invoke.schedule.dag(file_name=my_file.strpath)
    assert dag is None
    assert not os.path.exists(my_file.strpath)


def test_node_dag_returns_digraph(monkeypatch):
    ''' Test that the dag generation returns the expected Digraph object. We
    make this test independent of whether or not graphviz is installed by
    monkeypatching the graphviz.Digraph function to
    return a fake digraph class type. '''
    class FakeDigraph():
        ''' Fake version of graphviz.Digraph class with key methods
        implemented as noops. '''
        # pylint: disable=redefined-builtin
        def __init__(self, format=None):
            ''' Fake constructor. '''

        def node(self, _name):
            ''' Fake node method. '''

        def edge(self, _name1, _name2, color="red"):
            ''' Fake edge method. '''

        def render(self, filename):
            ''' Fake render method. '''

    monkeypatch.setattr(graphviz, "Digraph", FakeDigraph)
    _, invoke_info = parse(
        os.path.join(BASE_PATH, "1_single_invoke.f90"),
        api="lfric")
    psy = PSyFactory("lfric",
                     distributed_memory=False).create(invoke_info)
    invoke = psy.invokes.invoke_list[0]
    schedule = invoke.schedule
    dag = schedule.dag()
    assert isinstance(dag, FakeDigraph)


def test_node_dag_wrong_file_format(monkeypatch):
    ''' Test the handling of the error raised by graphviz when it is passed
    an invalid file format. We make this test independent of whether or not
    graphviz is actually available by monkeypatching the
    graphviz.Digraph function to return a fake digraph
    class type that mimics the error. '''
    class FakeDigraph():
        ''' Fake version of graphviz.Digraph class that raises a ValueError
        when instantiated. '''
        # pylint: disable=redefined-builtin
        def __init__(self, format=None):
            raise ValueError(format)

    monkeypatch.setattr(graphviz, "Digraph", FakeDigraph)
    _, invoke_info = parse(
        os.path.join(BASE_PATH, "1_single_invoke.f90"),
        api="lfric")
    psy = PSyFactory("lfric",
                     distributed_memory=False).create(invoke_info)
    invoke = psy.invokes.invoke_list[0]
    with pytest.raises(GenerationError) as err:
        invoke.schedule.dag()
    assert "unsupported graphviz file format 'svg' provided" in str(err.value)


# Use a regex to allow for whitespace differences between graphviz
# versions. Need a raw-string (r"") to get new-lines handled nicely.
EXPECTED2 = re.compile(
    r"digraph {\n"
    r"\s*routine_invoke_0_0_start\n"
    r"\s*routine_invoke_0_0_end\n"
    r"\s*loop_1_start\n"
    r"\s*loop_1_end\n"
    r"\s*loop_1_end -> loop_7_start \[color=green\]\n"
    r"\s*routine_invoke_0_0_start -> loop_1_start \[color=blue\]\n"
    r"\s*Schedule_5_start\n"
    r"\s*Schedule_5_end\n"
    r"\s*Schedule_5_end -> loop_1_end \[color=blue\]\n"
    r"\s*loop_1_start -> Schedule_5_start \[color=blue\]\n"
    r"\s*kernel_testkern_qr_code_6\n"
    r"\s*kernel_testkern_qr_code_6 -> Schedule_5_end \[color=blue\]\n"
    r"\s*Schedule_5_start -> kernel_testkern_qr_code_6 \[color=blue\]\n"
    r"\s*loop_7_start\n"
    r"\s*loop_7_end\n"
    r"\s*loop_7_end -> routine_invoke_0_0_end \[color=blue\]\n"
    r"\s*loop_1_end -> loop_7_start \[color=red\]\n"
    r"\s*Schedule_11_start\n"
    r"\s*Schedule_11_end\n"
    r"\s*Schedule_11_end -> loop_7_end \[color=blue\]\n"
    r"\s*loop_7_start -> Schedule_11_start \[color=blue\]\n"
    r"\s*kernel_testkern_qr_code_12\n"
    r"\s*kernel_testkern_qr_code_12 -> Schedule_11_end \[color=blue\]\n"
    r"\s*Schedule_11_start -> kernel_testkern_qr_code_12 \[color=blue\]\n"
    r"}")
# pylint: enable=anomalous-backslash-in-string


def test_node_dag(tmpdir, have_graphviz):
    ''' Test that dag generation works correctly. Skip the test if
    graphviz is not installed. '''
    if not have_graphviz:
        return
    _, invoke_info = parse(
        os.path.join(BASE_PATH, "4.1_multikernel_invokes.f90"),
        api="lfric")
    psy = PSyFactory("lfric",
                     distributed_memory=False).create(invoke_info)
    invoke = psy.invokes.invoke_list[0]
    schedule = invoke.schedule
    my_file = tmpdir.join('test')
    dag = schedule.dag(file_name=my_file.strpath)
    assert isinstance(dag, graphviz.Digraph)

    result = my_file.read()
    assert EXPECTED2.match(result)
    my_file = tmpdir.join('test.svg')
    result = my_file.read()
    for name in ["<title>routine_invoke_0_0_start</title>",
                 "<title>routine_invoke_0_0_end</title>",
                 "<title>loop_1_start</title>",
                 "<title>loop_1_end</title>",
                 "<title>kernel_testkern_qr_code_6</title>",
                 "<title>kernel_testkern_qr_code_12</title>",
                 "<svg", "</svg>", ]:
        assert name in result
    for colour_name, colour_code in [("blue", "#0000ff"),
                                     ("green", "#00ff00"),
                                     ("red", "#ff0000")]:
        assert colour_name in result or colour_code in result

    with pytest.raises(GenerationError) as excinfo:
        schedule.dag(file_name=my_file.strpath, file_format="rubbish")
    assert "unsupported graphviz file format" in str(excinfo.value)


def test_scope():
    '''Test that the scope method in a Node instance returns the closest
    ancestor Schedule or Container Node (including itself) or raises
    an exception if one does not exist.

    '''
    kernel_symbol_table = SymbolTable()
    symbol = DataSymbol("tmp", REAL_TYPE)
    kernel_symbol_table.add(symbol)
    ref = Reference(symbol)
    assign = Assignment.create(ref, Literal("0.0", REAL_TYPE))
    kernel_schedule = KernelSchedule.create("my_kernel", kernel_symbol_table,
                                            [assign])
    container = Container.create("my_container", SymbolTable(),
                                 [kernel_schedule])
    assert ref.scope is kernel_schedule
    assert assign.scope is kernel_schedule
    assert kernel_schedule.scope is kernel_schedule
    assert container.scope is container

    anode = Literal("1", INTEGER_TYPE)
    with pytest.raises(SymbolError) as excinfo:
        _ = anode.scope
    assert ("Unable to find the scope of node "
            "'Literal[value:'1', Scalar<INTEGER, UNDEFINED>]' as "
            "none of its ancestors are Container or Schedule nodes."
            in str(excinfo.value))


def test_children_validation():
    ''' Test that nodes are validated when inserted as children of other
    nodes. For simplicity we use Node subclasses to test this functionality
    across a range of possible operations.

    The specific logic of each validate method will be tested individually
    inside each Node test file.
    '''
    assignment = Assignment()
    return_stmt = Return()
    reference = Reference(DataSymbol("a", INTEGER_TYPE))

    assert isinstance(assignment.children, (ChildrenList, list))

    # Try adding an invalid child (e.g. a return_stmt into an assignment)
    with pytest.raises(GenerationError) as error:
        assignment.addchild(return_stmt)
    assert "Item 'Return' can't be child 0 of 'Assignment'. The valid format" \
        " is: 'DataNode, DataNode'." in str(error.value)

    # Try adding a child to a leaf node.
    with pytest.raises(GenerationError) as error:
        return_stmt.addchild(reference)
    assert ("Return is a LeafNode and doesn't accept children" in
            str(error.value))

    # The same behaviour occurs when list insertion operations are used.
    with pytest.raises(GenerationError):
        assignment.children.append(return_stmt)

    with pytest.raises(GenerationError):
        assignment.children[0] = return_stmt

    with pytest.raises(GenerationError):
        assignment.children.insert(0, return_stmt)

    with pytest.raises(GenerationError):
        assignment.children.extend([return_stmt])

    with pytest.raises(GenerationError):
        assignment.children = assignment.children + [return_stmt]

    # Valid nodes are accepted
    assignment.addchild(reference)

    # Check displaced items are also checked when needed
    start = Literal("0", INTEGER_TYPE)
    stop = Literal("1", INTEGER_TYPE)
    step = Literal("2", INTEGER_TYPE)
    child_node = Assignment.create(Reference(DataSymbol("tmp", REAL_TYPE)),
                                   Reference(DataSymbol("i", REAL_TYPE)))
    loop_variable = DataSymbol("idx", INTEGER_TYPE)
    loop = Loop.create(loop_variable, start, stop, step, [child_node])
    with pytest.raises(GenerationError):
        loop.children.insert(1, Literal("0", INTEGER_TYPE))

    with pytest.raises(GenerationError):
        loop.children.remove(stop)

    with pytest.raises(GenerationError):
        del loop.children[2]

    with pytest.raises(GenerationError):
        loop.children.pop(2)

    with pytest.raises(GenerationError):
        loop.children.pop(1)

    with pytest.raises(GenerationError):
        loop.children.reverse()

    # But in the right circumstances they work fine
    assert isinstance(loop.children.pop(), Schedule)
    loop.children.reverse()
    assert loop.children[0].value == "2"


def test_children_is_orphan_validation():
    ''' Test that all kinds of children addition operations make sure that a
    child is orphan before accepting it as its own child. '''
    # Create 2 schedules and add a child in the first Schedule
    schedule1 = Schedule()
    schedule2 = Schedule()
    statement = Return(parent=schedule1)
    schedule1.addchild(statement)

    # Try to move the child without removing the parent connection first
    errmsg = ("Item 'Return' can't be added as child of 'Schedule' because "
              "it is not an orphan. It already has a 'Schedule' as a parent.")
    with pytest.raises(GenerationError) as error:
        schedule2.addchild(statement)
    assert errmsg in str(error.value)

    with pytest.raises(GenerationError) as error:
        schedule2.children.append(statement)
    assert errmsg in str(error.value)

    with pytest.raises(GenerationError) as error:
        schedule2.children.insert(0, statement)
    assert errmsg in str(error.value)

    with pytest.raises(GenerationError) as error:
        schedule2.children.extend([statement])
    assert errmsg in str(error.value)

    with pytest.raises(GenerationError) as error:
        schedule2.children = [statement]
    assert errmsg in str(error.value)

    schedule2.addchild(Return())
    with pytest.raises(GenerationError) as error:
        schedule2.children[0] = statement
    assert errmsg in str(error.value)

    # It can be added when it has been detached from its previous parent
    schedule2.addchild(statement.detach())


def test_children_is_orphan_same_parent():
    ''' Test children addition operations with a node that is not an orphan
    and already belongs to the parent to which it is being added.'''
    # Create 2 schedules and add a child in the first Schedule
    schedule1 = Schedule()
    statement = Return(parent=schedule1)
    schedule1.addchild(statement)

    with pytest.raises(GenerationError) as error:
        schedule1.addchild(statement)
    assert ("Item 'Return' can't be added as child of 'Schedule' because "
            "it is not an orphan. It already has a 'Schedule' as a parent."
            in str(error.value))


def test_children_setter():
    ''' Test that the children setter sets-up accepts lists or raises
    the appropriate issue. '''
    testnode = Schedule()

    # children is initialised as a ChildrenList
    assert isinstance(testnode.children, ChildrenList)

    # When is set up with a list, this becomes a ChildrenList
    statement1 = Statement()
    statement2 = Statement()
    testnode.children = [statement1, statement2]
    assert isinstance(testnode.children, ChildrenList)
    assert statement1.parent is testnode
    assert statement2.parent is testnode

    # Other types are not accepted
    with pytest.raises(TypeError) as error:
        testnode.children = Node()
    assert "The 'my_children' parameter of the node.children setter must be" \
           " a list." in str(error.value)

    # If a children list is overwritten, it properly disconnects the previous
    # children
    testnode.children = []
    assert statement1.parent is None
    assert statement2.parent is None


def test_children_clear():
    '''Test that the clear() method works correctly for a ChildrenList.'''
    testnode = Schedule()
    stmt1 = Statement()
    stmt2 = Statement()
    testnode.addchild(stmt1)
    testnode.addchild(stmt2)
    assert len(testnode.children) == 2
    assert stmt1.parent is testnode
    assert stmt2.parent is testnode
    testnode.children.clear()
    assert len(testnode.children) == 0
    assert stmt1.parent is None
    assert stmt2.parent is None


def test_children_sort():
    '''Check that the sort() method of ChildrenList has been overridden and
    raises an appropriate error.'''
    testnode = Schedule()
    with pytest.raises(NotImplementedError) as err:
        testnode.children.sort()
    assert "Sorting the Children of a Node is not supported" in str(err.value)


def test_children_trigger_update():
    '''Test that various modifications of ChildrenList all trigger a tree
    update. We do this by implementing a sub-class of Schedule that has a
    bespoke update handler.

    '''
    class TestingSched(Schedule):
        '''
        Sub-class of Schedule that re-implements _update_node() so that it
        (configurably) raises a GenerationError when called.

        '''
        def __init__(self, test_enable=True):
            # Controls whether or not an exception is raised by _update_node.
            self._test_enable = test_enable
            super().__init__()

        def _update_node(self):
            if self._test_enable:
                # Manually unset this flag here as we're about to break out
                # of the updating code which would otherwise leave this flag
                # set to True and would mean we couldn't use the same object
                # in subsequent tests.
                self._disable_tree_update = False
                raise GenerationError("update called OK")

    # Set-up a Schedule with some children with the exception disabled.
    sched = TestingSched(test_enable=False)
    sched.addchild(Return())
    sched.addchild(Return())
    # Enable the exception in the test class.
    sched._test_enable = True
    # Various ways of adding children.
    with pytest.raises(GenerationError) as err:
        sched.addchild(Return())
    assert "update called OK" in str(err.value)
    with pytest.raises(GenerationError) as err:
        sched.children.extend([Return()])
    assert "update called OK" in str(err.value)
    with pytest.raises(GenerationError) as err:
        sched.children.insert(1, Return())
    assert "update called OK" in str(err.value)
    # Various ways of removing children.
    with pytest.raises(GenerationError) as err:
        sched.children.pop()
    assert "update called OK" in str(err.value)
    with pytest.raises(GenerationError) as err:
        del sched.children[1]
    assert "update called OK" in str(err.value)
    with pytest.raises(GenerationError) as err:
        sched.children.remove(sched.children[0])
    assert "update called OK" in str(err.value)
    # Modifying members of the list.
    with pytest.raises(GenerationError) as err:
        sched.children[1] = Return()
    assert "update called OK" in str(err.value)
    with pytest.raises(GenerationError) as err:
        sched.children.reverse()
    assert "update called OK" in str(err.value)
    with pytest.raises(GenerationError) as err:
        sched.children.clear()
    assert "update called OK" in str(err.value)
    # Check that disabling the tree update in the sched class means that
    # the update method is no longer called.
    sched._disable_tree_update = True
    sched.children.clear()


def test_lower_to_language_level(monkeypatch):
    ''' Test that Node has a lower_to_language_level() method that \
    recurses to the same method of its children. '''

    # Monkeypatch the lower_to_language_level to just mark a flag
    def visited(self):
        self._visited_flag = True
    monkeypatch.setattr(Statement, "lower_to_language_level", visited)

    testnode = Schedule()
    node1 = Statement()
    node2 = Statement()
    testnode.children = [node1, node2]

    # Execute method
    lowered = testnode.lower_to_language_level()

    # The generic version returns itself
    assert testnode is lowered

    # Check all children have been visited
    for child in testnode.children:
        # This member only exists in the monkeypatched version
        assert child._visited_flag


def test_replace_with():
    '''Check that the replace_with method behaves as expected.'''

    parent_node = Schedule()
    node1 = Statement()
    node2 = Statement()
    node3 = Statement()
    parent_node.children = [node1, node2, node3]
    new_node = Assignment()

    node2.replace_with(new_node)

    assert parent_node.children[1] is new_node
    assert new_node.parent is parent_node
    assert node2.parent is None


def test_replace_with_named_context():
    '''Check that the replace_with method behaves as expected when the
    replaced node is named in its parent context.'''

    node1 = Literal('1', INTEGER_TYPE)
    node2 = Literal('2', INTEGER_TYPE)
    node3 = Literal('3', INTEGER_TYPE)
    parent_node = Call.create(RoutineSymbol("mycall"), [
        ("name1", node1),
        ("name2", node2),
        ("name3", node3),
        ])
    parent_node.children = [parent_node.routine, node1, node2, node3]

    # Replace a node keeping the name
    new_node = Literal('20', INTEGER_TYPE)
    node2.replace_with(new_node)
    assert parent_node.children[2] is new_node
    assert new_node.parent is parent_node
    assert node2.parent is None
    assert parent_node.argument_names == ["name1", "name2", "name3"]

    # Replace a node keeping the name
    new_node = Literal('10', INTEGER_TYPE)
    node1.replace_with(new_node, keep_name_in_context=False)
    assert parent_node.children[1] is new_node
    assert new_node.parent is parent_node
    assert node1.parent is None
    assert parent_node.argument_names == [None, "name2", "name3"]

    # keep_name_in_context wrong type
    with pytest.raises(TypeError) as info:
        node3.replace_with(new_node, keep_name_in_context="hi")
    assert ("The argument keep_name_in_context in method replace_with in "
            "the Node class should be a bool but found 'str'."
            in str(info.value))


def test_replace_with_error1():
    '''Check that the replace_with method raises the expected exception if
    the type of node is invalid for the location it is being added
    to.

    '''
    iterator = DataSymbol("i", INTEGER_TYPE)
    start = Literal("0", INTEGER_TYPE)
    stop = Literal("1", INTEGER_TYPE)
    step = Literal("1", INTEGER_TYPE)
    loop = Loop.create(iterator, start, stop, step, [])
    new_node = Assignment()
    # The first child of a loop is the loop start value which should
    # be a DataNode.
    with pytest.raises(GenerationError) as info:
        loop.children[0].replace_with(new_node)
    assert ("Item 'Assignment' can't be child 0 of 'Loop'. The valid "
            "format is: 'DataNode, DataNode, DataNode, Schedule'"
            in str(info.value))


def test_replace_with_error2():
    '''Check that the replace_with method raises the expected exceptions
    if either node is invalid.

    '''
    parent = Schedule()
    node1 = Statement()
    node2 = Statement()

    with pytest.raises(TypeError) as info:
        node1.replace_with("hello")
    assert ("The argument node in method replace_with in the Node class "
            "should be a Node but found 'str'." in str(info.value))

    with pytest.raises(GenerationError) as info:
        node1.replace_with(node2)
    assert ("This node should have a parent if its replace_with method "
            "is called." in str(info.value))

    parent.children = [node1, node2]
    with pytest.raises(GenerationError) as info:
        node1.replace_with(node2)
    assert ("The parent of argument node in method replace_with in the Node "
            "class should be None but found 'Schedule'." in str(info.value))

    node3 = Container("hello")
    with pytest.raises(GenerationError) as info:
        node1.replace_with(node3)
        assert (
            "Generation Error: Item 'Container' can't be child 0 of "
            "'Schedule'. The valid format is: '[Statement]*'." in
            str(info.value))


def test_copy():
    ''' Check that the copy method of a generic Node creates a duplicate of
    the original node'''
    tnode = Node()
    duplicated_instance = tnode.copy()
    assert isinstance(duplicated_instance, type(tnode))
    assert duplicated_instance is not tnode
    assert duplicated_instance.parent is None


def test_pop_all_children():
    ''' Check that the pop_all_children method removes the children nodes
    from the children list and return them all in a list. '''

    # Create a PSyIR tree
    parent = Schedule()
    node1 = Statement()
    parent.addchild(node1)
    node2 = Statement()
    parent.addchild(node2)

    # Execute pop_all_children method
    result = parent.pop_all_children()

    # Check the resulting nodes and connections are as expected
    assert isinstance(result, list)
    assert len(parent.children) == 0
    assert node1.parent is None
    assert node2.parent is None
    assert result[0] is node1 and result[1] is node2


def test_detach():
    ''' Check that the detach method removes a node from its parent node. '''

    # Create a PSyIR tree
    routine = RoutineSymbol("test", NoType())
    e_sym = DataSymbol("e", REAL_TYPE)
    f_sym = DataSymbol("f", REAL_TYPE)
    e_ref = Reference(e_sym)
    lit = Literal("1", REAL_TYPE)
    e_ref2 = Reference(e_sym)
    f_ref = Reference(f_sym)
    node1 = Call.create(routine)
    node1.addchild(e_ref)
    node1.addchild(lit)
    node1.addchild(e_ref2)
    node1.addchild(f_ref)

    # Execute the detach method on e_ref2, it should return itself
    assert e_ref2.detach() is e_ref2

    # Check that the resulting nodes and connections are correct
    assert e_ref2.parent is None
    assert len(node1.children) == 4
    assert node1.children[1] is e_ref
    assert node1.children[2] is lit
    assert node1.children[3] is f_ref

    # Executing it again still succeeds
    assert e_ref2.detach() is e_ref2


def test_parent_references_coherency():
    ''' Check that the parent references keep updated with the children
    node operations. '''
    parent = Schedule()

    # Children addition methods
    node1 = Statement()
    parent.addchild(node1)
    assert node1.parent is parent

    node2 = Statement()
    parent.children.append(node2)
    assert node2.parent is parent

    node3 = Statement()
    parent.children.extend([node3])
    assert node3.parent is parent

    node4 = Statement()
    parent.children.insert(0, node4)
    assert node4.parent is parent

    # Node deletion
    node = parent.children.pop()
    assert node.parent is None
    assert node is node3

    del parent.children[0]
    assert node4.parent is None

    parent.children = []
    assert node2.parent is None

    # The insertion has deletions and additions
    parent.addchild(node1)
    parent.children[0] = node2
    assert node1.parent is None
    assert node2.parent is parent

    # The assignment also deletes and adds nodes
    parent.addchild(node1)
    parent.children = parent.children + [node3]
    assert node1.parent is parent
    assert node2.parent is parent
    assert node3.parent is parent


def test_node_constructor_with_parent():
    ''' Check that the node constructor parent parameter works as expected. '''
    parent = Schedule()
    wrong_parent = Schedule()

    # By default no parent reference is given
    node = Statement()
    assert node.parent is None
    assert node.has_constructor_parent is False

    # The parent argument can predefine the parent reference
    node = Return(parent=parent)
    assert node.parent is parent
    assert node.has_constructor_parent is True

    # Then only an addition to this predefined parent is accepted
    with pytest.raises(GenerationError) as err:
        wrong_parent.addchild(node)
    assert ("'Schedule' cannot be set as parent of 'Return' because its "
            "constructor predefined the parent reference to a different "
            "'Schedule' node." in str(err.value))

    # Once given the proper parent, it can act as a regular node
    parent.addchild(node)
    assert node.parent is parent
    assert node.has_constructor_parent is False
    wrong_parent.addchild(node.detach())
    assert node.parent is wrong_parent


def test_following_preceding():
    '''Test that the preceding and following() methods in the Node class
    behave as expected.

    '''
    # 1: There is no Routine ancestor node.
    a_ref = Reference(DataSymbol("a", REAL_TYPE))
    b_ref = Reference(DataSymbol("b", REAL_TYPE))
    c_ref = Reference(DataSymbol("c", REAL_TYPE))
    d_ref = Reference(DataSymbol("d", REAL_TYPE))
    multiply1 = BinaryOperation.create(
        BinaryOperation.Operator.MUL, c_ref, d_ref)
    multiply2 = BinaryOperation.create(
        BinaryOperation.Operator.MUL, b_ref, multiply1)
    assign1 = Assignment.create(a_ref, multiply2)

    # 1a: First node.
    assert assign1.following() == [
        a_ref, multiply2, b_ref, multiply1, c_ref, d_ref]
    assert not assign1.preceding()

    # 1b: Last node.
    assert not d_ref.following()
    assert d_ref.preceding() == [
        assign1, a_ref, multiply2, b_ref, multiply1, c_ref]
    assert d_ref.preceding(reverse=True) == [
        c_ref, multiply1, b_ref, multiply2, a_ref, assign1]

    # 1c: Middle node.
    assert multiply1.following() == [c_ref, d_ref]
    assert multiply1.preceding() == [assign1, a_ref, multiply2, b_ref]

    # 1d: Immediately following
    assert not a_ref.immediately_follows(assign1)
    assert multiply2.immediately_follows(a_ref)
    assert not b_ref.immediately_follows(multiply2)
    assert multiply1.immediately_follows(b_ref)
    assert not c_ref.immediately_follows(multiply1)
    assert d_ref.immediately_follows(c_ref)

    # 1e: Immediately preceding
    assert not assign1.immediately_precedes(a_ref)
    assert a_ref.immediately_precedes(multiply2)
    assert not multiply2.immediately_precedes(b_ref)
    assert b_ref.immediately_precedes(multiply1)
    assert not multiply1.immediately_precedes(c_ref)
    assert c_ref.immediately_precedes(d_ref)

    # 2: Routine is an ancestor node, but is not a root
    # node.
    routine1 = Routine.create("routine1", SymbolTable(), [assign1])
    e_ref = Reference(DataSymbol("e", REAL_TYPE))
    zero = Literal("0.0", REAL_TYPE)
    assign2 = Assignment.create(e_ref, zero)
    routine2 = Routine.create("routine2", SymbolTable(), [assign2])
    container = Container.create(
        "container", SymbolTable(), [routine1, routine2])

    # 2a: Middle node. When 'same_routine_scope' argument is set to True, or
    # nothing (True is default), only nodes from the same routine are returned.
    assert multiply1.following() == [c_ref, d_ref]
    assert multiply1.following(same_routine_scope=True) == [c_ref, d_ref]
    assert (multiply1.preceding() ==
            [routine1, assign1, a_ref, multiply2, b_ref])
    assert (multiply1.preceding(same_routine_scope=True) ==
            [routine1, assign1, a_ref, multiply2, b_ref])
    assert multiply1.following(include_children=False) == []
    assert multiply1.following(same_routine_scope=True,
                               include_children=False) == []

    # 2b: Middle node. When 'same_routine_scope' argument is set to False,
    # nodes from other routines are returned.
    assert (multiply1.following(same_routine_scope=False) ==
            [c_ref, d_ref, routine2, assign2, e_ref, zero])
    assert (multiply1.preceding(same_routine_scope=False) ==
            [container, routine1, assign1, a_ref, multiply2, b_ref])


def test_equality():
    '''Test the equality function of the Node class'''
    # Use same symbol table to avoid pollution from the ScopingNode
    # equality check. Providing it just as a constructor parameter would
    # create a copy and not use the same instance.
    symboltable = SymbolTable()
    parent1 = Schedule()
    parent1._symbol_table = symboltable
    parent2 = Schedule()
    parent2._symbol_table = symboltable
    zero = Statement()
    one = Statement()

    assert parent1 != zero
    assert parent1 == parent2
    assert zero == one

    # zero and one are equal for now, so parents are equal if they
    # contain exactly one of either
    parent1.addchild(zero)
    parent2.addchild(one)
    assert parent1 == parent2

    # Add a second child to parent1
    two = Statement()
    parent1.addchild(two)
    assert parent1 != parent2

    # Same number of children, but children not equal
    two.detach()
    one.detach()
    three = Assignment.create(Reference(DataSymbol("a", INTEGER_TYPE)),
                              Literal("2", INTEGER_TYPE))
    parent1.addchild(three)
    assert parent1 != parent2


def test_debug_string(monkeypatch):
    ''' Test that the debug_string() method calls the DebugWriter '''

    monkeypatch.setattr(DebugWriter, "__call__", lambda x, y: "CORRECT STRING")
    tnode = Node()
    assert tnode.debug_string() == "CORRECT STRING"


def test_origin_string(fortran_reader):
    ''' Test that the origin_string() method retrieves the original source
    information available on the tree. If there isn't enough information it
    still succeeds but returning <unknown> fields.
    '''
    base_path = os.path.join(os.path.dirname(os.path.abspath(__file__)),
                             os.pardir, os.pardir, "test_files", "gocean1p0")
    filename = os.path.join(base_path, "continuity_mod.f90")
    psyir = fortran_reader.psyir_from_file(filename)

    # If its a Statement from a file, it can return the PSyIR node type, the
    # line number span, the filename and the original source line.
    string = psyir.walk(Statement)[0].origin_string()
    assert "Assignment from line (76, 76) of file" in string
    assert "continuity_mod.f90" in string
    assert "ssha(ji,jj) = 0.0_go_wp" in string

    # If its not a Statement, the line span, filename and original source are
    # currenlty unknown
    string = psyir.walk(Routine)[0].origin_string()
    assert ("Routine from line <unknown> of file '<unknown>':\n"
            "> <unknown>" in string)


def test_path_from(fortran_reader):
    ''' Test the path_from method of the Node class.'''

    code = '''subroutine test_sub()
    integer :: i, j, k, l
    k = 12
    do i = 1, 128
      do j = 2, 256
        k = k + 32
      end do
    end do
    l = k
    end subroutine'''

    psyir = fortran_reader.psyir_from_source(code)
    assigns = psyir.walk(Assignment)
    routine = psyir.walk(Routine)[0]
    result = assigns[1].path_from(routine)
    start = routine
    for index in result:
        start = start.children[index]
    assert start is assigns[1]

    assert len(assigns[1].path_from(assigns[1])) == 0

    loops = psyir.walk(Loop)
    with pytest.raises(ValueError) as excinfo:
        assigns[0].path_from(loops[0])
    assert ("Attempted to find path_from a non-ancestor 'Loop' "
            "node." in str(excinfo.value))


def test_siblings(fortran_reader):
    '''Tests the siblings method of the Node class.'''

    code = '''subroutine test_siblings()
    integer :: i, j, k
    integer, dimension(2,2,2) :: arr

    arr(1,1,1) = 0
    do k = 1, 2
       do j = 1, 2
          do i = 1, 2
             arr(i,j,k) = i*j*k
          end do
       end do
    end do
    do k = 1, 2
       do j = 1, 2
          do i = 1, 2
             arr(i,j,k) = i*j*k
          end do
       end do
    end do
    end subroutine'''

    psyir = fortran_reader.psyir_from_source(code)

    # The initial assignment has two other siblings, whereas the assignments at
    # the deepest levels of the loops have no other siblings
    for assign in psyir.walk(Assignment):
        siblings = assign.siblings
        assert assign in siblings
        assert len(siblings) == (1 if assign.ancestor(Loop) else 3)

    # The two outer-most loops have each other as siblings, plus the initial
    # integer assignment, whereas the inner loops have no other siblings
    for loop in psyir.walk(Loop):
        siblings = loop.siblings
        assert loop in siblings
        assert len(siblings) == (1 if loop.ancestor(Loop) else 3)

    # Special case of a root node
    root_siblings = psyir.siblings
    assert len(root_siblings) == 1
    assert root_siblings[0] is psyir


def test_walk_depth(fortran_reader):
    '''Test the depth restriction functionality of Node's walk method.'''

    code = '''subroutine test_depth()
    integer :: i, j, k
    integer :: arr(2,2,2)

    do i = 1, 2
      do j = 1, 2
        do k = 1, 2
          if (k == 1) then
              arr(i,j,k) = 0
          else
              arr(i,j,k) = -1
          end if
        end do
      end do
    end do
    end subroutine'''

    psyir = fortran_reader.psyir_from_source(code)
    loops = psyir.walk(Loop)
    assignments = psyir.walk(Assignment)
    assert len(loops) == 3
    assert len(assignments) == 2
    root_depth = psyir.depth

    # Test walking over the depths of each loop
    for i, loop in enumerate(loops):
        depth = root_depth + 2 * (i + 1)
        loop_i_list = psyir.walk(Loop, depth=depth)
        assert len(loop_i_list) == 1
        assert loop_i_list[0] is loop
        assert len(psyir.walk(Assignment, depth=depth)) == 0

    # Test walking over the depth of the assignment in the inner loop
    depth = root_depth + 10
    assign_10_list = psyir.walk(Assignment, depth=depth)
    assert len(assign_10_list) == 2
    assert assign_10_list[0] is assignments[0]
    assert assign_10_list[1] is assignments[1]
    assert len(psyir.walk(Loop, depth=depth)) == 0


def test_get_sibling_lists(fortran_reader):
    '''Tests the get_sibling_lists functionality.'''

    code = '''subroutine test_get_sibling_lists()
    integer :: i, j, k, n
    integer, dimension(2,2,2) :: arr

    n = 0
    do k = 1, 2
       do j = 1, 2
          arr(:,j,k) = 0
          do i = 1, 2
             arr(i,j,k) = i*j*k
             n = n + 1
          end do
       end do
       do j = 1, 2
          do i = 1, 2
             arr(i,j,k) = i*j*k
          end do
          arr(:,j,k) = 0
       end do
    end do
    end subroutine'''

    psyir = fortran_reader.psyir_from_source(code)

    # Test case where only loops are requested
    loops = psyir.walk(Loop)
    assert len(loops) == 5
    loop_blocks = psyir.get_sibling_lists(Loop)
    expected = [[0], [1, 3], [2], [4]]
    assert len(loop_blocks) == len(expected)
    for block, indices in zip(loop_blocks, expected):
        assert len(block) == len(indices)
        for psyir_node, index in zip(block, indices):
            assert psyir_node is loops[index]

    # Test case where only assignments are requested
    assignments = psyir.walk(Assignment)
    assert len(assignments) == 6
    assignment_blocks = psyir.get_sibling_lists(Assignment)
    expected = [[0], [1], [5], [2, 3], [4]]
    assert len(assignment_blocks) == len(expected)
    for block, indices in zip(assignment_blocks, expected):
        assert len(block) == len(indices)
        for psyir_node, index in zip(block, indices):
            assert psyir_node is assignments[index]

    # Test case where both loops and assignments are requested
    loops_assignments = psyir.walk((Loop, Assignment))
    assert len(loops_assignments) == 11
    both_blocks = psyir.get_sibling_lists((Loop, Assignment))
    expected = [[0, 1], [2, 7], [3, 4], [8, 10], [5, 6], [9]]
    assert len(both_blocks) == len(expected)
    for block, indices in zip(both_blocks, expected):
        assert len(block) == len(indices)
        for psyir_node, index in zip(block, indices):
            assert psyir_node is loops_assignments[index]


def test_get_sibling_lists_with_stopping(fortran_reader):
    '''Tests the get_sibling_lists functionality when stop_type is provided.'''

    code = '''subroutine test_get_sibling_lists_with_stopping()
    integer :: i, j
    integer, dimension(2,2) :: arr

    arr(:,:) = 0
    do j = 1, 2
       do i = 1, 2
          arr(i,j) = i*j
       end do
    end do
    if (arr(1,1) == 0) then
        do j = 1, 2
           do i = 1, 2
              arr(i,j) = i*j
           end do
           arr(:,j) = 0
        end do
    end if
    end subroutine'''

    psyir = fortran_reader.psyir_from_source(code)
    loops = psyir.walk(Loop)
    assignments = psyir.walk(Assignment)

    # Use the same types for both my_type and stop_type so that the tree
    # traversal stops as soon as either of the requested types are found
    # (motivated by directive-based GPU porting)
    to_port = (Loop, Assignment)
    blocks_to_port = psyir.get_sibling_lists(to_port, stop_type=to_port)
    assert len(blocks_to_port) == 2

    # First kernel
    assert len(blocks_to_port[0]) == 2
    assert blocks_to_port[0][0] is assignments[0]
    assert blocks_to_port[0][1] is loops[0]

    # Second kernel
    assert len(blocks_to_port[1]) == 1
    assert blocks_to_port[1][0] is loops[2]


def test_following_node(fortran_reader):
    '''Tests that the following_node method works as expected.'''

    psyir = fortran_reader.psyir_from_source('''
    module my_mod
        contains

        subroutine test
            integer :: i, j, val

            do j = 1, 10
               do i = 1, 10
                  if (i == 3) then
                    val = 1
                  end if
               end do
               val = 2
            end do
        end subroutine

        subroutine test2
        end subroutine test2
    end module
    ''')

    loops = psyir.walk(Loop)
    assignments = psyir.walk(Assignment)
    routines = psyir.walk(Routine)

    # If it has a following sibiling, this is the following_node
    assert loops[1].following_node() is assignments[1]
    assert routines[0].following_node() is routines[1]

    # If it doesn't, but one of its ancestor does, that it the following node
    assert assignments[0].following_node() is assignments[1]

    # If they don't (at the routine scope), they return None
    assert loops[0].following_node() is None
    assert assignments[1].following_node() is None

    # With the same_routine_scope=False, they keep searching outside the
    # routine
    assert loops[0].following_node(same_routine_scope=False) is routines[1]
    assert (assignments[1].following_node(same_routine_scope=False)
            is routines[1])

    # If it has no parent, they return None
    assert loops[0].detach().following_node(same_routine_scope=False) is None


def test_following(fortran_reader):
    '''Tests that the following method works as expected.'''

    psyir = fortran_reader.psyir_from_source('''
    module my_mod
        contains

        subroutine test
            integer :: i, j, val

            do j = 1, 10
               do i = 1, 10
                  if (i == 3) then
                    val = 1
                  end if
               end do
               val = 2
            end do
            val = 3
        end subroutine

        subroutine test2
        end subroutine test2
    end module
    ''')
    loops = psyir.walk(Loop)
    assignments = psyir.walk(Assignment)
    routines = psyir.walk(Routine)

    # By default following returns children and following children
    # inside the same routine scope
    assert loops[0] not in loops[1].following()  # before
    assert assignments[0] in loops[1].following()  # inside
    assert assignments[1] in loops[1].following()  # after
    assert assignments[2] in loops[1].following()  # after a parent
    assert routines[1] not in loops[1].following()  # outside routine

    # If we set same_routine_scope to False, it returns nodes from outside
    assert routines[1] in loops[1].following(same_routine_scope=False)

    # If we set include_children to False, it only return "after" nodes
    assert assignments[0] not in loops[1].following(include_children=False)
    assert assignments[1] in loops[1].following(include_children=False)
    assert assignments[2] in loops[1].following(include_children=False)

    # Both arguments work together
    assert routines[1] not in loops[1].following(include_children=False)
    assert routines[1] in loops[1].following(same_routine_scope=False,
                                             include_children=False)

<<<<<<< HEAD
def test_is_ancestor(fortran_reader):
    code = """
    subroutine a()
    integer :: i, j, k
    i = 1
    do i = 1, 100
      j = j + 1
    end do
    end subroutine
    """

    psyir = fortran_reader.psyir_from_source(code)
    one = Literal("1", INTEGER_TYPE)
    assert not one.is_ancestor(psyir)

    routine = psyir.children[0]
    loop = psyir.walk(Loop)[0]
    assert loop.is_ancestor(routine)
    assign1 = routine.children[0]
    assign2 = loop.loop_body.children[0]
    assert not assign1.is_ancestor(loop)
    assert assign2.is_ancestor(loop)
    assert assign2.is_ancestor(routine)
=======

def test_is_descendent_of(fortran_reader):
    '''Test the is_descendent_of function of the Node class'''
    code = '''
    subroutine test()
        integer :: i, j, k
        do i = 1, 100
          j = i
        end do
        k = 1
    end subroutine test
    '''
    psyir = fortran_reader.psyir_from_source(code)
    loop = psyir.walk(Loop)[0]
    assigns = psyir.walk(Assignment)

    assert assigns[0].is_descendent_of(loop)
    assert not assigns[1].is_descendent_of(loop)
>>>>>>> 9186a953
<|MERGE_RESOLUTION|>--- conflicted
+++ resolved
@@ -1905,8 +1905,8 @@
     assert routines[1] in loops[1].following(same_routine_scope=False,
                                              include_children=False)
 
-<<<<<<< HEAD
-def test_is_ancestor(fortran_reader):
+def test_is_descendent_of(fortran_reader):
+    '''Test the is_descendent_of function of the Node class'''
     code = """
     subroutine a()
     integer :: i, j, k
@@ -1919,33 +1919,13 @@
 
     psyir = fortran_reader.psyir_from_source(code)
     one = Literal("1", INTEGER_TYPE)
-    assert not one.is_ancestor(psyir)
+    assert not one.is_descendent_of(psyir)
 
     routine = psyir.children[0]
     loop = psyir.walk(Loop)[0]
-    assert loop.is_ancestor(routine)
+    assert loop.is_descendent_of(routine)
     assign1 = routine.children[0]
     assign2 = loop.loop_body.children[0]
-    assert not assign1.is_ancestor(loop)
-    assert assign2.is_ancestor(loop)
-    assert assign2.is_ancestor(routine)
-=======
-
-def test_is_descendent_of(fortran_reader):
-    '''Test the is_descendent_of function of the Node class'''
-    code = '''
-    subroutine test()
-        integer :: i, j, k
-        do i = 1, 100
-          j = i
-        end do
-        k = 1
-    end subroutine test
-    '''
-    psyir = fortran_reader.psyir_from_source(code)
-    loop = psyir.walk(Loop)[0]
-    assigns = psyir.walk(Assignment)
-
-    assert assigns[0].is_descendent_of(loop)
-    assert not assigns[1].is_descendent_of(loop)
->>>>>>> 9186a953
+    assert not assign1.is_descendent_of(loop)
+    assert assign2.is_descendent_of(loop)
+    assert assign2.is_descendent_of(routine)