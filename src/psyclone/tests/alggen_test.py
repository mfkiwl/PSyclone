--- conflicted
+++ resolved
@@ -39,19 +39,17 @@
 from __future__ import absolute_import, print_function
 import os
 import pytest
+from psyclone.algGen import NoInvokesError, adduse
+from psyclone.configuration import Config
 from psyclone.generator import generate, GenerationError
-from psyclone.algGen import NoInvokesError, adduse
-<<<<<<< HEAD
-from psyclone.configuration import Config
+from psyclone.psyGen import InternalError
+
 
 @pytest.fixture(scope="module", autouse=True)
 def setup():
     '''Make sure that all tests here use dynamo0.3 as API.'''
     Config.get().api = "dynamo0.3"
 
-=======
-from psyclone.psyGen import InternalError
->>>>>>> 1b048ce0
 
 BASE_PATH = os.path.join(os.path.dirname(os.path.abspath(__file__)),
                          "test_files", "dynamo0p3")
