# -----------------------------------------------------------------------------
# BSD 3-Clause License
#
<<<<<<< HEAD
# Copyright (c) 2018-2022, Science and Technology Facilities Council.
=======
# Copyright (c) 2018-2023, Science and Technology Facilities Council.
>>>>>>> 24f1609b
# All rights reserved.
#
# Redistribution and use in source and binary forms, with or without
# modification, are permitted provided that the following conditions are met:
#
# * Redistributions of source code must retain the above copyright notice, this
#   list of conditions and the following disclaimer.
#
# * Redistributions in binary form must reproduce the above copyright notice,
#   this list of conditions and the following disclaimer in the documentation
#   and/or other materials provided with the distribution.
#
# * Neither the name of the copyright holder nor the names of its
#   contributors may be used to endorse or promote products derived from
#   this software without specific prior written permission.
#
# THIS SOFTWARE IS PROVIDED BY THE COPYRIGHT HOLDERS AND CONTRIBUTORS
# "AS IS" AND ANY EXPRESS OR IMPLIED WARRANTIES, INCLUDING, BUT NOT
# LIMITED TO, THE IMPLIED WARRANTIES OF MERCHANTABILITY AND FITNESS
# FOR A PARTICULAR PURPOSE ARE DISCLAIMED. IN NO EVENT SHALL THE
# COPYRIGHT HOLDER OR CONTRIBUTORS BE LIABLE FOR ANY DIRECT, INDIRECT,
# INCIDENTAL, SPECIAL, EXEMPLARY, OR CONSEQUENTIAL DAMAGES (INCLUDING,
# BUT NOT LIMITED TO, PROCUREMENT OF SUBSTITUTE GOODS OR SERVICES;
# LOSS OF USE, DATA, OR PROFITS; OR BUSINESS INTERRUPTION) HOWEVER
# CAUSED AND ON ANY THEORY OF LIABILITY, WHETHER IN CONTRACT, STRICT
# LIABILITY, OR TORT (INCLUDING NEGLIGENCE OR OTHERWISE) ARISING IN
# ANY WAY OUT OF THE USE OF THIS SOFTWARE, EVEN IF ADVISED OF THE
# POSSIBILITY OF SUCH DAMAGE.
# -----------------------------------------------------------------------------
# Authors: R. W. Ford, A. R. Porter and S. Siso, STFC Daresbury Lab
# Modified by J. Henrichs, Bureau of Meteorology

'''Module containing py.test tests for the transformation of the PSy
   representation of NEMO code using the OpenACC data directive.

'''

import os
import pytest

from fparser.common.readfortran import FortranStringReader
from psyclone.errors import InternalError
from psyclone.psyGen import PSyFactory, TransInfo
<<<<<<< HEAD
from psyclone.psyir.nodes import ACCDataDirective, Schedule
=======
from psyclone.psyir.nodes import ACCDataDirective, Routine
>>>>>>> 24f1609b
from psyclone.psyir.transformations import TransformationError
from psyclone.tests.utilities import get_invoke, Compile


# Constants
API = "nemo"
# Location of the Fortran files associated with these tests
BASE_PATH = os.path.join(os.path.dirname(os.path.abspath(__file__)),
                         "../../test_files")

# Test code with explicit NEMO-style do loop
EXPLICIT_DO = ("program explicit_do\n"
               "  REAL :: r\n"
               "  INTEGER :: ji, jj, jk\n"
               "  INTEGER, PARAMETER :: jpi=3, jpj=5, jpk=7\n"
               "  REAL, DIMENSION(jpi, jpj, jpk) :: umask\n"
               "  DO jk = 1, jpk\n"
               "     DO jj = 1, jpj\n"
               "        DO ji = 1, jpi\n"
               "           umask(ji,jj,jk) = ji*jj*jk/r\n"
               "        END DO\n"
               "     END DO\n"
               "  END DO\n"
               "end program explicit_do\n")


def test_explicit(parser):
    '''
    Check code generation for enclosing a single explicit loop containing a
    kernel inside a data region.

    '''
    reader = FortranStringReader(EXPLICIT_DO)
    code = parser(reader)
    psy = PSyFactory(API, distributed_memory=False).create(code)
    schedule = psy.invokes.get('explicit_do').schedule
    acc_trans = TransInfo().get_trans_name('ACCDataTrans')
    acc_trans.apply(schedule.children)
    gen_code = str(psy.gen).lower()

    assert ("  real, dimension(jpi,jpj,jpk) :: umask\n"
            "\n"
            "  !$acc data copyout(umask)\n"
            "  do jk = 1, jpk") in gen_code

    assert ("  enddo\n"
            "  !$acc end data\n"
            "\n"
            "end program explicit_do") in gen_code


def test_data_single_node(parser):
    ''' Check that the ACCDataTrans works if passed a single node rather
    than a list. '''
    reader = FortranStringReader(EXPLICIT_DO)
    code = parser(reader)
    psy = PSyFactory(API, distributed_memory=False).create(code)
    schedule = psy.invokes.get('explicit_do').schedule
    acc_trans = TransInfo().get_trans_name('ACCDataTrans')
    acc_trans.apply(schedule[0])
    assert isinstance(schedule[0], ACCDataDirective)


def test_data_no_gen_code():
    ''' Check that the ACCDataDirective.gen_code() method raises the
    expected InternalError as it should not be called. '''
    _, invoke_info = get_invoke("explicit_do.f90", api=API, idx=0)
    schedule = invoke_info.schedule
    acc_trans = TransInfo().get_trans_name('ACCDataTrans')
    acc_trans.apply(schedule.children[0:2])
    with pytest.raises(InternalError) as err:
        schedule.children[0].gen_code(schedule)
    assert ("ACCDataDirective.gen_code should not have "
            "been called" in str(err.value))


def test_explicit_directive(parser):
    '''Check code generation for a single explicit loop containing a
    kernel with a pre-existing (openacc kernels) directive.

    '''
    reader = FortranStringReader(EXPLICIT_DO)
    code = parser(reader)
    psy = PSyFactory(API, distributed_memory=False).create(code)
    schedule = psy.invokes.get('explicit_do').schedule
    acc_trans = TransInfo().get_trans_name('ACCKernelsTrans')
    acc_trans.apply(schedule.children, {"default_present": True})
    acc_trans = TransInfo().get_trans_name('ACCDataTrans')
    acc_trans.apply(schedule.children)
    gen_code = str(psy.gen).lower()

    assert ("  real, dimension(jpi,jpj,jpk) :: umask\n"
            "\n"
            "  !$acc data copyout(umask)\n"
            "  !$acc kernels default(present)\n"
            "  do jk = 1, jpk, 1") in gen_code

    assert ("  enddo\n"
            "  !$acc end kernels\n"
            "  !$acc end data\n"
            "\n"
            "end program explicit_do") in gen_code


def test_array_syntax():
    '''Check code generation for a mixture of loops and code blocks.'''
    psy, invoke_info = get_invoke("array_syntax.f90", api=API, idx=0)
    schedule = invoke_info.schedule
    acc_trans = TransInfo().get_trans_name('ACCDataTrans')
    # We do not permit arbitrary code blocks to be included in data
    # regions so just put two of the loops into regions.
    acc_trans.apply([schedule.children[0]])
    acc_trans.apply([schedule.children[-1]])
    gen_code = str(psy.gen).lower()

    assert ("  real(kind=wp), dimension(jpi,jpj,jpk) :: ztfw\n"
            "\n"
            "  !$acc data copyout(zftv)\n"
            "  zftv(:,:,:) = 0.0d0" in gen_code)

    assert ("  !$acc data copyout(tmask)\n"
            "  tmask(:,:) = jpi\n"
            "  !$acc end data\n"
            "\n"
            "end subroutine tra_ldf_iso" in gen_code)


def test_multi_data():
    '''Check code generation with multiple data directives.'''
    psy, invoke_info = get_invoke("imperfect_nest.f90", api=API, idx=0)
    schedule = invoke_info.schedule
    acc_trans = TransInfo().get_trans_name('ACCDataTrans')
    acc_trans.apply(schedule.children[0].loop_body[0:2])
    acc_trans.apply(schedule.children[0].loop_body[1:3])
    gen_code = str(psy.gen)

    assert ("  do jk = 1, jpkm1, 1\n"
            "    !$acc data copyin(ptb, wmask) copyout(zdk1t, zdkt)\n"
            "    do jj = 1, jpj, 1") in gen_code

    assert ("    end if\n"
            "    !$acc end data\n"
            "    !$acc data copyin(e2_e1u, e2u, e3t_n, e3u_n, pahu, r1_e1e2t, "
            "umask, uslp, wmask, zdit, zdk1t, zdkt, zftv) copyout(zftu) "
            "copy(pta)\n"
            "    do jj = 1, jpjm1, 1") in gen_code

    assert ("    enddo\n"
            "    !$acc end data\n"
            "  enddo") in gen_code


def test_replicated_loop(parser, tmpdir):
    '''Check code generation with two loops that have the same
    structure.

    '''
    reader = FortranStringReader("subroutine replicate()\n"
                                 "   INTEGER :: dummy\n"
                                 "   REAL :: zwx(10,10)\n"
                                 "   zwx(:,:) = 0.e0\n"
                                 "   zwx(:,:) = 0.e0\n"
                                 "END subroutine replicate\n")
    code = parser(reader)
    psy = PSyFactory(API, distributed_memory=False).create(code)
    schedule = psy.invokes.get('replicate').schedule
    acc_trans = TransInfo().get_trans_name('ACCDataTrans')
    acc_trans.apply(schedule.children[0:1])
    acc_trans.apply(schedule.children[1:2])
    gen_code = str(psy.gen)

    assert ("  !$acc data copyout(zwx)\n"
            "  zwx(:,:) = 0.e0\n"
            "  !$acc end data\n"
            "  !$acc data copyout(zwx)\n"
            "  zwx(:,:) = 0.e0\n"
            "  !$acc end data" in gen_code)
    assert Compile(tmpdir).string_compiles(gen_code)


def test_data_ref(parser):
    '''Check code generation with an array accessed via a derived type.

    '''
    reader = FortranStringReader('''subroutine data_ref()
  use some_mod, only: prof_type
  INTEGER, parameter :: n=16
  INTEGER :: ji
  real :: a(n), fconst
  type(prof_type) :: prof
  do ji = 1, n
     prof%npind(ji) = 2.0*a(ji) + fconst
  end do
END subroutine data_ref
''')
    code = parser(reader)
    psy = PSyFactory(API, distributed_memory=False).create(code)
    schedule = psy.invokes.invoke_list[0].schedule
    acc_trans = TransInfo().get_trans_name('ACCDataTrans')
    acc_trans.apply(schedule.children)
    gen_code = str(psy.gen)
    assert "!$acc data copyin(a) copyout(prof, prof%npind)" in gen_code


def test_data_ref_read(parser):
    ''' Check support for reading from derived types. '''
    reader = FortranStringReader("program dtype_read\n"
                                 "use field_mod, only: fld_type, wp\n"
                                 "real(kind=wp) :: sto_tmp(5)\n"
                                 "integer :: ji\n"
                                 "integer, parameter :: jpj = 10\n"
                                 "type(fld_type) :: fld\n"
                                 "do ji = 1,jpj\n"
                                 "sto_tmp(ji) = fld%data(ji) + 1._wp\n"
                                 "end do\n"
                                 "end program dtype_read\n")
    code = parser(reader)
    psy = PSyFactory(API, distributed_memory=False).create(code)
    schedule = psy.invokes.invoke_list[0].schedule
    acc_trans = TransInfo().get_trans_name('ACCDataTrans')
    acc_trans.apply(schedule.children)
    gen_code = str(psy.gen)
    assert "copyin(fld, fld%data)" in gen_code


def test_multi_array_derived_type(fortran_reader, fortran_writer):
    '''
    Check that we generate the correct clause if the derived-type contains
    more than one array access but only one is iterated over.
    '''
    psyir = fortran_reader.psyir_from_source(
        "program dtype_read\n"
        "use field_mod, only: fld_type\n"
        "integer, parameter :: jpj = 10\n"
        "type(fld_type), dimension(5) :: small_holding\n"
        "real, dimension(jpj) :: sto_tmp\n"
        "integer :: ji\n"
        "do ji = 1,jpj\n"
        "  sto_tmp(ji) = small_holding(2)%data(ji) + 1.0\n"
        "end do\n"
        "end program dtype_read\n")
    schedule = psyir.walk(Schedule)[0]
    acc_trans = TransInfo().get_trans_name('ACCDataTrans')
    acc_trans.apply(schedule.children)
    gen_code = fortran_writer(psyir)
    assert ("!$acc data copyin(small_holding, small_holding(2)%data) "
            "copyout(sto_tmp)" in gen_code)


def test_multi_array_derived_type_error(fortran_reader, fortran_writer):
    '''
    Check that we raise the expected error if the derived-type contains
    more than one array access and they are both iterated over.
    '''
    psyir = fortran_reader.psyir_from_source(
        "program dtype_read\n"
        "use field_mod, only: fld_type\n"
        "integer, parameter :: jpj = 10\n"
        "type(fld_type), dimension(5) :: small_holding\n"
        "real, dimension(jpj) :: sto_tmp\n"
        "integer :: ji, jf\n"
        "sto_tmp(:) = 0.0\n"
        "do jf = 1, 5\n"
        "do ji = 1,jpj\n"
        "  sto_tmp(ji) = sto_tmp(ji) + small_holding(3)%grid(jf)%data(ji)\n"
        "end do\n"
        "end do\n"
        "end program dtype_read\n")
    schedule = psyir.walk(Schedule)[0]
    acc_trans = TransInfo().get_trans_name('ACCDataTrans')
    with pytest.raises(TransformationError) as err:
        acc_trans.apply(schedule.children)
    assert "hohohoho" in str(err.value)


def test_array_section():
    '''Check code generation with a arrays accessed via an array section.

    '''
    psy, invoke_info = get_invoke("array_section.f90", api=API, idx=0)
    schedule = invoke_info.schedule
    acc_trans = TransInfo().get_trans_name('ACCDataTrans')
    acc_trans.apply(schedule.children)
    gen_code = str(psy.gen).lower()
    assert "!$acc data copyin(b, c) copyout(a)" in gen_code


def test_kind_parameter(parser):
    ''' Check that we don't attempt to put kind parameters into the list
    of variables to copyin/out. '''
    reader = FortranStringReader("program kind_param\n"
                                 "use kind_params_mod\n"
                                 "integer :: ji, jpj\n"
                                 "real(kind=wp) :: sto_tmp(5)\n"
                                 "do ji = 1,jpj\n"
                                 "sto_tmp(ji) = 0._wp\n"
                                 "end do\n"
                                 "end program kind_param\n")
    code = parser(reader)
    psy = PSyFactory(API, distributed_memory=False).create(code)
    schedule = psy.invokes.invoke_list[0].schedule
    acc_trans = TransInfo().get_trans_name('ACCDataTrans')
    acc_trans.apply(schedule.children[0:1])
    gen_code = str(psy.gen)

    assert "copyin(wp)" not in gen_code.lower()


def test_no_copyin_intrinsics(fortran_reader, fortran_writer):
    ''' Check that we don't generate a copyin/out for Fortran intrinsic
    functions (i.e. we don't mistake them for array accesses). '''
    acc_trans = TransInfo().get_trans_name('ACCDataTrans')
    for intrinsic in ["cos(ji)", "sin(ji)", "tan(ji)", "atan(ji)",
                      "mod(ji, 5)"]:
        code = (f"program call_intrinsic\n"
                f"use kind_params_mod\n"
                f"integer :: ji, jpj\n"
                f"real(kind=wp) :: sto_tmp(5)\n"
                f"do ji = 1,jpj\n"
                f"sto_tmp(ji) = {intrinsic}\n"
                f"end do\n"
                f"end program call_intrinsic\n")
        psy = fortran_reader.psyir_from_source(code)
        schedule = psy.walk(Routine)[0]
        acc_trans.apply(schedule.children[0:1])
        gen_code = fortran_writer(psy)
        idx = intrinsic.index("(")
        assert f"copyin({intrinsic[0:idx]})" not in gen_code.lower()


def test_no_code_blocks(parser):
    ''' Check that we refuse to include CodeBlocks (i.e. code that we
    don't recognise) within a data region. '''
    reader = FortranStringReader("program write_out\n"
                                 "integer, parameter :: wp = kind(1.0)\n"
                                 "integer :: ji, jpj\n"
                                 "real(kind=wp) :: sto_tmp(5)\n"
                                 "do ji = 1,jpj\n"
                                 "read(*,*) sto_tmp(ji)\n"
                                 "end do\n"
                                 "do ji = 1,jpj\n"
                                 "write(*,*) sto_tmp(ji)\n"
                                 "end do\n"
                                 "end program write_out\n")
    code = parser(reader)
    psy = PSyFactory(API, distributed_memory=False).create(code)
    schedule = psy.invokes.invoke_list[0].schedule
    acc_trans = TransInfo().get_trans_name('ACCDataTrans')
    with pytest.raises(TransformationError) as err:
        acc_trans.apply(schedule.children[0:1])
    assert ("'CodeBlock' cannot be enclosed by a ACCDataTrans"
            in str(err.value))
    with pytest.raises(TransformationError) as err:
        acc_trans.apply(schedule.children[1:2])
    assert ("'CodeBlock' cannot be enclosed by a ACCDataTrans"
            in str(err.value))


def test_kernels_in_data_region(parser):
    ''' Check that directives end up in the correct locations when enclosing
    a kernels region inside a data region. '''
    reader = FortranStringReader("program one_loop\n"
                                 "use kind_params_mod\n"
                                 "integer :: ji, jpj\n"
                                 "real(kind=wp) :: sto_tmp(5)\n"
                                 "do ji = 1,jpj\n"
                                 "  sto_tmp(ji) = 0.0\n"
                                 "end do\n"
                                 "end program one_loop\n")
    code = parser(reader)
    psy = PSyFactory(API, distributed_memory=False).create(code)
    schedule = psy.invokes.invoke_list[0].schedule
    acc_dtrans = TransInfo().get_trans_name('ACCDataTrans')
    acc_ktrans = TransInfo().get_trans_name('ACCKernelsTrans')
    acc_ktrans.apply(schedule.children[:], {"default_present": True})
    acc_dtrans.apply(schedule.children[:])
    new_code = str(psy.gen).lower()
    assert ("  !$acc data copyout(sto_tmp)\n"
            "  !$acc kernels default(present)\n"
            "  do ji = 1, jpj, 1\n" in new_code)
    assert ("  enddo\n"
            "  !$acc end kernels\n"
            "  !$acc end data\n"
            "\n"
            "end program one_loop" in new_code)


def test_no_enter_data(parser):
    ''' Check that we refuse to allow a data region to be created in a
    Schedule that has already had an Enter Data node added to it. '''
    reader = FortranStringReader(EXPLICIT_DO)
    code = parser(reader)
    psy = PSyFactory(API, distributed_memory=False).create(code)
    schedule = psy.invokes.get('explicit_do').schedule
    acc_trans = TransInfo().get_trans_name('ACCDataTrans')
    enter_data_trans = TransInfo().get_trans_name('ACCEnterDataTrans')
    enter_data_trans.apply(schedule)
    with pytest.raises(TransformationError) as err:
        acc_trans.apply(schedule.children)
    assert ("Cannot add an OpenACC data region to a schedule that already "
            "contains an 'enter data' directive" in str(err.value))


def test_array_access_in_ifblock(parser):
    ''' Check that we generate the necessary copyin clause when a data region
    contains an IF clause with an array access. '''
    code = ("program ifclause\n"
            "  use kind_params_mod\n"
            "  real(kind=wp) :: zmask(8,8), zdta(8,8)\n"
            "  integer :: ji, jj\n"
            "  zmask(:,:) = 1.0\n"
            "  do jj = 1, 8\n"
            "    do ji = 1, 8\n"
            "      if(zmask(ji,jj) < 0.0)then\n"
            "        zdta(ji,jj) = 0.0\n"
            "      end if\n"
            "    end do\n"
            "  end do\n"
            "end program ifclause\n")
    reader = FortranStringReader(code)
    ptree = parser(reader)
    psy = PSyFactory(API, distributed_memory=False).create(ptree)
    schedule = psy.invokes.get('ifclause').schedule
    acc_trans = TransInfo().get_trans_name('ACCDataTrans')
    # Put the second loop nest inside a data region
    acc_trans.apply(schedule.children[1:])
    gen_code = str(psy.gen).lower()
    assert " copyin(zmask)" in gen_code


def test_array_access_loop_bounds(parser):
    ''' Check that the correct data-movement statement is generated when
    the region contains a loop that has an array-access as one of its
    bounds. '''
    code = ("program do_bound\n"
            "  use kind_params_mod\n"
            "  real(kind=wp) :: trim_width(8), zdta(8,8)\n"
            "  integer :: ji, jj, dom\n"
            "  do jj = 1, trim_width(dom)\n"
            "    do ji = 1, 8\n"
            "      zdta(ji,jj) = 0.0\n"
            "    end do\n"
            "  end do\n"
            "end program do_bound\n")
    reader = FortranStringReader(code)
    ptree = parser(reader)
    psy = PSyFactory(API, distributed_memory=False).create(ptree)
    schedule = psy.invokes.get('do_bound').schedule
    acc_trans = TransInfo().get_trans_name('ACCDataTrans')
    # Put the second loop nest inside a data region
    acc_trans.apply(schedule.children)
    gen_code = str(psy.gen).lower()
    assert "copyin(trim_width)" in gen_code<|MERGE_RESOLUTION|>--- conflicted
+++ resolved
@@ -1,11 +1,7 @@
 # -----------------------------------------------------------------------------
 # BSD 3-Clause License
 #
-<<<<<<< HEAD
-# Copyright (c) 2018-2022, Science and Technology Facilities Council.
-=======
 # Copyright (c) 2018-2023, Science and Technology Facilities Council.
->>>>>>> 24f1609b
 # All rights reserved.
 #
 # Redistribution and use in source and binary forms, with or without
@@ -49,11 +45,7 @@
 from fparser.common.readfortran import FortranStringReader
 from psyclone.errors import InternalError
 from psyclone.psyGen import PSyFactory, TransInfo
-<<<<<<< HEAD
-from psyclone.psyir.nodes import ACCDataDirective, Schedule
-=======
-from psyclone.psyir.nodes import ACCDataDirective, Routine
->>>>>>> 24f1609b
+from psyclone.psyir.nodes import ACCDataDirective, Schedule, Routine
 from psyclone.psyir.transformations import TransformationError
 from psyclone.tests.utilities import get_invoke, Compile
 
