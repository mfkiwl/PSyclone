# -----------------------------------------------------------------------------
# BSD 3-Clause License
#
# Copyright (c) 2017-2019, Science and Technology Facilities Council.
# All rights reserved.
#
# Redistribution and use in source and binary forms, with or without
# modification, are permitted provided that the following conditions are met:
#
# * Redistributions of source code must retain the above copyright notice, this
#   list of conditions and the following disclaimer.
#
# * Redistributions in binary form must reproduce the above copyright notice,
#   this list of conditions and the following disclaimer in the documentation
#   and/or other materials provided with the distribution.
#
# * Neither the name of the copyright holder nor the names of its
#   contributors may be used to endorse or promote products derived from
#   this software without specific prior written permission.
#
# THIS SOFTWARE IS PROVIDED BY THE COPYRIGHT HOLDERS AND CONTRIBUTORS
# "AS IS" AND ANY EXPRESS OR IMPLIED WARRANTIES, INCLUDING, BUT NOT
# LIMITED TO, THE IMPLIED WARRANTIES OF MERCHANTABILITY AND FITNESS
# FOR A PARTICULAR PURPOSE ARE DISCLAIMED. IN NO EVENT SHALL THE
# COPYRIGHT HOLDER OR CONTRIBUTORS BE LIABLE FOR ANY DIRECT, INDIRECT,
# INCIDENTAL, SPECIAL, EXEMPLARY, OR CONSEQUENTIAL DAMAGES (INCLUDING,
# BUT NOT LIMITED TO, PROCUREMENT OF SUBSTITUTE GOODS OR SERVICES;
# LOSS OF USE, DATA, OR PROFITS; OR BUSINESS INTERRUPTION) HOWEVER
# CAUSED AND ON ANY THEORY OF LIABILITY, WHETHER IN CONTRACT, STRICT
# LIABILITY, OR TORT (INCLUDING NEGLIGENCE OR OTHERWISE) ARISING IN
# ANY WAY OUT OF THE USE OF THIS SOFTWARE, EVEN IF ADVISED OF THE
# POSSIBILITY OF SUCH DAMAGE.
# -----------------------------------------------------------------------------
# Authors R. W. Ford, A. R. Porter and S. Siso, STFC Daresbury Lab
# Modified I. Kavcic, Met Office
# -----------------------------------------------------------------------------

''' Performs py.test tests on the psygen module '''


# internal classes requiring tests
# PSy,Invokes,Dependencies,NameSpaceFactory,NameSpace,Invoke,Node,Schedule,
# LoopDirective,OMPLoopDirective,Loop,Call,Inf,SetInfCall,Kern,Arguments,
# InfArguments,Argument,KernelArgument,InfArgument

# user classes requiring tests
# PSyFactory, TransInfo, Transformation
from __future__ import absolute_import, print_function
import os
import re
import pytest
from fparser import api as fpapi
from psyclone.core.access_type import AccessType
from psyclone.psyGen import TransInfo, Transformation, PSyFactory, NameSpace, \
    NameSpaceFactory, OMPParallelDoDirective, \
    OMPParallelDirective, OMPDoDirective, OMPDirective, Directive, CodeBlock, \
    Assignment, Reference, BinaryOperation, Array, Literal, Node, IfBlock, \
    KernelSchedule, Schedule, UnaryOperation, NaryOperation, Return, \
<<<<<<< HEAD
    ACCEnterDataDirective, ACCKernelsDirective
=======
    ACCEnterDataDirective, ACCKernelsDirective, Container
>>>>>>> c1d9ce1e
from psyclone.psyGen import GenerationError, FieldNotFoundError, \
     InternalError, HaloExchange, Invoke, DataAccess
from psyclone.psyGen import Symbol, SymbolTable
from psyclone.psyGen import Kern, Arguments, CodedKern
from psyclone.dynamo0p3 import DynKern, DynKernMetadata, DynInvokeSchedule
from psyclone.parse.algorithm import parse, InvokeCall
from psyclone.transformations import OMPParallelLoopTrans, \
    DynamoLoopFuseTrans, Dynamo0p3RedundantComputationTrans, \
    ACCEnterDataTrans, ACCParallelTrans, ACCLoopTrans, ACCKernelsTrans
from psyclone.generator import generate
from psyclone.configuration import Config
from psyclone.tests.utilities import get_invoke

BASE_PATH = os.path.join(os.path.dirname(os.path.abspath(__file__)),
                         "test_files", "dynamo0p3")
GOCEAN_BASE_PATH = os.path.join(os.path.dirname(os.path.abspath(__file__)),
                                "test_files", "gocean1p0")


# Module fixtures

@pytest.fixture(scope="module", autouse=True)
def setup():
    '''Make sure that all tests here use dynamo0.3 as API.'''
    Config.get().api = "dynamo0.3"

# Tests for utilities


def test_object_index():
    ''' Tests for the object_index() utility. '''
    from psyclone.psyGen import object_index
    two = "two"
    my_list = ["one", two, "three"]
    assert object_index(my_list, two) == 1
    with pytest.raises(InternalError) as err:
        _ = object_index(my_list, None)
    assert "Cannot search for None item in list" in str(err)

# PSyFactory class unit tests


def test_invalid_api():
    '''test that psyfactory raises appropriate error when an invalid api
    is supplied'''
    with pytest.raises(GenerationError):
        _ = PSyFactory(api="invalid")


def test_psyfactory_valid_return_object():
    '''test that psyfactory returns a psyfactory object for all supported
    inputs'''
    psy_factory = PSyFactory()
    assert isinstance(psy_factory, PSyFactory)
    _config = Config.get()
    apis = _config.supported_apis[:]
    apis.insert(0, "")
    for api in apis:
        psy_factory = PSyFactory(api=api)
        assert isinstance(psy_factory, PSyFactory)


def test_psyfactory_valid_dm_flag():
    '''test that a PSyFactory instance raises an exception if the
    optional distributed_memory flag is set to an invalid value
    and does not if the value is valid '''
    with pytest.raises(GenerationError) as excinfo:
        _ = PSyFactory(distributed_memory="ellie")
    assert "distributed_memory flag" in str(excinfo.value)
    _ = PSyFactory(distributed_memory=True)
    _ = PSyFactory(distributed_memory=False)


# Transformation class unit tests

def test_base_class_not_callable():
    '''make sure we can not instantiate abstract Transformation class
    directly'''
    with pytest.raises(TypeError):
        _ = Transformation()  # pylint: disable=abstract-class-instantiated


# TransInfo class unit tests

def test_new_module():
    '''check that we can change the module where we look for
    transformations.  There should be no transformations
    available as the new module uses a different
    transformation base class'''
    from .test_files import dummy_transformations
    trans = TransInfo(module=dummy_transformations)
    assert trans.num_trans == 0


def test_new_baseclass():
    '''check that we can change the transformations baseclass. There
    should be no transformations available as the default
    transformations module does not use the specified base
    class'''
    from .test_files.dummy_transformations import \
        LocalTransformation
    trans = TransInfo(base_class=LocalTransformation)
    assert trans.num_trans == 0


def test_new_module_and_baseclass():
    '''check that we can change the module where we look for
    transformations and the baseclass. There should be one
    transformation available as the module specifies one test
    transformation using the specified base class '''
    from .test_files import dummy_transformations
    trans = TransInfo(module=dummy_transformations,
                      base_class=dummy_transformations.LocalTransformation)
    assert trans.num_trans == 1


def test_list_valid_return_object():
    ''' check the list method returns the valid type '''
    trans = TransInfo()
    assert isinstance(trans.list, str)


def test_list_return_data():
    ''' check the list method returns sensible information '''
    trans = TransInfo()
    assert trans.list.find("available") != -1


def test_invalid_low_number():
    '''check an out-of-range low number for get_trans_num method raises
    correct exception'''
    trans = TransInfo()
    with pytest.raises(GenerationError):
        _ = trans.get_trans_num(0)


def test_invalid_high_number():
    '''check an out-of-range high number for get_trans_num method raises
    correct exception'''
    trans = TransInfo()
    with pytest.raises(GenerationError):
        _ = trans.get_trans_num(999)


def test_valid_return_object_from_number():
    ''' check get_trans_num method returns expected type of instance '''
    trans = TransInfo()
    transform = trans.get_trans_num(1)
    assert isinstance(transform, Transformation)


def test_invalid_name():
    '''check get_trans_name method fails correctly when an invalid name
    is provided'''
    trans = TransInfo()
    with pytest.raises(GenerationError):
        _ = trans.get_trans_name("invalid")


def test_valid_return_object_from_name():
    ''' check get_trans_name method return the correct object type '''
    trans = TransInfo()
    transform = trans.get_trans_name("LoopFuse")
    assert isinstance(transform, Transformation)


# NameSpace class unit tests

def test_fail_context_label():
    '''check an error is raised if one of context and label is not None'''
    namespace = NameSpace()
    with pytest.raises(RuntimeError):
        namespace.create_name(context="dummy_context")
    with pytest.raises(RuntimeError):
        namespace.create_name(label="dummy_context")


def test_case_sensitive_names():
    ''' tests that in the case sensitive option, names that only differ by
    case are treated as being distinct'''
    namespace_cs = NameSpace(case_sensitive=True)
    name = "Rupert"
    name1 = namespace_cs.create_name(root_name=name)
    name2 = namespace_cs.create_name(root_name=name.lower())
    assert name1 == name
    assert name2 == name.lower()


def test_case_insensitive_names():
    ''' tests that in the case insensitive option (the default), names that
    only differ by case are treated as being the same '''
    namespace = NameSpace()
    name = "Rupert"
    name1 = namespace.create_name(root_name=name)
    name2 = namespace.create_name(root_name=name.lower())
    assert name1 == name.lower()
    assert name2 == name1 + "_1"


def test_new_labels():
    '''tests that different labels and contexts are treated as being
    distinct'''
    namespace = NameSpace()
    name = "Rupert"
    name1 = namespace.create_name(root_name=name, context="home",
                                  label="me")
    name2 = namespace.create_name(root_name=name, context="work",
                                  label="me")
    name3 = namespace.create_name(root_name=name, context="home",
                                  label="a bear")
    name4 = namespace.create_name(root_name=name, context="work",
                                  label="a bear")
    assert name1 == name.lower()
    assert name2 == name1+"_1"
    assert name3 == name1+"_2"
    assert name4 == name1+"_3"


def test_new_labels_case_sensitive():
    '''tests that different labels and contexts are treated as being
    distinct for case sensitive names'''
    namespace = NameSpace(case_sensitive=True)
    name = "Rupert"
    name1 = namespace.create_name(root_name=name, context="home",
                                  label="me")
    name2 = namespace.create_name(root_name=name, context="work",
                                  label="me")
    name3 = namespace.create_name(root_name=name, context="home",
                                  label="Me")
    name4 = namespace.create_name(root_name=name, context="Work",
                                  label="me")
    assert name1 == name
    assert name2 == name1+"_1"
    assert name3 == name1+"_2"
    assert name4 == name1+"_3"


def test_existing_labels():
    '''tests that existing labels and contexts return the previous name'''
    namespace = NameSpace()
    name = "Rupert"
    name1 = namespace.create_name(root_name=name, context="home",
                                  label="me")
    name2 = namespace.create_name(root_name=name, context="work",
                                  label="me")
    name3 = namespace.create_name(root_name=name, context="home",
                                  label="Me")
    name4 = namespace.create_name(root_name=name, context="Work",
                                  label="me")
    assert name1 == name.lower()
    assert name2 == name1+"_1"
    assert name3 == name1
    assert name4 == name2


def test_existing_labels_case_sensitive():
    '''tests that existing labels and contexts return the previous name'''
    namespace = NameSpace(case_sensitive=True)
    name = "Rupert"
    name1 = namespace.create_name(root_name=name, context="home",
                                  label="me")
    name2 = namespace.create_name(root_name=name, context="Work",
                                  label="Me")
    name3 = namespace.create_name(root_name=name, context="home",
                                  label="me")
    name4 = namespace.create_name(root_name=name, context="Work",
                                  label="Me")
    assert name1 == name
    assert name2 == name1+"_1"
    assert name3 == name1
    assert name4 == name2


def test_reserved_names():
    '''tests that reserved names are not returned by the name space
    manager'''
    namea = "PSyclone"
    nameb = "Dynamo"
    namespace = NameSpace()
    namespace.add_reserved_name(namea)
    name1 = namespace.create_name(root_name=namea.lower())
    assert name1 == namea.lower()+"_1"
    namespace.add_reserved_names([nameb.lower()])
    name1 = namespace.create_name(root_name=nameb)
    assert name1 == nameb.lower()+"_1"


def test_reserved_names_case_sensitive():
    '''tests that reserved names are not returned by the case sensitive
    name space manager'''
    namea = "PSyclone"
    nameb = "Dynamo"
    namespace = NameSpace(case_sensitive=True)
    namespace.add_reserved_name(namea)
    name1 = namespace.create_name(root_name=namea)
    assert name1 == namea+"_1"
    name1 = namespace.create_name(root_name=namea.lower())
    assert name1 == namea.lower()
    namespace.add_reserved_names([nameb])
    name1 = namespace.create_name(root_name=nameb)
    assert name1 == nameb+"_1"
    name1 = namespace.create_name(root_name=nameb.lower())
    assert name1 == nameb.lower()


def test_reserved_name_exists():
    '''tests that an error is generated if a reserved name has already
    been used as a name'''
    name = "PSyclone"
    namespace = NameSpace()
    _ = namespace.create_name(root_name=name)
    with pytest.raises(RuntimeError):
        namespace.add_reserved_name(name)
    with pytest.raises(RuntimeError):
        namespace.add_reserved_name(name.lower())


def test_reserved_name_exists_case_sensitive():
    '''tests that an error is generated if a reserved name has already
    been used as a name'''
    name = "PSyclone"
    namespace = NameSpace(case_sensitive=True)
    _ = namespace.create_name(root_name=name)
    namespace.add_reserved_name(name.lower())
    with pytest.raises(RuntimeError):
        namespace.add_reserved_name(name)
    with pytest.raises(RuntimeError):
        namespace.add_reserved_names([name])


def test_anonymous_name():
    ''' tests that anonymous names are successfully created '''
    namespace = NameSpace()
    name1 = namespace.create_name()
    assert name1 == "anon"
    name2 = namespace.create_name()
    assert name2 == "anon_1"


def test_internal_name_clashes():
    ''' tests that names that are generated internally by the namespace
    manager can be used as root names'''
    anon_name = "Anon"
    namespace = NameSpace()
    name1 = namespace.create_name()
    name2 = namespace.create_name(root_name=anon_name)
    assert name1 == anon_name.lower()
    assert name2 == name1+"_1"
    name3 = namespace.create_name(root_name=anon_name+"_1")
    assert name3 == name2+"_1"


def test_intern_name_clash_case_sensitive():
    '''tests that names that are generated internally by the case
    sensitive namespace manager can be used as root names'''
    anon_name = "Anon"
    namespace = NameSpace(case_sensitive=True)
    _ = namespace.create_name()
    name2 = namespace.create_name(root_name=anon_name)
    assert name2 == anon_name
    name3 = namespace.create_name(root_name=anon_name.lower())
    assert name3 == anon_name.lower()+"_1"


# tests that the NameSpaceFactory class is working correctly

def test_create():
    '''tests that a NameSpace object is returned from the create method'''
    nsf = NameSpaceFactory()
    nspace = nsf.create()
    assert isinstance(nspace, NameSpace)


def test_singleton():
    '''test that the same NameSpace object is returned from different
    NameSpaceFactory's by default'''
    nsf = NameSpaceFactory()
    ns1 = nsf.create()
    nsf = NameSpaceFactory()
    ns2 = nsf.create()
    assert ns1 == ns2


def test_reset():
    ''' test that different NameSpace objects are returned from different
    NameSpaceFactory's when the reset option is set'''
    nsf = NameSpaceFactory()
    ns1 = nsf.create()
    nsf = NameSpaceFactory(reset=True)
    ns2 = nsf.create()
    assert ns1 != ns2

# tests for class Call


def test_invokes_can_always_be_printed():
    '''Test that an Invoke instance can always be printed (i.e. is
    initialised fully)'''
    inv = Invoke(None, None, None)
    assert inv.__str__() == "invoke()"

    invoke_call = InvokeCall([], "TestName")
    inv = Invoke(invoke_call, 12, DynInvokeSchedule)
    # Name is converted to lower case if set in constructor of InvokeCall:
    assert inv.__str__() == "invoke_testname()"

    # pylint: disable=protected-access
    invoke_call._name = None
    inv = Invoke(invoke_call, 12, DynInvokeSchedule)
    assert inv.__str__() == "invoke_12()"

    # Last test case: one kernel call - to avoid constructing
    # the InvokeCall, parse an existing Fortran file"

    _, invoke = parse(
        os.path.join(BASE_PATH, "1.12_single_invoke_deref_name_clash.f90"),
        api="dynamo0.3")

    alg_invocation = invoke.calls[0]
    inv = Invoke(alg_invocation, 0, DynInvokeSchedule)
    assert inv.__str__() == \
        "invoke_0_testkern_type(a, f1_my_field, f1 % my_field, m1, m2)"


def test_same_name_invalid():
    '''test that we raise an error if the same name is passed into the
    same kernel or built-in instance. We need to choose a particular
    API to check this although the code is in psyGen.py '''
    with pytest.raises(GenerationError) as excinfo:
        _, _ = generate(
            os.path.join(BASE_PATH, "1.10_single_invoke_same_name.f90"),
            api="dynamo0.3")
    assert ("Argument 'f1' is passed into kernel 'testkern_code' code "
            "more than once") in str(excinfo.value)


def test_same_name_invalid_array():
    '''test that we raise an error if the same name is passed into the
    same kernel or built-in instance. In this case arguments have
    array references and mixed case. We need to choose a particular
    API to check this although the code is in psyGen.py. '''
    with pytest.raises(GenerationError) as excinfo:
        _, _ = generate(
            os.path.join(BASE_PATH, "1.11_single_invoke_same_name_array.f90"),
            api="dynamo0.3")
    assert ("Argument 'f1(1, n)' is passed into kernel 'testkern_code' code "
            "more than once") in str(excinfo.value)


def test_derived_type_deref_naming():
    ''' Test that we do not get a name clash for dummy arguments in the PSy
    layer when the name generation for the component of a derived type
    may lead to a name already taken by another argument. '''
    _, invoke = parse(
        os.path.join(BASE_PATH, "1.12_single_invoke_deref_name_clash.f90"),
        api="dynamo0.3")
    psy = PSyFactory("dynamo0.3", distributed_memory=True).create(invoke)
    generated_code = str(psy.gen)
    print(generated_code)
    output = (
        "    SUBROUTINE invoke_0_testkern_type"
        "(a, f1_my_field, f1_my_field_1, m1, m2)\n"
        "      USE testkern_mod, ONLY: testkern_code\n"
        "      USE mesh_mod, ONLY: mesh_type\n"
        "      REAL(KIND=r_def), intent(in) :: a\n"
        "      TYPE(field_type), intent(inout) :: f1_my_field\n"
        "      TYPE(field_type), intent(in) :: f1_my_field_1, m1, m2\n")
    assert output in generated_code


FAKE_KERNEL_METADATA = '''
module dummy_mod
  type, extends(kernel_type) :: dummy_type
     type(arg_type), meta_args(3) =                    &
          (/ arg_type(gh_field, gh_write,     w3),     &
             arg_type(gh_field, gh_readwrite, wtheta), &
             arg_type(gh_field, gh_inc,       w1)      &
           /)
     integer :: iterates_over = cells
   contains
     procedure, nopass :: code => dummy_code
  end type dummy_type
contains
  subroutine dummy_code()
  end subroutine dummy_code
end module dummy_mod
'''


# Schedule class tests

def test_sched_view(capsys):
    ''' Check the view method of the Schedule class'''
    from psyclone.psyGen import colored, SCHEDULE_COLOUR_MAP
    _, invoke_info = parse(os.path.join(BASE_PATH,
                                        "15.9.1_X_innerproduct_Y_builtin.f90"),
                           api="dynamo0.3")
    psy = PSyFactory("dynamo0.3", distributed_memory=True).create(invoke_info)

    # For this test use the generic class
    psy.invokes.invoke_list[0].schedule.__class__ = Schedule
    psy.invokes.invoke_list[0].schedule.view()

    output, _ = capsys.readouterr()
    assert colored("Schedule", SCHEDULE_COLOUR_MAP["Schedule"]) in output


def test_sched_getitem():
    '''Test that Schedule has the [int] operator overloaded to return the
    given index child'''
    _, invoke_info = parse(os.path.join(BASE_PATH,
                                        "15.9.1_X_innerproduct_Y_builtin.f90"),
                           api="dynamo0.3")
    psy = PSyFactory("dynamo0.3", distributed_memory=True).create(invoke_info)

    sched = psy.invokes.invoke_list[0].schedule
    for indx in range(len(sched._children)):
        assert sched[indx] is sched._children[indx]

    # Test range indexing
    children = sched[:]
    assert len(children) == 2
    assert children[0] is sched._children[0]
    assert children[1] is sched._children[1]

    # Test index out-of-bounds Error
    with pytest.raises(IndexError) as err:
        _ = sched[len(sched._children)]
    assert "list index out of range" in str(err)


def test_sched_can_be_printed():
    ''' Check the schedule class can always be printed'''
    _, invoke_info = parse(os.path.join(BASE_PATH,
                                        "15.9.1_X_innerproduct_Y_builtin.f90"),
                           api="dynamo0.3")
    psy = PSyFactory("dynamo0.3", distributed_memory=True).create(invoke_info)

    # For this test use the generic class
    psy.invokes.invoke_list[0].schedule.__class__ = Schedule
    output = str(psy.invokes.invoke_list[0].schedule)

    assert "Schedule:\n" in output


# InvokeSchedule class tests

def test_invokeschedule_view(capsys):
    ''' Check the view method of the InvokeSchedule class. We need an
    InvokeSchedule object for this so go via the dynamo0.3 sub-class '''
    from psyclone import dynamo0p3
    from psyclone.psyGen import colored, SCHEDULE_COLOUR_MAP
    _, invoke_info = parse(os.path.join(BASE_PATH,
                                        "15.9.1_X_innerproduct_Y_builtin.f90"),
                           api="dynamo0.3")
    psy = PSyFactory("dynamo0.3", distributed_memory=True).create(invoke_info)
    super(dynamo0p3.DynInvokeSchedule,
          psy.invokes.invoke_list[0].schedule).view()
    output, _ = capsys.readouterr()
    assert colored("InvokeSchedule", SCHEDULE_COLOUR_MAP["Schedule"]) in output


def test_sched_ocl_setter():
    ''' Check that the opencl setter raises the expected error if not passed
    a bool. '''
    _, invoke_info = parse(os.path.join(BASE_PATH,
                                        "15.9.1_X_innerproduct_Y_builtin.f90"),
                           api="dynamo0.3")
    psy = PSyFactory("dynamo0.3", distributed_memory=True).create(invoke_info)
    with pytest.raises(ValueError) as err:
        psy.invokes.invoke_list[0].schedule.opencl = "a string"
    assert "Schedule.opencl must be a bool but got " in str(err)


def test_invokeschedule_can_be_printed():
    ''' Check the InvokeSchedule class can always be printed'''
    from psyclone.psyGen import InvokeSchedule
    _, invoke_info = parse(os.path.join(BASE_PATH,
                                        "15.9.1_X_innerproduct_Y_builtin.f90"),
                           api="dynamo0.3")
    psy = PSyFactory("dynamo0.3", distributed_memory=True).create(invoke_info)

    # For this test use the generic class
    psy.invokes.invoke_list[0].schedule.__class__ = InvokeSchedule
    output = str(psy.invokes.invoke_list[0].schedule)

    assert "InvokeSchedule:\n" in output


# Kern class test

def test_kern_get_kernel_schedule():
    ''' Tests the get_kernel_schedule method in the Kern class.
    '''
    ast = fpapi.parse(FAKE_KERNEL_METADATA, ignore_comments=False)
    metadata = DynKernMetadata(ast)
    my_kern = DynKern()
    my_kern.load_meta(metadata)
    schedule = my_kern.get_kernel_schedule()
    assert isinstance(schedule, KernelSchedule)


def test_codedkern_class_view(capsys):
    ''' Tests the view method in the CodedKern class. The simplest way to
    do this is via the dynamo0.3 subclass '''
    from psyclone.psyGen import colored, SCHEDULE_COLOUR_MAP
    ast = fpapi.parse(FAKE_KERNEL_METADATA, ignore_comments=False)
    metadata = DynKernMetadata(ast)
    my_kern = DynKern()
    my_kern.load_meta(metadata)
    my_kern.view()
    out, _ = capsys.readouterr()
    expected_output = (
        colored("CodedKern", SCHEDULE_COLOUR_MAP["CodedKern"]) +
        " dummy_code(field_1,field_2,field_3) [module_inline=False]")
    assert expected_output in out


def test_kern_coloured_text():
    ''' Check that the coloured_text method of both CodedKern and
    BuiltIn return what we expect. '''
    from psyclone.psyGen import colored, SCHEDULE_COLOUR_MAP
    # Use a Dynamo example that has both a CodedKern and a BuiltIn
    _, invoke_info = parse(
        os.path.join(BASE_PATH,
                     "15.14.4_builtin_and_normal_kernel_invoke.f90"),
        api="dynamo0.3")
    psy = PSyFactory("dynamo0.3", distributed_memory=False).create(invoke_info)
    invoke = psy.invokes.invoke_list[0]
    schedule = invoke.schedule
    ckern = schedule.children[0].loop_body[0]
    bkern = schedule.children[1].loop_body[0]
    ret_str = ckern.coloured_text
    assert colored("CodedKern", SCHEDULE_COLOUR_MAP["CodedKern"]) in ret_str
    ret_str = bkern.coloured_text
    assert colored("BuiltIn", SCHEDULE_COLOUR_MAP["BuiltIn"]) in ret_str


def test_kern_abstract_methods():
    ''' Check that the abstract methods of the Kern class raise the
    NotImplementedError. '''
    # We need to get a valid kernel object
    from psyclone import dynamo0p3
    ast = fpapi.parse(FAKE_KERNEL_METADATA, ignore_comments=False)
    metadata = DynKernMetadata(ast)
    my_kern = DynKern()
    my_kern.load_meta(metadata)
    with pytest.raises(NotImplementedError) as err:
        super(dynamo0p3.DynKern, my_kern).gen_arg_setter_code(None)
    assert "gen_arg_setter_code must be implemented by sub-class" in str(err)


def test_call_abstract_methods():
    ''' Check that calling the abstract methods of Kern raises
    the expected exceptions '''
    my_arguments = Arguments(None)

    class KernType(object):  # pylint: disable=too-few-public-methods
        ''' temporary dummy class '''
        def __init__(self):
            self.iterates_over = "stuff"
    my_ktype = KernType()

    class DummyClass(object):  # pylint: disable=too-few-public-methods
        ''' temporary dummy class '''
        def __init__(self, ktype):
            self.module_name = "dummy_module"
            self.ktype = ktype

    dummy_call = DummyClass(my_ktype)
    my_call = Kern(None, dummy_call, "dummy", my_arguments)
    with pytest.raises(NotImplementedError) as excinfo:
        my_call.local_vars()
    assert "Kern.local_vars should be implemented" in str(excinfo.value)

    with pytest.raises(NotImplementedError) as excinfo:
        my_call.__str__()
    assert "Kern.__str__ should be implemented" in str(excinfo.value)

    with pytest.raises(NotImplementedError) as excinfo:
        my_call.gen_code(None)
    assert "Kern.gen_code should be implemented" in str(excinfo.value)


def test_arguments_abstract():
    ''' Check that we raise NotImplementedError if any of the virtual methods
    of the Arguments class are called. '''
    my_arguments = Arguments(None)
    with pytest.raises(NotImplementedError) as err:
        _ = my_arguments.acc_args
    assert "Arguments.acc_args must be implemented in sub-class" in str(err)
    with pytest.raises(NotImplementedError) as err:
        _ = my_arguments.scalars
    assert "Arguments.scalars must be implemented in sub-class" in str(err)
    with pytest.raises(NotImplementedError) as err:
        _ = my_arguments.raw_arg_list()
    assert ("Arguments.raw_arg_list must be implemented in sub-class"
            in str(err))


def test_incremented_arg():
    ''' Check that we raise the expected exception when
    CodedKern.incremented_arg() is called for a kernel that does not have
    an argument that is incremented '''
    # Change the kernel metadata so that the the incremented kernel
    # argument has read access
    import fparser
    fparser.logging.disable(fparser.logging.CRITICAL)
    # If we change the meta-data then we trip the check in the parser.
    # Therefore, we change the object produced by parsing the meta-data
    # instead
    ast = fpapi.parse(FAKE_KERNEL_METADATA, ignore_comments=False)
    metadata = DynKernMetadata(ast)
    for descriptor in metadata.arg_descriptors:
        if descriptor.access == AccessType.INC:
            # pylint: disable=protected-access
            descriptor._access = AccessType.READ
    my_kern = DynKern()
    my_kern.load_meta(metadata)
    with pytest.raises(FieldNotFoundError) as excinfo:
        CodedKern.incremented_arg(my_kern)
    assert ("does not have an argument with gh_inc access"
            in str(excinfo.value))


def test_ompdo_constructor():
    ''' Check that we can make an OMPDoDirective with and without
    children '''
    _, invoke_info = parse(os.path.join(BASE_PATH, "1_single_invoke.f90"),
                           api="dynamo0.3")
    psy = PSyFactory("dynamo0.3", distributed_memory=False).create(invoke_info)
    schedule = psy.invokes.invoke_list[0].schedule
    ompdo = OMPDoDirective(parent=schedule)
    assert not ompdo.children
    ompdo = OMPDoDirective(parent=schedule, children=[schedule.children[0]])
    assert len(ompdo.children) == 1


def test_ompdo_directive_class_view(capsys):
    '''tests the view method in the OMPDoDirective class. We create a
    sub-class object then call this method from it '''
    from psyclone.psyGen import colored, SCHEDULE_COLOUR_MAP
    _, invoke_info = parse(os.path.join(BASE_PATH, "1_single_invoke.f90"),
                           api="dynamo0.3")

    cases = [
        {"current_class": OMPParallelDoDirective,
         "current_string": "[OMP parallel do]"},
        {"current_class": OMPDoDirective, "current_string": "[OMP do]"},
        {"current_class": OMPParallelDirective,
         "current_string": "[OMP parallel]"},
        {"current_class": OMPDirective, "current_string": "[OMP]"},
        {"current_class": Directive, "current_string": ""}]
    otrans = OMPParallelLoopTrans()
    for case in cases:
        for dist_mem in [False, True]:

            psy = PSyFactory("dynamo0.3", distributed_memory=dist_mem).\
                create(invoke_info)
            schedule = psy.invokes.invoke_list[0].schedule

            if dist_mem:
                idx = 3
            else:
                idx = 0

            _, _ = otrans.apply(schedule.children[idx])
            omp_parallel_loop = schedule.children[idx]

            # call the OMPDirective view method
            case["current_class"].view(omp_parallel_loop)

            out, _ = capsys.readouterr()

            directive = colored("Directive", SCHEDULE_COLOUR_MAP["Directive"])
            loop = colored("Loop", SCHEDULE_COLOUR_MAP["Loop"])

            expected_output = (
                directive + case["current_string"] + "\n"
                "    " + loop + "[type='', field_space='w1', it_space='cells',"
                )

            assert expected_output in out


def test_acc_dir_view(capsys):
    ''' Test the view() method of OpenACC directives '''
    from psyclone.psyGen import colored, SCHEDULE_COLOUR_MAP

    acclt = ACCLoopTrans()
    accdt = ACCEnterDataTrans()
    accpt = ACCParallelTrans()
    _, invoke = get_invoke("single_invoke.f90", "gocean1.0", idx=0)
    colour = SCHEDULE_COLOUR_MAP["Directive"]
    schedule = invoke.schedule
    # Enter-data
    new_sched, _ = accdt.apply(schedule)
    # Artificially add a child to this directive so as to get full
    # coverage of the associated view() method
    new_sched.children[0].addchild(new_sched.children[1])
    new_sched.children[0].view()
    out, _ = capsys.readouterr()
    assert out.startswith(
        colored("Directive", colour)+"[ACC enter data]")

    # Parallel region
    new_sched, _ = accpt.apply(new_sched.children[1])
    new_sched.children[1].view()
    out, _ = capsys.readouterr()
    assert out.startswith(
        colored("Directive", colour)+"[ACC Parallel]")

    # Loop directive
    new_sched, _ = acclt.apply(new_sched.children[1].children[0])
    new_sched.children[1].children[0].view()
    out, _ = capsys.readouterr()
    assert out.startswith(
        colored("Directive", colour)+"[ACC Loop, independent]")

    # Loop directive with collapse
    new_sched, _ = acclt.apply(new_sched.children[1].children[0].children[0],
                               collapse=2)
    new_sched.children[1].children[0].children[0].view()
    out, _ = capsys.readouterr()
    assert out.startswith(
        colored("Directive", colour)+"[ACC Loop, collapse=2, independent]")


def test_haloexchange_unknown_halo_depth():
    '''test the case when the halo exchange base class is called without
    a halo depth'''
    halo_exchange = HaloExchange(None)
    assert halo_exchange._halo_depth is None


def test_globalsum_view(capsys):
    '''test the view method in the GlobalSum class. The simplest way to do
    this is to use a dynamo0p3 builtin example which contains a scalar and
    then call view() on that.'''
    from psyclone.psyGen import colored, SCHEDULE_COLOUR_MAP
    from psyclone import dynamo0p3
    _, invoke_info = parse(os.path.join(BASE_PATH,
                                        "15.9.1_X_innerproduct_Y_builtin.f90"),
                           api="dynamo0.3")
    psy = PSyFactory("dynamo0.3", distributed_memory=True).create(invoke_info)
    psy.invokes.invoke_list[0].schedule.view()
    output, _ = capsys.readouterr()
    print(output)
    expected_output = (colored("GlobalSum",
                               SCHEDULE_COLOUR_MAP["GlobalSum"]) +
                       "[scalar='asum']")
    assert expected_output in output
    gsum = None
    for child in psy.invokes.invoke_list[0].schedule.children:
        if isinstance(child, dynamo0p3.DynGlobalSum):
            gsum = child
            break
    assert gsum
    ret_str = super(dynamo0p3.DynGlobalSum, gsum).coloured_text
    assert colored("GlobalSum", SCHEDULE_COLOUR_MAP["GlobalSum"]) in ret_str


def test_args_filter():
    '''the args_filter() method is in both Loop() and Arguments() classes
    with the former method calling the latter. This example tests the
    case when unique is set to True and therefore any replicated names
    are not returned. The simplest way to do this is to use a
    dynamo0p3 example which includes two kernels which share argument
    names. We choose dm=False to make it easier to fuse the loops.'''
    _, invoke_info = parse(os.path.join(BASE_PATH, "1.2_multi_invoke.f90"),
                           api="dynamo0.3")
    psy = PSyFactory("dynamo0.3",
                     distributed_memory=False).create(invoke_info)
    # fuse our loops so we have more than one Kernel in a loop
    schedule = psy.invokes.invoke_list[0].schedule
    ftrans = DynamoLoopFuseTrans()
    schedule, _ = ftrans.apply(schedule.children[0],
                               schedule.children[1])
    # get our loop and call our method ...
    loop = schedule.children[0]
    args = loop.args_filter(unique=True)
    expected_output = ["a", "f1", "f2", "m1", "m2", "f3"]
    for arg in args:
        assert arg.name in expected_output
    assert len(args) == len(expected_output)


def test_args_filter2():
    '''the args_filter() method is in both Loop() and Arguments() classes
    with the former method calling the latter. This example tests the cases
    when one or both of the intent and type arguments are not specified.'''
    _, invoke_info = parse(os.path.join(BASE_PATH, "10_operator.f90"),
                           api="dynamo0.3")
    psy = PSyFactory("dynamo0.3", distributed_memory=True).create(invoke_info)
    schedule = psy.invokes.invoke_list[0].schedule
    loop = schedule.children[3]

    # arg_accesses
    args = loop.args_filter(arg_accesses=[AccessType.READ])
    expected_output = ["chi", "a"]
    for arg in args:
        assert arg.name in expected_output
    assert len(args) == len(expected_output)

    # arg_types
    args = loop.args_filter(arg_types=["gh_operator", "gh_integer"])
    expected_output = ["mm_w0", "a"]
    for arg in args:
        assert arg.name in expected_output
    assert len(args) == len(expected_output)

    # neither
    args = loop.args_filter()
    expected_output = ["chi", "mm_w0", "a"]
    for arg in args:
        assert arg.name in expected_output
    assert len(args) == len(expected_output)


def test_reduction_var_error():
    '''Check that we raise an exception if the zero_reduction_variable()
    method is provided with an incorrect type of argument'''
    _, invoke_info = parse(os.path.join(BASE_PATH, "1_single_invoke.f90"),
                           api="dynamo0.3")
    for dist_mem in [False, True]:
        psy = PSyFactory("dynamo0.3",
                         distributed_memory=dist_mem).create(invoke_info)
        schedule = psy.invokes.invoke_list[0].schedule
        call = schedule.kernels()[0]
        # args[1] is of type gh_field
        # pylint: disable=protected-access
        call._reduction_arg = call.arguments.args[1]
        with pytest.raises(GenerationError) as err:
            call.zero_reduction_variable(None)
        assert ("zero_reduction variable should be one of ['gh_real', "
                "'gh_integer']") in str(err)


def test_reduction_sum_error():
    '''Check that we raise an exception if the reduction_sum_loop()
    method is provided with an incorrect type of argument'''
    _, invoke_info = parse(os.path.join(BASE_PATH, "1_single_invoke.f90"),
                           api="dynamo0.3")
    for dist_mem in [False, True]:
        psy = PSyFactory("dynamo0.3",
                         distributed_memory=dist_mem).create(invoke_info)
        schedule = psy.invokes.invoke_list[0].schedule
        call = schedule.kernels()[0]
        # args[1] is of type gh_field
        # pylint: disable=protected-access
        call._reduction_arg = call.arguments.args[1]
        with pytest.raises(GenerationError) as err:
            call.reduction_sum_loop(None)
        assert (
            "unsupported reduction access 'gh_write' found in DynBuiltin:"
            "reduction_sum_loop(). Expected one of '['gh_sum']") in str(err)


def test_call_multi_reduction_error(monkeypatch):
    '''Check that we raise an exception if we try to create a Call (a
    Kernel or a Builtin) with more than one reduction in it. Since we have
    a rule that only Builtins can write to scalars we need a built-in that
    attempts to perform two reductions. '''
    from psyclone import dynamo0p3_builtins
    monkeypatch.setattr(dynamo0p3_builtins, "BUILTIN_DEFINITIONS_FILE",
                        value=os.path.join(BASE_PATH,
                                           "multi_reduction_builtins_mod.f90"))
    for dist_mem in [False, True]:
        _, invoke_info = parse(
            os.path.join(BASE_PATH, "16.4.1_multiple_scalar_sums2.f90"),
            api="dynamo0.3")
        with pytest.raises(GenerationError) as err:
            _ = PSyFactory("dynamo0.3",
                           distributed_memory=dist_mem).create(invoke_info)
        assert (
            "PSyclone currently only supports a single reduction in a kernel "
            "or builtin" in str(err))


def test_invoke_name():
    ''' Check that specifying the name of an invoke in the Algorithm
    layer results in a correctly-named routine in the PSy layer '''
    _, invoke_info = parse(os.path.join(BASE_PATH,
                                        "1.0.1_single_named_invoke.f90"),
                           api="dynamo0.3")
    psy = PSyFactory("dynamo0.3", distributed_memory=True).create(invoke_info)
    gen = str(psy.gen)
    print(gen)
    assert "SUBROUTINE invoke_important_invoke" in gen


def test_multi_kern_named_invoke():
    ''' Check that specifying the name of an invoke containing multiple
    kernel invocations result in a correctly-named routine in the PSy layer '''
    _, invoke_info = parse(os.path.join(BASE_PATH,
                                        "4.9_named_multikernel_invokes.f90"),
                           api="dynamo0.3")
    psy = PSyFactory("dynamo0.3", distributed_memory=True).create(invoke_info)
    gen = str(psy.gen)
    print(gen)
    assert "SUBROUTINE invoke_some_name" in gen


def test_named_multi_invokes():
    ''' Check that we generate correct code when we have more than one
    named invoke in an Algorithm file '''
    _, invoke_info = parse(
        os.path.join(BASE_PATH,
                     "3.2_multi_functions_multi_named_invokes.f90"),
        api="dynamo0.3")
    psy = PSyFactory("dynamo0.3", distributed_memory=True).create(invoke_info)
    gen = str(psy.gen)
    print(gen)
    assert "SUBROUTINE invoke_my_first(" in gen
    assert "SUBROUTINE invoke_my_second(" in gen


def test_named_invoke_name_clash():
    ''' Check that we do not get a name clash when the name of a variable
    in the PSy layer would normally conflict with the name given to the
    subroutine generated by an Invoke. '''
    _, invoke_info = parse(os.path.join(BASE_PATH,
                                        "4.11_named_invoke_name_clash.f90"),
                           api="dynamo0.3")
    psy = PSyFactory("dynamo0.3", distributed_memory=True).create(invoke_info)
    gen = str(psy.gen)
    print(gen)
    assert "SUBROUTINE invoke_a(invoke_a_1, b, c, istp, rdt," in gen
    assert "TYPE(field_type), intent(inout) :: invoke_a_1" in gen


def test_invalid_reprod_pad_size(monkeypatch, dist_mem):
    '''Check that we raise an exception if the pad size in psyclone.cfg is
    set to an invalid value '''
    # Make sure we monkey patch the correct Config object
    config = Config.get()
    monkeypatch.setattr(config._instance, "_reprod_pad_size", 0)
    _, invoke_info = parse(os.path.join(BASE_PATH,
                                        "15.9.1_X_innerproduct_Y_builtin.f90"),
                           api="dynamo0.3")
    psy = PSyFactory("dynamo0.3",
                     distributed_memory=dist_mem).create(invoke_info)
    invoke = psy.invokes.invoke_list[0]
    schedule = invoke.schedule
    from psyclone.transformations import Dynamo0p3OMPLoopTrans, \
        OMPParallelTrans
    otrans = Dynamo0p3OMPLoopTrans()
    rtrans = OMPParallelTrans()
    # Apply an OpenMP do directive to the loop
    schedule, _ = otrans.apply(schedule.children[0], reprod=True)
    # Apply an OpenMP Parallel directive around the OpenMP do directive
    schedule, _ = rtrans.apply(schedule.children[0])
    invoke.schedule = schedule
    with pytest.raises(GenerationError) as excinfo:
        _ = str(psy.gen)
    assert (
        "REPROD_PAD_SIZE in {0} should be a positive "
        "integer".format(Config.get().filename) in str(excinfo.value))


def test_argument_depends_on():
    '''Check that the depends_on method returns the appropriate boolean
    value for arguments with combinations of read and write access'''
    _, invoke_info = parse(os.path.join(BASE_PATH,
                                        "4.5_multikernel_invokes.f90"),
                           api="dynamo0.3")
    psy = PSyFactory("dynamo0.3", distributed_memory=False).create(invoke_info)
    invoke = psy.invokes.invoke_list[0]
    schedule = invoke.schedule
    arg_f1_inc_1 = schedule.children[0].loop_body[0].arguments.args[0]
    arg_f1_inc_2 = schedule.children[2].loop_body[0].arguments.args[0]
    arg_f2_read_1 = schedule.children[0].loop_body[0].arguments.args[2]
    arg_f2_inc = schedule.children[1].loop_body[0].arguments.args[0]
    arg_f2_read_2 = schedule.children[2].loop_body[0].arguments.args[1]
    # different names returns False
    assert not arg_f2_inc._depends_on(arg_f1_inc_1)
    # same name both reads returns False
    assert not arg_f2_read_1._depends_on(arg_f2_read_2)
    # same name both incs (write to read) returns True
    assert arg_f1_inc_2._depends_on(arg_f1_inc_1)
    # read to write returns True
    assert arg_f2_read_1._depends_on(arg_f2_inc)
    # write to read returns True
    assert arg_f2_inc._depends_on(arg_f2_read_1)
    # same name both writes (the 4.5 example only uses inc) returns True
    _, invoke_info = parse(
        os.path.join(BASE_PATH,
                     "15.14.4_builtin_and_normal_kernel_invoke.f90"),
        api="dynamo0.3")
    psy = PSyFactory("dynamo0.3", distributed_memory=False).create(invoke_info)
    invoke = psy.invokes.invoke_list[0]
    schedule = invoke.schedule
    arg_f1_write_1 = schedule.children[0].loop_body[0].arguments.args[1]
    arg_f1_write_2 = schedule.children[1].loop_body[0].arguments.args[0]
    assert arg_f1_write_1._depends_on(arg_f1_write_2)


def test_argument_find_argument():
    '''Check that the find_argument method returns the first dependent
    argument in a list of nodes, or None if none are found'''
    _, invoke_info = parse(
        os.path.join(BASE_PATH, "15.14.1_multi_aX_plus_Y_builtin.f90"),
        api="dynamo0.3")
    psy = PSyFactory("dynamo0.3", distributed_memory=True).create(invoke_info)
    invoke = psy.invokes.invoke_list[0]
    schedule = invoke.schedule
    # 1: returns none if none found
    f1_first_read = schedule.children[0].loop_body[0].arguments.args[2]
    # a) empty node list
    assert not f1_first_read._find_argument([])
    # b) check many reads
    call_nodes = schedule.kernels()
    assert not f1_first_read._find_argument(call_nodes)
    # 2: returns first dependent kernel arg when there are many
    # dependencies (check first read returned)
    f3_write = schedule.children[3].loop_body[0].arguments.args[0]
    f3_first_read = schedule.children[0].loop_body[0].arguments.args[3]
    result = f3_write._find_argument(call_nodes)
    assert result == f3_first_read
    # 3: haloexchange node
    _, invoke_info = parse(
        os.path.join(BASE_PATH,
                     "15.14.4_builtin_and_normal_kernel_invoke.f90"),
        api="dynamo0.3")
    psy = PSyFactory("dynamo0.3", distributed_memory=True).create(invoke_info)
    invoke = psy.invokes.invoke_list[0]
    schedule = invoke.schedule
    # a) kern arg depends on halo arg
    m2_read_arg = schedule.children[3].loop_body[0].arguments.args[4]
    m2_halo_field = schedule.children[2].field
    result = m2_read_arg._find_argument(schedule.children)
    assert result == m2_halo_field
    # b) halo arg depends on kern arg
    result = m2_halo_field._find_argument([schedule.children[3].loop_body[0]])
    assert result == m2_read_arg
    # 4: globalsum node
    _, invoke_info = parse(
        os.path.join(BASE_PATH, "15.14.3_sum_setval_field_builtin.f90"),
        api="dynamo0.3")
    psy = PSyFactory("dynamo0.3", distributed_memory=True).create(invoke_info)
    invoke = psy.invokes.invoke_list[0]
    schedule = invoke.schedule
    # a) globalsum arg depends on kern arg
    kern_asum_arg = schedule.children[3].loop_body[0].arguments.args[1]
    glob_sum_arg = schedule.children[2].scalar
    result = kern_asum_arg._find_argument(schedule.children)
    assert result == glob_sum_arg
    # b) kern arg depends on globalsum arg
    result = glob_sum_arg._find_argument([schedule.children[3].loop_body[0]])
    assert result == kern_asum_arg


def test_argument_find_read_arguments():
    '''Check that the find_read_arguments method returns the appropriate
    arguments in a list of nodes.'''
    _, invoke_info = parse(
        os.path.join(BASE_PATH, "15.14.1_multi_aX_plus_Y_builtin.f90"),
        api="dynamo0.3")
    psy = PSyFactory("dynamo0.3", distributed_memory=True).create(invoke_info)
    invoke = psy.invokes.invoke_list[0]
    schedule = invoke.schedule
    # 1: returns [] if not a writer. f1 is read, not written.
    f1_first_read = schedule.children[0].loop_body[0].arguments.args[2]
    call_nodes = schedule.kernels()
    assert f1_first_read._find_read_arguments(call_nodes) == []
    # 2: return list of readers (f3 is written to and then read by
    # three following calls)
    f3_write = schedule.children[3].loop_body[0].arguments.args[0]
    result = f3_write._find_read_arguments(call_nodes[4:])
    assert len(result) == 3
    for idx in range(3):
        loop = schedule.children[idx+4]
        assert result[idx] == loop.loop_body[0].arguments.args[3]
    # 3: Return empty list if no readers (f2 is written to but not
    # read)
    f2_write = schedule.children[0].loop_body[0].arguments.args[0]
    assert f2_write._find_read_arguments(call_nodes[1:]) == []
    # 4: Return list of readers before a subsequent writer
    f3_write = schedule.children[3].loop_body[0].arguments.args[0]
    result = f3_write._find_read_arguments(call_nodes)
    assert len(result) == 3
    for idx in range(3):
        loop = schedule.children[idx]
        assert result[idx] == loop.loop_body[0].arguments.args[3]


def test_globalsum_arg():
    ''' Check that the globalsum argument is defined as gh_readwrite and
    points to the GlobalSum node '''
    _, invoke_info = parse(
        os.path.join(BASE_PATH, "15.14.3_sum_setval_field_builtin.f90"),
        api="dynamo0.3")
    psy = PSyFactory("dynamo0.3", distributed_memory=True).create(invoke_info)
    invoke = psy.invokes.invoke_list[0]
    schedule = invoke.schedule
    glob_sum = schedule.children[2]
    glob_sum_arg = glob_sum.scalar
    assert glob_sum_arg.access == AccessType.READWRITE
    assert glob_sum_arg.call == glob_sum


def test_haloexchange_arg():
    '''Check that the HaloExchange argument is defined as gh_readwrite and
    points to the HaloExchange node'''
    _, invoke_info = parse(
        os.path.join(BASE_PATH,
                     "15.14.4_builtin_and_normal_kernel_invoke.f90"),
        api="dynamo0.3")
    psy = PSyFactory("dynamo0.3", distributed_memory=True).create(invoke_info)
    invoke = psy.invokes.invoke_list[0]
    schedule = invoke.schedule
    halo_exchange = schedule.children[2]
    halo_exchange_arg = halo_exchange.field
    assert halo_exchange_arg.access == AccessType.READWRITE
    assert halo_exchange_arg.call == halo_exchange


def test_argument_forward_read_dependencies():
    '''Check that the forward_read_dependencies method returns the appropriate
    arguments in a schedule.'''
    _, invoke_info = parse(
        os.path.join(BASE_PATH, "15.14.1_multi_aX_plus_Y_builtin.f90"),
        api="dynamo0.3")
    psy = PSyFactory("dynamo0.3", distributed_memory=True).create(invoke_info)
    invoke = psy.invokes.invoke_list[0]
    schedule = invoke.schedule
    # 1: returns [] if not a writer. f1 is read, not written.
    f1_first_read = schedule.children[0].loop_body[0].arguments.args[2]
    _ = schedule.kernels()
    assert f1_first_read.forward_read_dependencies() == []
    # 2: return list of readers (f3 is written to and then read by
    # three following calls)
    f3_write = schedule.children[3].loop_body[0].arguments.args[0]
    result = f3_write.forward_read_dependencies()
    assert len(result) == 3
    for idx in range(3):
        loop = schedule.children[idx+4]
        assert result[idx] == loop.loop_body[0].arguments.args[3]
    # 3: Return empty list if no readers (f2 is written to but not
    # read)
    f2_write = schedule.children[0].loop_body[0].arguments.args[0]
    assert f2_write.forward_read_dependencies() == []


def test_argument_forward_dependence(monkeypatch, annexed):
    '''Check that forward_dependence method returns the first dependent
    argument after the current Node in the schedule or None if none
    are found. We also test when annexed is False and True as it
    affects how many halo exchanges are generated.

    '''
    config = Config.get()
    dyn_config = config.api_conf("dynamo0.3")
    monkeypatch.setattr(dyn_config, "_compute_annexed_dofs", annexed)
    _, invoke_info = parse(
        os.path.join(BASE_PATH, "15.14.1_multi_aX_plus_Y_builtin.f90"),
        api="dynamo0.3")
    psy = PSyFactory("dynamo0.3", distributed_memory=True).create(invoke_info)
    invoke = psy.invokes.invoke_list[0]
    schedule = invoke.schedule
    f1_first_read = schedule.children[0].loop_body[0].arguments.args[2]
    # 1: returns none if none found (check many reads)
    assert not f1_first_read.forward_dependence()
    # 2: returns first dependent kernel arg when there are many
    # dependencies (check first read returned)
    f3_write = schedule.children[3].loop_body[0].arguments.args[0]
    f3_next_read = schedule.children[4].loop_body[0].arguments.args[3]
    result = f3_write.forward_dependence()
    assert result == f3_next_read
    # 3: haloexchange dependencies
    _, invoke_info = parse(
        os.path.join(BASE_PATH, "4.5_multikernel_invokes.f90"),
        api="dynamo0.3")
    psy = PSyFactory("dynamo0.3", distributed_memory=True).create(invoke_info)
    invoke = psy.invokes.invoke_list[0]
    schedule = invoke.schedule
    if annexed:
        index = 7
    else:
        index = 8
    f2_prev_arg = schedule.children[index-1].loop_body[0].arguments.args[0]
    f2_halo_field = schedule.children[index].field
    f2_next_arg = schedule.children[index+1].loop_body[0].arguments.args[1]
    # a) previous kern arg depends on halo arg
    result = f2_prev_arg.forward_dependence()
    assert result == f2_halo_field
    # b) halo arg depends on following kern arg
    result = f2_halo_field.forward_dependence()
    assert result == f2_next_arg
    # 4: globalsum dependencies
    _, invoke_info = parse(
        os.path.join(BASE_PATH, "15.14.3_sum_setval_field_builtin.f90"),
        api="dynamo0.3")
    psy = PSyFactory("dynamo0.3", distributed_memory=True).create(invoke_info)
    invoke = psy.invokes.invoke_list[0]
    schedule = invoke.schedule
    prev_arg = schedule.children[0].loop_body[0].arguments.args[1]
    sum_arg = schedule.children[1].loop_body[0].arguments.args[0]
    global_sum_arg = schedule.children[2].scalar
    next_arg = schedule.children[3].loop_body[0].arguments.args[1]
    # a) prev kern arg depends on sum
    result = prev_arg.forward_dependence()
    assert result == sum_arg
    # b) sum arg depends on global sum arg
    result = sum_arg.forward_dependence()
    assert result == global_sum_arg
    # c) global sum arg depends on next kern arg
    result = global_sum_arg.forward_dependence()
    assert result == next_arg


def test_argument_backward_dependence(monkeypatch, annexed):
    '''Check that backward_dependence method returns the first dependent
    argument before the current Node in the schedule or None if none
    are found. We also test when annexed is False and True as it
    affects how many halo exchanges are generated.

    '''
    config = Config.get()
    dyn_config = config.api_conf("dynamo0.3")
    monkeypatch.setattr(dyn_config, "_compute_annexed_dofs", annexed)
    _, invoke_info = parse(
        os.path.join(BASE_PATH, "15.14.1_multi_aX_plus_Y_builtin.f90"),
        api="dynamo0.3")
    psy = PSyFactory("dynamo0.3", distributed_memory=True).create(invoke_info)
    invoke = psy.invokes.invoke_list[0]
    schedule = invoke.schedule
    f1_last_read = schedule.children[6].loop_body[0].arguments.args[2]
    # 1: returns none if none found (check many reads)
    assert not f1_last_read.backward_dependence()
    # 2: returns first dependent kernel arg when there are many
    # dependencies (check first read returned)
    f3_write = schedule.children[3].loop_body[0].arguments.args[0]
    f3_prev_read = schedule.children[2].loop_body[0].arguments.args[3]
    result = f3_write.backward_dependence()
    assert result == f3_prev_read
    # 3: haloexchange dependencies
    _, invoke_info = parse(
        os.path.join(BASE_PATH, "4.5_multikernel_invokes.f90"),
        api="dynamo0.3")
    psy = PSyFactory("dynamo0.3", distributed_memory=True).create(invoke_info)
    invoke = psy.invokes.invoke_list[0]
    schedule = invoke.schedule
    if annexed:
        index = 7
    else:
        index = 8
    f2_prev_arg = schedule.children[index-1].loop_body[0].arguments.args[0]
    f2_halo_field = schedule.children[index].field
    f2_next_arg = schedule.children[index+1].loop_body[0].arguments.args[1]
    # a) following kern arg depends on halo arg
    result = f2_next_arg.backward_dependence()
    assert result == f2_halo_field
    # b) halo arg depends on previous kern arg
    result = f2_halo_field.backward_dependence()
    assert result == f2_prev_arg
    # 4: globalsum dependencies
    _, invoke_info = parse(
        os.path.join(BASE_PATH, "15.14.3_sum_setval_field_builtin.f90"),
        api="dynamo0.3")
    psy = PSyFactory("dynamo0.3", distributed_memory=True).create(invoke_info)
    invoke = psy.invokes.invoke_list[0]
    schedule = invoke.schedule
    prev_arg = schedule.children[0].loop_body[0].arguments.args[1]
    sum_arg = schedule.children[1].loop_body[0].arguments.args[0]
    global_sum_arg = schedule.children[2].scalar
    next_arg = schedule.children[3].loop_body[0].arguments.args[1]
    # a) next kern arg depends on global sum arg
    result = next_arg.backward_dependence()
    assert result == global_sum_arg
    # b) global sum arg depends on sum arg
    result = global_sum_arg.backward_dependence()
    assert result == sum_arg
    # c) sum depends on prev kern arg
    result = sum_arg.backward_dependence()
    assert result == prev_arg


def test_node_depth():
    '''
    Test that the Node class depth method returns the correct value for a
    Node in a tree. The start depth to determine a Node's depth is set to
    0. Depth of a Schedule is 1 and increases for its descendants.
    '''
    _, invoke_info = parse(
        os.path.join(BASE_PATH, "1_single_invoke.f90"),
        api="dynamo0.3")
    psy = PSyFactory("dynamo0.3", distributed_memory=True).create(invoke_info)
    invoke = psy.invokes.invoke_list[0]
    schedule = invoke.schedule
    # Assert that start_depth of any Node (including Schedule) is 0
    assert schedule.START_DEPTH == 0
    # Assert that Schedule depth is 1
    assert schedule.depth == 1
    # Depth increases by 1 for descendants at each level
    for child in schedule.children:
        assert child.depth == 2
    for child in schedule.children[3].children:
        assert child.depth == 3


def test_node_position():
    '''
    Test that the Node class position and abs_position methods return
    the correct value for a Node in a tree. The start position is
    set to 0. Relative position starts from 0 and absolute from 1.
    '''
    _, invoke_info = parse(
        os.path.join(BASE_PATH, "4.7_multikernel_invokes.f90"),
        api="dynamo0.3")
    psy = PSyFactory("dynamo0.3", distributed_memory=True).create(invoke_info)
    invoke = psy.invokes.invoke_list[0]
    schedule = invoke.schedule
    child = schedule.children[6]
    # Assert that position of a Schedule (no parent Node) is 0
    assert schedule.position == 0
    # Assert that start_position of any Node is 0
    assert child.START_POSITION == 0
    # Assert that relative and absolute positions return correct values
    assert child.position == 6
    assert child.abs_position == 7
    # Test InternalError for _find_position with an incorrect position
    with pytest.raises(InternalError) as excinfo:
        _, _ = child._find_position(child.root.children, -2)
    assert "started from -2 instead of 0" in str(excinfo.value)
    # Test InternalError for abs_position with a Node that does
    # not belong to the Schedule
    ompdir = OMPDoDirective()
    with pytest.raises(InternalError) as excinfo:
        _ = ompdir.abs_position
    assert ("PSyclone internal error: Error in search for Node position "
            "in the tree") in str(excinfo.value)


def test_node_root():
    '''
    Test that the Node class root method returns the correct instance
    for a Node in a tree.
    '''
    _, invoke_info = parse(
        os.path.join(BASE_PATH, "4.7_multikernel_invokes.f90"),
        api="dynamo0.3")
    psy = PSyFactory("dynamo0.3", distributed_memory=False).create(invoke_info)
    invoke = psy.invokes.invoke_list[0]
    ru_schedule = invoke.schedule
    # Select a loop and the kernel inside
    ru_loop = ru_schedule.children[1]
    ru_kern = ru_loop.children[0]
    # Assert that the absolute root is a Schedule
    assert isinstance(ru_kern.root, Schedule)


def test_node_args():
    '''Test that the Node class args method returns the correct arguments
    for Nodes that do not have arguments themselves'''
    _, invoke_info = parse(
        os.path.join(BASE_PATH, "4_multikernel_invokes.f90"),
        api="dynamo0.3")
    psy = PSyFactory("dynamo0.3", distributed_memory=False).create(invoke_info)
    invoke = psy.invokes.invoke_list[0]
    schedule = invoke.schedule
    loop1 = schedule.children[0]
    kern1 = loop1.loop_body[0]
    loop2 = schedule.children[1]
    kern2 = loop2.loop_body[0]
    # 1) Schedule (not that this is useful)
    all_args = kern1.arguments.args
    all_args.extend(kern2.arguments.args)
    schedule_args = schedule.args
    for idx, arg in enumerate(all_args):
        assert arg == schedule_args[idx]
    # 2) Loop1
    loop1_args = loop1.args
    for idx, arg in enumerate(kern1.arguments.args):
        assert arg == loop1_args[idx]
    # 3) Loop2
    loop2_args = loop2.args
    for idx, arg in enumerate(kern2.arguments.args):
        assert arg == loop2_args[idx]
    # 4) Loop fuse
    ftrans = DynamoLoopFuseTrans()
    ftrans.same_space = True
    schedule, _ = ftrans.apply(schedule.children[0], schedule.children[1])
    loop = schedule.children[0]
    kern1 = loop.loop_body[0]
    kern2 = loop.loop_body[1]
    loop_args = loop.args
    kern_args = kern1.arguments.args
    kern_args.extend(kern2.arguments.args)
    for idx, arg in enumerate(kern_args):
        assert arg == loop_args[idx]


def test_call_args():
    '''Test that the call class args method returns the appropriate
    arguments '''
    _, invoke_info = parse(
        os.path.join(BASE_PATH,
                     "15.14.4_builtin_and_normal_kernel_invoke.f90"),
        api="dynamo0.3")
    psy = PSyFactory("dynamo0.3", distributed_memory=False).create(invoke_info)
    invoke = psy.invokes.invoke_list[0]
    schedule = invoke.schedule
    kern = schedule.children[0].loop_body[0]
    builtin = schedule.children[1].loop_body[0]
    # 1) kern
    for idx, arg in enumerate(kern.args):
        assert arg == kern.arguments.args[idx]
    # 2) builtin
    for idx, arg in enumerate(builtin.args):
        assert arg == builtin.arguments.args[idx]


def test_haloexchange_can_be_printed():
    '''Test that the HaloExchange class can always be printed'''
    _, invoke_info = parse(
        os.path.join(BASE_PATH, "1_single_invoke.f90"),
        api="dynamo0.3")
    psy = PSyFactory("dynamo0.3", distributed_memory=True).create(invoke_info)
    invoke = psy.invokes.invoke_list[0]
    schedule = invoke.schedule
    for haloexchange in schedule.children[:2]:
        assert "HaloExchange[field='" in str(haloexchange)
        assert "', type='" in str(haloexchange)
        assert "', depth='" in str(haloexchange)
        assert "', check_dirty='" in str(haloexchange)


def test_haloexchange_args():
    '''Test that the haloexchange class args method returns the appropriate
    argument '''
    _, invoke_info = parse(
        os.path.join(BASE_PATH, "1_single_invoke.f90"),
        api="dynamo0.3")
    psy = PSyFactory("dynamo0.3", distributed_memory=True).create(invoke_info)
    invoke = psy.invokes.invoke_list[0]
    schedule = invoke.schedule
    for haloexchange in schedule.children[:2]:
        assert len(haloexchange.args) == 1
        assert haloexchange.args[0] == haloexchange.field


def test_globalsum_args():
    '''Test that the globalsum class args method returns the appropriate
    argument '''
    _, invoke_info = parse(
        os.path.join(BASE_PATH, "15.14.3_sum_setval_field_builtin.f90"),
        api="dynamo0.3")
    psy = PSyFactory("dynamo0.3", distributed_memory=True).create(invoke_info)
    invoke = psy.invokes.invoke_list[0]
    schedule = invoke.schedule
    global_sum = schedule.children[2]
    assert len(global_sum.args) == 1
    assert global_sum.args[0] == global_sum.scalar


def test_node_forward_dependence():
    '''Test that the Node class forward_dependence method returns the
    closest dependent Node after the current Node in the schedule or
    None if none are found.'''
    _, invoke_info = parse(
        os.path.join(BASE_PATH, "15.14.1_multi_aX_plus_Y_builtin.f90"),
        api="dynamo0.3")
    psy = PSyFactory("dynamo0.3", distributed_memory=True).create(invoke_info)
    invoke = psy.invokes.invoke_list[0]
    schedule = invoke.schedule
    read4 = schedule.children[4]
    # 1: returns none if none found
    # a) check many reads
    assert not read4.forward_dependence()
    # b) check no dependencies for a call
    assert not read4.children[0].forward_dependence()
    # 2: returns first dependent kernel arg when there are many
    # dependencies
    # a) check first read returned
    writer = schedule.children[3]
    next_read = schedule.children[4]
    assert writer.forward_dependence() == next_read
    # a) check writer returned
    first_loop = schedule.children[0]
    assert first_loop.forward_dependence() == writer
    # 3: haloexchange dependencies
    _, invoke_info = parse(
        os.path.join(BASE_PATH, "4.5_multikernel_invokes.f90"),
        api="dynamo0.3")
    psy = PSyFactory("dynamo0.3", distributed_memory=True).create(invoke_info)
    invoke = psy.invokes.invoke_list[0]
    schedule = invoke.schedule
    prev_loop = schedule.children[7]
    halo_field = schedule.children[8]
    next_loop = schedule.children[9]
    # a) previous loop depends on halo exchange
    assert prev_loop.forward_dependence() == halo_field
    # b) halo exchange depends on following loop
    assert halo_field.forward_dependence() == next_loop

    # 4: globalsum dependencies
    _, invoke_info = parse(
        os.path.join(BASE_PATH, "15.14.3_sum_setval_field_builtin.f90"),
        api="dynamo0.3")
    psy = PSyFactory("dynamo0.3", distributed_memory=True).create(invoke_info)
    invoke = psy.invokes.invoke_list[0]
    schedule = invoke.schedule
    prev_loop = schedule.children[0]
    sum_loop = schedule.children[1]
    global_sum_loop = schedule.children[2]
    next_loop = schedule.children[3]
    # a) prev loop depends on sum loop
    assert prev_loop.forward_dependence() == sum_loop
    # b) sum loop depends on global sum loop
    assert sum_loop.forward_dependence() == global_sum_loop
    # c) global sum loop depends on next loop
    assert global_sum_loop.forward_dependence() == next_loop


def test_node_backward_dependence():
    '''Test that the Node class backward_dependence method returns the
    closest dependent Node before the current Node in the schedule or
    None if none are found.'''
    _, invoke_info = parse(
        os.path.join(BASE_PATH, "15.14.1_multi_aX_plus_Y_builtin.f90"),
        api="dynamo0.3")
    psy = PSyFactory("dynamo0.3", distributed_memory=True).create(invoke_info)
    invoke = psy.invokes.invoke_list[0]
    schedule = invoke.schedule
    # 1: loop no backwards dependence
    loop3 = schedule.children[2]
    assert not loop3.backward_dependence()
    # 2: loop to loop backward dependence
    # a) many steps
    last_loop_node = schedule.children[6]
    prev_dep_loop_node = schedule.children[3]
    assert last_loop_node.backward_dependence() == prev_dep_loop_node
    # b) previous
    assert prev_dep_loop_node.backward_dependence() == loop3
    # 3: haloexchange dependencies
    _, invoke_info = parse(
        os.path.join(BASE_PATH, "4.5_multikernel_invokes.f90"),
        api="dynamo0.3")
    psy = PSyFactory("dynamo0.3", distributed_memory=True).create(invoke_info)
    invoke = psy.invokes.invoke_list[0]
    schedule = invoke.schedule
    loop2 = schedule.children[7]
    halo_exchange = schedule.children[8]
    loop3 = schedule.children[9]
    # a) following loop node depends on halo exchange node
    result = loop3.backward_dependence()
    assert result == halo_exchange
    # b) halo exchange node depends on previous loop node
    result = halo_exchange.backward_dependence()
    assert result == loop2
    # 4: globalsum dependencies
    _, invoke_info = parse(
        os.path.join(BASE_PATH, "15.14.3_sum_setval_field_builtin.f90"),
        api="dynamo0.3")
    psy = PSyFactory("dynamo0.3", distributed_memory=True).create(invoke_info)
    invoke = psy.invokes.invoke_list[0]
    schedule = invoke.schedule
    loop1 = schedule.children[0]
    loop2 = schedule.children[1]
    global_sum = schedule.children[2]
    loop3 = schedule.children[3]
    # a) loop3 depends on global sum
    assert loop3.backward_dependence() == global_sum
    # b) global sum depends on loop2
    assert global_sum.backward_dependence() == loop2
    # c) loop2 (sum) depends on loop1
    assert loop2.backward_dependence() == loop1


def test_call_forward_dependence():
    '''Test that the Call class forward_dependence method returns the
    closest dependent call after the current call in the schedule or
    None if none are found. This is achieved by loop fusing first.'''
    _, invoke_info = parse(
        os.path.join(BASE_PATH, "15.14.1_multi_aX_plus_Y_builtin.f90"),
        api="dynamo0.3")
    psy = PSyFactory("dynamo0.3", distributed_memory=False).create(invoke_info)
    invoke = psy.invokes.invoke_list[0]
    schedule = invoke.schedule
    ftrans = DynamoLoopFuseTrans()
    ftrans.same_space = True
    for _ in range(6):
<<<<<<< HEAD
        schedule, _ = ftrans.apply(schedule.children[0], schedule.children[1],
                                   same_space=True)
=======
        schedule, _ = ftrans.apply(schedule.children[0], schedule.children[1])
>>>>>>> c1d9ce1e
    read4 = schedule.children[0].loop_body[4]
    # 1: returns none if none found
    # a) check many reads
    assert not read4.forward_dependence()
    # 2: returns first dependent kernel arg when there are many
    # dependencies
    # a) check first read returned
    writer = schedule.children[0].loop_body[3]
    next_read = schedule.children[0].loop_body[4]
    assert writer.forward_dependence() == next_read
    # a) check writer returned
    first_loop = schedule.children[0].loop_body[0]
    assert first_loop.forward_dependence() == writer


def test_call_backward_dependence():
    '''Test that the Call class backward_dependence method returns the
    closest dependent call before the current call in the schedule or
    None if none are found. This is achieved by loop fusing first.'''
    _, invoke_info = parse(
        os.path.join(BASE_PATH, "15.14.1_multi_aX_plus_Y_builtin.f90"),
        api="dynamo0.3")
    psy = PSyFactory("dynamo0.3", distributed_memory=False).create(invoke_info)
    invoke = psy.invokes.invoke_list[0]
    schedule = invoke.schedule
    ftrans = DynamoLoopFuseTrans()
    ftrans.same_space = True
    for _ in range(6):
        schedule, _ = ftrans.apply(schedule.children[0], schedule.children[1])
    # 1: loop no backwards dependence
    call3 = schedule.children[0].loop_body[2]
    assert not call3.backward_dependence()
    # 2: call to call backward dependence
    # a) many steps
    last_call_node = schedule.children[0].loop_body[6]
    prev_dep_call_node = schedule.children[0].loop_body[3]
    assert last_call_node.backward_dependence() == prev_dep_call_node
    # b) previous
    assert prev_dep_call_node.backward_dependence() == call3


def test_omp_forward_dependence():
    '''Test that the forward_dependence method works for Directives,
    returning the closest dependent Node after the current Node in the
    schedule or None if none are found. '''
    _, invoke_info = parse(
        os.path.join(BASE_PATH, "15.14.1_multi_aX_plus_Y_builtin.f90"),
        api="dynamo0.3")
    psy = PSyFactory("dynamo0.3", distributed_memory=True).create(invoke_info)
    invoke = psy.invokes.invoke_list[0]
    schedule = invoke.schedule
    from psyclone.transformations import DynamoOMPParallelLoopTrans
    otrans = DynamoOMPParallelLoopTrans()
    for child in schedule.children:
        schedule, _ = otrans.apply(child)
    read4 = schedule.children[4]
    # 1: returns none if none found
    # a) check many reads
    assert not read4.forward_dependence()
    # b) check no dependencies for the loop
    assert not read4.children[0].forward_dependence()
    # 2: returns first dependent kernel arg when there are many
    # dependencies
    # a) check first read returned
    writer = schedule.children[3]
    next_read = schedule.children[4]
    assert writer.forward_dependence() == next_read
    # b) check writer returned
    first_omp = schedule.children[0]
    assert first_omp.forward_dependence() == writer
    # 3: directive and globalsum dependencies
    _, invoke_info = parse(
        os.path.join(BASE_PATH, "15.14.3_sum_setval_field_builtin.f90"),
        api="dynamo0.3")
    psy = PSyFactory("dynamo0.3", distributed_memory=True).create(invoke_info)
    invoke = psy.invokes.invoke_list[0]
    schedule = invoke.schedule
    schedule, _ = otrans.apply(schedule.children[0])
    schedule, _ = otrans.apply(schedule.children[1])
    schedule, _ = otrans.apply(schedule.children[3])
    prev_omp = schedule.children[0]
    sum_omp = schedule.children[1]
    global_sum_loop = schedule.children[2]
    next_omp = schedule.children[3]
    # a) prev omp depends on sum omp
    assert prev_omp.forward_dependence() == sum_omp
    # b) sum omp depends on global sum loop
    assert sum_omp.forward_dependence() == global_sum_loop
    # c) global sum loop depends on next omp
    assert global_sum_loop.forward_dependence() == next_omp


def test_directive_backward_dependence():
    '''Test that the backward_dependence method works for Directives,
    returning the closest dependent Node before the current Node in
    the schedule or None if none are found.'''
    _, invoke_info = parse(
        os.path.join(BASE_PATH, "15.14.1_multi_aX_plus_Y_builtin.f90"),
        api="dynamo0.3")
    psy = PSyFactory("dynamo0.3", distributed_memory=True).create(invoke_info)
    invoke = psy.invokes.invoke_list[0]
    schedule = invoke.schedule
    from psyclone.transformations import DynamoOMPParallelLoopTrans
    otrans = DynamoOMPParallelLoopTrans()
    for child in schedule.children:
        schedule, _ = otrans.apply(child)
    # 1: omp directive no backwards dependence
    omp3 = schedule.children[2]
    assert not omp3.backward_dependence()
    # 2: omp to omp backward dependence
    # a) many steps
    last_omp_node = schedule.children[6]
    prev_dep_omp_node = schedule.children[3]
    assert last_omp_node.backward_dependence() == prev_dep_omp_node
    # b) previous
    assert prev_dep_omp_node.backward_dependence() == omp3
    # 3: globalsum dependencies
    _, invoke_info = parse(
        os.path.join(BASE_PATH, "15.14.3_sum_setval_field_builtin.f90"),
        api="dynamo0.3")
    psy = PSyFactory("dynamo0.3", distributed_memory=True).create(invoke_info)
    invoke = psy.invokes.invoke_list[0]
    schedule = invoke.schedule
    schedule, _ = otrans.apply(schedule.children[0])
    schedule, _ = otrans.apply(schedule.children[1])
    schedule, _ = otrans.apply(schedule.children[3])
    omp1 = schedule.children[0]
    omp2 = schedule.children[1]
    global_sum = schedule.children[2]
    omp3 = schedule.children[3]
    # a) omp3 depends on global sum
    assert omp3.backward_dependence() == global_sum
    # b) global sum depends on omp2
    assert global_sum.backward_dependence() == omp2
    # c) omp2 (sum) depends on omp1
    assert omp2.backward_dependence() == omp1


def test_directive_get_private(monkeypatch):
    ''' Tests for the _get_private_list() method of OMPParallelDirective. '''
    _, invoke_info = parse(
        os.path.join(BASE_PATH, "1_single_invoke.f90"), api="dynamo0.3")
    psy = PSyFactory("dynamo0.3",
                     distributed_memory=False).create(invoke_info)
    invoke = psy.invokes.invoke_list[0]
    schedule = invoke.schedule
    # We use Transformations to introduce the necessary directives
    from psyclone.transformations import Dynamo0p3OMPLoopTrans, \
        OMPParallelTrans
    otrans = Dynamo0p3OMPLoopTrans()
    rtrans = OMPParallelTrans()
    # Apply an OpenMP do directive to the loop
    schedule, _ = otrans.apply(schedule.children[0], reprod=True)
    # Apply an OpenMP Parallel directive around the OpenMP do directive
    schedule, _ = rtrans.apply(schedule.children[0])
    directive = schedule.children[0]
    assert isinstance(directive, OMPParallelDirective)
    # Now check that _get_private_list returns what we expect
    pvars = directive._get_private_list()
    assert pvars == ['cell']
    # Now use monkeypatch to break the Call within the loop
    call = directive.children[0].children[0].loop_body[0]
    monkeypatch.setattr(call, "local_vars", lambda: [""])
    with pytest.raises(InternalError) as err:
        _ = directive._get_private_list()
    assert ("call 'testkern_code' has a local variable but its name is "
            "not set" in str(err))


def test_node_is_valid_location():
    '''Test that the Node class is_valid_location method returns True if
    the new location does not break any data dependencies, otherwise it
    returns False'''
    _, invoke_info = parse(
        os.path.join(BASE_PATH, "1_single_invoke.f90"),
        api="dynamo0.3")
    psy = PSyFactory("dynamo0.3", distributed_memory=True).create(invoke_info)
    invoke = psy.invokes.invoke_list[0]
    schedule = invoke.schedule
    # 1: new node argument is invalid
    node = schedule.children[0]
    with pytest.raises(GenerationError) as excinfo:
        node.is_valid_location("invalid_node_argument")
    assert "argument is not a Node, it is a 'str'." in str(excinfo.value)
    # 2: optional position argument is invalid
    with pytest.raises(GenerationError) as excinfo:
        node.is_valid_location(node, position="invalid_node_argument")
    assert "The position argument in the psyGen" in str(excinfo.value)
    assert "method must be one of" in str(excinfo.value)
    # 3: parents of node and new_node are not the same
    with pytest.raises(GenerationError) as excinfo:
        node.is_valid_location(schedule.children[3].children[0])
    assert ("the node and the location do not have the same "
            "parent") in str(excinfo.value)
    # 4: positions are the same
    prev_node = schedule.children[0]
    node = schedule.children[1]
    next_node = schedule.children[2]
    # a) before this node
    with pytest.raises(GenerationError) as excinfo:
        node.is_valid_location(node, position="before")
    assert "the node and the location are the same" in str(excinfo.value)
    # b) after this node
    with pytest.raises(GenerationError) as excinfo:
        node.is_valid_location(node, position="after")
    assert "the node and the location are the same" in str(excinfo.value)
    # c) after previous node
    with pytest.raises(GenerationError) as excinfo:
        node.is_valid_location(prev_node, position="after")
    assert "the node and the location are the same" in str(excinfo.value)
    # d) before next node
    with pytest.raises(GenerationError) as excinfo:
        node.is_valid_location(next_node, position="before")
    assert "the node and the location are the same" in str(excinfo.value)
    # 5: valid no previous dependency
    _, invoke_info = parse(
        os.path.join(BASE_PATH, "15.14.1_multi_aX_plus_Y_builtin.f90"),
        api="dynamo0.3")
    psy = PSyFactory("dynamo0.3", distributed_memory=True).create(invoke_info)
    invoke = psy.invokes.invoke_list[0]
    schedule = invoke.schedule
    # 6: valid no prev dep
    node = schedule.children[2]
    assert node.is_valid_location(schedule.children[0])
    # 7: valid prev dep (after)
    node = schedule.children[6]
    assert node.is_valid_location(schedule.children[3], position="after")
    # 8: invalid prev dep (before)
    assert not node.is_valid_location(schedule.children[3], position="before")
    # 9: valid no following dep
    node = schedule.children[4]
    assert node.is_valid_location(schedule.children[6], position="after")
    # 10: valid following dep (before)
    node = schedule.children[0]
    assert node.is_valid_location(schedule.children[3], position="before")
    # 11: invalid following dep (after)
    node = schedule.children[0]
    assert not node.is_valid_location(schedule.children[3], position="after")


def test_node_ancestor():
    ''' Test the Node.ancestor() method '''
    _, invoke = get_invoke("single_invoke.f90", "gocean1.0", idx=0)
    sched = invoke.schedule
    kern = sched.children[0].loop_body[0].loop_body[0]
    node = kern.ancestor(Node)
    assert isinstance(node, Schedule)
    node = kern.ancestor(Node, excluding=[Schedule])
    assert node is sched.children[0].loop_body[0]


def test_dag_names():
    '''test that the dag_name method returns the correct value for the
    node class and its specialisations'''
    _, invoke_info = parse(
        os.path.join(BASE_PATH, "1_single_invoke.f90"),
        api="dynamo0.3")
    psy = PSyFactory("dynamo0.3", distributed_memory=True).create(invoke_info)
    invoke = psy.invokes.invoke_list[0]
    schedule = invoke.schedule
    assert super(Schedule, schedule).dag_name == "node_0"
    assert schedule.dag_name == "schedule"
    assert schedule.children[0].dag_name == "checkhaloexchange(f2)_0"
    assert schedule.children[3].dag_name == "loop_4"
    schedule.children[3].loop_type = "colour"
    assert schedule.children[3].dag_name == "loop_[colour]_4"
    schedule.children[3].loop_type = ""
    assert (schedule.children[3].loop_body[0].dag_name ==
            "kernel_testkern_code_9")
    _, invoke_info = parse(
        os.path.join(BASE_PATH, "15.14.3_sum_setval_field_builtin.f90"),
        api="dynamo0.3")
    psy = PSyFactory("dynamo0.3", distributed_memory=True).create(invoke_info)
    invoke = psy.invokes.invoke_list[0]
    schedule = invoke.schedule
    global_sum = schedule.children[2]
    assert global_sum.dag_name == "globalsum(asum)_2"
    builtin = schedule.children[1].loop_body[0]
    assert builtin.dag_name == "builtin_sum_x_12"


def test_openmp_pdo_dag_name():
    '''Test that we generate the correct dag name for the OpenMP parallel
    do node'''
    _, info = parse(os.path.join(BASE_PATH,
                                 "15.7.2_setval_X_builtin.f90"),
                    api="dynamo0.3")
    psy = PSyFactory("dynamo0.3", distributed_memory=False).create(info)
    invoke = psy.invokes.invoke_list[0]
    schedule = invoke.schedule
    from psyclone.transformations import DynamoOMPParallelLoopTrans
    otrans = DynamoOMPParallelLoopTrans()
    # Apply OpenMP parallelisation to the loop
    schedule, _ = otrans.apply(schedule.children[0])
    assert schedule.children[0].dag_name == "OMP_parallel_do_1"


def test_omp_dag_names():
    '''Test that we generate the correct dag names for omp parallel, omp
    do, omp directive and directive nodes'''
    _, info = parse(os.path.join(os.path.dirname(os.path.abspath(__file__)),
                                 "test_files", "dynamo0p3",
                                 "1_single_invoke.f90"),
                    api="dynamo0.3")
    psy = PSyFactory("dynamo0.3", distributed_memory=False).create(info)
    invoke = psy.invokes.get('invoke_0_testkern_type')
    schedule = invoke.schedule
    from psyclone.transformations import Dynamo0p3OMPLoopTrans, \
        OMPParallelTrans
    olooptrans = Dynamo0p3OMPLoopTrans()
    ptrans = OMPParallelTrans()
    # Put an OMP PARALLEL around this loop
    child = schedule.children[0]
    oschedule, _ = ptrans.apply(child)
    # Put an OMP DO around this loop
    schedule, _ = olooptrans.apply(oschedule.children[0].children[0])
    # Replace the original loop schedule with the transformed one
    omp_par_node = schedule.children[0]
    assert omp_par_node.dag_name == "OMP_parallel_1"
    assert omp_par_node.children[0].dag_name == "OMP_do_2"
    omp_directive = super(OMPParallelDirective, omp_par_node)
    assert omp_directive.dag_name == "OMP_directive_1"
    print(type(omp_directive))
    directive = super(OMPDirective, omp_par_node)
    assert directive.dag_name == "directive_1"


def test_acc_dag_names():
    ''' Check that we generate the correct dag names for ACC parallel,
    ACC enter-data and ACC loop directive Nodes '''
    _, invoke = get_invoke("single_invoke.f90", "gocean1.0", idx=0)
    schedule = invoke.schedule

    acclt = ACCLoopTrans()
    accdt = ACCEnterDataTrans()
    accpt = ACCParallelTrans()
    # Enter-data
    new_sched, _ = accdt.apply(schedule)
    assert schedule.children[0].dag_name == "ACC_data_1"
    # Parallel region
    new_sched, _ = accpt.apply(new_sched.children[1])
    assert schedule.children[1].dag_name == "ACC_parallel_2"
    # Loop directive
    new_sched, _ = acclt.apply(new_sched.children[1].children[0])
    assert schedule.children[1].children[0].dag_name == "ACC_loop_3"
    # Base class
    name = super(ACCEnterDataDirective, schedule.children[0]).dag_name
    assert name == "ACC_directive_1"

# Class ACCKernelsDirective start


# (1/1) Method __init__
def test_acckernelsdirective_init():
    '''Test an ACCKernelsDirective can be created and that the optional
    arguments are set and can be set as expected.

    '''
    directive = ACCKernelsDirective()
    assert directive._default_present
    assert directive.parent is None
    assert directive.children == []
    directive = ACCKernelsDirective(default_present=False)
    assert not directive._default_present


# (1/1) Method dag_name
def test_acckernelsdirective_dagname():
    '''Check that the dag_name method in the ACCKernelsDirective class
    behaves as expected.

    '''
    _, info = parse(os.path.join(BASE_PATH, "1_single_invoke.f90"))
    psy = PSyFactory(distributed_memory=False).create(info)
    sched = psy.invokes.get('invoke_0_testkern_type').schedule

    trans = ACCKernelsTrans()
    _, _ = trans.apply(sched)
    assert sched.children[0].dag_name == "ACC_kernels_1"


# (1/1) Method view
def test_acckernelsdirective_view(capsys):
    '''Check that the view method in the ACCKernelsDirective class behaves
    as expected.

    '''
    from psyclone.psyGen import colored, SCHEDULE_COLOUR_MAP

    _, info = parse(os.path.join(BASE_PATH, "1_single_invoke.f90"))
    psy = PSyFactory(distributed_memory=False).create(info)
    sched = psy.invokes.get('invoke_0_testkern_type').schedule

    colour = SCHEDULE_COLOUR_MAP["Directive"]

    trans = ACCKernelsTrans()
    _, _ = trans.apply(sched)

    sched.children[0].view()
    out, _ = capsys.readouterr()
    assert out.startswith(
        colored("Directive", colour)+"[ACC Kernels]")
    assert "Loop" in out
    assert "CodedKern" in out


# (1/1) Method gen_code
@pytest.mark.parametrize("default_present", [False, True])
def test_acckernelsdirective_gencode(default_present):
    '''Check that the gen_code method in the ACCKernelsDirective class
    generates the expected code. Use the dynamo0.3 API.

    '''
    _, info = parse(os.path.join(BASE_PATH, "1_single_invoke.f90"))
    psy = PSyFactory(distributed_memory=False).create(info)
    sched = psy.invokes.get('invoke_0_testkern_type').schedule

    trans = ACCKernelsTrans()
    _, _ = trans.apply(sched, default_present=default_present)

    code = str(psy.gen)
    string = ""
    if default_present:
        string = " default(present)"
    assert (
        "      !$acc kernels{0}\n"
        "      DO cell=1,f1_proxy%vspace%get_ncell()\n".format(string) in code)
    assert (
        "      END DO \n"
        "      !$acc end kernels\n" in code)


# (1/1) Method update
@pytest.mark.parametrize("default_present", [False, True])
def test_acckernelsdirective_update(parser, default_present):
    '''Check that the update method in the ACCKernelsDirective class
    generates the expected code. Use the nemo API.

    '''
    from fparser.common.readfortran import FortranStringReader
    reader = FortranStringReader("program implicit_loop\n"
                                 "real(kind=wp) :: sto_tmp(5,5)\n"
                                 "sto_tmp(:,:) = 0.0_wp\n"
                                 "end program implicit_loop\n")
    code = parser(reader)
    psy = PSyFactory("nemo", distributed_memory=False).create(code)
    schedule = psy.invokes.invoke_list[0].schedule
    kernels_trans = ACCKernelsTrans()
    schedule, _ = kernels_trans.apply(schedule.children[0:1],
                                      default_present=default_present)
    gen_code = str(psy.gen)
    string = ""
    if default_present:
        string = " DEFAULT(PRESENT)"
    assert ("  !$ACC KERNELS{0}\n"
            "  sto_tmp(:, :) = 0.0_wp\n"
            "  !$ACC END KERNELS\n".format(string) in gen_code)

# Class ACCKernelsDirective end

# Class ACCEnterDataDirective start
<<<<<<< HEAD


=======


>>>>>>> c1d9ce1e
# (1/1) Method __init__
def test_acc_datadevice_virtual():
    ''' Check that we can't instantiate an instance of
    ACCEnterDataDirective. '''
    # pylint:disable=abstract-class-instantiated
    with pytest.raises(TypeError) as err:
        ACCEnterDataDirective()
    # pylint:enable=abstract-class-instantiated
    assert ("instantiate abstract class ACCEnterDataDirective with abstract "
            "methods data_on_device" in str(err))

# (1/1) Method view
# Covered in test test_acc_dir_view

# (1/1) Method dag_name
# Covered in test_acc_dag_names


# (1/4) Method gen_code
def test_accenterdatadirective_gencode_1():
    '''Test that an OpenACC Enter Data directive, when added to a schedule
    with a single loop, raises the expected exception as there is no
    following OpenACC Parallel directive and at least one is
    required. This test uses the dynamo0.3 API.

    '''
    acc_enter_trans = ACCEnterDataTrans()
    _, info = parse(os.path.join(BASE_PATH, "1_single_invoke.f90"))
    psy = PSyFactory(distributed_memory=False).create(info)
    sched = psy.invokes.get('invoke_0_testkern_type').schedule
    _ = acc_enter_trans.apply(sched)
    with pytest.raises(GenerationError) as excinfo:
        _ = str(psy.gen)
    assert ("ACCEnterData directive did not find any data to copyin. Perhaps "
            "there are no ACCParallel directives within the region."
            in str(excinfo.value))


# (2/4) Method gen_code
def test_accenterdatadirective_gencode_2():
    '''Test that an OpenACC Enter Data directive, when added to a schedule
    with multiple loops, raises the expected exception, as there is no
    following OpenACC Parallel directive and at least one is
    required. This test uses the dynamo0.3 API.

    '''
    acc_enter_trans = ACCEnterDataTrans()
    _, info = parse(os.path.join(BASE_PATH, "1.2_multi_invoke.f90"))
    psy = PSyFactory(distributed_memory=False).create(info)
    sched = psy.invokes.get('invoke_0').schedule
    _ = acc_enter_trans.apply(sched)
    with pytest.raises(GenerationError) as excinfo:
        _ = str(psy.gen)
    assert ("ACCEnterData directive did not find any data to copyin. Perhaps "
            "there are no ACCParallel directives within the region."
            in str(excinfo.value))


# (3/4) Method gen_code
def test_accenterdatadirective_gencode_3():
    '''Test that an OpenACC Enter Data directive, when added to a schedule
    with a single loop, produces the expected code (there should be
    "copy in" data as there is a following OpenACC parallel
    directive). This test uses the dynamo0.3 API.

    '''
    acc_par_trans = ACCParallelTrans()
    acc_enter_trans = ACCEnterDataTrans()
    _, info = parse(os.path.join(BASE_PATH, "1_single_invoke.f90"))
    psy = PSyFactory(distributed_memory=False).create(info)
    sched = psy.invokes.get('invoke_0_testkern_type').schedule
    _ = acc_par_trans.apply(sched.children)
    _ = acc_enter_trans.apply(sched)
    code = str(psy.gen)
    assert (
        "      !$acc enter data copyin(nlayers,a,f1_proxy,f1_proxy%data,"
        "f2_proxy,f2_proxy%data,m1_proxy,m1_proxy%data,m2_proxy,"
        "m2_proxy%data,ndf_w1,undf_w1,map_w1,ndf_w2,undf_w2,map_w2,"
        "ndf_w3,undf_w3,map_w3)\n" in code)


# (4/4) Method gen_code
def test_accenterdatadirective_gencode_4():
    '''Test that an OpenACC Enter Data directive, when added to a schedule
    with multiple loops and multiple OpenACC parallel directives,
    produces the expected code (when the same argument is used in
    multiple loops there should only be one entry). This test uses the
    dynamo0.3 API.

    '''
    acc_par_trans = ACCParallelTrans()
    acc_enter_trans = ACCEnterDataTrans()
    _, info = parse(os.path.join(BASE_PATH, "1.2_multi_invoke.f90"))
    psy = PSyFactory(distributed_memory=False).create(info)
    sched = psy.invokes.get('invoke_0').schedule
    _ = acc_par_trans.apply(sched.children[1])
    _ = acc_par_trans.apply(sched.children[0])
    _ = acc_enter_trans.apply(sched)
    code = str(psy.gen)
    assert (
        "      !$acc enter data copyin(nlayers,a,f1_proxy,f1_proxy%data,"
        "f2_proxy,f2_proxy%data,m1_proxy,m1_proxy%data,m2_proxy,m2_proxy%data,"
        "ndf_w1,undf_w1,map_w1,ndf_w2,undf_w2,map_w2,ndf_w3,undf_w3,map_w3,"
        "f3_proxy,f3_proxy%data)\n" in code)

# Class ACCEnterDataDirective end


def test_node_dag_no_graphviz(tmpdir, monkeypatch):
    '''test that dag generation does nothing if graphviz is not
    installed. We monkeypatch sys.modules to ensure that it always
    appears that graphviz is not installed on this system. '''
    import sys
    monkeypatch.setitem(sys.modules, 'graphviz', None)
    _, invoke_info = parse(
        os.path.join(BASE_PATH, "1_single_invoke.f90"),
        api="dynamo0.3")
    psy = PSyFactory("dynamo0.3",
                     distributed_memory=False).create(invoke_info)
    invoke = psy.invokes.invoke_list[0]
    schedule = invoke.schedule
    my_file = tmpdir.join('test')
    schedule.dag(file_name=my_file.strpath)
    assert not os.path.exists(my_file.strpath)


# Use a regex to allow for whitespace differences between graphviz
# versions. Need a raw-string (r"") to get new-lines handled nicely.
EXPECTED2 = re.compile(
    r"digraph {\n"
    r"\s*schedule_start\n"
    r"\s*schedule_end\n"
    r"\s*loop_1_start\n"
    r"\s*loop_1_end\n"
    r"\s*loop_1_end -> loop_3_start \[color=green\]\n"
    r"\s*schedule_start -> loop_1_start \[color=blue\]\n"
    r"\s*kernel_testkern_qr_code_2\n"
    r"\s*kernel_testkern_qr_code_2 -> loop_1_end \[color=blue\]\n"
    r"\s*loop_1_start -> kernel_testkern_qr_code_2 \[color=blue\]\n"
    r"\s*loop_3_start\n"
    r"\s*loop_3_end\n"
    r"\s*loop_3_end -> schedule_end \[color=blue\]\n"
    r"\s*loop_1_end -> loop_3_start \[color=red\]\n"
    r"\s*kernel_testkern_qr_code_4\n"
    r"\s*kernel_testkern_qr_code_4 -> loop_3_end \[color=blue\]\n"
    r"\s*loop_3_start -> kernel_testkern_qr_code_4 \[color=blue\]\n"
    r"}")
# pylint: enable=anomalous-backslash-in-string


def test_node_dag(tmpdir, have_graphviz):
    '''test that dag generation works correctly. Skip the test if
    graphviz is not installed'''
    if not have_graphviz:
        return
    _, invoke_info = parse(
        os.path.join(BASE_PATH, "4.1_multikernel_invokes.f90"),
        api="dynamo0.3")
    psy = PSyFactory("dynamo0.3",
                     distributed_memory=False).create(invoke_info)
    invoke = psy.invokes.invoke_list[0]
    schedule = invoke.schedule
    my_file = tmpdir.join('test')
    schedule.dag(file_name=my_file.strpath)
    result = my_file.read()
    print(result)
    assert EXPECTED2.match(result)
    my_file = tmpdir.join('test.svg')
    result = my_file.read()
    for name in ["<title>schedule_start</title>",
                 "<title>schedule_end</title>",
                 "<title>loop_1_start</title>",
                 "<title>loop_1_end</title>",
                 "<title>kernel_testkern_qr_code_2</title>",
                 "<title>kernel_testkern_qr_code_4</title>",
                 "<svg", "</svg>", ]:
        assert name in result
    for colour_name, colour_code in [("blue", "#0000ff"),
                                     ("green", "#00ff00"),
                                     ("red", "#ff0000")]:
        assert colour_name in result or colour_code in result

    with pytest.raises(GenerationError) as excinfo:
        schedule.dag(file_name=my_file.strpath, file_format="rubbish")
    assert "unsupported graphviz file format" in str(excinfo.value)


def test_haloexchange_halo_depth_get_set():
    '''test that the halo_exchange getter and setter work correctly '''
    halo_depth = 4
    halo_exchange = HaloExchange(None)
    # getter
    assert halo_exchange.halo_depth is None
    # setter
    halo_exchange.halo_depth = halo_depth
    assert halo_exchange.halo_depth == halo_depth


def test_haloexchange_vector_index_depend():
    '''check that _find_read_arguments does not return a haloexchange as a
    read dependence if the source node is a halo exchange and its
    field is a vector and the other halo exchange accesses a different
    element of the vector

    '''
    _, invoke_info = parse(os.path.join(BASE_PATH,
                                        "4.9_named_multikernel_invokes.f90"),
                           api="dynamo0.3")
    psy = PSyFactory("dynamo0.3", distributed_memory=True).create(invoke_info)
    invoke = psy.invokes.invoke_list[0]
    schedule = invoke.schedule
    first_d_field_halo_exchange = schedule.children[3]
    field = first_d_field_halo_exchange.field
    all_nodes = schedule.walk(Node)
    following_nodes = all_nodes[5:]
    result_list = field._find_read_arguments(following_nodes)
    assert len(result_list) == 1
    assert result_list[0].call.name == 'ru_code'


def test_find_write_arguments_for_write():
    '''when backward_write_dependencies is called from an field argument
    that does not read then we should return an empty list. This test
    checks this functionality. We use the dynamo0p3 api to create the
    required objects

    '''
    _, invoke_info = parse(
        os.path.join(BASE_PATH, "1_single_invoke.f90"),
        api="dynamo0.3")
    psy = PSyFactory("dynamo0.3",
                     distributed_memory=True).create(invoke_info)
    invoke = psy.invokes.invoke_list[0]
    schedule = invoke.schedule
    loop = schedule.children[3]
    kernel = loop.loop_body[0]
    field_writer = kernel.arguments.args[1]
    node_list = field_writer.backward_write_dependencies()
    assert node_list == []


def test_find_w_args_hes_no_vec(monkeypatch, annexed):
    '''when backward_write_dependencies, or forward_read_dependencies, are
    called and a dependence is found between two halo exchanges, then
    the field must be a vector field. If the field is not a vector
    then an exception is raised. This test checks that the exception
    is raised correctly. Also test with and without annexed dofs being
    computed as this affects the generated code.

    '''
    config = Config.get()
    dyn_config = config.api_conf("dynamo0.3")
    monkeypatch.setattr(dyn_config, "_compute_annexed_dofs", annexed)
    _, invoke_info = parse(
        os.path.join(BASE_PATH, "4.9_named_multikernel_invokes.f90"),
        api="dynamo0.3")
    psy = PSyFactory("dynamo0.3",
                     distributed_memory=True).create(invoke_info)
    invoke = psy.invokes.invoke_list[0]
    schedule = invoke.schedule
    if annexed:
        index = 4
    else:
        index = 5
    halo_exchange_d_v3 = schedule.children[index]
    field_d_v3 = halo_exchange_d_v3.field
    monkeypatch.setattr(field_d_v3, "_vector_size", 1)
    with pytest.raises(InternalError) as excinfo:
        _ = field_d_v3.backward_write_dependencies()
    assert ("DataAccess.overlaps(): vector sizes differ for field 'd' in two "
            "halo exchange calls. Found '1' and '3'" in str(excinfo.value))


def test_find_w_args_hes_diff_vec(monkeypatch, annexed):
    '''when backward_write_dependencies, or forward_read_dependencies, are
    called and a dependence is found between two halo exchanges, then
    the associated fields must be equal size vectors . If the fields
    are not vectors of equal size then an exception is raised. This
    test checks that the exception is raised correctly. Also test with
    and without annexed dofs being computed as this affects the
    generated code.

    '''
    config = Config.get()
    dyn_config = config.api_conf("dynamo0.3")
    monkeypatch.setattr(dyn_config, "_compute_annexed_dofs", annexed)
    _, invoke_info = parse(
        os.path.join(BASE_PATH, "4.9_named_multikernel_invokes.f90"),
        api="dynamo0.3")
    psy = PSyFactory("dynamo0.3",
                     distributed_memory=True).create(invoke_info)
    invoke = psy.invokes.invoke_list[0]
    schedule = invoke.schedule
    if annexed:
        index = 4
    else:
        index = 5
    halo_exchange_d_v3 = schedule.children[index]
    field_d_v3 = halo_exchange_d_v3.field
    monkeypatch.setattr(field_d_v3, "_vector_size", 2)
    with pytest.raises(InternalError) as excinfo:
        _ = field_d_v3.backward_write_dependencies()
    assert ("DataAccess.overlaps(): vector sizes differ for field 'd' in two "
            "halo exchange calls. Found '2' and '3'" in str(excinfo.value))


def test_find_w_args_hes_vec_idx(monkeypatch, annexed):
    '''when backward_write_dependencies, or forward_read_dependencies are
    called, and a dependence is found between two halo exchanges, then
    the vector indices of the two halo exchanges must be different. If
    the vector indices have the same value then an exception is
    raised. This test checks that the exception is raised
    correctly. Also test with and without annexed dofs being computed
    as this affects the generated code.

    '''
    config = Config.get()
    dyn_config = config.api_conf("dynamo0.3")
    monkeypatch.setattr(dyn_config, "_compute_annexed_dofs", annexed)
    _, invoke_info = parse(
        os.path.join(BASE_PATH, "4.9_named_multikernel_invokes.f90"),
        api="dynamo0.3")
    psy = PSyFactory("dynamo0.3",
                     distributed_memory=True).create(invoke_info)
    invoke = psy.invokes.invoke_list[0]
    schedule = invoke.schedule
    if annexed:
        index = 4
    else:
        index = 5
    halo_exchange_d_v3 = schedule.children[index]
    field_d_v3 = halo_exchange_d_v3.field
    halo_exchange_d_v2 = schedule.children[index-1]
    monkeypatch.setattr(halo_exchange_d_v2, "_vector_index", 3)
    with pytest.raises(InternalError) as excinfo:
        _ = field_d_v3.backward_write_dependencies()
    assert ("DataAccess:update_coverage() The halo exchange vector indices "
            "for 'd' are the same. This should never happen"
            in str(excinfo.value))


def test_find_w_args_hes_vec_no_dep():
    '''when _find_write_arguments, or _find_read_arguments, are called,
    halo exchanges with the same field but a different index should
    not depend on each other. This test checks that this behaviour is
    working correctly
    '''

    _, invoke_info = parse(
        os.path.join(BASE_PATH, "4.9_named_multikernel_invokes.f90"),
        api="dynamo0.3")
    psy = PSyFactory("dynamo0.3",
                     distributed_memory=True).create(invoke_info)
    invoke = psy.invokes.invoke_list[0]
    schedule = invoke.schedule
    halo_exchange_d_v3 = schedule.children[5]
    field_d_v3 = halo_exchange_d_v3.field
    # there are two halo exchanges before d_v3 which should not count
    # as dependencies
    node_list = field_d_v3.backward_write_dependencies()
    assert node_list == []


def test_check_vect_hes_differ_wrong_argtype():
    '''when the check_vector_halos_differ method is called from a halo
    exchange object the argument being passed should be a halo
    exchange. If this is not the case an exception should be
    raised. This test checks that this exception is working correctly.
    '''

    _, invoke_info = parse(os.path.join(BASE_PATH, "1_single_invoke.f90"),
                           api="dynamo0.3")
    psy = PSyFactory("dynamo0.3",
                     distributed_memory=True).create(invoke_info)
    invoke = psy.invokes.invoke_list[0]
    schedule = invoke.schedule
    halo_exchange = schedule.children[0]
    with pytest.raises(GenerationError) as excinfo:
        # pass an incorrect object to the method
        halo_exchange.check_vector_halos_differ(psy)
    assert (
        "the argument passed to HaloExchange.check_vector_halos_differ() "
        "is not a halo exchange object" in str(excinfo.value))


def test_check_vec_hes_differ_diff_names():
    '''when the check_vector_halos_differ method is called from a halo
    exchange object the argument being passed should be a halo
    exchange with an argument having the same name as the local halo
    exchange argument name. If this is not the case an exception
    should be raised. This test checks that this exception is working
    correctly.
    '''

    _, invoke_info = parse(os.path.join(BASE_PATH, "1_single_invoke.f90"),
                           api="dynamo0.3")
    psy = PSyFactory("dynamo0.3",
                     distributed_memory=True).create(invoke_info)
    invoke = psy.invokes.invoke_list[0]
    schedule = invoke.schedule
    halo_exchange = schedule.children[0]
    # obtain another halo exchange object which has an argument with a
    # different name
    different_halo_exchange = schedule.children[1]
    with pytest.raises(GenerationError) as excinfo:
        # pass halo exchange with different name to the method
        halo_exchange.check_vector_halos_differ(different_halo_exchange)
    assert (
        "the halo exchange object passed to "
        "HaloExchange.check_vector_halos_differ() has a "
        "different field name 'm1' to self 'f2'" in str(excinfo.value))


def test_find_w_args_multiple_deps_error(monkeypatch, annexed):
    '''when _find_write_arguments finds a write that causes it to return
    there should not be any previous dependencies. This test checks
    that an error is raised if this is not the case. We test with
    annexed dofs is True and False as different numbers of halo
    exchanges are created.

    '''

    config = Config.get()
    dyn_config = config.api_conf("dynamo0.3")
    monkeypatch.setattr(dyn_config, "_compute_annexed_dofs", annexed)

    _, invoke_info = parse(
        os.path.join(BASE_PATH, "8.3_multikernel_invokes_vector.f90"),
        api="dynamo0.3")
    psy = PSyFactory("dynamo0.3",
                     distributed_memory=True).create(invoke_info)
    invoke = psy.invokes.invoke_list[0]
    schedule = invoke.schedule
    # create halo exchanges between the two loops via redundant
    # computation
    if annexed:
        index = 1
    else:
        index = 4
    rc_trans = Dynamo0p3RedundantComputationTrans()
    rc_trans.apply(schedule.children[index], depth=2)
    del schedule.children[index]
    loop = schedule.children[index+2]
    kernel = loop.loop_body[0]
    d_field = kernel.arguments.args[0]
    with pytest.raises(InternalError) as excinfo:
        d_field.backward_write_dependencies()
    assert (
        "Found a writer dependence but there are already dependencies"
        in str(excinfo.value))


def test_find_write_arguments_no_more_nodes(monkeypatch, annexed):
    '''when _find_write_arguments has looked through all nodes but has not
    returned it should mean that is has not found any write
    dependencies. This test checks that an error is raised if this is
    not the case. We test with and without computing annexed dofs as
    different numbers of halo exchanges are created.

    '''

    config = Config.get()
    dyn_config = config.api_conf("dynamo0.3")
    monkeypatch.setattr(dyn_config, "_compute_annexed_dofs", annexed)

    _, invoke_info = parse(
        os.path.join(BASE_PATH, "4.9_named_multikernel_invokes.f90"),
        api="dynamo0.3")
    psy = PSyFactory("dynamo0.3",
                     distributed_memory=True).create(invoke_info)
    invoke = psy.invokes.invoke_list[0]
    schedule = invoke.schedule
    if annexed:
        index = 3
    else:
        index = 4
    del schedule.children[index]
    loop = schedule.children[index+1]
    kernel = loop.loop_body[0]
    d_field = kernel.arguments.args[5]
    with pytest.raises(InternalError) as excinfo:
        d_field.backward_write_dependencies()
    assert (
        "no more nodes but there are already dependencies"
        in str(excinfo.value))


def test_find_w_args_multiple_deps(monkeypatch, annexed):
    '''_find_write_arguments should return as many halo exchange
    dependencies as the vector size of the associated field. This test
    checks that this is the case and that the returned objects are
    what is expected. We test with annexed dofs is True and False as
    different numbers of halo exchanges are created.

    '''

    config = Config.get()
    dyn_config = config.api_conf("dynamo0.3")
    monkeypatch.setattr(dyn_config, "_compute_annexed_dofs", annexed)

    _, invoke_info = parse(
        os.path.join(BASE_PATH, "8.3_multikernel_invokes_vector.f90"),
        api="dynamo0.3")
    psy = PSyFactory("dynamo0.3",
                     distributed_memory=True).create(invoke_info)
    invoke = psy.invokes.invoke_list[0]
    schedule = invoke.schedule
    # create halo exchanges between the two loops via redundant
    # computation
    if annexed:
        index = 1
    else:
        index = 4
    rc_trans = Dynamo0p3RedundantComputationTrans()
    rc_trans.apply(schedule.children[index], depth=2)
    loop = schedule.children[index+3]
    kernel = loop.loop_body[0]
    d_field = kernel.arguments.args[0]
    vector_size = d_field.vector_size
    result_list = d_field.backward_write_dependencies()
    # we have as many dependencies as the field vector size
    assert vector_size == len(result_list)
    indices = set()
    for result in result_list:
        # each dependence is a halo exchange nodes
        assert isinstance(result.call, HaloExchange)
        # the name of the halo exchange field and the initial
        # field are the same
        assert result.name == d_field.name
        # the size of the halo exchange field vector and the initial
        # field vector are the same
        assert result.vector_size == vector_size
        indices.add(result.call.vector_index)
    # each of the indices are unique (otherwise the set would be
    # smaller)
    assert len(indices) == vector_size


def test_node_abstract_methods():
    ''' Tests that the abstract methods of the Node class raise appropriate
    errors. '''
    _, invoke = get_invoke("single_invoke.f90", "gocean1.0", idx=0)
    sched = invoke.schedule
    loop = sched.children[0].loop_body[0]
    with pytest.raises(NotImplementedError) as err:
        Node.gen_code(loop, parent=None)
    assert "Please implement me" in str(err)


def test_kern_ast():
    ''' Test that we can obtain the fparser2 AST of a kernel. '''
    from psyclone.gocean1p0 import GOKern
    from fparser.two import Fortran2003
    _, invoke = get_invoke("nemolite2d_alg_mod.f90", "gocean1.0", idx=0)
    sched = invoke.schedule
    kern = sched.children[0].loop_body[0].loop_body[0]
    assert isinstance(kern, GOKern)
    assert kern.ast
    assert isinstance(kern.ast, Fortran2003.Program)


def test_dataaccess_vector():
    '''Test that the DataAccess class works as expected when we have a
    vector field argument that depends on more than one halo exchange
    (due to halo exchanges working separately on components of
    vectors).

    '''
    _, invoke_info = parse(
        os.path.join(BASE_PATH, "4.9_named_multikernel_invokes.f90"),
        api="dynamo0.3")
    psy = PSyFactory("dynamo0.3",
                     distributed_memory=True).create(invoke_info)
    invoke = psy.invokes.invoke_list[0]
    schedule = invoke.schedule

    # d from halo exchange vector 1
    halo_exchange_d_v1 = schedule.children[3]
    field_d_v1 = halo_exchange_d_v1.field
    # d from halo exchange vector 2
    halo_exchange_d_v2 = schedule.children[4]
    field_d_v2 = halo_exchange_d_v2.field
    # d from halo exchange vector 3
    halo_exchange_d_v3 = schedule.children[5]
    field_d_v3 = halo_exchange_d_v3.field
    # d from a kernel argument
    loop = schedule.children[6]
    kernel = loop.loop_body[0]
    d_arg = kernel.arguments.args[5]

    access = DataAccess(d_arg)
    assert not access.covered

    access.update_coverage(field_d_v3)
    assert not access.covered
    access.update_coverage(field_d_v2)
    assert not access.covered

    with pytest.raises(InternalError) as excinfo:
        access.update_coverage(field_d_v3)
    assert (
        "Found more than one dependent halo exchange with the same vector "
        "index" in str(excinfo.value))

    access.update_coverage(field_d_v1)
    assert access.covered

    access.reset_coverage()
    assert not access.covered
    assert not access._vector_index_access


def test_dataaccess_same_vector_indices(monkeypatch):
    '''If update_coverage() is called from DataAccess and the arguments
    are the same vector field, and the field vector indices are the
    same then check that an exception is raised. This particular
    exception is difficult to raise as it is caught by an earlier
    method (overlaps()).

    '''
    _, invoke_info = parse(
        os.path.join(BASE_PATH, "4.9_named_multikernel_invokes.f90"),
        api="dynamo0.3")
    psy = PSyFactory("dynamo0.3",
                     distributed_memory=True).create(invoke_info)
    invoke = psy.invokes.invoke_list[0]
    schedule = invoke.schedule
    # d for this halo exchange is for vector component 2
    halo_exchange_d_v2 = schedule.children[4]
    field_d_v2 = halo_exchange_d_v2.field
    # modify d from vector component 3 to be component 2
    halo_exchange_d_v3 = schedule.children[5]
    field_d_v3 = halo_exchange_d_v3.field
    monkeypatch.setattr(halo_exchange_d_v3, "_vector_index", 2)

    # Now raise an exception with our erroneous vector indices (which
    # are the same but should not be), but first make sure that the
    # overlaps() method returns True otherwise an earlier exception
    # will be raised.
    access = DataAccess(field_d_v2)
    monkeypatch.setattr(access, "overlaps", lambda arg: True)

    with pytest.raises(InternalError) as excinfo:
        access.update_coverage(field_d_v3)
    assert (
        "The halo exchange vector indices for 'd' are the same. This should "
        "never happen" in str(excinfo.value))


# Test CodeBlock class


def test_codeblock_view(capsys):
    ''' Check the view and colored_text methods of the Code Block class.'''
    from psyclone.psyGen import colored, SCHEDULE_COLOUR_MAP
    cblock = CodeBlock([], "dummy")
    coloredtext = colored("CodeBlock", SCHEDULE_COLOUR_MAP["CodeBlock"])
    cblock.view()
    output, _ = capsys.readouterr()
    assert coloredtext+"[" in output
    assert "]" in output


def test_codeblock_can_be_printed():
    '''Test that a CodeBlock instance can always be printed (i.e. is
    initialised fully)'''
    cblock = CodeBlock([], "dummy")
    assert "CodeBlock[" in str(cblock)
    assert "]" in str(cblock)


def test_codeblock_getastnodes():
    '''Test that the get_ast_nodes method of a CodeBlock instance returns
    a copy of the list of nodes from the original AST that are associated with
    this code block.

    For simplicity we use a list of strings rather than an AST.

    '''
    original = ["hello", "there"]
    cblock = CodeBlock(original, CodeBlock.Structure.EXPRESSION)
    result = cblock.get_ast_nodes
    assert result == original
    # Check that the list is a copy not a reference.
    assert result is not original


@pytest.mark.parametrize("structure", [CodeBlock.Structure.STATEMENT,
                                       CodeBlock.Structure.EXPRESSION])
def test_codeblock_structure(structure):
    '''Check that the structure property in the CodeBlock class is set to
    the provided value.

    '''
    cblock = CodeBlock([], structure)
    assert cblock.structure == structure

# Test Loop class


def test_loop_navigation_properties():
    ''' Tests the start_expr, stop_expr, step_expr and loop_body
    setter and getter properties'''
    from psyclone.psyGen import Loop
    loop = Loop()

    # Properties return an error if the node is incomplete
    error_str = ("Loop malformed or incomplete. It should have exactly 4 "
                 "children, but found")
    with pytest.raises(InternalError) as err:
        _ = loop.start_expr
    assert error_str in str(err.value)

    # Expressions that are not PSyIR are not accepted
    with pytest.raises(TypeError) as err:
        loop.start_expr = "start"
    assert "Only PSyIR nodes can be assigned as the Loop start expression" \
        ", but found '" in str(err.value)
    with pytest.raises(TypeError) as err:
        loop.stop_expr = "stop"
    assert "Only PSyIR nodes can be assigned as the Loop stop expression" \
        ", but found '" in str(err.value)
    with pytest.raises(TypeError) as err:
        loop.step_expr = "step"
    assert "Only PSyIR nodes can be assigned as the Loop step expression" \
        ", but found '" in str(err.value)

    loop.addchild(Literal("start", parent=loop))
    loop.addchild(Literal("stop", parent=loop))
    loop.addchild(Literal("step", parent=loop))

    # If it's not fully complete, it still returns an error
    with pytest.raises(InternalError) as err:
        _ = loop.start_expr
    assert error_str in str(err.value)
    with pytest.raises(InternalError) as err:
        _ = loop.stop_expr
    assert error_str in str(err.value)
    with pytest.raises(InternalError) as err:
        _ = loop.step_expr
    assert error_str in str(err.value)
    with pytest.raises(InternalError) as err:
        _ = loop.loop_body
    assert error_str in str(err.value)
    with pytest.raises(InternalError) as err:
        loop.start_expr = Literal("invalid", parent=loop)
    assert error_str in str(err.value)
    with pytest.raises(InternalError) as err:
        loop.stop_expr = Literal("invalid", parent=loop)
    assert error_str in str(err.value)
    with pytest.raises(InternalError) as err:
        loop.step_expr = Literal("invalid", parent=loop)
    assert error_str in str(err.value)

    # The fourth child has to be a Schedule
    loop.addchild(Literal("loop_body", parent=loop))
    with pytest.raises(InternalError) as err:
        _ = loop.loop_body
    assert "Loop malformed or incomplete. Fourth child should be a " \
        "Schedule node, but found loop with " in str(err.value)

    # Fix loop and check that Getters properties work
    del loop.children[3]
    loop.addchild(Schedule(parent=loop))
    loop.loop_body.addchild(Return(parent=loop.loop_body))

    assert loop.start_expr.value == "start"
    assert loop.stop_expr.value == "stop"
    assert loop.step_expr.value == "step"
    assert isinstance(loop.loop_body[0], Return)

    # Test Setters
    loop.start_expr = Literal("newstart", parent=loop)
    loop.stop_expr = Literal("newstop", parent=loop)
    loop.step_expr = Literal("newstep", parent=loop)

    assert loop.start_expr.value == "newstart"
    assert loop.stop_expr.value == "newstop"
    assert loop.step_expr.value == "newstep"


def test_loop_invalid_type():
    ''' Tests assigning an invalid type to a Loop object. '''
    from psyclone.psyGen import Loop
    _, invoke = get_invoke("single_invoke.f90", "gocean1.0", idx=0)
    sched = invoke.schedule
    loop = sched.children[0].loop_body[0]
    assert isinstance(loop, Loop)
    with pytest.raises(GenerationError) as err:
        loop.loop_type = "not_a_valid_type"
    assert ("loop_type value (not_a_valid_type) is invalid. Must be one of "
            "['inner', 'outer']" in str(err))


def test_loop_gen_code():
    ''' Check that the Loop gen_code method prints the proper loop '''
    _, invoke_info = parse(os.path.join(BASE_PATH,
                                        "1.0.1_single_named_invoke.f90"),
                           api="dynamo0.3")
    psy = PSyFactory("dynamo0.3", distributed_memory=True).create(invoke_info)

    # By default DynLoop has step = 1 and it is not printed in the Fortran DO
    gen = str(psy.gen)
    assert "DO cell=1,mesh%get_last_halo_cell(1)" in gen

    # Change step to 2
    loop = psy.invokes.get('invoke_important_invoke').schedule[3]
    loop.step_expr = Literal("2", parent=loop)

    # Now it is printed in the Fortran DO with the expression  ",2" at the end
    gen = str(psy.gen)
    assert "DO cell=1,mesh%get_last_halo_cell(1),2" in gen


<<<<<<< HEAD
def test_invalid_loop_annotations():
    ''' Check that the Loop constructor validates any supplied annotations. '''
    from psyclone.psyGen import Loop
    # Check that we can have 'was_where' on its own
    test_loop = Loop(annotations=['was_where'])
    assert test_loop.annotations == ['was_where']
    # Check that 'was_single_stmt' on its own raises an error
    with pytest.raises(InternalError) as err:
        Loop(annotations=['was_single_stmt'])
    assert ("Loop with the 'was_single_stmt' annotation must also have the "
            "'was_where'" in str(err.value))
    # Check that it's accepted in combination with 'was_where'
    test_loop = Loop(annotations=['was_single_stmt', 'was_where'])
    assert test_loop.annotations == ['was_single_stmt', 'was_where']


=======
>>>>>>> c1d9ce1e
# Test IfBlock class

def test_ifblock_invalid_annotation():
    ''' Test that initialising IfBlock with invalid annotations produce the
    expected error.'''

    with pytest.raises(InternalError) as err:
        _ = IfBlock(annotations=["invalid"])
    assert ("IfBlock with unrecognized annotation 'invalid', valid "
            "annotations are:") in str(err.value)


def test_ifblock_view(capsys):
    ''' Check the view and colored_text methods of the IfBlock class.'''
    from psyclone.psyGen import colored, SCHEDULE_COLOUR_MAP

    coloredtext = colored("If", SCHEDULE_COLOUR_MAP["If"])

    ifblock = IfBlock()
    ifblock.view()
    output, _ = capsys.readouterr()
    assert coloredtext+"[]" in output

    ifblock = IfBlock(annotations=['was_elseif'])
    ifblock.view()
    output, _ = capsys.readouterr()
    assert coloredtext+"[annotations='was_elseif']" in output


def test_ifblock_can_be_printed():
    '''Test that an IfBlock instance can always be printed (i.e. is
    initialised fully)'''
    ifblock = IfBlock()
    ref1 = Reference('condition1', parent=ifblock)
    ifblock.addchild(ref1)
    sch = Schedule(parent=ifblock)
    ifblock.addchild(sch)
    ret = Return(parent=sch)
    sch.addchild(ret)

    assert "If[]\n" in str(ifblock)
    assert "condition1" in str(ifblock)  # Test condition is printed
    assert "Return[]" in str(ifblock)  # Test if_body is printed


def test_ifblock_properties():
    '''Test that an IfBlock node properties can be retrieved'''
    ifblock = IfBlock()

    # Condition can't be retrieved before is added as a child.
    with pytest.raises(InternalError) as err:
        _ = ifblock.condition
    assert("IfBlock malformed or incomplete. It should have "
           "at least 2 children, but found 0." in str(err.value))

    ref1 = Reference('condition1', parent=ifblock)
    ifblock.addchild(ref1)

    # If_body can't be retrieved before is added as a child.
    with pytest.raises(InternalError) as err:
        _ = ifblock.if_body
    assert("IfBlock malformed or incomplete. It should have "
           "at least 2 children, but found 1." in str(err.value))

    sch = Schedule(parent=ifblock)
    ifblock.addchild(sch)
    ret = Return(parent=sch)
    sch.addchild(ret)

    # Now we can retrieve the condition and the if_body, but else is empty
    assert ifblock.condition is ref1
    assert ifblock.if_body[0] is ret
    assert not ifblock.else_body

    sch2 = Schedule(parent=ifblock)
    ifblock.addchild(sch2)
    ret2 = Return(parent=sch2)
    sch2.addchild(ret2)

    # Now we can retrieve else_body
    assert ifblock.else_body[0] is ret2


# Test Assignment class

def test_assignment_view(capsys):
    ''' Check the view and colored_text methods of the Assignment class.'''
    from psyclone.psyGen import colored, SCHEDULE_COLOUR_MAP

    assignment = Assignment()
    coloredtext = colored("Assignment", SCHEDULE_COLOUR_MAP["Assignment"])
    assignment.view()
    output, _ = capsys.readouterr()
    assert coloredtext+"[]" in output


def test_assignment_can_be_printed():
    '''Test that an Assignment instance can always be printed (i.e. is
    initialised fully)'''
    assignment = Assignment()
    assert "Assignment[]\n" in str(assignment)


def test_assignment_semantic_navigation():
    '''Test that the Assignment navigation properties reference the expected
    children'''
    assignment = Assignment()

    # lhs should fail if first child is not present
    with pytest.raises(InternalError) as err:
        _ = assignment.lhs
    assert "' malformed or incomplete. It needs at least 1 child to have " \
        "a lhs." in str(err)

    ref = Reference("a", assignment)
    assignment.addchild(ref)

    # rhs should fail if second child is not present
    with pytest.raises(InternalError) as err:
        _ = assignment.rhs
    assert " malformed or incomplete. It needs at least 2 children to have " \
        "a rhs." in str(err)

    lit = Literal("1", assignment)
    assignment.addchild(lit)
    assert assignment.lhs is assignment._children[0]
    assert assignment.rhs is assignment._children[1]


# Test Reference class


def test_reference_view(capsys):
    ''' Check the view and colored_text methods of the Reference class.'''
    from psyclone.psyGen import colored, SCHEDULE_COLOUR_MAP
    kschedule = KernelSchedule("kname")
    kschedule.symbol_table.add(Symbol("rname", "integer"))
    assignment = Assignment(parent=kschedule)
    ref = Reference("rname", assignment)
    coloredtext = colored("Reference", SCHEDULE_COLOUR_MAP["Reference"])
    ref.view()
    output, _ = capsys.readouterr()
    assert coloredtext+"[name:'rname']" in output


def test_reference_can_be_printed():
    '''Test that a Reference instance can always be printed (i.e. is
    initialised fully)'''
    kschedule = KernelSchedule("kname")
    kschedule.symbol_table.add(Symbol("rname", "integer"))
    assignment = Assignment(parent=kschedule)
    ref = Reference("rname", assignment)
    assert "Reference[name:'rname']" in str(ref)
<<<<<<< HEAD
=======


def test_reference_symbol(monkeypatch):
    '''Test that the symbol method in a Reference Node instance returns
    the associated symbol if there is one and None if not. Also test
    for an incorrect scope argument.

    '''
    _, invoke = get_invoke("single_invoke_kern_with_global.f90",
                           api="gocean1.0", idx=0)
    sched = invoke.schedule
    kernels = sched.walk(Kern)
    kernel_schedule = kernels[0].get_kernel_schedule()
    references = kernel_schedule.walk(Reference)

    # Symbol in KernelSchedule SymbolTable
    field_old = references[0]
    assert field_old.name == "field_old"
    assert isinstance(field_old.symbol(), Symbol)
    assert field_old.symbol().name == field_old.name

    # Symbol in KernelSchedule SymbolTable with KernelSchedule scope
    assert isinstance(field_old.symbol(scope_limit=kernel_schedule), Symbol)
    assert field_old.symbol().name == field_old.name

    # Symbol in KernelSchedule SymbolTable with parent scope
    assert field_old.symbol(scope_limit=field_old.parent) is None

    # Symbol in Container SymbolTable
    alpha = references[6]
    assert alpha.name == "alpha"
    assert isinstance(alpha.symbol(), Symbol)
    assert alpha.symbol().name == alpha.name

    # Symbol in Container SymbolTable with KernelSchedule scope
    assert alpha.symbol(scope_limit=kernel_schedule) is None

    # Symbol in Container SymbolTable with Container scope
    assert isinstance(kernel_schedule.root, Container)
    assert alpha.symbol(scope_limit=kernel_schedule.root).name == alpha.name

    # Symbol method with invalid scope type
    with pytest.raises(TypeError) as excinfo:
        _ = alpha.symbol(scope_limit="hello")
    assert ("The scope_limit argument 'hello' provided to the symbol method, "
            "is not of type `Node`." in str(excinfo.value))

    # Symbol method with invalid scope location
    with pytest.raises(ValueError) as excinfo:
        _ = alpha.symbol(scope_limit=alpha)
    assert ("The scope_limit node 'Reference[name:'alpha']' provided to the "
            "symbol method, is not an ancestor of this reference node "
            "'Reference[name:'alpha']'." in str(excinfo.value))
>>>>>>> c1d9ce1e

    # Symbol not in any container (rename alpha to something that is
    # not defined)
    monkeypatch.setattr(alpha, "_reference", "not_defined")
    assert not alpha.symbol()

# Test Array class


def test_array_view(capsys):
    ''' Check the view and colored_text methods of the Array class.'''
    from psyclone.psyGen import colored, SCHEDULE_COLOUR_MAP
    kschedule = KernelSchedule("kname")
    kschedule.symbol_table.add(Symbol("aname", "integer", [None]))
    assignment = Assignment(parent=kschedule)
    array = Array("aname", parent=assignment)
    coloredtext = colored("ArrayReference", SCHEDULE_COLOUR_MAP["Reference"])
    array.view()
    output, _ = capsys.readouterr()
    assert coloredtext+"[name:'aname']" in output


def test_array_can_be_printed():
    '''Test that an Array instance can always be printed (i.e. is
    initialised fully)'''
    kschedule = KernelSchedule("kname")
    kschedule.symbol_table.add(Symbol("aname", "integer"))
    assignment = Assignment(parent=kschedule)
    array = Array("aname", assignment)
    assert "ArrayReference[name:'aname']\n" in str(array)


# Test Literal class
def test_literal_value():
    '''Test the value property returns the value of the Literal object.

    '''
    literal = Literal("1")
    assert literal.value == "1"


def test_literal_view(capsys):
    ''' Check the view and colored_text methods of the Literal class.'''
    from psyclone.psyGen import colored, SCHEDULE_COLOUR_MAP
    literal = Literal("1")
    coloredtext = colored("Literal", SCHEDULE_COLOUR_MAP["Literal"])
    literal.view()
    output, _ = capsys.readouterr()
    assert coloredtext+"[value:'1']" in output


def test_literal_can_be_printed():
    '''Test that an Literal instance can always be printed (i.e. is
    initialised fully)'''
    literal = Literal("1")
    assert "Literal[value:'1']" in str(literal)


# Test BinaryOperation class
def test_binaryoperation_initialization():
    ''' Check the initialization method of the BinaryOperation class works
    as expected.'''

    with pytest.raises(TypeError) as err:
        _ = BinaryOperation("not an operator")
    assert "BinaryOperation operator argument must be of type " \
           "BinaryOperation.Operator but found" in str(err)
    bop = BinaryOperation(BinaryOperation.Operator.ADD)
    assert bop._operator is BinaryOperation.Operator.ADD


def test_binaryoperation_operator():
    '''Test that the operator property returns the binaryoperator in the
    binaryoperation.

    '''
    binary_operation = BinaryOperation(BinaryOperation.Operator.ADD)
    assert binary_operation.operator == BinaryOperation.Operator.ADD


def test_binaryoperation_view(capsys):
    ''' Check the view and colored_text methods of the Binary Operation
    class.'''
    from psyclone.psyGen import colored, SCHEDULE_COLOUR_MAP
    binary_operation = BinaryOperation(BinaryOperation.Operator.ADD)
    op1 = Literal("1", parent=binary_operation)
    op2 = Literal("1", parent=binary_operation)
    binary_operation.addchild(op1)
    binary_operation.addchild(op2)
    coloredtext = colored("BinaryOperation",
                          SCHEDULE_COLOUR_MAP["Operation"])
    binary_operation.view()
    output, _ = capsys.readouterr()
    assert coloredtext+"[operator:'ADD']" in output


def test_binaryoperation_can_be_printed():
    '''Test that a Binary Operation instance can always be printed (i.e. is
    initialised fully)'''
    binary_operation = BinaryOperation(BinaryOperation.Operator.ADD)
    assert "BinaryOperation[operator:'ADD']" in str(binary_operation)
    op1 = Literal("1", parent=binary_operation)
    op2 = Literal("2", parent=binary_operation)
    binary_operation.addchild(op1)
    binary_operation.addchild(op2)
    # Check the node children are also printed
    assert "Literal[value:'1']\n" in str(binary_operation)
    assert "Literal[value:'2']" in str(binary_operation)


# Test UnaryOperation class
def test_unaryoperation_initialization():
    ''' Check the initialization method of the UnaryOperation class works
    as expected.'''

    with pytest.raises(TypeError) as err:
        _ = UnaryOperation("not an operator")
    assert "UnaryOperation operator argument must be of type " \
           "UnaryOperation.Operator but found" in str(err)
    uop = UnaryOperation(UnaryOperation.Operator.MINUS)
    assert uop._operator is UnaryOperation.Operator.MINUS


def test_unaryoperation_operator():
    '''Test that the operator property returns the unaryoperator in the
    unaryoperation.

    '''
    unary_operation = UnaryOperation(UnaryOperation.Operator.MINUS)
    assert unary_operation.operator == UnaryOperation.Operator.MINUS


def test_unaryoperation_view(capsys):
    ''' Check the view and colored_text methods of the UnaryOperation
    class.'''
    from psyclone.psyGen import colored, SCHEDULE_COLOUR_MAP
    unary_operation = UnaryOperation(UnaryOperation.Operator.MINUS)
    ref1 = Reference("a", parent=unary_operation)
    unary_operation.addchild(ref1)
    coloredtext = colored("UnaryOperation",
                          SCHEDULE_COLOUR_MAP["Operation"])
    unary_operation.view()
    output, _ = capsys.readouterr()
    assert coloredtext+"[operator:'MINUS']" in output


def test_unaryoperation_can_be_printed():
    '''Test that a UnaryOperation instance can always be printed (i.e. is
    initialised fully)'''
    unary_operation = UnaryOperation(UnaryOperation.Operator.MINUS)
    assert "UnaryOperation[operator:'MINUS']" in str(unary_operation)
    op1 = Literal("1", parent=unary_operation)
    unary_operation.addchild(op1)
    # Check the node children are also printed
    assert "Literal[value:'1']" in str(unary_operation)


def test_naryoperation_view(capsys):
    ''' Check the view and colored_text methods of the Nary Operation
    class.'''
    from psyclone.psyGen import colored, SCHEDULE_COLOUR_MAP
    nary_operation = NaryOperation(NaryOperation.Operator.MAX)
    nary_operation.addchild(Literal("1", parent=nary_operation))
    nary_operation.addchild(Literal("1", parent=nary_operation))
    nary_operation.addchild(Literal("1", parent=nary_operation))

    coloredtext = colored("NaryOperation",
                          SCHEDULE_COLOUR_MAP["Operation"])
    nary_operation.view()
    output, _ = capsys.readouterr()
    assert coloredtext+"[operator:'MAX']" in output


def test_naryoperation_can_be_printed():
    '''Test that an Nary Operation instance can always be printed (i.e. is
    initialised fully)'''
    nary_operation = NaryOperation(NaryOperation.Operator.MAX)
    assert "NaryOperation[operator:'MAX']" in str(nary_operation)
    nary_operation.addchild(Literal("1", parent=nary_operation))
    nary_operation.addchild(Literal("2", parent=nary_operation))
    nary_operation.addchild(Literal("3", parent=nary_operation))
    # Check the node children are also printed
    assert "Literal[value:'1']\n" in str(nary_operation)
    assert "Literal[value:'2']\n" in str(nary_operation)
    assert "Literal[value:'3']" in str(nary_operation)


# Test Return class

def test_return_view(capsys):
    ''' Check the view and colored_text methods of the Return class.'''
    from psyclone.psyGen import colored, SCHEDULE_COLOUR_MAP
    return_stmt = Return()
    coloredtext = colored("Return", SCHEDULE_COLOUR_MAP["Return"])
    return_stmt.view()
    output, _ = capsys.readouterr()
    assert coloredtext+"[]" in output


def test_return_can_be_printed():
    '''Test that a Return instance can always be printed (i.e. is
    initialised fully)'''
    return_stmt = Return()
    assert "Return[]\n" in str(return_stmt)


# Test Container class

def test_container_init():
    '''Test that a container is initialised as expected.'''
    container = Container("test")
    assert container._name == "test"
    assert container._parent is None
    assert isinstance(container._symbol_table, SymbolTable)


def test_container_init_parent():
    '''Test that a container parent argument is stored as expected.'''
    container = Container("test", parent="hello")
    assert container.parent == "hello"


def test_container_name():
    '''Test that the container name can be set and changed as
    expected.'''
    container = Container("test")
    assert container.name == "test"
    container.name = "new_test"
    assert container.name == "new_test"


def test_container_symbol_table():
    '''Test that the container symbol_table method returns the expected
    content.'''
    container = Container("test")
    assert isinstance(container._symbol_table, SymbolTable)
    assert container.symbol_table is container._symbol_table


def test_container_view(capsys):
    '''Check the view and colored_text methods of the Container class.'''
    from psyclone.psyGen import colored, SCHEDULE_COLOUR_MAP
    cont_stmt = Container("bin")
    coloredtext = colored("Container", SCHEDULE_COLOUR_MAP["Container"])
    cont_stmt.view()
    output, _ = capsys.readouterr()
    assert coloredtext+"[bin]" in output


def test_container_can_be_printed():
    '''Test that a Container instance can always be printed (i.e. is
    initialised fully)'''
    cont_stmt = Container("box")
    assert "Container[box]\n" in str(cont_stmt)


# Test KernelSchedule Class

def test_kernelschedule_view(capsys):
    '''Test the view method of the KernelSchedule part.'''
    from psyclone.psyGen import colored, SCHEDULE_COLOUR_MAP
    kschedule = KernelSchedule("kname")
    kschedule.symbol_table.add(Symbol("x", "integer"))
    assignment = Assignment()
    kschedule.addchild(assignment)
    lhs = Reference("x", parent=assignment)
    rhs = Literal("1", parent=assignment)
    assignment.addchild(lhs)
    assignment.addchild(rhs)
    kschedule.view()
    coloredtext = colored("Schedule",
                          SCHEDULE_COLOUR_MAP["Schedule"])
    output, _ = capsys.readouterr()
    assert coloredtext+"[name:'kname']" in output
    assert "Assignment" in output  # Check child view method is called


def test_kernelschedule_can_be_printed():
    '''Test that a KernelSchedule instance can always be printed (i.e. is
    initialised fully)'''
    kschedule = KernelSchedule("kname")
    kschedule.symbol_table.add(Symbol("x", "integer"))
    assignment = Assignment()
    kschedule.addchild(assignment)
    lhs = Reference("x", parent=assignment)
    rhs = Literal("1", parent=assignment)
    assignment.addchild(lhs)
    assignment.addchild(rhs)
    assert "Schedule[name:'kname']:\n" in str(kschedule)
    assert "Assignment" in str(kschedule)  # Check children are printed
    assert "End KernelSchedule" in str(kschedule)


def test_kernelschedule_name_setter():
    '''Test that the name setter changes the kernel name attribute.'''
    kschedule = KernelSchedule("kname")
    assert kschedule.name == "kname"
    kschedule.name = "newname"
    assert kschedule.name == "newname"


# Test Symbol Class
def test_symbol_initialisation():
    '''Test that a Symbol instance can be created when valid arguments are
    given, otherwise raise relevant exceptions.'''

    # Test with valid arguments
    assert isinstance(Symbol('a', 'real'), Symbol)
    # real constants are not currently supported
    assert isinstance(Symbol('a', 'integer'), Symbol)
    assert isinstance(Symbol('a', 'integer', constant_value=0), Symbol)
    assert isinstance(Symbol('a', 'character'), Symbol)
    assert isinstance(Symbol('a', 'character', constant_value="hello"), Symbol)
    assert isinstance(Symbol('a', 'boolean'), Symbol)
    assert isinstance(Symbol('a', 'boolean', constant_value=False), Symbol)
    assert isinstance(Symbol('a', 'real', [None]), Symbol)
    assert isinstance(Symbol('a', 'real', [3]), Symbol)
    assert isinstance(Symbol('a', 'real', [3, None]), Symbol)
    assert isinstance(Symbol('a', 'real', []), Symbol)
    assert isinstance(Symbol('a', 'real', [], interface=Symbol.Argument()),
                      Symbol)
    assert isinstance(
        Symbol('a', 'real', [],
               interface=Symbol.Argument(access=Symbol.Access.READWRITE)),
        Symbol)
    assert isinstance(
        Symbol('a', 'real', [],
               interface=Symbol.Argument(access=Symbol.Access.READ)),
        Symbol)
    assert isinstance(
        Symbol('a', 'deferred',
               interface=Symbol.FortranGlobal(access=Symbol.Access.READ,
                                              module_use='some_mod')),
        Symbol)
    dim = Symbol('dim', 'integer', [])
    assert isinstance(Symbol('a', 'real', [dim]), Symbol)
    assert isinstance(Symbol('a', 'real', [3, dim, None]), Symbol)

    # Test with invalid arguments
    with pytest.raises(NotImplementedError) as error:
        Symbol('a', 'invalidtype', [], 'local')
    assert (
        "Symbol can only be initialised with {0} datatypes but found "
        "'invalidtype'.".format(str(Symbol.valid_data_types))) in str(
            error.value)

    with pytest.raises(ValueError) as error:
        Symbol('a', 'real', constant_value=3.14)
    assert ("A constant value is not currently supported for datatype "
            "'real'.") in str(error)

    with pytest.raises(TypeError) as error:
        Symbol('a', 'real', shape=dim)
    assert "Symbol shape attribute must be a list." in str(error.value)

    with pytest.raises(TypeError) as error:
        Symbol('a', 'real', ['invalidshape'])
    assert ("Symbol shape list elements can only be 'Symbol', "
            "'integer' or 'None'.") in str(error.value)

    with pytest.raises(TypeError) as error:
        bad_dim = Symbol('dim', 'real', [])
        Symbol('a', 'real', [bad_dim], 'local')
    assert ("Symbols that are part of another symbol shape can "
            "only be scalar integers, but found") in str(error.value)

    with pytest.raises(TypeError) as error:
        bad_dim = Symbol('dim', 'integer', [3])
        Symbol('a', 'real', [bad_dim], 'local')
    assert ("Symbols that are part of another symbol shape can "
            "only be scalar integers, but found") in str(error.value)

    with pytest.raises(ValueError) as error:
        Symbol('a', 'integer', interface=Symbol.Argument(), constant_value=9)
    assert ("Symbol with a constant value is currently limited to having "
            "local scope but found 'global'.") in str(error)

    with pytest.raises(ValueError) as error:
        Symbol('a', 'integer', shape=[None], constant_value=9)
    assert ("Symbol with a constant value must be a scalar but the shape "
            "attribute is not empty.") in str(error)

    with pytest.raises(ValueError) as error:
        Symbol('a', 'integer', constant_value=9.81)
    assert ("This Symbol instance's datatype is 'integer' which means the "
            "constant value is expected to be") in str(error)
    assert "'int'>' but found " in str(error)
    assert "'float'>'." in str(error)

    with pytest.raises(ValueError) as error:
        Symbol('a', 'character', constant_value=42)
    assert ("This Symbol instance's datatype is 'character' which means the "
            "constant value is expected to be") in str(error)
    assert "'str'>' but found " in str(error)
    assert "'int'>'." in str(error)

    with pytest.raises(ValueError) as error:
        Symbol('a', 'boolean', constant_value="hello")
    assert ("This Symbol instance's datatype is 'boolean' which means the "
            "constant value is expected to be") in str(error)
    assert "'bool'>' but found " in str(error)
    assert "'str'>'." in str(error)


def test_symbol_map():
    '''Test the mapping variable in the Symbol class does not raise any
    exceptions when it is used with the valid_data_types variable in
    the Symbol class.

    '''
    # "real" and "deferred" are not supported in the mapping so we expect
    # it to have 2 fewer entries than there are valid data types
    assert len(Symbol.valid_data_types) == len(Symbol.mapping) + 2
    for data_type in Symbol.valid_data_types:
        if data_type not in ["real", "deferred"]:
            assert data_type in Symbol.mapping


def test_symbol_can_be_printed():
    '''Test that a Symbol instance can always be printed. (i.e. is
    initialised fully.)'''
    symbol = Symbol("sname", "real")
    assert "sname: <real, Scalar, local>" in str(symbol)

    sym1 = Symbol("s1", "integer")
    assert "s1: <integer, Scalar, local>" in str(sym1)

    sym2 = Symbol("s2", "real", [None, 2, sym1])
    assert "s2: <real, Array['Unknown bound', 2, s1], local>" in str(sym2)

    sym3 = Symbol("s3", "real",
                  interface=Symbol.FortranGlobal(module_use="my_mod"))
    assert ("s3: <real, Scalar, global=FortranModule(my_mod)"
            in str(sym3))

    sym2._shape.append('invalid')
    with pytest.raises(InternalError) as error:
        _ = str(sym2)
    assert ("Symbol shape list elements can only be 'Symbol', 'integer' or "
            "'None', but found") in str(error.value)

    sym3 = Symbol("s3", "integer", constant_value=12)
    assert "s3: <integer, Scalar, local, constant_value=12>" in str(sym3)


def test_symbol_constant_value_setter():
    '''Test that a Symbol constant value can be set if given a new valid
    constant value. Also test that is_constant returns True

    '''

    # Test with valid constant value
    sym = Symbol('a', 'integer', constant_value=7)
    assert sym.constant_value == 7
    sym.constant_value = 9
    assert sym.constant_value == 9


def test_symbol_is_constant():
    '''Test that the Symbol is_constant property returns True if a
    constant value is set and False if it is not.

    '''
    sym = Symbol('a', 'integer')
    assert not sym.is_constant
    sym.constant_value = 9
    assert sym.is_constant


def test_symbol_scalar_array():
    '''Test that the Symbol property is_scalar returns True if the Symbol
    is a scalar and False if not and that the Symbol property is_array
    returns True if the Symbol is an array and False if not.

    '''
    sym1 = Symbol("s1", "integer")
    sym2 = Symbol("s2", "real", [None, 2, sym1])
    assert sym1.is_scalar
    assert not sym1.is_array
    assert not sym2.is_scalar
    assert sym2.is_array


def test_symbol_invalid_interface():
    ''' Check that the Symbol.interface setter rejects the supplied value if
    it is not a SymbolInterface. '''
    sym = Symbol("some_var", "real")
    with pytest.raises(TypeError) as err:
        sym.interface = "invalid interface spec"
    assert ("interface to a Symbol must be a SymbolInterface or None but"
            in str(err))


def test_symbol_interface():
    ''' Check the interface getter on a Symbol. '''
    symbol = Symbol("some_var", "real",
                    interface=Symbol.FortranGlobal(module_use="my_mod"))
    assert symbol.interface.module_name == "my_mod"


def test_symbol_interface_access():
    ''' Tests for the SymbolInterface.access setter. '''
    symbol = Symbol("some_var", "real",
                    interface=Symbol.FortranGlobal(module_use="my_mod"))
    symbol.interface.access = Symbol.Access.READ
    assert symbol.interface.access == Symbol.Access.READ
    # Force the error by supplying a string instead of a SymbolAccess type.
    with pytest.raises(TypeError) as err:
        symbol.interface.access = "read"
    assert "must be a 'Symbol.Access' but got " in str(err)


def test_symbol_argument_str():
    ''' Check the __str__ method of the Symbol.Argument class. '''
    # A Symbol.Argument represents a routine argument by default.
    interface = Symbol.Argument()
    assert str(interface) == "Argument(pass-by-value=False)"


def test_fortranglobal_str():
    ''' Test the __str__ method of Symbol.FortranGlobal. '''
    # If it's not an argument then we have nothing else to say about it (since
    # other options are language specific and are implemented in sub-classes).
    interface = Symbol.FortranGlobal("my_mod")
    assert str(interface) == "FortranModule(my_mod)"


def test_fortranglobal_modname():
    ''' Test the FortranGlobal.module_name setter error conditions. '''
    with pytest.raises(ValueError) as err:
        _ = Symbol.FortranGlobal("")
    assert "module_name must be one or more characters long" in str(err)
    with pytest.raises(TypeError) as err:
        _ = Symbol.FortranGlobal(1)
    assert "module_name must be a str but got" in str(err)


def test_symbol_copy():
    '''Test that the Symbol copy method produces a faithful separate copy
    of the original symbol.

    '''
    symbol = Symbol("myname", "real", shape=[1, 2], constant_value=None,
                    interface=Symbol.Argument(access=Symbol.Access.READWRITE))
    new_symbol = symbol.copy()

    # Check the new symbol has the same properties as the original
    assert symbol.name == new_symbol.name
    assert symbol.datatype == new_symbol.datatype
    assert symbol.shape == new_symbol.shape
    assert symbol.scope == new_symbol.scope
    assert symbol.constant_value == new_symbol.constant_value
    assert symbol.interface == new_symbol.interface

    # Change the properties of the new symbol and check the original
    # is not affected. Can't check constant_value yet as we have a
    # shape value
    new_symbol._name = "new"
    new_symbol._datatype = "integer"
    new_symbol.shape[0] = 3
    new_symbol.shape[1] = 4
    new_symbol._interface = None

    assert symbol.name == "myname"
    assert symbol.datatype == "real"
    assert symbol.shape == [1, 2]
    assert symbol.scope == "global"
    assert not symbol.constant_value

    # Now check constant_value
    new_symbol._shape = []
    new_symbol.constant_value = True

    assert symbol.shape == [1, 2]
    assert not symbol.constant_value


def test_symbol_copy_properties():
    '''Test that the Symbol copy_properties method works as expected.'''

    symbol = Symbol("myname", "real", shape=[1, 2], constant_value=None,
                    interface=Symbol.Argument(access=Symbol.Access.READWRITE))

    # Check an exception is raised if an incorrect argument is passed
    # in
    with pytest.raises(TypeError) as excinfo:
        symbol.copy_properties(None)
    assert ("Argument should be of type 'Symbol' but found 'NoneType'."
            "") in str(excinfo.value)

    new_symbol = Symbol("other_name", "integer", shape=[], constant_value=7)

    symbol.copy_properties(new_symbol)

    assert symbol.name == "myname"
    assert symbol.datatype == "integer"
    assert symbol.shape == []
    assert symbol.scope == "local"
    assert symbol.constant_value == 7


# Test SymbolTable Class

def test_symboltable_add():
    '''Test that the add method inserts new symbols in the symbol
    table, but raises appropiate errors when provided with wrong parameters
    or duplicate declarations.'''
    sym_table = SymbolTable()

    # Declare a symbol
    sym_table.add(Symbol("var1", "real", shape=[5, 1],
                         interface=Symbol.FortranGlobal(
                             access=Symbol.Access.READWRITE,
                             module_use="some_mod")))
    assert sym_table._symbols["var1"].name == "var1"
    assert sym_table._symbols["var1"].datatype == "real"
    assert sym_table._symbols["var1"].shape == [5, 1]
    assert sym_table._symbols["var1"].scope == "global"
    assert sym_table._symbols["var1"].access is Symbol.Access.READWRITE
    assert sym_table._symbols["var1"].interface.module_name == "some_mod"

    # Declare a duplicate name symbol
    with pytest.raises(KeyError) as error:
        sym_table.add(Symbol("var1", "real"))
    assert ("Symbol table already contains a symbol with name "
            "'var1'.") in str(error.value)


def test_symboltable_swap_symbol_properties():
    ''' Test the symboltable swap_properties method '''

    symbol1 = Symbol("var1", "integer", shape=[], constant_value=7)
    symbol2 = Symbol("dim1", "integer",
                     interface=Symbol.Argument(access=Symbol.Access.READ))
    symbol3 = Symbol("dim2", "integer",
                     interface=Symbol.Argument(access=Symbol.Access.READ))
    symbol4 = Symbol("var2", "real", shape=[symbol2, symbol3],
                     interface=Symbol.Argument(access=Symbol.Access.READWRITE))
    sym_table = SymbolTable()
    sym_table.add(symbol1)

    # Raise exception if the first argument is not a symbol
    with pytest.raises(TypeError) as excinfo:
        sym_table.swap_symbol_properties(None, symbol1)
    assert ("Arguments should be of type 'Symbol' but found 'NoneType'."
            "") in str(excinfo.value)

    # Raise exception if the second argument is not a symbol
    with pytest.raises(TypeError) as excinfo:
        sym_table.swap_symbol_properties(symbol1, "symbol")
    assert ("Arguments should be of type 'Symbol' but found 'str'."
            "") in str(excinfo.value)

    # Raise exception if the first symbol does not exist in the symbol table
    with pytest.raises(KeyError) as excinfo:
        sym_table.swap_symbol_properties(symbol4, symbol1)
    assert "Symbol 'var2' is not in the symbol table." in str(excinfo.value)

    # Raise exception if the second symbol does not exist in the symbol table
    with pytest.raises(KeyError) as excinfo:
        sym_table.swap_symbol_properties(symbol1, symbol4)
    assert "Symbol 'var2' is not in the symbol table." in str(excinfo.value)

    # Raise exception if both symbols have the same name
    with pytest.raises(ValueError) as excinfo:
        sym_table.swap_symbol_properties(symbol1, symbol1)
    assert("The symbols should have different names, but found 'var1' for "
           "both.") in str(excinfo.value)

    sym_table.add(symbol2)
    sym_table.add(symbol3)
    sym_table.add(symbol4)
    sym_table.specify_argument_list([symbol2, symbol3, symbol4])

    # Check that properties are swapped
    sym_table.swap_symbol_properties(symbol1, symbol4)

    assert symbol1.name == "var1"
    assert symbol1.datatype == "real"
    assert symbol1.shape == [symbol2, symbol3]
    assert symbol1.scope == "global"
    assert symbol1.constant_value is None
    assert symbol1.interface.access == Symbol.Access.READWRITE

    assert symbol4.name == "var2"
    assert symbol4.datatype == "integer"
    assert not symbol4.shape
    assert symbol4.scope == "local"
    assert symbol4.constant_value == 7
    assert not symbol4.interface

    # Check symbol references are unaffected
    sym_table.swap_symbol_properties(symbol2, symbol3)
    assert symbol1.shape[0].name == "dim1"
    assert symbol1.shape[1].name == "dim2"

    # Check argument positions are updated. The original positions
    # were [dim1, dim2, var2]. They should now be [dim2, dim1, var1]
    assert sym_table.argument_list[0].name == "dim2"
    assert sym_table.argument_list[1].name == "dim1"
    assert sym_table.argument_list[2].name == "var1"


def test_symboltable_lookup():
    '''Test that the lookup method retrieves symbols from the symbol table
    if the name exists, otherwise it raises an error.'''
    sym_table = SymbolTable()
    sym_table.add(Symbol("var1", "real", shape=[None, None]))
    sym_table.add(Symbol("var2", "integer", shape=[]))
    sym_table.add(Symbol("var3", "real", shape=[]))

    assert isinstance(sym_table.lookup("var1"), Symbol)
    assert sym_table.lookup("var1").name == "var1"
    assert isinstance(sym_table.lookup("var2"), Symbol)
    assert sym_table.lookup("var2").name == "var2"
    assert isinstance(sym_table.lookup("var3"), Symbol)
    assert sym_table.lookup("var3").name == "var3"

    with pytest.raises(KeyError) as error:
        sym_table.lookup("notdeclared")
    assert "Could not find 'notdeclared' in the Symbol Table." in \
        str(error.value)


def test_symboltable_view(capsys):
    '''Test the view method of the SymbolTable class, it should print to
    standard out a representation of the full SymbolTable.'''
    sym_table = SymbolTable()
    sym_table.add(Symbol("var1", "real"))
    sym_table.add(Symbol("var2", "integer"))
    sym_table.view()
    output, _ = capsys.readouterr()
    assert "Symbol Table:\n" in output
    assert "var1" in output
    assert "var2" in output


def test_symboltable_can_be_printed():
    '''Test that a SymbolTable instance can always be printed. (i.e. is
    initialised fully)'''
    sym_table = SymbolTable()
    sym_table.add(Symbol("var1", "real"))
    sym_table.add(Symbol("var2", "integer"))
    sym_table.add(Symbol("var3", "deferred",
                         interface=Symbol.FortranGlobal(module_use="my_mod")))
    sym_table_text = str(sym_table)
    assert "Symbol Table:\n" in sym_table_text
    assert "var1" in sym_table_text
    assert "var2" in sym_table_text
    assert "FortranModule(my_mod)" in sym_table_text


def test_symboltable_specify_argument_list():
    '''Test that the specify argument list method sets the argument_list
    with references to each Symbol and updates the Symbol attributes when
    needed.'''
    sym_table = SymbolTable()
    sym_v1 = Symbol("var1", "real", [])
    sym_table.add(sym_v1)
    sym_table.add(Symbol("var2", "real", []))
    sym_v1.interface = Symbol.Argument(access=Symbol.Access.UNKNOWN)
    sym_table.specify_argument_list([sym_v1])

    assert len(sym_table.argument_list) == 1
    assert sym_table.argument_list[0].scope == 'global'
    assert sym_table.argument_list[0].access == Symbol.Access.UNKNOWN

    # Test that repeated calls still produce a valid argument list
    sym_table.specify_argument_list([sym_v1])
    assert len(sym_table.argument_list) == 1

    # Check that specifying the Interface allows us to specify how
    # the argument is accessed
    sym_v2 = sym_table.lookup("var2")
    sym_v2.interface = Symbol.Argument(access=Symbol.Access.READWRITE)
    sym_table.specify_argument_list([sym_v1, sym_v2])
    assert sym_table.argument_list[1].scope == 'global'
    assert sym_table.argument_list[1].access == Symbol.Access.READWRITE


def test_symboltable_specify_argument_list_errors():
    ''' Check that supplying specify_argument_list() with Symbols that
    don't have the correct Interface information raises the expected
    errors. '''
    sym_table = SymbolTable()
    sym_table.add(Symbol("var1", "real", []))
    sym_table.add(Symbol("var2", "real", []))
    sym_v1 = sym_table.lookup("var1")
    # Attempt to say the argument list consists of "var1" which at this
    # point is just a local variable.
    with pytest.raises(ValueError) as err:
        sym_table.specify_argument_list([sym_v1])
    assert "Symbol 'var1:" in str(err)
    assert ("is listed as a kernel argument but has no associated "
            "Interface" in str(err))
    # Now add an Interface for "var1" but of the wrong type
    sym_v1.interface = Symbol.FortranGlobal("some_mod")
    with pytest.raises(ValueError) as err:
        sym_table.specify_argument_list([sym_v1])
    assert "Symbol 'var1:" in str(err)
    assert "has an interface of type '" in str(err)


def test_symboltable_argument_list_errors():
    ''' Tests the internal sanity checks of the SymbolTable.argument_list
    property. '''
    sym_table = SymbolTable()
    sym_table.add(Symbol("var1", "real", []))
    sym_table.add(Symbol("var2", "real", []))
    sym_table.add(Symbol("var3", "real",
                         interface=Symbol.FortranGlobal("some_mod")))
    # Manually put a local symbol into the internal list of arguments
    sym_table._argument_list = [sym_table.lookup("var1")]
    with pytest.raises(ValueError) as err:
        sym_table._validate_arg_list(sym_table._argument_list)
    pattern = ("Symbol \'var1.*\' is listed as a kernel argument but has "
               "no associated Interface")
    assert re.search(pattern, str(err)) is not None
    # Check that the argument_list property converts this error into an
    # InternalError
    with pytest.raises(InternalError) as err:
        _ = sym_table.argument_list
    assert re.search(pattern, str(err)) is not None
    # Check that we reject a symbol imported from a module
    with pytest.raises(ValueError) as err:
        sym_table._validate_arg_list([sym_table.lookup("var3")])
    # Manually put that symbol into the argument list
    sym_table._argument_list = [sym_table.lookup("var3")]
    pattern = (r"Symbol \'var3.*\' is listed as a kernel argument but has an "
               r"interface of type \'.*\.FortranGlobal\'>")
    assert re.search(pattern, str(err)) is not None
    # Check that the argument_list property converts this error into an
    # InternalError
    with pytest.raises(InternalError) as err:
        _ = sym_table.argument_list
    assert re.search(pattern, str(err)) is not None
    # Check that we get the expected TypeError if we provide a list containing
    # objects that are not Symbols
    with pytest.raises(TypeError) as err:
        sym_table._validate_arg_list(["Not a symbol"])
    assert "Expected a list of Symbols but found an object of type" in str(err)


def test_symboltable_validate_non_args():
    ''' Checks for the validation of non-argument entries in the
    SymbolTable. '''
    sym_table = SymbolTable()
    sym_table.add(Symbol("var1", "real", []))
    sym_table.add(Symbol("var2", "real", []))
    sym_table.add(Symbol("var3", "real",
                         interface=Symbol.FortranGlobal("some_mod")))
    # Everything should be fine so far
    sym_table._validate_non_args()
    # Add an entry with an Argument interface
    sym_table.add(Symbol("var4", "real",
                         interface=Symbol.Argument()))
    # Since this symbol isn't in the argument list, the SymbolTable
    # is no longer valid
    with pytest.raises(ValueError) as err:
        sym_table._validate_non_args()
    pattern = (r"Symbol 'var4.* is not listed as a kernel argument and yet "
               "has a Symbol.Argument interface")
    assert re.search(pattern, str(err)) is not None


def test_symboltable_contains():
    '''Test that the __contains__ method returns True if the given name
    is in the SymbolTable, otherwise returns False.'''
    sym_table = SymbolTable()

    sym_table.add(Symbol("var1", "real", []))
    sym_table.add(Symbol("var2", "real", [None]))

    assert "var1" in sym_table
    assert "var2" in sym_table
    assert "var3" not in sym_table


def test_symboltable_symbols():
    '''Test that the symbols property returns a list of the symbols in the
    SymbolTable.'''
    sym_table = SymbolTable()
    assert sym_table.symbols == []
    sym_table.add(Symbol("var1", "real", []))
    sym_table.add(Symbol("var2", "real", [None]))
    assert len(sym_table.symbols) == 2
    sym_table.add(Symbol("var3", "real", [],
                         interface=Symbol.FortranGlobal(module_use="my_mod")))
    assert len(sym_table.symbols) == 3


def test_symboltable_local_symbols():
    '''Test that the local_symbols property returns a list with the
    symbols with local scope.'''
    sym_table = SymbolTable()
    assert [] == sym_table.local_symbols

    sym_table.add(Symbol("var1", "real", []))
    sym_table.add(Symbol("var2", "real", [None]))
    sym_table.add(Symbol("var3", "real", []))

    assert len(sym_table.local_symbols) == 3
    assert sym_table.lookup("var1") in sym_table.local_symbols
    assert sym_table.lookup("var2") in sym_table.local_symbols
    assert sym_table.lookup("var3") in sym_table.local_symbols
    sym_v1 = sym_table.lookup("var1")
    sym_v1.interface = Symbol.Argument(access=Symbol.Access.READWRITE)
    sym_table.specify_argument_list([sym_v1])

    assert len(sym_table.local_symbols) == 2
    assert sym_table.lookup("var1") not in sym_table.local_symbols
    assert sym_table.lookup("var2") in sym_table.local_symbols
    assert sym_table.lookup("var3") in sym_table.local_symbols

    sym_table.add(Symbol("var4", "real", [],
                         interface=Symbol.FortranGlobal(module_use="my_mod")))
    assert len(sym_table.local_symbols) == 2
    assert sym_table.lookup("var4") not in sym_table.local_symbols


def test_symboltable_global_symbols():
    ''' Test that the global_symbols property returns those symbols with
    'global' scope (i.e. that represent data that exists outside the current
    scoping unit) but are not routine arguments. '''
    sym_table = SymbolTable()
    assert sym_table.global_symbols == []
    # Add some local symbols
    sym_table.add(Symbol("var1", "real", []))
    sym_table.add(Symbol("var2", "real", [None]))
    assert sym_table.global_symbols == []
    # Add some global symbols
    sym_table.add(Symbol("gvar1", "real", [],
                         interface=Symbol.FortranGlobal(module_use="my_mod")))
    assert sym_table.lookup("gvar1") in sym_table.global_symbols
    sym_table.add(
        Symbol("gvar2", "real", [],
               interface=Symbol.Argument(access=Symbol.Access.READWRITE)))
    gsymbols = sym_table.global_symbols
    assert len(gsymbols) == 1
    assert sym_table.lookup("gvar2") not in gsymbols


def test_symboltable_abstract_properties():
    '''Test that the SymbolTable abstract properties raise the appropriate
    error.'''
    sym_table = SymbolTable()

    with pytest.raises(NotImplementedError) as error:
        _ = sym_table.data_arguments
    assert "Abstract property. Which symbols are data arguments is " \
        "API-specific." in str(error.value)

    with pytest.raises(NotImplementedError) as error:
        _ = sym_table.iteration_indices
    assert "Abstract property. Which symbols are iteration indices is " \
        "API-specific." in str(error.value)


def test_modified_kern_line_length(kernel_outputdir, monkeypatch):
    '''Modified Fortran kernels are written to file linewrapped at 132
    characters. This test checks that this linewrapping works.

    '''
    from psyclone.transformations import Dynamo0p3KernelConstTrans
    psy, invoke = get_invoke("1_single_invoke.f90", api="dynamo0.3", idx=0)
    sched = invoke.schedule
    kernels = sched.walk(Kern)
    # This example does not conform to the <name>_code, <name>_mod
    # convention so monkeypatch it to avoid the PSyIR code generation
    # raising an exception. This limitation is the subject of issue
<<<<<<< HEAD
    # #393.
=======
    # #520.
>>>>>>> c1d9ce1e
    monkeypatch.setattr(kernels[0], "_module_name", "testkern_mod")
    ktrans = Dynamo0p3KernelConstTrans()
    _, _ = ktrans.apply(kernels[0], number_of_layers=100)
    # Generate the code (this triggers the generation of new kernels)
    _ = str(psy.gen)
    filepath = os.path.join(str(kernel_outputdir), "testkern_0_mod.f90")
    assert os.path.isfile(filepath)
    # Check that the argument list is line wrapped as it is longer
    # than 132 characters.
    assert "undf_w3,&\n&map_w3)\n" in open(filepath).read()<|MERGE_RESOLUTION|>--- conflicted
+++ resolved
@@ -56,11 +56,7 @@
     OMPParallelDirective, OMPDoDirective, OMPDirective, Directive, CodeBlock, \
     Assignment, Reference, BinaryOperation, Array, Literal, Node, IfBlock, \
     KernelSchedule, Schedule, UnaryOperation, NaryOperation, Return, \
-<<<<<<< HEAD
-    ACCEnterDataDirective, ACCKernelsDirective
-=======
     ACCEnterDataDirective, ACCKernelsDirective, Container
->>>>>>> c1d9ce1e
 from psyclone.psyGen import GenerationError, FieldNotFoundError, \
      InternalError, HaloExchange, Invoke, DataAccess
 from psyclone.psyGen import Symbol, SymbolTable
@@ -1744,12 +1740,7 @@
     ftrans = DynamoLoopFuseTrans()
     ftrans.same_space = True
     for _ in range(6):
-<<<<<<< HEAD
-        schedule, _ = ftrans.apply(schedule.children[0], schedule.children[1],
-                                   same_space=True)
-=======
         schedule, _ = ftrans.apply(schedule.children[0], schedule.children[1])
->>>>>>> c1d9ce1e
     read4 = schedule.children[0].loop_body[4]
     # 1: returns none if none found
     # a) check many reads
@@ -2211,13 +2202,8 @@
 # Class ACCKernelsDirective end
 
 # Class ACCEnterDataDirective start
-<<<<<<< HEAD
-
-
-=======
-
-
->>>>>>> c1d9ce1e
+
+
 # (1/1) Method __init__
 def test_acc_datadevice_virtual():
     ''' Check that we can't instantiate an instance of
@@ -3032,7 +3018,6 @@
     assert "DO cell=1,mesh%get_last_halo_cell(1),2" in gen
 
 
-<<<<<<< HEAD
 def test_invalid_loop_annotations():
     ''' Check that the Loop constructor validates any supplied annotations. '''
     from psyclone.psyGen import Loop
@@ -3049,8 +3034,6 @@
     assert test_loop.annotations == ['was_single_stmt', 'was_where']
 
 
-=======
->>>>>>> c1d9ce1e
 # Test IfBlock class
 
 def test_ifblock_invalid_annotation():
@@ -3204,8 +3187,6 @@
     assignment = Assignment(parent=kschedule)
     ref = Reference("rname", assignment)
     assert "Reference[name:'rname']" in str(ref)
-<<<<<<< HEAD
-=======
 
 
 def test_reference_symbol(monkeypatch):
@@ -3259,7 +3240,6 @@
     assert ("The scope_limit node 'Reference[name:'alpha']' provided to the "
             "symbol method, is not an ancestor of this reference node "
             "'Reference[name:'alpha']'." in str(excinfo.value))
->>>>>>> c1d9ce1e
 
     # Symbol not in any container (rename alpha to something that is
     # not defined)
@@ -4230,11 +4210,7 @@
     # This example does not conform to the <name>_code, <name>_mod
     # convention so monkeypatch it to avoid the PSyIR code generation
     # raising an exception. This limitation is the subject of issue
-<<<<<<< HEAD
-    # #393.
-=======
     # #520.
->>>>>>> c1d9ce1e
     monkeypatch.setattr(kernels[0], "_module_name", "testkern_mod")
     ktrans = Dynamo0p3KernelConstTrans()
     _, _ = ktrans.apply(kernels[0], number_of_layers=100)
