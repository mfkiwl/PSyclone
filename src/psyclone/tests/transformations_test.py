# -----------------------------------------------------------------------------
# BSD 3-Clause License
#
# Copyright (c) 2018-2019, Science and Technology Facilities Council.
# All rights reserved.
#
# Redistribution and use in source and binary forms, with or without
# modification, are permitted provided that the following conditions are met:
#
# * Redistributions of source code must retain the above copyright notice, this
#   list of conditions and the following disclaimer.
#
# * Redistributions in binary form must reproduce the above copyright notice,
#   this list of conditions and the following disclaimer in the documentation
#   and/or other materials provided with the distribution.
#
# * Neither the name of the copyright holder nor the names of its
#   contributors may be used to endorse or promote products derived from
#   this software without specific prior written permission.
#
# THIS SOFTWARE IS PROVIDED BY THE COPYRIGHT HOLDERS AND CONTRIBUTORS
# "AS IS" AND ANY EXPRESS OR IMPLIED WARRANTIES, INCLUDING, BUT NOT
# LIMITED TO, THE IMPLIED WARRANTIES OF MERCHANTABILITY AND FITNESS
# FOR A PARTICULAR PURPOSE ARE DISCLAIMED. IN NO EVENT SHALL THE
# COPYRIGHT HOLDER OR CONTRIBUTORS BE LIABLE FOR ANY DIRECT, INDIRECT,
# INCIDENTAL, SPECIAL, EXEMPLARY, OR CONSEQUENTIAL DAMAGES (INCLUDING,
# BUT NOT LIMITED TO, PROCUREMENT OF SUBSTITUTE GOODS OR SERVICES;
# LOSS OF USE, DATA, OR PROFITS; OR BUSINESS INTERRUPTION) HOWEVER
# CAUSED AND ON ANY THEORY OF LIABILITY, WHETHER IN CONTRACT, STRICT
# LIABILITY, OR TORT (INCLUDING NEGLIGENCE OR OTHERWISE) ARISING IN
# ANY WAY OUT OF THE USE OF THIS SOFTWARE, EVEN IF ADVISED OF THE
# POSSIBILITY OF SUCH DAMAGE.
# ----------------------------------------------------------------------------
# Authors R. W. Ford and A. R. Porter, STFC Daresbury Lab
# Modified I. Kavcic, Met Office

'''
API-agnostic tests for various transformation classes.
'''

from __future__ import absolute_import, print_function
import pytest
from psyclone.transformations import TransformationError


def test_accloop():
    ''' Generic tests for the ACCLoopTrans transformation class '''
    from psyclone.transformations import ACCLoopTrans
    from psyclone.psyGen import Node, ACCLoopDirective
    trans = ACCLoopTrans()
    assert trans.name == "ACCLoopTrans"
    assert str(trans) == "Adds an 'OpenACC loop' directive to a loop"

    pnode = Node()
    cnode = Node()
    tdir = trans._directive(pnode, [cnode])
    assert isinstance(tdir, ACCLoopDirective)


def test_accparallel():
    ''' Generic tests for the ACCParallelTrans class '''
    from psyclone.transformations import ACCParallelTrans
    acct = ACCParallelTrans()
    assert acct.name == "ACCParallelTrans"


def test_accenterdata():
    ''' Generic tests for the ACCEnterDataTrans class '''
    from psyclone.transformations import ACCEnterDataTrans
    acct = ACCEnterDataTrans()
    assert acct.name == "ACCEnterDataTrans"
    assert str(acct) == "Adds an OpenACC 'enter data' directive"


def test_accenterdata_internalerr(monkeypatch):
    ''' Check that the ACCEnterDataTrans.apply() method raises an internal
    error if the validate method fails to throw out an invalid type of
    Schedule. '''
    from psyclone.transformations import ACCEnterDataTrans
    from psyclone.psyGen import InternalError
    acct = ACCEnterDataTrans()
    monkeypatch.setattr(acct, "validate", lambda sched, options: None)
    with pytest.raises(InternalError) as err:
        _, _ = acct.apply("Not a schedule")
    assert "validate() has not rejected an (unsupported) schedule" in str(err)


def test_omploop_no_collapse():
    ''' Check that the OMPLoopTrans.directive() method rejects the
    collapse argument '''
    from psyclone.psyGen import Node
    from psyclone.transformations import OMPLoopTrans
    trans = OMPLoopTrans()
    pnode = Node()
    cnode = Node()
    with pytest.raises(NotImplementedError) as err:
        _ = trans._directive(pnode, cnode, collapse=2)
    assert ("The COLLAPSE clause is not yet supported for '!$omp do' "
            "directives" in str(err))


def test_ifblock_children_region():
    ''' Check that we reject attempts to transform the conditional part of
    an If statement or to include both the if- and else-clauses in a region
    (without their parent). '''
    from psyclone.psyGen import IfBlock, Reference, Schedule
    from psyclone.transformations import ACCParallelTrans
    acct = ACCParallelTrans()
    # Construct a valid IfBlock
    ifblock = IfBlock()
    # Condition
    ref1 = Reference('condition1', parent=ifblock)
    ifblock.addchild(ref1)
    # If-body
    sch = Schedule(parent=ifblock)
    ifblock.addchild(sch)
    # Else-body
    sch2 = Schedule(parent=ifblock)
    ifblock.addchild(sch2)
    # Attempt to put all of the children of the IfBlock into a region. This
    # is an error because the first child is the conditional part of the
    # IfBlock.
    with pytest.raises(TransformationError) as err:
<<<<<<< HEAD
        super(ACCParallelTrans, acct)._validate([ifblock.children[0]])
    assert ("transformation to the immediate children of a Loop/IfBlock "
            "unless it is to a single Schedule" in str(err.value))
    with pytest.raises(TransformationError) as err:
        super(ACCParallelTrans, acct)._validate(ifblock.children[1:])
    assert (" to multiple nodes when one or more is a Schedule. "
            "Either target a single Schedule or " in str(err.value))
=======
        super(ACCParallelTrans, acct).validate(ifblock.children)
    assert ("transformation to the conditional expression (first child" in
            str(err))
    with pytest.raises(TransformationError) as err:
        super(ACCParallelTrans, acct).validate(ifblock.children[1:])
    assert ("Cannot enclose both the if- and else- clauses of an IfBlock by "
            in str(err))
>>>>>>> 20624e7d


def test_fusetrans_error_incomplete():
    ''' Check that we reject attempts to fuse loops which are incomplete. '''
    from psyclone.psyGen import Loop, Schedule, Literal, Return
    from psyclone.transformations import LoopFuseTrans
    sch = Schedule()
    loop1 = Loop(variable_name="i", parent=sch)
    loop2 = Loop(variable_name="j", parent=sch)
    sch.addchild(loop1)
    sch.addchild(loop2)

    fuse = LoopFuseTrans()

    # Check first loop
    with pytest.raises(TransformationError) as err:
        fuse.validate(loop1, loop2)
    assert "Error in LoopFuse transformation. The first loop does not have " \
        "4 children." in str(err.value)

    loop1.addchild(Literal("start", parent=loop1))
    loop1.addchild(Literal("stop", parent=loop1))
    loop1.addchild(Literal("step", parent=loop1))
    loop1.addchild(Schedule(parent=loop1))
    loop1.loop_body.addchild(Return(parent=loop1.loop_body))

    # Check second loop
    with pytest.raises(TransformationError) as err:
        fuse.validate(loop1, loop2)
    assert "Error in LoopFuse transformation. The second loop does not have " \
        "4 children." in str(err.value)

    loop2.addchild(Literal("start", parent=loop2))
    loop2.addchild(Literal("stop", parent=loop2))
    loop2.addchild(Literal("step", parent=loop2))
    loop2.addchild(Schedule(parent=loop2))
    loop2.loop_body.addchild(Return(parent=loop2.loop_body))

    # Validation should now pass
    fuse.validate(loop1, loop2)


def test_fusetrans_error_not_same_parent():
    ''' Check that we reject attempts to fuse loops which don't share the
    same parent '''
    from psyclone.psyGen import Loop, Schedule, Literal
    from psyclone.transformations import LoopFuseTrans

    sch1 = Schedule()
    sch2 = Schedule()
    loop1 = Loop(variable_name="i", parent=sch1)
    loop2 = Loop(variable_name="j", parent=sch2)
    sch1.addchild(loop1)
    sch2.addchild(loop2)

    loop1.addchild(Literal("1", parent=loop1))  # start
    loop1.addchild(Literal("10", parent=loop1))  # stop
    loop1.addchild(Literal("1", parent=loop1))  # step
    loop1.addchild(Schedule(parent=loop1))  # loop body

    loop2.addchild(Literal("1", parent=loop2))  # start
    loop2.addchild(Literal("10", parent=loop2))  # stop
    loop2.addchild(Literal("1", parent=loop2))  # step
    loop2.addchild(Schedule(parent=loop2))  # loop body

    fuse = LoopFuseTrans()

    # Try to fuse loops with different parents
    with pytest.raises(TransformationError) as err:
        fuse.validate(loop1, loop2)
    assert "Error in LoopFuse transformation. Loops do not have the " \
        "same parent" in str(err.value)


def test_regiontrans_wrong_children():
    ''' Check that the validate method raises the expected error if
        passed the wrong children of a Node. (e.g. those representing the
        bounds of a Loop.) '''
    from psyclone.psyGen import Loop, Literal, Schedule
    # RegionTrans is abstract so use a concrete sub-class
    from psyclone.transformations import RegionTrans, ACCParallelTrans
    rtrans = ACCParallelTrans()
    # Construct a valid Loop in the PSyIR
    parent = Loop(parent=None)
    parent.addchild(Literal("1", parent))
    parent.addchild(Literal("10", parent))
    parent.addchild(Literal("1", parent))
    parent.addchild(Schedule(parent=parent))
    with pytest.raises(TransformationError) as err:
        RegionTrans._validate(rtrans, parent.children)
    assert ("Cannot apply a transformation to multiple nodes when one or more "
            "is a Schedule" in str(err.value))<|MERGE_RESOLUTION|>--- conflicted
+++ resolved
@@ -121,23 +121,13 @@
     # is an error because the first child is the conditional part of the
     # IfBlock.
     with pytest.raises(TransformationError) as err:
-<<<<<<< HEAD
-        super(ACCParallelTrans, acct)._validate([ifblock.children[0]])
+        super(ACCParallelTrans, acct).validate([ifblock.children[0]])
     assert ("transformation to the immediate children of a Loop/IfBlock "
             "unless it is to a single Schedule" in str(err.value))
     with pytest.raises(TransformationError) as err:
-        super(ACCParallelTrans, acct)._validate(ifblock.children[1:])
+        super(ACCParallelTrans, acct).validate(ifblock.children[1:])
     assert (" to multiple nodes when one or more is a Schedule. "
             "Either target a single Schedule or " in str(err.value))
-=======
-        super(ACCParallelTrans, acct).validate(ifblock.children)
-    assert ("transformation to the conditional expression (first child" in
-            str(err))
-    with pytest.raises(TransformationError) as err:
-        super(ACCParallelTrans, acct).validate(ifblock.children[1:])
-    assert ("Cannot enclose both the if- and else- clauses of an IfBlock by "
-            in str(err))
->>>>>>> 20624e7d
 
 
 def test_fusetrans_error_incomplete():
