--- conflicted
+++ resolved
@@ -491,7 +491,6 @@
             " not found:" in str(einfo.value))
 
 
-<<<<<<< HEAD
 def test_module_info_get_routine_name(tmpdir, monkeypatch):
     '''Tests for get_routine_name(...).'''
     filepath = os.path.join(tmpdir, "my_mod.f90")
@@ -513,7 +512,8 @@
 
     assert ("ModuleInfoError: Subroutine 'myfunc1_DOESNT_EXIT'"
             " not found" in str(einfo.value))
-=======
+
+
 def test_minfo_type_errors():
     """
     Trigger type errors in constructor of module info
@@ -542,5 +542,4 @@
 
     module_info.get_psyir = lambda: None
 
-    module_info.get_symbol("dummy")
->>>>>>> 7fff99ac
+    module_info.get_symbol("dummy")