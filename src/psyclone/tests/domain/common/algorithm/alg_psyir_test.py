# -----------------------------------------------------------------------------
# BSD 3-Clause License
#
# Copyright (c) 2021, Science and Technology Facilities Council
# All rights reserved.
#
# Redistribution and use in source and binary forms, with or without
# modification, are permitted provided that the following conditions are met:
#
# * Redistributions of source code must retain the above copyright notice, this
#   list of conditions and the following disclaimer.
#
# * Redistributions in binary form must reproduce the above copyright notice,
#   this list of conditions and the following disclaimer in the documentation
#   and/or other materials provided with the distribution.
#
# * Neither the name of the copyright holder nor the names of its
#   contributors may be used to endorse or promote products derived from
#   this software without specific prior written permission.
#
# THIS SOFTWARE IS PROVIDED BY THE COPYRIGHT HOLDERS AND CONTRIBUTORS
# "AS IS" AND ANY EXPRESS OR IMPLIED WARRANTIES, INCLUDING, BUT NOT
# LIMITED TO, THE IMPLIED WARRANTIES OF MERCHANTABILITY AND FITNESS
# FOR A PARTICULAR PURPOSE ARE DISCLAIMED. IN NO EVENT SHALL THE
# COPYRIGHT HOLDER OR CONTRIBUTORS BE LIABLE FOR ANY DIRECT, INDIRECT,
# INCIDENTAL, SPECIAL, EXEMPLARY, OR CONSEQUENTIAL DAMAGES (INCLUDING,
# BUT NOT LIMITED TO, PROCUREMENT OF SUBSTITUTE GOODS OR SERVICES;
# LOSS OF USE, DATA, OR PROFITS; OR BUSINESS INTERRUPTION) HOWEVER
# CAUSED AND ON ANY THEORY OF LIABILITY, WHETHER IN CONTRACT, STRICT
# LIABILITY, OR TORT (INCLUDING NEGLIGENCE OR OTHERWISE) ARISING IN
# ANY WAY OUT OF THE USE OF THIS SOFTWARE, EVEN IF ADVISED OF THE
# POSSIBILITY OF SUCH DAMAGE.
# -----------------------------------------------------------------------------
# Author R. W. Ford, STFC Daresbury Lab
# Modified by S. Siso, STFC Daresbury Lab

'''Module containing tests for the AlgorithmInvokeCall and
KernelFunctor algorithm-layer-specific nodes. The tests include
translation of PSyIR to PSyclone Algorithm PSyIR and PSyclone
Algorithm PSyIR to processed PSyIR.

'''
from __future__ import absolute_import
import pytest

from psyclone.psyir.frontend.fortran import FortranReader
from psyclone.psyir.nodes import Reference, Node, ArrayReference, \
    BinaryOperation, Container
from psyclone.psyir.nodes.node import colored
from psyclone.psyir.symbols import RoutineSymbol, TypeSymbol, \
    StructureType, Symbol, REAL_TYPE
from psyclone.domain.common.algorithm import AlgorithmInvokeCall, \
    KernelFunctor
from psyclone.errors import GenerationError
from psyclone.domain.common.transformations import AlgTrans


def create_alg_psyir(code):
    '''Utility to create a PSyclone Algorithm PSyIR tree from Fortran
    code.

    :param str code: Fortran algorithm code encoded as a string.

    :returns: PSyclone Algorithm PSyIR tree representing the Fortran \
        code.
    :rtype: :py:class:`psyclone.psyir.nodes.Node`

    '''
    fortran_reader = FortranReader()
    psyir = fortran_reader.psyir_from_source(code)

    alg_trans = AlgTrans()
    alg_trans.apply(psyir)

    return psyir


def check_call(call, routine_name, container_name, args_info):
    '''Utility function to check the contents of a processed invoke call.

    :param invoke: the call node that is being checked.
    :type invoke: :py:class:`psyclone.psyir.nodes.Call`
    :param str routine_name: the name of the call node.
    :param str container_name: the name of the container containing \
        the call node.
    ;param args_info: information to check the call arguments.
    :type args_info: list of \
        (:py:class:`psyclone.psyir.nodes.Reference`, str) or \
        (:py:class:`psyclone.psyir.nodes.ArrayReference`, str, [str or \
        BinaryOperation])

    '''
    assert isinstance(call.routine, RoutineSymbol)
    assert call.routine.name == routine_name
    assert call.routine.is_global
    assert call.routine.interface.container_symbol.name == container_name
    args = call.children
    assert len(args) == len(args_info)
    for idx, arg_info in enumerate(args_info):
        arg_type = arg_info[0]
        name = arg_info[1]
        assert isinstance(args[idx], arg_type)
        assert args[idx].symbol.name == name
        if arg_type is ArrayReference:
            indices_info = arg_info[2]
            indices = args[idx].children
            assert len(indices) == len(indices_info)
            for idx2, index_info in enumerate(indices_info):
                if isinstance(index_info, str):
                    assert indices[idx2].symbol.name == index_info
                else:  # BinaryOperation
                    assert isinstance(indices[idx2], BinaryOperation)


def test_algorithminvokecall():
    '''Check that an instance of AlgorithmInvokeCall can be
    created. Also check any optional arguments.

    '''
    routine = RoutineSymbol("hello")
    call = AlgorithmInvokeCall(routine, 2)
    assert call._children_valid_format == "[KernelFunctor]*"
    assert call._text_name == "AlgorithmInvokeCall"
    assert call._colour == "green"
    assert call.psylayer_routine_symbol is None
    assert call._index == 2
    assert call.parent is None
    assert call._description is None

    description = "description"
    parent = Container("container")
    call = AlgorithmInvokeCall(
        routine, 2, parent=parent, description=description)
    assert call.parent is parent
    assert call._description == description


def test_algorithminvokecall_error():
    '''Check that AlgorithmInvokeCall raises the expected exceptions if
    the invoke argument has an invalid value.

    '''
    routine = RoutineSymbol("hello")
    with pytest.raises(TypeError) as info:
        AlgorithmInvokeCall(routine, "error")
    assert ("AlgorithmInvokeCall index argument should be an int but found "
            "'str'." in str(info.value))

    with pytest.raises(ValueError) as info:
        AlgorithmInvokeCall(routine, -1)
    assert ("AlgorithmInvokeCall index argument should be a non-negative "
            "integer but found -1." in str(info.value))

    with pytest.raises(TypeError) as info:
        AlgorithmInvokeCall(routine, 1, description=routine)
    assert ("AlgorithmInvokeCall description argument should be a str but "
            "found 'RoutineSymbol'." in str(info.value))


def test_aic_create():
    '''Check that the create method behaves as expected.'''

    kernel_functor = KernelFunctor(TypeSymbol("dummy", REAL_TYPE))
    routine = RoutineSymbol("hello")
    index = 10
    aic = AlgorithmInvokeCall.create(routine, [kernel_functor], index)
    assert isinstance(aic, AlgorithmInvokeCall)
    assert len(aic.children) == 1
    assert aic.children[0] is kernel_functor
    assert aic._routine is routine
    assert aic._index == index
    assert aic._description is None

    description = "description"
    aic = AlgorithmInvokeCall.create(
        routine, [kernel_functor.detach()], index, description=description)
    assert aic._description == description

    with pytest.raises(GenerationError) as info:
        AlgorithmInvokeCall.create(routine, kernel_functor, index)
    assert ("AlgorithmInvokeCall create arguments argument should be a list "
            "but found 'KernelFunctor'." in str(info.value))


class DummySubClass(AlgorithmInvokeCall):
    '''A dummy subclass of AlgorithmInvokeCall used for testing the
    behaviour of the create method in AlgorithmInvokeCall.

    '''


@pytest.mark.parametrize("cls", [AlgorithmInvokeCall, DummySubClass])
def test_aic_create_object(cls):
    '''Check that the AlgorithmInvokeCall create method creates the
    expected object (which could be a subclass of AlgorithmInvokeCall)

    '''
    routine = RoutineSymbol("hello")
    call = cls.create(routine, [], 0)
    assert call.routine is routine
    # pylint: disable=unidiomatic-typecheck
    assert type(call) is cls


def test_aic_validate_child():
    '''Check that the _validate_child method behaves as expected.'''

    kernel_functor = KernelFunctor(TypeSymbol("dummy", REAL_TYPE))
    assert AlgorithmInvokeCall._validate_child(0, kernel_functor)
    assert not AlgorithmInvokeCall._validate_child(0, "Invalid")

    routine = RoutineSymbol("hello")
    call = AlgorithmInvokeCall(routine, 0)
    with pytest.raises(GenerationError) as info:
        call.children = ["invalid"]
    assert ("Item 'str' can't be child 0 of 'AlgorithmInvokeCall'. The valid "
            "format is: '[KernelFunctor]*'." in str(info.value))
    call.children = [kernel_functor]


def test_aic_node_str():
    '''Check that the node_str method returns the expected representation
    of this node.

    '''
    routine = RoutineSymbol("hello")
    call = AlgorithmInvokeCall.create(
        routine, [], 0, description="describing an invoke")
    assert ("AlgorithmInvokeCall[description=\"describing an invoke\"]"
            in call.node_str(colour=False))


def test_aic_defroutinerootname():
    '''Check that the _def_routine_root_name() internal method behaves as
    expected.

    '''
    symbol_name = "dummy"
    kernel_functor = KernelFunctor(TypeSymbol(symbol_name, REAL_TYPE))
    routine = RoutineSymbol("hello")
    index = 3
    call = AlgorithmInvokeCall(routine, index)
    call.children = [kernel_functor]
    assert call._def_routine_root_name() == "invoke_{0}_{1}".format(
        index, symbol_name)

    call.children.append(kernel_functor.copy())
    assert call._def_routine_root_name() == "invoke_{0}".format(index)

    for name in [" a  description ", "' a__description '",
                 "\" a  description \""]:
        call._description = name
        assert call._def_routine_root_name() == "a__description"


def test_aic_createpsylayersymbols():
    '''Check that the create_psylayer_symbols method behaves in the
    expected way, i.e. creates and stores a routine_symbol and a
    container_symbol the first time it is called and then does nothing
    in subsequent calls.

    '''
    code = (
        "subroutine alg1()\n"
        "  use kern_mod, only : kern\n"
        "  use field_mod, only : field_type\n"
        "  type(field_type) :: field1\n"
        "  call invoke(kern(field1))\n"
        "end subroutine alg1\n")

    psyir = create_alg_psyir(code)
    invoke = psyir.children[0][0]
    assert isinstance(invoke, AlgorithmInvokeCall)
    assert invoke.psylayer_routine_symbol is None

    invoke.create_psylayer_symbols()

    routine_name = "invoke_0_kern"
    routine_symbol = invoke.psylayer_routine_symbol
    assert isinstance(routine_symbol, RoutineSymbol)
    assert routine_symbol.name == routine_name
    container_symbol = routine_symbol.interface.container_symbol
    assert container_symbol.name == "psy_alg1"

    invoke.create_psylayer_symbols()

    assert invoke.psylayer_routine_symbol is routine_symbol
    assert (invoke.psylayer_routine_symbol.interface.container_symbol
            is container_symbol)


def test_aic_createpsylayersymbols_clash(monkeypatch):
    '''Check that the create_psylayer_symbols method creates the expected
    routine and container names when there is a name clash.

    '''
    code = (
        "subroutine alg1()\n"
        "  use kern_mod, only : kern\n"
        "  use field_mod, only : field_type\n"
        "  real :: psy_alg1, invoke_0_kern\n"
        "  type(field_type) :: field1\n"
        "  call invoke(kern(field1))\n"
        "end subroutine alg1\n")

    psyir = create_alg_psyir(code)
    invoke = psyir.children[0]
    invoke.create_psylayer_symbols()
    routine_symbol = invoke.psylayer_routine_symbol
    assert routine_symbol.name == "invoke_0_kern_1"
    container_symbol = routine_symbol.interface.container_symbol
    assert container_symbol.name == "psy_alg1_1"


def test_aic_lowertolanguagelevel_error():
    '''Check that the lower_to_language_level method raises the expected
    exception when an unexpected argument is found.

    '''
    code = (
        "subroutine alg1()\n"
        "  use kern_mod\n"
        "  use field_mod, only : field_type\n"
        "  type(field_type) :: field\n"
        "  call invoke(kern(field*1.0))\n"
        "end subroutine alg1\n")

    psyir = create_alg_psyir(code)
    invoke = psyir.children[0]
    with pytest.raises(GenerationError) as info:
        invoke.lower_to_language_level()
    assert ("Expected Algorithm-layer kernel arguments to be a literal, "
            "reference or array reference, but found 'BinaryOperation'."
            in str(info.value))


@pytest.mark.xfail(reason="Issue #753: expression comparisons need improving")
def test_aic_lowertolanguagelevel_expr():
    '''Check that the lower_to_language_level method deals correctly with
    simple associative expresssions, i.e. i+1 is the same as 1+i.

    '''
    code = (
        "subroutine alg1()\n"
        "  use kern_mod\n"
        "  use field_mod, only : field_type\n"
        "  type(field_type) :: field(10)\n"
        "  integer :: i\n"
        "  call invoke(kern(field(i+1), field(1+i)))\n"
        "end subroutine alg1\n")

    psyir = create_alg_psyir(code)
    subroutine = psyir.children[0]
    invoke = subroutine.children[0]
    invoke.lower_to_language_level()
    assert len(subroutine.children[0].children) == 1


def test_aic_lowertolanguagelevel_single():
    '''Check that the lower_to_language_level method works as expected
    when it has a single kernel with multiple fields of the same
    name. Also check that the lower_to_language_level creates the
    required routine and container symbols if they have not already
    been created.

    '''
    code = (
        "subroutine alg1()\n"
        "  use kern_mod\n"
        "  use field_mod, only : field_type\n"
        "  integer :: i,j\n"
        "  type(field_type) :: field1, field2(10)\n"
        "  call invoke(kern1(field1, field1, field2(i), field2( j )))\n"
        "end subroutine alg1\n")

    psyir = create_alg_psyir(code)
    invoke = psyir.children[0][0]

    assert isinstance(invoke, AlgorithmInvokeCall)
    assert len(psyir.walk(AlgorithmInvokeCall)) == 1
    assert len(psyir.walk(KernelFunctor)) == 1

    # Don't call create_psylayer_symbols() here. This is to
    # check that lower_to_language_level() creates the symbols if
    # needed.
    invoke.lower_to_language_level()

    assert len(psyir.walk(AlgorithmInvokeCall)) == 0
    assert len(psyir.walk(KernelFunctor)) == 0

<<<<<<< HEAD
    call = psyir.children[0]
    check_call(call, "invoke_0_kern1", "psy_alg1",
=======
    call = psyir.children[0][0]
    check_call(call, "invoke_0_kern1",
>>>>>>> 86fc32c4
               [(Reference, "field1"),
                (ArrayReference, "field2", ["i"]),
                (ArrayReference, "field2", ["j"])])


def test_aic_lowertolanguagelevel_multi():
    '''Check that the lower_to_language_level method works as expected
    when it has multiple kernels with fields of the same name. Also
    check that an invoke name is supported.

    '''
    code = (
        "subroutine alg1()\n"
        "  use kern_mod\n"
        "  use precision_mod, only : r_def\n"
        "  use field_mod, only : field_type\n"
        "  integer :: i,j\n"
        "  type(field_type) :: field1, field2(10)\n"
        "  call invoke(kern1(field1), kern2(field1), kern3(field2(i)), &\n"
        "              kern1(field2(I)), kern2(field2( j )), &\n"
        "              kern3(field2(j+1)), kern1(1.0_r_def), &\n"
        "              name=\"multi kern invoke\")\n"
        "end subroutine alg1\n")

    psyir = create_alg_psyir(code)
    invoke = psyir.children[0][0]

    assert isinstance(invoke, AlgorithmInvokeCall)
    assert len(psyir.walk(AlgorithmInvokeCall)) == 1
    assert len(psyir.walk(KernelFunctor)) == 7

    # Explicitly create the language level symbols before lowering to
    # make sure lower_to_language_level works if they have already
    # been created.
    invoke.create_psylayer_symbols()
    invoke.lower_to_language_level()

    assert len(psyir.walk(AlgorithmInvokeCall)) == 0
    assert len(psyir.walk(KernelFunctor)) == 0

<<<<<<< HEAD
    call = psyir.children[0]
    check_call(call, "multi_kern_invoke", "psy_alg1",
=======
    call = psyir.children[0][0]
    check_call(call, "invoke_0",
>>>>>>> 86fc32c4
               [(Reference, "field1"),
                (ArrayReference, "field2", ["i"]),
                (ArrayReference, "field2", ["j"]),
                (ArrayReference, "field2", [BinaryOperation])])


def test_kernelfunctor():
    '''Check that an instance of KernelFunctor class can be created. Also
    check that the symbol method works as expected.

    '''
    symbol = TypeSymbol("hello", StructureType())
    klr = KernelFunctor(symbol)
    assert klr._symbol == symbol
    assert klr.symbol == symbol
    assert klr._colour == "yellow"
    assert klr._text_name == "KernelFunctor"
    assert klr.parent is None


def test_kernelfunctor_parent():
    '''Check that the optional parent argument to a KernelFunctor class
    constructor is stored correctly.

    '''
    parent = Node()
    symbol = TypeSymbol("hello", StructureType())
    klr = KernelFunctor(symbol, parent=parent)
    assert klr.parent == parent


def test_kernelfunctor_invalid_symbol():
    '''Check KernelFunctor raises the expected exception if the type of
    the symbol argument is invalid.

    '''
    with pytest.raises(TypeError) as info:
        _ = KernelFunctor(Symbol("hello"))
    assert ("KernelFunctor symbol argument should be a TypeSymbol but "
            "found 'Symbol'." in str(info.value))


class SubClass(KernelFunctor):
    '''Utility subclass of KernelFunctor to test that the create method
    in KernelFunctor behaves as expected for subclasses.'''


@pytest.mark.parametrize("cls", [KernelFunctor, SubClass])
def test_kernelfunctor_create(cls):
    '''Check that the create method of KernelFunctor works as expected.

    '''
    symbol = TypeSymbol("hello", StructureType())
    klr = cls.create(symbol, [])
    # pylint: disable=unidiomatic-typecheck
    assert type(klr) is cls
    assert klr._symbol == symbol
    assert len(klr.children) == 0

    arg = Reference(Symbol("dummy"))
    klr = KernelFunctor.create(symbol, [arg])
    assert len(klr.children) == 1
    assert klr.children[0] == arg
    assert arg.parent == klr


def test_kernelfunctor_create_invalid_symbol():
    '''Check that the create method of KernelFunctor raises the expected
    exception if the provided symbol argument is not the correct type.

    '''
    symbol = Symbol("hello")
    with pytest.raises(GenerationError) as info:
        _ = KernelFunctor.create(symbol, [])
    assert ("KernelFunctor create() symbol argument should be a TypeSymbol "
            "but found 'Symbol'." in str(info.value))


def test_kernelfunctor_create_invalid_args1():
    '''Check that the create method of KernelFunctor raises the expected
    exception if the provided 'arguments' argument is not a list.

    '''
    symbol = TypeSymbol("hello", StructureType())
    with pytest.raises(GenerationError) as info:
        _ = KernelFunctor.create(symbol, "Not a list")
    assert ("KernelFunctor create() arguments argument should be a list "
            "but found 'str'." in str(info.value))


def test_kernelfunctor_invalid_args2():
    '''Check that the create method of KernelFunctor raises the expected
    exception if its supplied list of children are not the expected
    type (tests _validate_child method and _children_valid_format
    variable)

    '''
    symbol = TypeSymbol("hello", StructureType())
    with pytest.raises(GenerationError) as info:
        _ = KernelFunctor.create(symbol, ["hello"])
    assert("Item 'str' can't be child 0 of 'KernelFunctor'. The valid "
           "format is: '[DataNode]*'." in str(info.value))


def test_kernelfunctor_node_str():
    '''Check the node_str method of the KernelFunctor class.'''

    symbol = TypeSymbol("hello", StructureType())
    arg = Reference(Symbol("dummy"))
    klr = KernelFunctor.create(symbol, [arg])
    coloredtext = colored("KernelFunctor", KernelFunctor._colour)
    assert klr.node_str() == coloredtext+"[name='hello']"


def test_kernelfunctor_str():
    '''Check the str method of the KernelFunctor class.'''

    symbol = TypeSymbol("hello", StructureType())
    arg = Reference(Symbol("dummy"))
    klr = KernelFunctor.create(symbol, [arg])
    assert klr.__str__() == "KernelFunctor[name='hello']"<|MERGE_RESOLUTION|>--- conflicted
+++ resolved
@@ -388,13 +388,8 @@
     assert len(psyir.walk(AlgorithmInvokeCall)) == 0
     assert len(psyir.walk(KernelFunctor)) == 0
 
-<<<<<<< HEAD
-    call = psyir.children[0]
+    call = psyir.children[0][0]
     check_call(call, "invoke_0_kern1", "psy_alg1",
-=======
-    call = psyir.children[0][0]
-    check_call(call, "invoke_0_kern1",
->>>>>>> 86fc32c4
                [(Reference, "field1"),
                 (ArrayReference, "field2", ["i"]),
                 (ArrayReference, "field2", ["j"])])
@@ -435,13 +430,8 @@
     assert len(psyir.walk(AlgorithmInvokeCall)) == 0
     assert len(psyir.walk(KernelFunctor)) == 0
 
-<<<<<<< HEAD
-    call = psyir.children[0]
+    call = psyir.children[0][0]
     check_call(call, "multi_kern_invoke", "psy_alg1",
-=======
-    call = psyir.children[0][0]
-    check_call(call, "invoke_0",
->>>>>>> 86fc32c4
                [(Reference, "field1"),
                 (ArrayReference, "field2", ["i"]),
                 (ArrayReference, "field2", ["j"]),
