--- conflicted
+++ resolved
@@ -47,11 +47,7 @@
 from psyclone.errors import InternalError
 from psyclone.psyir.frontend.fortran import FortranReader
 from psyclone.psyir.nodes import Reference, Node, ArrayReference, \
-<<<<<<< HEAD
-    BinaryOperation, Container, Routine, FileContainer
-=======
-    BinaryOperation, Container, Loop, Literal
->>>>>>> bf58e5c1
+    BinaryOperation, Container, Routine, FileContainer, Loop, Literal
 from psyclone.psyir.nodes.node import colored
 from psyclone.psyir.symbols import RoutineSymbol, DataTypeSymbol, \
     StructureType, Symbol, REAL_TYPE, DataSymbol, INTEGER_TYPE
