# -----------------------------------------------------------------------------
# BSD 3-Clause License
#
# Copyright (c) 2017-2020, Science and Technology Facilities Council.
# All rights reserved.
#
# Redistribution and use in source and binary forms, with or without
# modification, are permitted provided that the following conditions are met:
#
# * Redistributions of source code must retain the above copyright notice, this
#   list of conditions and the following disclaimer.
#
# * Redistributions in binary form must reproduce the above copyright notice,
#   this list of conditions and the following disclaimer in the documentation
#   and/or other materials provided with the distribution.
#
# * Neither the name of the copyright holder nor the names of its
#   contributors may be used to endorse or promote products derived from
#   this software without specific prior written permission.
#
# THIS SOFTWARE IS PROVIDED BY THE COPYRIGHT HOLDERS AND CONTRIBUTORS
# "AS IS" AND ANY EXPRESS OR IMPLIED WARRANTIES, INCLUDING, BUT NOT
# LIMITED TO, THE IMPLIED WARRANTIES OF MERCHANTABILITY AND FITNESS
# FOR A PARTICULAR PURPOSE ARE DISCLAIMED. IN NO EVENT SHALL THE
# COPYRIGHT HOLDER OR CONTRIBUTORS BE LIABLE FOR ANY DIRECT, INDIRECT,
# INCIDENTAL, SPECIAL, EXEMPLARY, OR CONSEQUENTIAL DAMAGES (INCLUDING,
# BUT NOT LIMITED TO, PROCUREMENT OF SUBSTITUTE GOODS OR SERVICES;
# LOSS OF USE, DATA, OR PROFITS; OR BUSINESS INTERRUPTION) HOWEVER
# CAUSED AND ON ANY THEORY OF LIABILITY, WHETHER IN CONTRACT, STRICT
# LIABILITY, OR TORT (INCLUDING NEGLIGENCE OR OTHERWISE) ARISING IN
# ANY WAY OUT OF THE USE OF THIS SOFTWARE, EVEN IF ADVISED OF THE
# POSSIBILITY OF SUCH DAMAGE.
# ----------------------------------------------------------------------------
# Authors: A. R. Porter and S. Siso, STFC Daresbury Lab
# Mofified by R. W. Ford, STFC Daresbury Lab

''' Tests the GlobalsToArgumentsTransformation for the GOcean 1.0 API.'''

from __future__ import absolute_import, print_function
import os
import pytest
from psyclone.parse.algorithm import parse
from psyclone.psyGen import PSyFactory
from psyclone.psyir.symbols import DataType, DataSymbol, REAL_TYPE, \
    INTEGER_TYPE, CHARACTER_TYPE
from psyclone.transformations import KernelGlobalsToArguments, \
    TransformationError

API = "gocean1.0"

# Each os.path.dirname() move up in the folder hierarchy
BASEPATH = os.path.join(os.path.dirname(os.path.dirname(os.path.dirname(
    os.path.dirname(os.path.abspath(__file__))))), "test_files")


def test_globalstoargumentstrans_wrongapi():
    ''' Check the KernelGlobalsToArguments with an API other than GOcean1p0'''

    trans = KernelGlobalsToArguments()
    path = os.path.join(BASEPATH, "dynamo0p3")
    _, invoke_info = parse(os.path.join(path, "1_single_invoke.f90"),
                           api="dynamo0.3")
    psy = PSyFactory("dynamo0.3").create(invoke_info)
    invoke = psy.invokes.invoke_list[0]
    kernel = invoke.schedule.coded_kernels()[0]
    with pytest.raises(TransformationError) as err:
        trans.apply(kernel)
    assert "The KernelGlobalsToArguments transformation is currently only " \
           "supported for the GOcean API but got an InvokeSchedule of " \
           "type:" in str(err.value)


@pytest.mark.xfail(reason="#649 symbols declared in outer, module scope but "
                   "accessed inside kernel are not identified.")
def test_globalstoargumentstrans_no_outer_module_import():
    ''' Check that we reject kernels that access data that is declared in the
    enclosing module. '''
    trans = KernelGlobalsToArguments()
    path = os.path.join(BASEPATH, "gocean1p0")
    _, invoke_info = parse(os.path.join(path,
                                        "single_invoke_kern_with_global.f90"),
                           api=API)
    psy = PSyFactory(API).create(invoke_info)
    invoke = psy.invokes.invoke_list[0]
    kernel = invoke.schedule.coded_kernels()[0]
    with pytest.raises(TransformationError) as err:
        trans.apply(kernel)
    assert ("accesses a variable that is not declared in local scope" in
            str(err.value))


def test_globalstoargumentstrans_no_wildcard_import(monkeypatch):
    ''' Check that the transformation rejects kernels with undeclared symbols
    and/or wildcard imports. '''
    from psyclone.psyir.nodes import Node
    trans = KernelGlobalsToArguments()
    path = os.path.join(BASEPATH, "gocean1p0")
    _, invoke_info = parse(os.path.join(
        path, "single_invoke_kern_with_unqualified_use.f90"),
                           api=API)
    psy = PSyFactory(API).create(invoke_info)
    invoke = psy.invokes.invoke_list[0]
    kernel = invoke.schedule.coded_kernels()[0]
    with pytest.raises(TransformationError) as err:
        trans.apply(kernel)
    assert "contains undeclared symbol" in str(err.value)
    assert "'rdt'" in str(err.value)
    _, invoke_info = parse(os.path.join(
        path, "single_invoke_kern_with_unqualified_use.f90"),
                           api=API)
    # monkeypatch the check that symbols have been declared in order
    # to exercise the check on unqualified imports
    rdt_sym = DataSymbol("rdt", REAL_TYPE)
    monkeypatch.setattr(Node, "find_symbol", lambda _1, _2: rdt_sym)
    psy = PSyFactory(API).create(invoke_info)
    invoke = psy.invokes.invoke_list[0]
    kernel = invoke.schedule.coded_kernels()[0]
    with pytest.raises(TransformationError) as err:
        trans.apply(kernel)
    assert ("'kernel_with_use_code' has a wildcard import of symbols from "
            "container 'model_mod'" in str(err.value))


@pytest.mark.xfail(reason="Transformation does not set modified property "
                   "of kernel - #663")
@pytest.mark.usefixtures("kernel_outputdir")
def test_globalstoargumentstrans(monkeypatch):
    ''' Check the GlobalsToArguments transformation with a single kernel
    invoke and a global variable.'''
    from psyclone.psyGen import Argument
    from psyclone.psyir.backend.fortran import FortranWriter

    trans = KernelGlobalsToArguments()
    assert trans.name == "KernelGlobalsToArguments"
    assert str(trans) == "Convert the global variables used inside the " \
        "kernel into arguments and modify the InvokeSchedule to pass them" \
        " in the kernel call."

    # Construct a testing InvokeSchedule
    _, invoke_info = parse(os.path.join(BASEPATH, "gocean1p0",
                                        "single_invoke_kern_with_use.f90"),
                           api=API)
    psy = PSyFactory(API).create(invoke_info)
    invoke = psy.invokes.invoke_list[0]
    notkernel = invoke.schedule.children[0]
    kernel = invoke.schedule.coded_kernels()[0]

    # Monkeypatch resolve_deferred to avoid module searching and importing
    # in this test. In this case we assume it is a REAL
    def set_to_real(variable):
        variable._datatype = REAL_TYPE
    monkeypatch.setattr(DataSymbol, "resolve_deferred", set_to_real)

    # Test with invalid node
    with pytest.raises(TransformationError) as err:
        trans.apply(notkernel)
    assert ("The KernelGlobalsToArguments transformation can only be applied"
            " to CodedKern nodes but found 'GOLoop' instead."
            in str(err.value))

    # Test transforming a single kernel
    trans.apply(kernel)

    assert kernel.modified

    # The transformation;
    # 1) Has imported the symbol into the InvokeSchedule
    assert invoke.schedule.symbol_table.lookup("rdt")
    assert invoke.schedule.symbol_table.lookup("model_mod")
    var = invoke.schedule.symbol_table.lookup("rdt")
    container = invoke.schedule.symbol_table.lookup("model_mod")
    assert var.is_global
    assert var.interface.container_symbol == container

    # 2) Has added the symbol as the last argument in the kernel call
    assert isinstance(kernel.args[-1], Argument)
    assert kernel.args[-1].name == "rdt"

    # 3) Has converted the Kernel Schedule symbol into an argument which is
    # in also the last position
    ksymbol = kernel.get_kernel_schedule().symbol_table.lookup("rdt")
    assert ksymbol.is_argument
    assert kernel.get_kernel_schedule().symbol_table.argument_list[-1] == \
        ksymbol
    assert len(kernel.get_kernel_schedule().symbol_table.argument_list) == \
        len(kernel.args) + 2  # GOcean kernels have 2 implicit arguments

    # Check the kernel code is generated as expected
    fwriter = FortranWriter()
    kernel_code = fwriter(kernel.get_kernel_schedule())
    assert "subroutine kernel_with_use_code(ji,jj,istep,ssha,tmask,rdt)" \
        in kernel_code
    assert "real, intent(inout) :: rdt" in kernel_code

    # Check that the PSy-layer generated code now contains the use statement
    # and argument call
    generated_code = str(psy.gen)
    assert "USE model_mod, ONLY: rdt" in generated_code
    assert "CALL kernel_with_use_code(i, j, oldu_fld, cu_fld%data, " \
           "cu_fld%grid%tmask, rdt)" in generated_code
    assert invoke.schedule.symbol_table.lookup("model_mod")
    assert invoke.schedule.symbol_table.lookup("rdt")


@pytest.mark.usefixtures("kernel_outputdir")
def test_globalstoargumentstrans_constant(monkeypatch):
    ''' Check the GlobalsToArguments transformation when the global is
    also a constant value, in this case the argument should be read-only.'''
    from psyclone.psyir.backend.fortran import FortranWriter

    trans = KernelGlobalsToArguments()

    # Construct a testing InvokeSchedule
    _, invoke_info = parse(os.path.join(BASEPATH, "gocean1p0",
                                        "single_invoke_kern_with_use.f90"),
                           api=API)
    psy = PSyFactory(API).create(invoke_info)
    invoke = psy.invokes.invoke_list[0]
    kernel = invoke.schedule.coded_kernels()[0]

    # Monkeypatch resolve_deferred to avoid module searching and importing
    # in this test. In this case we assume it is a constant INTEGER
    def set_to_const_int(variable):
        variable._datatype = INTEGER_TYPE
        variable.constant_value = 1
    monkeypatch.setattr(DataSymbol, "resolve_deferred", set_to_const_int)

    # Test transforming a single kernel
    trans.apply(kernel)

    fwriter = FortranWriter()
    kernel_code = fwriter(kernel.get_kernel_schedule())

    assert "subroutine kernel_with_use_code(ji,jj,istep,ssha,tmask,rdt)" \
        in kernel_code
    assert "integer, intent(in) :: rdt" in kernel_code


def test_globalstoargumentstrans_unsupported_gocean_scalar(monkeypatch):
    ''' Check the GlobalsToArguments transformation when the global is
    a type not supported by the GOcean infrastructure raises an Error'''

    trans = KernelGlobalsToArguments()

    # Construct a testing InvokeSchedule
    _, invoke_info = parse(os.path.join(BASEPATH, "gocean1p0",
                                        "single_invoke_kern_with_use.f90"),
                           api=API)
    psy = PSyFactory(API).create(invoke_info)
    invoke = psy.invokes.invoke_list[0]
    kernel = invoke.schedule.coded_kernels()[0]

    # In this case we set it to be of type CHARACTER as that is not supported
    # in the GOcean infrastructure.
    def set_to_char(variable):
        variable._datatype = CHARACTER_TYPE
    monkeypatch.setattr(DataSymbol, "resolve_deferred", set_to_char)

    # Test transforming a single kernel
    with pytest.raises(TypeError) as err:
        trans.apply(kernel)
    assert ("The global variable 'rdt' could not be promoted to an argument "
            "because the GOcean infrastructure does not have any scalar type "
            "equivalent to the PSyIR Name.CHARACTER, Precision.UNDEFINED type."
            in str(err.value))


@pytest.mark.usefixtures("kernel_outputdir")
def test_globalstoarguments_multiple_kernels():
    ''' Check the KernelGlobalsToArguments transformation with an invoke with
    three kernel calls, two of them duplicated and the third one sharing the
    same imported module'''
    from psyclone.psyir.backend.fortran import FortranWriter
    fwriter = FortranWriter()

    # Construct a testing InvokeSchedule
    _, invoke_info = parse(os.path.
                           join(BASEPATH, "gocean1p0",
                                "single_invoke_three_kernels_with_use.f90"),
                           api=API)
    psy = PSyFactory(API).create(invoke_info)
    invoke = psy.invokes.invoke_list[0]
    trans = KernelGlobalsToArguments()

    expected = [
        ["subroutine kernel_with_use_code(ji,jj,istep,ssha,tmask,rdt)",
         "real, intent(inout) :: rdt"],
        ["subroutine kernel_with_use2_code(ji,jj,istep,ssha,tmask,cbfr,rdt)",
         "real, intent(inout) :: cbfr\n  real, intent(inout) :: rdt"],
        ["subroutine kernel_with_use_code(ji,jj,istep,ssha,tmask,rdt)",
         "real, intent(inout) :: rdt"]]

    for num, kernel in enumerate(invoke.schedule.coded_kernels()):
        kschedule = kernel.get_kernel_schedule()

        # In this case we hardcode all globals to REAL to avoid searching and
        # importing of modules during this test.
        for var in kschedule.symbol_table.global_datasymbols:
            var._datatype = REAL_TYPE

        trans.apply(kernel)

        # Check the kernel code is generated as expected
        kernel_code = fwriter(kschedule)
        assert expected[num][0] in kernel_code
        assert expected[num][1] in kernel_code

    generated_code = str(psy.gen)

    # The following assert checks that globals from the same module are
    # imported in a single use statement and that duplicated globals are
    # just imported once
    assert "SUBROUTINE invoke_0(oldu_fld, cu_fld)\n" \
           "      USE kernel_with_use2_mod, ONLY: kernel_with_use2_code\n" \
           "      USE kernel_with_use_mod, ONLY: kernel_with_use_code\n" \
           "      USE model_mod, ONLY: rdt, cbfr\n" \
           "      TYPE(r2d_field), intent(inout) :: cu_fld\n" in generated_code

    # Check the kernel calls have the global passed as last argument
    assert "CALL kernel_with_use_code(i, j, oldu_fld, cu_fld%data, " \
           "cu_fld%grid%tmask, rdt)" in generated_code
    assert "CALL kernel_with_use2_code(i, j, oldu_fld, cu_fld%data, " \
           "cu_fld%grid%tmask, cbfr, rdt)" in generated_code


@pytest.mark.usefixtures("kernel_outputdir")
def test_globalstoarguments_noglobals():
    ''' Check the KernelGlobalsToArguments transformation can be applied to
    a kernel that does not contain any global without any effect '''

    # Parse a file to get an initialised GOKernelsArguments object
    _, invoke_info = parse(os.path.join(BASEPATH, "gocean1p0",
                                        "single_invoke.f90"),
                           api=API)
    psy = PSyFactory(API).create(invoke_info)
    invoke = psy.invokes.invoke_list[0]
    kernel = invoke.schedule.coded_kernels()[0]
    trans = KernelGlobalsToArguments()
    before_code = str(psy.gen)
    trans.apply(kernel)
    after_code = str(psy.gen)
    assert before_code == after_code
    # TODO #11: When support for logging is added, we could warn the user that
    # no globals were found.


def test_globalstoargumentstrans_clash_symboltable(monkeypatch):
    ''' Check the GlobalsToArguments transformation with a symbol name clash
    produces the expected error.'''

    trans = KernelGlobalsToArguments()
    # Construct a testing InvokeSchedule
    _, invoke_info = parse(os.path.join(BASEPATH, "gocean1p0",
                                        "single_invoke_kern_with_use.f90"),
                           api=API)
    psy = PSyFactory(API).create(invoke_info)
    invoke = psy.invokes.invoke_list[0]
    kernel = invoke.schedule.coded_kernels()[0]

    # Monkeypatch resolve_deferred to avoid module searching and importing
    # in this test. In this case we assume it is a REAL
    def set_to_real(variable):
        variable._datatype = REAL_TYPE
    monkeypatch.setattr(DataSymbol, "resolve_deferred", set_to_real)

    # Add 'rdt' into the symbol table
    kernel.root.symbol_table.add(DataSymbol("rdt", REAL_TYPE))

    # Test transforming a single kernel
    with pytest.raises(KeyError) as err:
        trans.apply(kernel)
<<<<<<< HEAD
    assert ("Couldn't copy 'rdt: <Name.REAL, Precision.UNDEFINED, "
            "Global(container='model_mod')>' into the SymbolTable. The name "
            "'rdt' is already used by another symbol." in str(err.value))


@pytest.mark.usefixtures("kernel_outputdir")
def test_globalstoargumentstrans_clash_namespace_after(monkeypatch):
    ''' Check the GlobalsToArguments transformation adds the module and global
    variable names into the NameSpaceManager to prevent clashes'''

    trans = KernelGlobalsToArguments()
    # Construct a testing InvokeSchedule
    _, invoke_info = parse(os.path.join(BASEPATH, "gocean1p0",
                                        "single_invoke_kern_with_use.f90"),
                           api=API)
    psy = PSyFactory(API).create(invoke_info)
    invoke = psy.invokes.invoke_list[0]
    kernel = invoke.schedule.coded_kernels()[0]

    # Monkeypatch resolve_deferred to avoid module searching and importing
    # in this test. In this case we assume it is a REAL
    def set_to_real(variable):
        variable._datatype = REAL_TYPE
    monkeypatch.setattr(DataSymbol, "resolve_deferred", set_to_real)

    # Transform and generate the new code
    trans.apply(kernel)
    _ = str(psy.gen)

    # Create new 'rdt' and 'model_mod' variables using the NameSpaceManager
    newname1 = invoke._name_space_manager.create_name(
                root_name="rdt", context="PSyVars", label="rdt")
    newname2 = invoke._name_space_manager.create_name(
                root_name="model_mod", context="PSyVars", label="model_mod")

    # Created names should not clash with the imported module and globalvar
    assert newname1 == "rdt_1"
    assert newname2 == "model_mod_1"


def test_globalstoargumentstrans_clash_namespace_before(monkeypatch):
    ''' Check the GlobalsToArguments generation will break if the global
    variable name has already been used in the NameSpaceManager'''

    trans = KernelGlobalsToArguments()
    # Construct a testing InvokeSchedule
    _, invoke_info = parse(os.path.join(BASEPATH, "gocean1p0",
                                        "single_invoke_kern_with_use.f90"),
                           api=API)
    psy = PSyFactory(API).create(invoke_info)
    invoke = psy.invokes.invoke_list[0]
    kernel = invoke.schedule.coded_kernels()[0]

    # Monkeypatch resolve_deferred to avoid module searching and importing
    # in this test. In this case we assume it is a REAL
    def set_to_real(variable):
        variable._datatype = REAL_TYPE
    monkeypatch.setattr(DataSymbol, "resolve_deferred", set_to_real)

    # Reserve 'rdt'
    _ = invoke._name_space_manager.add_reserved_name("rdt")

    # Transform and generate the new code
    trans.apply(kernel)
    with pytest.raises(KeyError) as err:
        _ = str(psy.gen)
    assert "The imported variable 'rdt' is already defined in the NameSpace" \
        "Manager of the Invoke." in str(err.value)
=======
    assert "Couldn't copy 'rdt: <DataType.REAL, Scalar, Global(container=" \
        "'model_mod')>' into the SymbolTable. The name 'rdt' is already used" \
        " by another symbol." in str(err.value)
>>>>>>> 9dc0acf4
<|MERGE_RESOLUTION|>--- conflicted
+++ resolved
@@ -369,77 +369,6 @@
     # Test transforming a single kernel
     with pytest.raises(KeyError) as err:
         trans.apply(kernel)
-<<<<<<< HEAD
     assert ("Couldn't copy 'rdt: <Name.REAL, Precision.UNDEFINED, "
             "Global(container='model_mod')>' into the SymbolTable. The name "
-            "'rdt' is already used by another symbol." in str(err.value))
-
-
-@pytest.mark.usefixtures("kernel_outputdir")
-def test_globalstoargumentstrans_clash_namespace_after(monkeypatch):
-    ''' Check the GlobalsToArguments transformation adds the module and global
-    variable names into the NameSpaceManager to prevent clashes'''
-
-    trans = KernelGlobalsToArguments()
-    # Construct a testing InvokeSchedule
-    _, invoke_info = parse(os.path.join(BASEPATH, "gocean1p0",
-                                        "single_invoke_kern_with_use.f90"),
-                           api=API)
-    psy = PSyFactory(API).create(invoke_info)
-    invoke = psy.invokes.invoke_list[0]
-    kernel = invoke.schedule.coded_kernels()[0]
-
-    # Monkeypatch resolve_deferred to avoid module searching and importing
-    # in this test. In this case we assume it is a REAL
-    def set_to_real(variable):
-        variable._datatype = REAL_TYPE
-    monkeypatch.setattr(DataSymbol, "resolve_deferred", set_to_real)
-
-    # Transform and generate the new code
-    trans.apply(kernel)
-    _ = str(psy.gen)
-
-    # Create new 'rdt' and 'model_mod' variables using the NameSpaceManager
-    newname1 = invoke._name_space_manager.create_name(
-                root_name="rdt", context="PSyVars", label="rdt")
-    newname2 = invoke._name_space_manager.create_name(
-                root_name="model_mod", context="PSyVars", label="model_mod")
-
-    # Created names should not clash with the imported module and globalvar
-    assert newname1 == "rdt_1"
-    assert newname2 == "model_mod_1"
-
-
-def test_globalstoargumentstrans_clash_namespace_before(monkeypatch):
-    ''' Check the GlobalsToArguments generation will break if the global
-    variable name has already been used in the NameSpaceManager'''
-
-    trans = KernelGlobalsToArguments()
-    # Construct a testing InvokeSchedule
-    _, invoke_info = parse(os.path.join(BASEPATH, "gocean1p0",
-                                        "single_invoke_kern_with_use.f90"),
-                           api=API)
-    psy = PSyFactory(API).create(invoke_info)
-    invoke = psy.invokes.invoke_list[0]
-    kernel = invoke.schedule.coded_kernels()[0]
-
-    # Monkeypatch resolve_deferred to avoid module searching and importing
-    # in this test. In this case we assume it is a REAL
-    def set_to_real(variable):
-        variable._datatype = REAL_TYPE
-    monkeypatch.setattr(DataSymbol, "resolve_deferred", set_to_real)
-
-    # Reserve 'rdt'
-    _ = invoke._name_space_manager.add_reserved_name("rdt")
-
-    # Transform and generate the new code
-    trans.apply(kernel)
-    with pytest.raises(KeyError) as err:
-        _ = str(psy.gen)
-    assert "The imported variable 'rdt' is already defined in the NameSpace" \
-        "Manager of the Invoke." in str(err.value)
-=======
-    assert "Couldn't copy 'rdt: <DataType.REAL, Scalar, Global(container=" \
-        "'model_mod')>' into the SymbolTable. The name 'rdt' is already used" \
-        " by another symbol." in str(err.value)
->>>>>>> 9dc0acf4
+            "'rdt' is already used by another symbol." in str(err.value))