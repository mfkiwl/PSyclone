# -----------------------------------------------------------------------------
# BSD 3-Clause License
#
# Copyright (c) 2017-2024, Science and Technology Facilities Council.
# All rights reserved.
#
# Redistribution and use in source and binary forms, with or without
# modification, are permitted provided that the following conditions are met:
#
# * Redistributions of source code must retain the above copyright notice, this
#   list of conditions and the following disclaimer.
#
# * Redistributions in binary form must reproduce the above copyright notice,
#   this list of conditions and the following disclaimer in the documentation
#   and/or other materials provided with the distribution.
#
# * Neither the name of the copyright holder nor the names of its
#   contributors may be used to endorse or promote products derived from
#   this software without specific prior written permission.
#
# THIS SOFTWARE IS PROVIDED BY THE COPYRIGHT HOLDERS AND CONTRIBUTORS
# "AS IS" AND ANY EXPRESS OR IMPLIED WARRANTIES, INCLUDING, BUT NOT
# LIMITED TO, THE IMPLIED WARRANTIES OF MERCHANTABILITY AND FITNESS
# FOR A PARTICULAR PURPOSE ARE DISCLAIMED. IN NO EVENT SHALL THE
# COPYRIGHT HOLDER OR CONTRIBUTORS BE LIABLE FOR ANY DIRECT, INDIRECT,
# INCIDENTAL, SPECIAL, EXEMPLARY, OR CONSEQUENTIAL DAMAGES (INCLUDING,
# BUT NOT LIMITED TO, PROCUREMENT OF SUBSTITUTE GOODS OR SERVICES;
# LOSS OF USE, DATA, OR PROFITS; OR BUSINESS INTERRUPTION) HOWEVER
# CAUSED AND ON ANY THEORY OF LIABILITY, WHETHER IN CONTRACT, STRICT
# LIABILITY, OR TORT (INCLUDING NEGLIGENCE OR OTHERWISE) ARISING IN
# ANY WAY OUT OF THE USE OF THIS SOFTWARE, EVEN IF ADVISED OF THE
# POSSIBILITY OF SUCH DAMAGE.
# ----------------------------------------------------------------------------
# Authors R. W. Ford, A. R. Porter, S. Siso and N. Nobre, STFC Daresbury Lab
<<<<<<< HEAD
# Modified J. Henrichs, Bureau of Meteorology
=======
# Modified work Copyright (c) 2017-2024 by J. Henrichs, Bureau of Meteorology
>>>>>>> a5994c31
# Modified I. Kavcic, Met Office

''' Module containing tests of Transformations when using the
    GOcean 1.0 API '''

import re
import inspect
from importlib import import_module
import pytest
from psyclone.configuration import Config
from psyclone.domain.gocean.transformations import GOceanLoopFuseTrans
from psyclone.errors import GenerationError
from psyclone.gocean1p0 import GOKern
from psyclone.psyGen import Kern
from psyclone.psyir.nodes import Loop, Routine
from psyclone.psyir.transformations import LoopFuseTrans, LoopTrans, \
    TransformationError
from psyclone.transformations import ACCKernelsTrans, ACCRoutineTrans, \
    OMPParallelTrans, GOceanOMPParallelLoopTrans, GOceanOMPLoopTrans, \
    OMPLoopTrans, ACCParallelTrans, ACCEnterDataTrans, ACCLoopTrans
from psyclone.domain.gocean.transformations import GOConstLoopBoundsTrans
from psyclone.tests.gocean_build import GOceanBuild
from psyclone.tests.utilities import count_lines, get_invoke

# The version of the PSyclone API that the tests in this file
# exercise
API = "gocean1.0"


@pytest.fixture(scope="module", autouse=True)
def setup():
    '''Make sure that all tests here use gocean1.0 as API.'''
    Config.get().api = "gocean1.0"
    yield
    Config._instance = None


def test_loop_fuse_error():
    ''' Test that we catch various errors when loop fusing '''
    _, invoke = get_invoke("test14_module_inline_same_kernel.f90", API, idx=0,
                           dist_mem=False)
    schedule = invoke.schedule

    lftrans = GOceanLoopFuseTrans()
    assert str(lftrans) == "Fuse two adjacent loops together with " \
                           "GOcean-specific validity checks"

    # Apply loop fuse, but the first node is not a loop:
    with pytest.raises(TransformationError) as err:
        lftrans.apply(schedule.children[0].children[0], schedule.children[1])
    assert "Both nodes must be of the same GOLoop class." in str(err.value)

    # Also check that we catch this for the second argument:
    with pytest.raises(TransformationError) as err:
        lftrans.apply(schedule.children[0], schedule.children[1].children[0])
    assert "Both nodes must be of the same GOLoop class." in str(err.value)

    # Also check if they have different field_spaces
    schedule.children[1].field_space = "go_cv"
    with pytest.raises(TransformationError) as err:
        lftrans.apply(schedule.children[0], schedule.children[1])
    assert ("Cannot fuse loops that are over different grid-point types: "
            "go_cu and go_cv" in str(err.value))

    # Also check when one of them is a Loop but not of the GOcean API
    loop = schedule.children[1]
    loop.replace_with(Loop())
    with pytest.raises(TransformationError) as err:
        lftrans.apply(schedule.children[0], schedule.children[1])
    assert "Both nodes must be of the same GOLoop class." in str(err.value)


def test_omp_parallel_loop(tmpdir, fortran_writer):
    '''Test that we can generate an OMP PARALLEL DO correctly,
    independent of whether or not we are generating constant loop bounds '''
    psy, invoke = get_invoke("single_invoke_three_kernels.f90", API, idx=0,
                             dist_mem=False)
    schedule = invoke.schedule

    omp = GOceanOMPParallelLoopTrans()
    cbtrans = GOConstLoopBoundsTrans()
    omp.apply(schedule[0])

    gen = fortran_writer(psy.container)
    expected = (
        "    !$omp parallel do default(shared), private(i,j), "
        "schedule(static)\n"
        "    do j = cu_fld%internal%ystart, cu_fld%internal%ystop, 1\n"
        "      do i = cu_fld%internal%xstart, cu_fld%internal%xstop, 1\n"
        "        call compute_cu_code(i, j, cu_fld%data, p_fld%data, "
        "u_fld%data)\n"
        "      enddo\n"
        "    enddo\n"
        "    !$omp end parallel do")
    assert expected in gen

    cbtrans.apply(schedule)
    gen = fortran_writer(psy.container)
    expected = ("!$omp parallel do default(shared), private(i,j), "
                "schedule(static)\n"
                "    do j = 2, jstop, 1\n"
                "      do i = 2, istop + 1, 1\n"
                "        call compute_cu_code(i, j, cu_fld%data, "
                "p_fld%data, u_fld%data)\n"
                "      enddo\n"
                "    enddo\n"
                "    !$omp end parallel do")
    assert expected in gen
    assert GOceanBuild(tmpdir).code_compiles(psy)


def test_omp_region_with_wrong_arg_type():
    ''' Test that the OpenMP PARALLEL region transformation
        raises an appropriate error if passed something that is not
        a list of Nodes or a single Node. '''
    _, invoke = get_invoke("single_invoke_three_kernels.f90", API, idx=0,
                           dist_mem=False)

    ompr = OMPParallelTrans()

    with pytest.raises(TransformationError):
        ompr.apply(invoke)


def test_omp_region_with_single_loop(tmpdir):
    ''' Test that we can pass the OpenMP PARALLEL region transformation
        a single node in a schedule '''
    psy, invoke = get_invoke("single_invoke_three_kernels.f90", API, idx=0,
                             dist_mem=False)
    schedule = invoke.schedule

    ompr = OMPParallelTrans()
    cbtrans = GOConstLoopBoundsTrans()

    ompr.apply(schedule[1])

    # Store the results of applying this code transformation as
    # a string
    gen = str(psy.gen)
    gen = gen.lower()

    # Iterate over the lines of generated code
    within_omp_region = False
    call_count = 0
    for line in gen.split('\n'):
        if '!$omp parallel' in line:
            within_omp_region = True
        if '!$omp end parallel' in line:
            within_omp_region = False
        if ' call ' in line and within_omp_region:
            call_count += 1

    assert call_count == 1

    # Repeat the test after turning off constant loop bounds
    cbtrans.apply(schedule, {"const_bounds": False})
    gen = str(psy.gen)
    gen = gen.lower()
    within_omp_region = False
    call_count = 0
    for line in gen.split('\n'):
        if '!$omp parallel' in line:
            within_omp_region = True
        if '!$omp end parallel' in line:
            within_omp_region = False
        if ' call ' in line and within_omp_region:
            call_count += 1

    assert call_count == 1
    assert GOceanBuild(tmpdir).code_compiles(psy)


def test_omp_region_with_slice(tmpdir):
    ''' Test that we can pass the OpenMP PARALLEL region transformation
    a list of nodes specified as a slice '''
    psy, invoke = get_invoke("single_invoke_three_kernels.f90", API, idx=0,
                             dist_mem=False)
    schedule = invoke.schedule

    ompr = OMPParallelTrans()
    ompr.apply(schedule[1:])

    # Store the results of applying this code transformation as
    # a string
    gen = str(psy.gen)
    gen = gen.lower()

    # Iterate over the lines of generated code
    within_omp_region = False
    call_count = 0
    for line in gen.split('\n'):
        if '!$omp parallel' in line:
            within_omp_region = True
        if '!$omp end parallel' in line:
            within_omp_region = False
        if ' call ' in line and within_omp_region:
            call_count += 1

    assert call_count == 2
    assert GOceanBuild(tmpdir).code_compiles(psy)


def test_omp_region_with_slice_change_order():
    ''' Test that the OpenMP transform does not allow to switch
    or duplicate child nodes.
    '''
    psy, invoke = get_invoke("single_invoke_three_kernels.f90", API, idx=0,
                             dist_mem=False)
    schedule = invoke.schedule

    code = str(psy.gen).replace("\n", "")

    # This is the correct ordering of the kernel calls:
    correct_re = ("call compute_cu_code.*"
                  "call compute_cv_code.*"
                  "call time_smooth_code.*")

    # Make sure that the test case still has the expected
    # order of kernel calls:
    assert re.search(correct_re, code, re.I)

    # Now apply the transform, but reverse the child nodes:
    # -----------------------------------------------------
    ompr = OMPParallelTrans()

    # Note that the order of the nodes is reversed, which
    # could result in changing the order of operations:
    with pytest.raises(TransformationError) as err:
        ompr.apply([schedule.children[2], schedule.children[1]])
    assert ("Children are not consecutive children of one parent"
            in str(err.value))

    # Also test the case of duplicated children:
    # ------------------------------------------
    with pytest.raises(TransformationError) as err:
        ompr.apply([schedule.children[0], schedule.children[0]])
    assert ("Children are not consecutive children of one parent"
            in str(err.value))


def test_omp_region_no_slice(tmpdir):
    ''' Test that we can pass the OpenMP PARALLEL region transformation
    a list of nodes specified as node.children '''
    psy, invoke = get_invoke("single_invoke_three_kernels.f90", API, idx=0,
                             dist_mem=False)
    schedule = invoke.schedule
    ompr = OMPParallelTrans()

    ompr.apply(schedule.children)
    # Store the results of applying this code transformation as
    # a string
    gen = str(psy.gen)
    gen = gen.lower()
    # Iterate over the lines of generated code
    within_omp_region = False
    call_count = 0
    for line in gen.split('\n'):
        if '!$omp parallel' in line:
            within_omp_region = True
        if '!$omp end parallel' in line:
            within_omp_region = False
        if ' call ' in line and within_omp_region:
            call_count += 1
    assert call_count == 3
    assert GOceanBuild(tmpdir).code_compiles(psy)


def test_omp_region_no_slice_const_bounds(tmpdir):
    ''' Test that we generate the correct code when we apply an OpenMP
    PARALLEL region transformation to a list of nodes when the InvokeSchedule
    has been transformed to use loop-bound look-ups '''

    psy, invoke = get_invoke("single_invoke_three_kernels.f90", API, idx=0,
                             dist_mem=False)
    schedule = invoke.schedule
    ompr = OMPParallelTrans()
    cbtrans = GOConstLoopBoundsTrans()

    cbtrans.apply(schedule)
    ompr.apply(schedule.children)
    # Store the results of applying this code transformation as
    # a string
    gen = str(psy.gen)
    gen = gen.lower()
    # Iterate over the lines of generated code
    within_omp_region = False
    call_count = 0
    for line in gen.split('\n'):
        if '!$omp parallel' in line:
            within_omp_region = True
        if '!$omp end parallel' in line:
            within_omp_region = False
        if ' call ' in line and within_omp_region:
            call_count += 1
    assert call_count == 3
    assert GOceanBuild(tmpdir).code_compiles(psy)


def test_omp_region_retains_kernel_order1(tmpdir):
    ''' Test that applying the OpenMP PARALLEL region transformation
    to a sub-set of nodes (last 2 of three) does not change their
    ordering '''
    psy, invoke = get_invoke("single_invoke_three_kernels.f90", API, idx=0,
                             dist_mem=False)
    schedule = invoke.schedule

    ompr = OMPParallelTrans()
    cbtrans = GOConstLoopBoundsTrans()

    ompr.apply(schedule.children[1:])

    # Store the results of applying this code transformation as
    # a string
    gen = str(psy.gen)
    gen = gen.lower()
    # Iterate over the lines of generated code
    cu_idx = -1
    cv_idx = -1
    ts_idx = -1
    for idx, line in enumerate(gen.split('\n')):
        if 'call compute_cu' in line:
            cu_idx = idx
        if 'call compute_cv' in line:
            cv_idx = idx
        if 'call time_smooth' in line:
            ts_idx = idx

    # Kernels should be in order {compute_cu, compute_cv, time_smooth}
    assert cu_idx < cv_idx < ts_idx

    # Repeat after turning off constant loop bounds
    cbtrans.apply(schedule, {"const_bounds": False})
    gen = str(psy.gen)
    gen = gen.lower()
    # Iterate over the lines of generated code
    cu_idx = -1
    cv_idx = -1
    ts_idx = -1
    for idx, line in enumerate(gen.split('\n')):
        if 'call compute_cu' in line:
            cu_idx = idx
        if 'call compute_cv' in line:
            cv_idx = idx
        if 'call time_smooth' in line:
            ts_idx = idx

    # Kernels should be in order {compute_cu, compute_cv, time_smooth}
    assert cu_idx < cv_idx < ts_idx
    assert GOceanBuild(tmpdir).code_compiles(psy)


def test_omp_region_retains_kernel_order2(tmpdir):
    ''' Test that applying the OpenMP PARALLEL region transformation
    to a sub-set of nodes (first 2 of 3) does not change their
    ordering '''
    psy, invoke = get_invoke("single_invoke_three_kernels.f90", API, idx=0,
                             dist_mem=False)
    schedule = invoke.schedule

    ompr = OMPParallelTrans()

    ompr.apply(schedule.children[0:2])

    # Store the results of applying this code transformation as
    # a string
    gen = str(psy.gen)
    gen = gen.lower()

    # Iterate over the lines of generated code
    cu_idx = -1
    cv_idx = -1
    ts_idx = -1
    for idx, line in enumerate(gen.split('\n')):
        if 'call compute_cu' in line:
            cu_idx = idx
        if 'call compute_cv' in line:
            cv_idx = idx
        if 'call time_smooth' in line:
            ts_idx = idx

    # Kernels should be in order {compute_cu, compute_cv, time_smooth}
    assert cu_idx < cv_idx < ts_idx
    assert GOceanBuild(tmpdir).code_compiles(psy)


def test_omp_region_retains_kernel_order3(tmpdir):
    ''' Test that applying the OpenMP PARALLEL region transformation
    to a sub-set of nodes (middle 1 of 3) does not change their
    ordering '''
    psy, invoke = get_invoke("single_invoke_three_kernels.f90", API, idx=0,
                             dist_mem=False)
    schedule = invoke.schedule

    ompr = OMPParallelTrans()
    ompl = GOceanOMPLoopTrans()

    # Put an OMP Do around the 2nd loop of the schedule
    ompl.apply(schedule.children[1])

    # Put an OMP Parallel around that single OMP Do
    ompr.apply([schedule.children[1]])

    # Store the results of applying this code transformation as
    # a string
    gen = str(psy.gen)
    gen = gen.lower()

    # Iterate over the lines of generated code
    cu_idx = -1
    cv_idx = -1
    ts_idx = -1
    for idx, line in enumerate(gen.split('\n')):
        if 'call compute_cu' in line:
            cu_idx = idx
        if 'call compute_cv' in line:
            cv_idx = idx
        if 'call time_smooth' in line:
            ts_idx = idx

    # Kernels should be in order {compute_cu, compute_cv, time_smooth}
    assert cu_idx < cv_idx < ts_idx
    assert GOceanBuild(tmpdir).code_compiles(psy)


def test_omp_region_before_loops_trans(tmpdir):
    ''' Test of the OpenMP PARALLEL region transformation where
    we do the region transformation before the loop
    transformations. '''
    psy, invoke = get_invoke("single_invoke_two_kernels.f90", API, idx=0,
                             dist_mem=False)
    schedule = invoke.schedule

    # Put all of the loops in the schedule within a single
    # OpenMP region
    ompr = OMPParallelTrans()
    ompr.apply(schedule.children)

    # Put an OpenMP do directive around each loop contained
    # in the region
    ompl = GOceanOMPLoopTrans()
    for child in schedule.children[0].dir_body[:]:
        ompl.apply(child)

    # Store the results of applying this code transformation as
    # a string
    gen = str(psy.gen)

    # Iterate over the lines of generated code
    omp_region_idx = -1
    omp_do_idx = -1
    for idx, line in enumerate(gen.split('\n')):
        if '!$omp parallel' in line:
            omp_region_idx = idx
        if '!$omp do' in line:
            omp_do_idx = idx
        if 'DO j =' in line:
            break

    assert omp_region_idx != -1
    assert omp_do_idx != -1
    assert omp_do_idx - omp_region_idx == 1
    assert GOceanBuild(tmpdir).code_compiles(psy)


def test_omp_region_after_loops_trans(tmpdir):
    ''' Test of the OpenMP PARALLEL region transformation where we
    do the loop transformations before the region transformation '''
    psy, invoke = get_invoke("single_invoke_two_kernels.f90", API, idx=0,
                             dist_mem=False)
    schedule = invoke.schedule

    # Put an OpenMP do directive around each loop contained
    # in the schedule
    ompl = GOceanOMPLoopTrans()
    for child in schedule.children:
        ompl.apply(child)

    # Now put an OpenMP parallel region around that set of
    # loops
    ompr = OMPParallelTrans()
    ompr.apply(schedule.children)

    gen = str(psy.gen)

    # Iterate over the lines of generated code
    omp_region_idx = -1
    omp_do_idx = -1
    for idx, line in enumerate(gen.split('\n')):
        if '!$omp parallel' in line:
            omp_region_idx = idx
        if '!$omp do' in line:
            omp_do_idx = idx
        if 'DO j =' in line:
            break

    assert omp_region_idx != -1
    assert omp_do_idx != -1
    assert omp_do_idx - omp_region_idx == 1
    assert GOceanBuild(tmpdir).code_compiles(psy)


def test_omp_region_commutes_with_loop_trans(tmpdir):
    ''' Test that the OpenMP PARALLEL region and (orphan) loop
    transformations commute - i.e. we get the same result
    independent of the order in which they are applied. '''
    psy, invoke = get_invoke("single_invoke_two_kernels.f90", API, idx=0,
                             dist_mem=False)
    schedule = invoke.schedule

    # Put an OpenMP do directive around each loop contained
    # in the schedule
    ompl = GOceanOMPLoopTrans()
    for child in schedule.children:
        ompl.apply(child)

    # Now put an OpenMP parallel region around that set of
    # loops
    ompr = OMPParallelTrans()
    ompr.apply(schedule.children)

    # Store the results of applying this code transformation as
    # a string
    loop_before_region_gen = str(psy.gen)

    # Now we do it again but in the opposite order...

    # Put all of the loops in the schedule within a single
    # OpenMP region
    psy, invoke = get_invoke("single_invoke_two_kernels.f90", API, idx=0,
                             dist_mem=False)
    schedule = invoke.schedule

    ompr = OMPParallelTrans()
    ompr.apply(schedule.children)

    # Put an OpenMP do directive around each loop contained
    # in the region
    ompl = GOceanOMPLoopTrans()
    for child in schedule.children[0].dir_body[:]:
        ompl.apply(child)

    # Store the results of applying this code transformation as
    # a string
    region_before_loop_gen = str(psy.gen)

    assert region_before_loop_gen == loop_before_region_gen
    assert GOceanBuild(tmpdir).code_compiles(psy)


def test_omp_region_nodes_not_children_of_same_parent():
    ''' Test that we raise appropriate error if user attempts
    to put a region around nodes that are not children of
    the same parent '''
    _, invoke = get_invoke("single_invoke_three_kernels.f90", API, idx=0,
                           dist_mem=False)
    schedule = invoke.schedule

    ompl = GOceanOMPParallelLoopTrans()
    ompr = OMPParallelTrans()

    # Put an OpenMP parallel do around the first loop in the schedule
    ompl.apply(schedule.children[0])

    # Attempt to put an OpenMP parallel region around that same loop
    # (which is now a child of an OpenMP loop directive) and the
    # second loop in the schedule
    with pytest.raises(TransformationError):
        ompr.apply([schedule.children[0].children[0], schedule.children[1]])


def test_omp_region_nodes_not_children_of_same_schedule():
    ''' Test that we raise appropriate error if user attempts
    to put a region around nodes that are not children of
    the same schedule '''
    alg_file = "test12_two_invokes_two_kernels.f90"
    _, invoke1 = get_invoke(alg_file, API, 0)
    schedule1 = invoke1.schedule
    _, invoke2 = get_invoke(alg_file, API, 1)
    schedule2 = invoke2.schedule

    ompr = OMPParallelTrans()

    # Attempt to put an OpenMP parallel region the loops from the
    # two different schedules
    with pytest.raises(TransformationError):
        ompr.apply([schedule1.children[0], schedule2.children[0]])


def test_omp_loop_outside_region():
    ''' Test that a generation error is raised if we try and
    have an orphaned OpenMP loop that is not enclosed
    within a parallel region '''
    psy, invoke = get_invoke("single_invoke_three_kernels.f90", API, idx=0,
                             dist_mem=False)
    schedule = invoke.schedule

    # Put an OpenMP do directive around each loop contained
    # in the schedule
    ompl = GOceanOMPLoopTrans()
    ompr = OMPParallelTrans()

    for child in schedule.children:
        ompl.apply(child)

    # Now enclose all but the last loop in a parallel region
    ompr.apply(schedule.children[0:-2])

    # Attempt to generate the transformed code
    with pytest.raises(GenerationError):
        _ = psy.gen


def test_omp_loop_applied_to_non_loop():
    ''' Test that we raise a TransformationError if we attempt
    to apply an OMP DO transformation to something that
    is not a loop '''
    _, invoke = get_invoke("single_invoke_three_kernels.f90", API, idx=0,
                           dist_mem=False)
    schedule = invoke.schedule

    ompl = OMPLoopTrans()
    ompl.apply(schedule.children[0])

    # Attempt to (erroneously) apply the OMP Loop transformation
    # to the first node in the schedule (which is now itself an
    # OMP Loop transformation)
    with pytest.raises(TransformationError):
        ompl.apply(schedule.children[0])


def test_go_omp_loop_applied_to_non_loop():
    ''' Test that we raise a TransformationError if we attempt
    to apply a GOcean OMP DO transformation to something that
    is not a loop '''
    _, invoke = get_invoke("single_invoke_three_kernels.f90", API, idx=0,
                           dist_mem=False)
    schedule = invoke.schedule

    ompl = GOceanOMPLoopTrans()
    ompl.apply(schedule.children[0])

    # Attempt to (erroneously) apply the GO OMP Loop transformation
    # to the first node in the schedule (which is now itself an
    # OMPDoDirective).
    with pytest.raises(TransformationError) as err:
        ompl.validate(schedule.children[0])
    assert ("Target of GOceanOMPLoopTrans transformation must be a sub-class "
            "of Loop but got 'OMPDoDirective'" in str(err.value))
    with pytest.raises(TransformationError) as err:
        ompl.apply(schedule.children[0])
    assert ("Target of GOceanOMPLoopTrans transformation must be a sub-class "
            "of Loop but got 'OMPDoDirective'" in str(err.value))


def test_go_omp_loop_applied_to_wrong_loop_type():
    ''' Test that we raise a TransformationError if we attempt to
    apply a GOcean OMP  DO transformation to a loop of
    the wrong type '''
    _, invoke = get_invoke("single_invoke_three_kernels.f90", API, idx=0,
                           dist_mem=False)
    schedule = invoke.schedule

    # Manually break the loop-type of the first loop in order to
    # test that this error is handled. We have to work-around
    # the setter method to do this since it has error checking
    # too!
    schedule.children[0]._loop_type = "wrong"

    ompl = GOceanOMPLoopTrans()
    # Attempt to apply the transformation to the loop that has been
    # given an incorrect type
    with pytest.raises(TransformationError) as err:
        ompl.validate(schedule.children[0])
    assert ("The requested loop is not of type inner or outer" in
            str(err.value))
    with pytest.raises(TransformationError) as err:
        ompl.apply(schedule.children[0])
    assert ("The requested loop is not of type inner or outer" in
            str(err.value))


def test_go_omp_parallel_loop_applied_to_non_loop():
    ''' Test that we raise a TransformationError if we attempt to
    apply a GOcean OMP Parallel DO transformation to something that
    is not a loop '''
    _, invoke = get_invoke("single_invoke_three_kernels.f90", API, idx=0,
                           dist_mem=False)
    schedule = invoke.schedule

    ompl = GOceanOMPParallelLoopTrans()
    ompl.apply(schedule.children[0])

    # Attempt to (erroneously) apply the OMP Loop transformation
    # to the first node in the schedule (which is now itself an
    # OMP Loop transformation)
    with pytest.raises(TransformationError):
        ompl.apply(schedule.children[0])


def test_go_omp_parallel_loop_applied_to_wrong_loop_type():
    ''' Test that we raise a TransformationError if we attempt to
    apply a GOcean OMP Parallel DO transformation to a loop of
    the wrong type '''
    _, invoke = get_invoke("single_invoke_three_kernels.f90", API, idx=0,
                           dist_mem=False)
    schedule = invoke.schedule

    # Manually break the loop-type of the first loop in order to
    # test that this error is handled. We have to work-around
    # the setter method to do this since it has error checking
    # too!
    schedule.children[0]._loop_type = "wrong"

    ompl = GOceanOMPParallelLoopTrans()
    # Attempt to apply the transformation to the loop that has been
    # given an incorrect type
    with pytest.raises(TransformationError):
        ompl.apply(schedule.children[0])


def test_omp_parallel_do_inside_parallel_region():
    ''' Test that a generation error is raised if we attempt
    to have an OpenMP parallel do within an OpenMP
    parallel region '''
    psy, invoke = get_invoke("single_invoke_three_kernels.f90", API, idx=0,
                             dist_mem=False)
    schedule = invoke.schedule

    ompl = GOceanOMPParallelLoopTrans()
    ompr = OMPParallelTrans()

    # Put an OpenMP parallel do directive around all of the loops
    for child in schedule.children:
        ompl.apply(child)

    # Now enclose all of the children within a parallel region
    ompr.apply(schedule.children)

    # Attempt to generate the transformed code
    with pytest.raises(GenerationError):
        _ = psy.gen


def test_omp_parallel_region_inside_parallel_do():
    ''' Test that a generation error is raised if we attempt
    to have an OpenMP parallel region within an OpenMP
    parallel do (with the latter applied first). '''
    _, invoke = get_invoke("single_invoke_three_kernels.f90", API, idx=0,
                           dist_mem=False)
    schedule = invoke.schedule

    ompl = GOceanOMPParallelLoopTrans()
    ompr = OMPParallelTrans()

    # Put an OpenMP parallel do directive around one of the loops
    ompl.apply(schedule.children[1])

    # Now attempt to put a parallel region inside that parallel do
    with pytest.raises(TransformationError) as err:
        ompr.apply([schedule.children[1].children[0]])
    assert ("cannot create an OpenMP PARALLEL region within another "
            "OpenMP region" in str(err.value))


def test_omp_parallel_do_around_parallel_region():
    ''' Test that a generation error is raised if we attempt
    to have an OpenMP parallel region around an OpenMP
    parallel do (with the latter applied second) '''
    psy, invoke = get_invoke("single_invoke_three_kernels.f90", API, idx=0,
                             dist_mem=False)
    schedule = invoke.schedule

    ompl = GOceanOMPParallelLoopTrans()
    ompr = OMPParallelTrans()

    # Put a parallel region around two of the loops
    ompr.apply(schedule[0:2])

    # Put an OpenMP parallel do directive around one of those loops
    # (which is now a child of the region directive)
    ompl.apply(schedule[0].dir_body[0])

    # Attempt to generate the transformed code
    with pytest.raises(GenerationError):
        _ = psy.gen


def test_omp_region_invalid_node():
    ''' Check that the OMPParallelTrans transformation rejects nodes
    of the wrong type. We use an OpenACC directive to trigger this error. '''
    _, invoke = get_invoke("single_invoke_three_kernels.f90", API, idx=0,
                           dist_mem=False)
    schedule = invoke.schedule

    ompr = OMPParallelTrans()
    acct = ACCParallelTrans()
    # Apply an OpenACC parallel transformation to the first loop
    acct.apply(schedule.children[0])

    with pytest.raises(TransformationError) as err:
        ompr.apply(schedule.children)
    assert ("ACCParallelDirective' cannot be enclosed by a "
            "OMPParallelTrans transformation" in str(err.value))

    # Check that the test can be disabled with the appropriate option:
    ompr.apply(schedule.children, {"node-type-check": False})


def test_omp_region_with_children_of_different_types(tmpdir):
    ''' Test that we can generate code if we have an
    OpenMP parallel region enclosing children of different types. '''
    psy, invoke = get_invoke("single_invoke_three_kernels.f90", API, idx=0,
                             dist_mem=False)
    schedule = invoke.schedule

    ompl = GOceanOMPLoopTrans()
    ompr = OMPParallelTrans()

    # Put an OpenMP do directive around one loop
    ompl.apply(schedule.children[1])

    # Now enclose all of the children within a parallel region
    ompr.apply(schedule.children)

    # Attempt to generate the transformed code
    _ = psy.gen
    assert GOceanBuild(tmpdir).code_compiles(psy)


def test_omp_schedule_default_static(tmpdir):
    ''' Test that if no OMP schedule is specified then we default
    to "static" '''
    psy, invoke = get_invoke("single_invoke_three_kernels.f90", API, idx=0,
                             dist_mem=False)
    schedule = invoke.schedule

    ompl = GOceanOMPLoopTrans()
    ompr = OMPParallelTrans()

    # Put an OpenMP do directive around one loop without specifying
    # the OMP schedule to use
    ompl.apply(schedule.children[1])

    # Now enclose it within a parallel region
    ompr.apply(schedule.children[1])

    # Attempt to generate the transformed code
    gen = str(psy.gen)

    assert '!$omp do schedule(static)' in gen
    assert GOceanBuild(tmpdir).code_compiles(psy)


def test_omp_do_schedule_runtime(tmpdir):
    ''' Test that we can specify the schedule of an OMP do as
    "runtime" '''
    psy, invoke = get_invoke("single_invoke_three_kernels.f90", API, idx=0,
                             dist_mem=False)
    schedule = invoke.schedule

    ompl = GOceanOMPLoopTrans(omp_schedule="runtime")
    ompr = OMPParallelTrans()

    # Put an OpenMP do directive around one loop
    ompl.apply(schedule.children[1])

    # Now enclose it within a parallel region
    ompr.apply(schedule.children[1])

    # Attempt to generate the transformed code
    gen = str(psy.gen)

    assert '!$omp do schedule(runtime)' in gen
    assert GOceanBuild(tmpdir).code_compiles(psy)


def test_omp_do_schedule_dynamic(tmpdir):
    ''' Test that we can specify the schedule of an OMP do as
    "dynamic" '''
    psy, invoke = get_invoke("single_invoke_three_kernels.f90", API, idx=0,
                             dist_mem=False)
    schedule = invoke.schedule

    ompl = GOceanOMPLoopTrans(omp_schedule="dynamic")
    ompr = OMPParallelTrans()

    # Put an OpenMP do directive around one loop
    ompl.apply(schedule.children[1])

    # Now enclose it within a parallel region
    ompr.apply(schedule.children[1])

    # Attempt to generate the transformed code
    gen = str(psy.gen)

    assert '!$omp do schedule(dynamic)' in gen
    assert GOceanBuild(tmpdir).code_compiles(psy)


def test_omp_do_schedule_guided(tmpdir):
    ''' Test that we can specify the schedule of an OMP do as
    "guided" '''
    psy, invoke = get_invoke("single_invoke_three_kernels.f90", API, idx=0,
                             dist_mem=False)
    schedule = invoke.schedule

    ompl = GOceanOMPLoopTrans(omp_schedule="guided")
    ompr = OMPParallelTrans()

    # Put an OpenMP do directive around one loop
    ompl.apply(schedule.children[1])

    # Now enclose it within a parallel region
    ompr.apply(schedule.children[1])

    # Attempt to generate the transformed code
    gen = str(psy.gen)

    assert '!$omp do schedule(guided)' in gen
    assert GOceanBuild(tmpdir).code_compiles(psy)


def test_omp_schedule_guided_with_chunk(tmpdir):
    ''' Test that we can specify the schedule of an OMP do as
    "guided,n" where n is some chunk size'''
    psy, invoke = get_invoke("single_invoke_three_kernels.f90", API, idx=0,
                             dist_mem=False)
    schedule = invoke.schedule

    ompl = GOceanOMPLoopTrans(omp_schedule="guided,10")
    ompr = OMPParallelTrans()

    # Put an OpenMP do directive around one loop
    ompl.apply(schedule.children[1])

    # Now enclose it within a parallel region
    ompr.apply(schedule.children[1])

    # Attempt to generate the transformed code
    gen = str(psy.gen)

    assert '!$omp do schedule(guided,10)' in gen
    assert GOceanBuild(tmpdir).code_compiles(psy)


def test_module_noinline_default(tmpdir):
    ''' Test that by default there is no module inlining '''
    psy, _ = get_invoke("single_invoke_three_kernels.f90", API, idx=0,
                        dist_mem=False)
    gen = str(psy.gen)
    # check that the subroutine has not been inlined
    assert 'SUBROUTINE compute_cu_code(i, j, cu, p, u)' not in gen
    # check that the associated use exists (as this is removed when
    # inlining)
    assert 'USE compute_cu_mod, ONLY: compute_cu_code' in gen
    assert GOceanBuild(tmpdir).code_compiles(psy)


def test_acc_parallel_not_a_loop():
    ''' Test that we raise an appropriate error if we attempt
    to apply the OpenACC Parallel transformation to something that
    is not a loop '''

    acct = ACCParallelTrans()
    # Provide an invalid node type (just the integer 1) to the OpenACC
    # Parallel transformation
    with pytest.raises(TransformationError) as error:
        acct.apply(1)

    assert "Argument must be a single Node in a Schedule, a Schedule or a " \
           "list of Nodes in a Schedule but have been passed an object " \
           "of type:" in str(error.value)
    # Python2/3 differences in type string
    assert "'int'>" in str(error.value)


def test_acc_parallel_trans(tmpdir):
    ''' Test that we can apply an OpenACC parallel transformation
    to a loop '''
    psy, invoke = get_invoke("single_invoke_three_kernels.f90", API, idx=0,
                             dist_mem=False)
    schedule = invoke.schedule

    # Apply the OpenACC Parallel transformation to the first loop of the
    # schedule
    acct = ACCParallelTrans()
    acct.apply(schedule.children[0])

    # Apply the OpenACC EnterData transformation
    accdt = ACCEnterDataTrans()
    accdt.apply(schedule)
    code = str(psy.gen)

    acc_idx = -1
    acc_end_idx = -1
    do_idx = -1
    for idx, line in enumerate(code.split('\n')):
        if "!$acc parallel default(present)" in line:
            acc_idx = idx
        if (do_idx == -1) and "DO j" in line:
            do_idx = idx
        if "!$acc end parallel" in line:
            acc_end_idx = idx

    assert acc_idx != -1 and acc_end_idx != -1
    assert acc_end_idx > acc_idx
    assert do_idx == (acc_idx + 1)
    assert GOceanBuild(tmpdir).code_compiles(psy)


def test_acc_parallel_trans_dm():
    ''' Test that the OpenACC parallel transform works correctly when
    distributed memory is enabled. '''
    psy, invoke = get_invoke("single_invoke_three_kernels.f90", API, idx=0,
                             dist_mem=True)
    schedule = invoke.schedule
    acct = ACCParallelTrans()
    accdt = ACCEnterDataTrans()
    # Applying the transformation to the whole schedule should fail because
    # of the HaloExchange nodes.
    with pytest.raises(TransformationError) as err:
        acct.apply(schedule.children)
    assert ("Nodes of type 'GOHaloExchange' cannot be enclosed by a "
            "ACCParallelTrans transformation" in str(err.value))
    acct.apply(schedule.children[1:])
    # Add an enter-data region.
    accdt.apply(schedule)
    code = str(psy.gen)
    # Check that the start of the parallel region is in the right place.
    assert ("      !$acc parallel default(present)\n"
            "      DO j = cu_fld%internal%ystart, cu_fld%internal%ystop, 1\n"
            in code)
    # Check that the end parallel is generated correctly.
    assert ("        END DO\n"
            "      END DO\n"
            "      !$acc end parallel\n\n"
            "    END SUBROUTINE invoke_0\n" in code)


def test_acc_incorrect_parallel_trans():
    '''Test that the acc transform can not be used to change
    the order of operations.'''
    _, invoke = get_invoke("single_invoke_three_kernels.f90", API, idx=0,
                           dist_mem=False)
    schedule = invoke.schedule

    acct = ACCParallelTrans()
    # Apply the OpenACC Parallel transformation
    # to the children in the wrong order
    with pytest.raises(TransformationError) as err:
        acct.apply([schedule.children[1], schedule.children[0]])

    assert "Children are not consecutive children" in str(err.value)

    with pytest.raises(TransformationError) as err:
        acct.apply([schedule.children[0].children[0], schedule.children[0]])

    assert ("supplied nodes are not children of the same parent"
            in str(err.value))


def test_acc_data_not_a_schedule():
    ''' Test that we raise an appropriate error if we attempt to apply
    an OpenACC Data transformation to something that is not an
    InvokeSchedule. '''
    _, invoke = get_invoke("single_invoke_three_kernels.f90", API, idx=0,
                           dist_mem=False)
    schedule = invoke.schedule

    acct = ACCEnterDataTrans()

    with pytest.raises(TransformationError) as err:
        acct.apply(schedule.children[0])
    assert ("Cannot apply an OpenACC enter data directive to something that "
            "is not a Schedule" in str(err.value))


def test_acc_parallel_invalid_node():
    ''' Test that the OpenACC Parallel region transformation rejects
    unsupported node types. '''
    _, invoke = get_invoke("single_invoke_three_kernels.f90", API, idx=0,
                           dist_mem=False)
    schedule = invoke.schedule

    acct = ACCEnterDataTrans()
    accpara = ACCParallelTrans()

    # Add an enter-data directive to the schedule
    acct.apply(schedule)

    # Attempt to enclose the enter-data directive within a parallel region
    with pytest.raises(TransformationError) as err:
        accpara.apply(schedule.children[0])
    assert ("'GOACCEnterDataDirective' cannot be enclosed by a "
            "ACCParallelTrans transformation" in str(err.value))


def test_acc_data_copyin(tmpdir):
    ''' Test that we correctly generate the arguments to the copyin
    clause of an OpenACC data region '''
    psy, invoke = get_invoke("single_invoke_three_kernels.f90", API, idx=0,
                             dist_mem=False)
    schedule = invoke.schedule

    accpt = ACCParallelTrans()
    accdt = ACCEnterDataTrans()

    # Put each loop within an OpenACC parallel region
    for child in schedule.children:
        if isinstance(child, Loop):
            accpt.apply(child)

    # Create a data region for the whole schedule
    accdt.apply(schedule)
    code = str(psy.gen)

    assert (
        "      !$acc enter data copyin(cu_fld,cu_fld%data,cv_fld,cv_fld%data,"
        "p_fld,p_fld%data,u_fld,u_fld%data,unew_fld,unew_fld%data,"
        "uold_fld,uold_fld%data,v_fld,v_fld%data)\n" in code)

    assert GOceanBuild(tmpdir).code_compiles(psy)


def test_acc_data_grid_copyin(tmpdir):
    ''' Test that we correctly generate the arguments to the copyin
    clause of an OpenACC data region when grid properties are required '''
    psy, invoke = get_invoke("single_invoke_grid_props.f90", API, idx=0,
                             dist_mem=False)
    schedule = invoke.schedule

    accpt = ACCParallelTrans()
    accdt = ACCEnterDataTrans()

    # Put each loop within an OpenACC parallel region
    for child in schedule.children:
        if isinstance(child, Loop):
            accpt.apply(child)

    # Create a data region for the whole schedule
    accdt.apply(schedule)
    code = str(psy.gen)

    # TODO GOcean grid properties are duplicated in this set under
    # different names (the OpenACC deep copy support should spot this).
    pcopy = ("!$acc enter data copyin(cu_fld,cu_fld%data,d_fld,d_fld%data,"
             "d_fld%grid,d_fld%grid%area_t,d_fld%grid%area_u,d_fld%grid%tmask,"
             "du_fld,du_fld%data,u_fld,u_fld%data,u_fld%grid,"
             "u_fld%grid%area_t,u_fld%grid%area_u,u_fld%grid%tmask)")
    assert pcopy in code
    # Check that we flag that the fields are now on the device
    for obj in ["u_fld", "cu_fld", "du_fld", "d_fld"]:
        assert f"{obj}%data_on_device = .true." in code
    # Check that we have no acc_update_device calls
    assert "CALL acc_update_device" not in code
    assert GOceanBuild(tmpdir).code_compiles(psy)


def test_acc_data_parallel_commute(tmpdir):
    '''Test that we can apply the OpenACC parallel and data
    transformations in either order'''
    accpt = ACCParallelTrans()
    accdt = ACCEnterDataTrans()

    psy, invoke = get_invoke("single_invoke_three_kernels.f90", API, idx=0,
                             dist_mem=False)
    schedule = invoke.schedule

    # Put each loop within an OpenACC parallel region
    for child in schedule.children:
        if isinstance(child, Loop):
            accpt.apply(child)

    # Create a data region for the whole schedule
    accdt.apply(schedule)
    code1 = str(psy.gen)

    # Repeat these transformations but create the region
    # before the parallel loops
    psy, invoke = get_invoke("single_invoke_three_kernels.f90", API, idx=0,
                             dist_mem=False)
    schedule = invoke.schedule

    # Create a data region for the whole schedule
    accdt.apply(schedule)

    # Put each loop within an OpenACC parallel region
    for child in schedule.children:
        if isinstance(child, Loop):
            accpt.apply(child)

    code2 = str(psy.gen)

    assert code1 == code2
    assert GOceanBuild(tmpdir).code_compiles(psy)


def test_accdata_duplicate():
    ''' Check that we raise an error if we attempt to add an OpenACC
    data directive to a schedule that already contains one '''
    accdt = ACCEnterDataTrans()
    accpt = ACCParallelTrans()

    _, invoke = get_invoke("single_invoke_three_kernels.f90", API, idx=0,
                           dist_mem=False)
    schedule = invoke.schedule

    # Create a data region for the whole schedule
    accdt.apply(schedule)

    # Put each loop within an OpenACC parallel region
    for child in schedule.children:
        if isinstance(child, Loop):
            accpt.apply(child)

    # Erroneously attempt to add a data region for the second time
    with pytest.raises(TransformationError):
        accdt.apply(schedule)


def test_accloop(tmpdir, fortran_writer):
    ''' Tests that we can apply a '!$acc loop' directive to a loop '''
    acclpt = ACCLoopTrans()
    accpara = ACCParallelTrans()
    accdata = ACCEnterDataTrans()

    psy, invoke = get_invoke("single_invoke_three_kernels.f90", API, idx=0,
                             dist_mem=False)
    schedule = invoke.schedule

    with pytest.raises(TransformationError) as err:
        acclpt.apply(schedule)
    assert ("Target of ACCLoopTrans transformation must be a sub-class of "
            "Loop but got 'GOInvokeSchedule'" in str(err.value))

    # Apply an OpenACC loop directive to each loop
    for child in schedule.children:
        if isinstance(child, Loop):
            acclpt.apply(child)

    # Code generation should fail at this point because there's no
    # enclosing parallel region
    with pytest.raises(GenerationError) as err:
        _ = fortran_writer(psy.container)
    assert ("ACCLoopDirective in routine 'invoke_0' must either have an "
            "ACCParallelDirective or ACCKernelsDirective as an ancestor in "
            "the Schedule or the routine must contain an ACCRoutineDirective"
            in str(err.value))

    # Add an enclosing parallel region
    accpara.apply(schedule.children)

    # Add a data region
    accdata.apply(schedule)

    gen = fortran_writer(psy.container)
    assert '''\
        !$acc parallel default(present)
        !$acc loop independent
        do j = cu_fld%internal%ystart, cu_fld%internal%ystop, 1''' in gen
    assert ("enddo\n"
            "        !$acc loop independent\n"
            "        do j = cv_fld%internal%ystart, cv_fld%internal%ystop"
            ", 1" in gen)
    assert GOceanBuild(tmpdir).code_compiles(psy)


def test_acc_enter_directive_infrastructure_setup():
    ''' Test that the GOcean-specific OpenACC EnterData directive also sets
    up the necessary GOcean infrastructure to keep track and update the
    data allocated on the device. '''

    psy, invoke = get_invoke("single_invoke_three_kernels.f90", API, idx=0,
                             dist_mem=False)
    schedule = invoke.schedule

    acclpt = ACCLoopTrans()
    accpara = ACCParallelTrans()
    accdata = ACCEnterDataTrans()

    # Apply ACCLoopTrans to just the second loop
    acclpt.apply(schedule[1])
    # Add an enclosing parallel region
    accpara.apply(schedule[1])
    # Add a data region. This directive will set-up the necessary GOcean
    # infrastructure device pointers
    accdata.apply(schedule)

    # Generate the code
    gen = str(psy.gen)

    # Check that the read_from_device routine has been generated
    expected = """\
    SUBROUTINE read_from_device(from, to, startx, starty, nx, ny, blocking)
      USE iso_c_binding, ONLY: c_ptr
      USE kind_params_mod, ONLY: go_wp
      TYPE(c_ptr), intent(in) :: from
      REAL(KIND=go_wp), DIMENSION(:, :), INTENT(INOUT), TARGET :: to
      INTEGER, intent(in) :: startx
      INTEGER, intent(in) :: starty
      INTEGER, intent(in) :: nx
      INTEGER, intent(in) :: ny
      LOGICAL, intent(in) :: blocking

      !$acc update host(to)

    END SUBROUTINE read_from_device"""
    assert expected in gen

    # Check that the routine has been introduced to the tree (with the
    # appropriate tag) and only once (even if there are 3 fields)
    symbol = schedule.symbol_table.lookup_with_tag("openacc_read_func")
    assert symbol.name == "read_from_device"
    assert len(schedule.parent.children) == 2
    assert isinstance(schedule.parent.children[1], Routine)
    assert schedule.parent.children[1].name == symbol.name
    count = count_lines(gen, "SUBROUTINE read_from_device(")
    assert count == 1

    # Check that each field data_on_device and read_from_device_f have been
    # initialised
    for field in ["cv_fld", "p_fld", "v_fld"]:
        assert f"{field}%data_on_device = .true.\n" in gen
        assert f"{field}%read_from_device_f => read_from_device\n" in gen


def test_acc_enter_directive_infrastructure_setup_error():
    ''' Test that the GOcean-specific OpenACC EnterData directive also sets
    up the necessary GOcean infrastructure to keep track and update the
    data allocated on the device. '''

    psy, invoke = get_invoke("single_invoke_three_kernels.f90", API, idx=0,
                             dist_mem=False)
    schedule = invoke.schedule

    acclpt = ACCLoopTrans()
    accpara = ACCParallelTrans()
    accdata = ACCEnterDataTrans()

    # Apply ACCLoopTrans to just the second loop
    acclpt.apply(schedule[1])
    # Add an enclosing parallel region
    accpara.apply(schedule[1])
    # Add a data region. This directive will set-up the necessary GOcean
    # infrastructure device pointers
    accdata.apply(schedule)

    # Remove the InvokeSchedule from its Container so that OpenACC will not
    # find where to add the read_from_device function.
    schedule.detach()

    # Generate the code
    with pytest.raises(GenerationError) as err:
        _ = psy.gen
    assert ("The GOACCEnterDataDirective can only be generated/lowered inside "
            "a Container in order to insert a sibling subroutine, but "
            "'GOACCEnterDataDirective[]' is not inside a Container."
            in str(err.value))


def test_acc_collapse(tmpdir):
    ''' Tests for the collapse clause to a loop directive. '''
    acclpt = ACCLoopTrans()
    accpara = ACCParallelTrans()
    accdata = ACCEnterDataTrans()

    psy, invoke = get_invoke("single_invoke_three_kernels.f90", API,
                             name="invoke_0", dist_mem=False)
    schedule = invoke.schedule
    child = schedule.children[0]

    # Apply with valid options and check that we get the correct
    # generated code
    acclpt.apply(child, {"collapse": 2})

    accpara.apply(schedule.children)
    accdata.apply(schedule)

    gen = str(psy.gen)
    assert ("      !$acc parallel default(present)\n"
            "      !$acc loop independent collapse(2)\n"
            "      DO j = cu_fld%internal%ystart, cu_fld%internal%ystop, 1\n"
            "        DO i = cu_fld%internal%xstart, cu_fld%internal%xstop, 1\n"
            "          CALL compute_cu_code(i, j, cu_fld%data, p_fld%data, "
            "u_fld%data)\n" in gen)
    assert GOceanBuild(tmpdir).code_compiles(psy)


def test_acc_indep(tmpdir):
    ''' Tests for the independent clause to a loop directive. '''
    acclpt = ACCLoopTrans()
    accpara = ACCParallelTrans()
    accdata = ACCEnterDataTrans()

    psy, invoke = get_invoke("single_invoke_three_kernels.f90", API,
                             name="invoke_0", dist_mem=False)
    schedule = invoke.schedule
    acclpt.apply(schedule.children[0], {"independent": False})
    acclpt.apply(schedule.children[1], {"independent": True})
    accpara.apply(schedule.children)
    accdata.apply(schedule)
    # Check the generated code
    gen = str(psy.gen)
    assert "!$acc loop\n      DO j = cu_fld%internal%ystart," in gen
    assert "!$acc loop independent\n      DO j = cv_fld%internal%ystart" in gen

    assert GOceanBuild(tmpdir).code_compiles(psy)


def test_acc_loop_seq():
    ''' Check that we can apply the sequential clause to an ACC LOOP
    directive. '''
    acclpt = ACCLoopTrans()
    accpara = ACCParallelTrans()
    accdata = ACCEnterDataTrans()
    psy, invoke = get_invoke("single_invoke_three_kernels.f90", API,
                             name="invoke_0", dist_mem=False)
    schedule = invoke.schedule
    acclpt.apply(schedule.children[0], {"sequential": True})
    accpara.apply(schedule.children)
    accdata.apply(schedule)
    # Check the generated code
    gen = str(psy.gen).lower()
    assert ("      !$acc parallel default(present)\n"
            "      !$acc loop seq\n"
            "      do j = cu_fld%internal%ystart, cu_fld%internal%ystop"
            ", 1\n" in gen)


def test_acc_kernels_error():
    ''' Check that we refuse to allow the kernels transformation
    for this API. '''
    _, invoke = get_invoke("single_invoke_three_kernels.f90", API,
                           name="invoke_0", dist_mem=False)
    schedule = invoke.schedule
    accktrans = ACCKernelsTrans()
    with pytest.raises(NotImplementedError) as err:
        accktrans.apply(schedule.children)
    assert ("kernels regions are currently only supported for the nemo"
            " and dynamo0.3 front-ends" in str(err.value))


def test_accroutinetrans_module_use():
    ''' Check that ACCRoutineTrans rejects a kernel if it contains a module
    use statement. '''
    _, invoke = get_invoke("single_invoke_kern_with_use.f90", api="gocean1.0",
                           idx=0)
    sched = invoke.schedule
    kernels = sched.walk(Kern)
    rtrans = ACCRoutineTrans()
    with pytest.raises(TransformationError) as err:
        rtrans.apply(kernels[0])
    assert ("accesses the symbol 'rdt: Symbol<Import(container='model_mod')>' "
            "which is imported. If this symbol "
            "represents data then it must first" in str(err.value))


def test_accroutinetrans_with_kern(fortran_writer, monkeypatch):
    ''' Test that we can transform a kernel by adding a "!$acc routine"
    directive to it. '''
    _, invoke = get_invoke("nemolite2d_alg_mod.f90", api="gocean1.0", idx=0)
    sched = invoke.schedule
    kern = sched.coded_kernels()[0]
    assert isinstance(kern, GOKern)
    rtrans = ACCRoutineTrans()
    assert rtrans.name == "ACCRoutineTrans"
    rtrans.apply(kern)
    # Check that there is a acc routine directive in the kernel
    code = fortran_writer(kern.get_kernel_schedule())
    assert "!$acc routine\n" in code

    # If the kernel schedule is not accessible, the transformation fails
    def raise_gen_error():
        '''Simple function that raises GenerationError.'''
        raise GenerationError("error")
    monkeypatch.setattr(kern, "get_kernel_schedule", raise_gen_error)
    with pytest.raises(TransformationError) as err:
        rtrans.apply(kern)
    assert ("Failed to create PSyIR for kernel 'continuity_code'. Cannot "
            "transform such a kernel." in str(err.value))


def test_accroutinetrans_with_routine(fortran_writer):
    ''' Test that we can transform a routine by adding a "!$acc routine"
    directive to it. '''
    _, invoke = get_invoke("nemolite2d_alg_mod.f90", api="gocean1.0", idx=0)
    sched = invoke.schedule
    kern = sched.coded_kernels()[0]
    assert isinstance(kern, GOKern)
    rtrans = ACCRoutineTrans()
    assert rtrans.name == "ACCRoutineTrans"
    routine = kern.get_kernel_schedule()
    rtrans.apply(routine)
    # Check that there is a acc routine directive in the routine
    code = fortran_writer(routine)
    assert "!$acc routine\n" in code

    # Even if applied multiple times the Directive is only there once
    previous_num_children = len(routine.children)
    rtrans.apply(routine)
    assert previous_num_children == len(routine.children)


def test_accroutinetrans_with_invalid_node():
    ''' Test that ACCRoutineTrans raises the appropriate error when a node
    that is not a Routine or a Kern is provided.'''
    _, invoke = get_invoke("nemolite2d_alg_mod.f90", api="gocean1.0", idx=0)
    sched = invoke.schedule
    kern = sched[0]
    rtrans = ACCRoutineTrans()
    with pytest.raises(TransformationError) as err:
        rtrans.apply(kern)
    assert ("The ACCRoutineTrans must be applied to a sub-class of Kern or "
            "Routine but got 'GOLoop'." in str(err.value))


def test_all_go_loop_trans_base_validate(monkeypatch):
    ''' Check that all GOcean transformations that sub-class LoopTrans call the
    base validate() method. '''
    # First get a valid Loop object that we can pass in.
    _, invoke = get_invoke("test27_loop_swap.f90", "gocean1.0", idx=1,
                           dist_mem=False)
    loop = invoke.schedule.walk(Loop)[0]

    # GOcean-specific transformations
    transmod = import_module("psyclone.domain.gocean.transformations")
    all_trans_classes = inspect.getmembers(transmod, inspect.isclass)

    # To ensure that we identify that the validate() method in the LoopTrans
    # base class has been called, we monkeypatch it to raise an exception.

    def fake_validate(_1, _2, options=None):
        raise NotImplementedError("validate test exception")
    monkeypatch.setattr(LoopTrans, "validate", fake_validate)

    for name, cls_type in all_trans_classes:
        if name in ["RaisePSyIR2GOceanKernTrans"]:
            # This transformation requires an argument to the
            # constructor and is not a subclass of LoopTrans so skip.
            continue
        trans = cls_type()
        if isinstance(trans, LoopTrans):
            with pytest.raises(NotImplementedError) as err:
                if isinstance(trans, LoopFuseTrans):
                    trans.validate(loop, loop)
                else:
                    trans.validate(loop)
            assert "validate test exception" in str(err.value), \
                f"{name}.validate() does not call LoopTrans.validate()"<|MERGE_RESOLUTION|>--- conflicted
+++ resolved
@@ -32,11 +32,7 @@
 # POSSIBILITY OF SUCH DAMAGE.
 # ----------------------------------------------------------------------------
 # Authors R. W. Ford, A. R. Porter, S. Siso and N. Nobre, STFC Daresbury Lab
-<<<<<<< HEAD
 # Modified J. Henrichs, Bureau of Meteorology
-=======
-# Modified work Copyright (c) 2017-2024 by J. Henrichs, Bureau of Meteorology
->>>>>>> a5994c31
 # Modified I. Kavcic, Met Office
 
 ''' Module containing tests of Transformations when using the
