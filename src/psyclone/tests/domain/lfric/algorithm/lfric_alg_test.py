# -----------------------------------------------------------------------------
# BSD 3-Clause License
#
# Copyright (c) 2022-2024, Science and Technology Facilities Council
# All rights reserved.
#
# Redistribution and use in source and binary forms, with or without
# modification, are permitted provided that the following conditions are met:
#
# * Redistributions of source code must retain the above copyright notice, this
#   list of conditions and the following disclaimer.
#
# * Redistributions in binary form must reproduce the above copyright notice,
#   this list of conditions and the following disclaimer in the documentation
#   and/or other materials provided with the distribution.
#
# * Neither the name of the copyright holder nor the names of its
#   contributors may be used to endorse or promote products derived from
#   this software without specific prior written permission.
#
# THIS SOFTWARE IS PROVIDED BY THE COPYRIGHT HOLDERS AND CONTRIBUTORS
# "AS IS" AND ANY EXPRESS OR IMPLIED WARRANTIES, INCLUDING, BUT NOT
# LIMITED TO, THE IMPLIED WARRANTIES OF MERCHANTABILITY AND FITNESS
# FOR A PARTICULAR PURPOSE ARE DISCLAIMED. IN NO EVENT SHALL THE
# COPYRIGHT HOLDER OR CONTRIBUTORS BE LIABLE FOR ANY DIRECT, INDIRECT,
# INCIDENTAL, SPECIAL, EXEMPLARY, OR CONSEQUENTIAL DAMAGES (INCLUDING,
# BUT NOT LIMITED TO, PROCUREMENT OF SUBSTITUTE GOODS OR SERVICES;
# LOSS OF USE, DATA, OR PROFITS; OR BUSINESS INTERRUPTION) HOWEVER
# CAUSED AND ON ANY THEORY OF LIABILITY, WHETHER IN CONTRACT, STRICT
# LIABILITY, OR TORT (INCLUDING NEGLIGENCE OR OTHERWISE) ARISING IN
# ANY WAY OUT OF THE USE OF THIS SOFTWARE, EVEN IF ADVISED OF THE
# POSSIBILITY OF SUCH DAMAGE.
# -----------------------------------------------------------------------------
# Author: A. R. Porter, STFC Daresbury Lab
# Modified by: R. W. Ford, STFC Daresbury Lab
#              L. Turner, Met Office

''' pytest tests for the LFRic-specific algorithm-generation functionality. '''

import os
import pytest

from fparser import api as fpapi
from psyclone.configuration import Config
from psyclone.domain.lfric import (
    KernCallInvokeArgList, LFRicKern, LFRicSymbolTable)
from psyclone.domain.lfric.algorithm.lfric_alg import LFRicAlg
from psyclone.errors import InternalError
from psyclone.psyir.nodes import Container, Routine, ScopingNode
from psyclone.psyir.symbols import (
    ContainerSymbol, DataSymbol, UnresolvedType, DataTypeSymbol,
    ImportInterface, ArrayType, ScalarType, INTEGER_TYPE)

# Constants
BASE_PATH = os.path.join(
    os.path.dirname(os.path.dirname(os.path.dirname(os.path.dirname(
        os.path.abspath(__file__))))),
    "test_files", "dynamo0p3")


<<<<<<< HEAD
=======
@pytest.fixture(scope="function", autouse=True)
def setup():
    '''Make sure that all tests here use lfric as API.'''
    Config.get().api = "lfric"


>>>>>>> 768e7dca
@pytest.fixture(name="prog", scope="function")
def create_prog_fixture(parser):
    '''
    :returns: a PSyIR Routine node representing a program.
    :rtype: :py:class:`psyclone.psyir.nodes.Routine`
    '''
    Config.get().api = "lfric"
    # The tests below sometime fail (depending of the number of parallel
    # jobs) if the LFRicSymbolTable has not been not set up.
    ScopingNode._symbol_table_class = LFRicSymbolTable
    prog = Routine("test_prog", is_program=True)
    mesh_mod = prog.symbol_table.new_symbol("mesh_mod",
                                            symbol_type=ContainerSymbol)
    prog.symbol_table.new_symbol("mesh", symbol_type=DataSymbol,
                                 datatype=UnresolvedType(),
                                 interface=ImportInterface(mesh_mod))
    fs_mod = prog.symbol_table.new_symbol("function_space_mod",
                                          symbol_type=ContainerSymbol)
    prog.symbol_table.new_symbol("function_space_type",
                                 symbol_type=DataTypeSymbol,
                                 datatype=UnresolvedType(),
                                 interface=ImportInterface(fs_mod))
    fsc_mod = prog.symbol_table.new_symbol("function_space_collection_mod",
                                           symbol_type=ContainerSymbol)
    prog.symbol_table.new_symbol("function_space_collection",
                                 symbol_type=DataSymbol,
                                 datatype=UnresolvedType(),
                                 interface=ImportInterface(fsc_mod))
    return prog


def test_create_alg_routine_wrong_arg_type():
    '''
    Test that create_alg_routine() rejects arguments of the wrong type.
    '''
    with pytest.raises(TypeError) as err:
        LFRicAlg().create_alg_routine(5)
    assert ("Supplied routine name must be a str but got 'int'" in
            str(err.value))


def test_create_alg_routine(fortran_writer):
    ''' Test the correct operation of create_alg_routine(). '''
    psyir = LFRicAlg().create_alg_routine("my_test_alg")
    assert isinstance(psyir, Container)

    # TODO #284 ideally we'd test that the generated code compiles but that
    # would require a full PSyclone pass and then compilation of the resulting
    # Algorithm and PSy code.
    gen = fortran_writer(psyir).lower()

    assert "subroutine my_test_alg(mesh, chi, panel_id)" in gen
    assert "use field_mod, only : field_type" in gen
    assert "use function_space_mod, only : function_space_type" in gen
    assert ("use function_space_collection_mod, only : "
            "function_space_collection\n" in gen)
    assert "use mesh_mod, only : mesh_type" in gen
    assert "type(mesh_type), pointer, intent(in) :: mesh" in gen
    assert "type(field_type), dimension(3), intent(in), optional :: chi" in gen
    assert "type(field_type), intent(in), optional :: panel_id" in gen


def test_create_function_spaces_no_spaces(prog):
    ''' Check that a Routine is populated as expected, even when there
    are no actual function spaces. '''
    LFRicAlg()._create_function_spaces(prog, [])
    fe_config_mod = prog.symbol_table.lookup("finite_element_config_mod")
    element_order = prog.symbol_table.lookup("element_order")
    assert element_order.interface.container_symbol == fe_config_mod
    assert prog.symbol_table.lookup("element_order")
    assert isinstance(prog.symbol_table.lookup("fs_continuity_mod"),
                      ContainerSymbol)


def test_create_function_spaces_invalid_space(prog):
    ''' Check that the expected error is raised if an invalid function-space
    name is supplied. '''
    with pytest.raises(InternalError) as err:
        LFRicAlg()._create_function_spaces(prog, ["wwrong", "w1"])
    assert ("Function space 'wwrong' is not a valid LFRic function space "
            "(one of [" in str(err.value))


def test_create_function_spaces(prog, fortran_writer):
    ''' Check that a Routine is populated correctly when valid function-space
    names are supplied. '''
    LFRicAlg()._create_function_spaces(prog, ["w3", "w1"])
    fe_config_mod = prog.symbol_table.lookup("finite_element_config_mod")
    element_order = prog.symbol_table.lookup("element_order")
    assert element_order.interface.container_symbol == fe_config_mod
    fs_mod_sym = prog.symbol_table.lookup("fs_continuity_mod")
    gen = fortran_writer(prog)
    for space in ["w1", "w3"]:
        sym = prog.symbol_table.lookup(space)
        assert sym.interface.container_symbol is fs_mod_sym
        assert (f"TYPE(function_space_type), POINTER :: "
                f"vector_space_{space}_ptr" in gen)
        assert (f"vector_space_{space}_ptr => function_space_collection%"
                f"get_fs(mesh,element_order,{space})" in gen)


def test_initialise_field(prog, fortran_writer):
    ''' Test that the initialise_field() function works as expected for both
    individual fields and field vectors. '''
    table = prog.symbol_table
    fmod = table.new_symbol("field_mod", symbol_type=ContainerSymbol)
    ftype = table.new_symbol("field_type", symbol_type=DataTypeSymbol,
                             datatype=UnresolvedType(),
                             interface=ImportInterface(fmod))
    # Add symbols for the necessary function spaces but for simplicity
    # make them of integer type.
    table.new_symbol("vector_space_w3_ptr", symbol_type=DataSymbol,
                     datatype=INTEGER_TYPE)
    table.new_symbol("vector_space_w2_ptr", symbol_type=DataSymbol,
                     datatype=INTEGER_TYPE)
    # First - a single field argument.
    sym = table.new_symbol("field1", symbol_type=DataSymbol, datatype=ftype)
    LFRicAlg().initialise_field(prog, sym, "w3")
    gen = fortran_writer(prog)
    assert ("call field1%initialise(vector_space=vector_space_w3_ptr, "
            "name='field1')" in gen)
    # Second - a field vector.
    dtype = ArrayType(ftype, [3])
    sym = table.new_symbol("fieldv2", symbol_type=DataSymbol, datatype=dtype)
    LFRicAlg().initialise_field(prog, sym, "w2")
    gen = fortran_writer(prog)
    for idx in range(1, 4):
        assert (f"call fieldv2({idx}_i_def)%initialise(vector_space="
                f"vector_space_w2_ptr, name='fieldv2')" in gen)
    # Third - invalid type.
    sym._datatype = ScalarType(ScalarType.Intrinsic.INTEGER, 4)
    with pytest.raises(InternalError) as err:
        LFRicAlg().initialise_field(prog, sym, "w2")
    assert ("Expected a field symbol to either be of ArrayType or have a type "
            "specified by a DataTypeSymbol but found Scalar" in str(err.value))


def test_initialise_quadrature(prog, fortran_writer):
    ''' Tests for the initialise_quadrature function with the supported
    XYoZ shape. '''
    table = prog.symbol_table
    table.new_symbol("element_order", tag="element_order",
                     symbol_type=DataSymbol, datatype=INTEGER_TYPE)
    # Setup symbols that would normally be created in KernCallInvokeArgList.
    quad_container = table.new_symbol(
        "quadrature_xyoz_mod", symbol_type=ContainerSymbol)
    quad_type = table.new_symbol(
        "quadrature_xyoz_type", symbol_type=DataTypeSymbol,
        datatype=UnresolvedType(), interface=ImportInterface(quad_container))
    sym = table.new_symbol("qr", symbol_type=DataSymbol, datatype=quad_type)

    LFRicAlg().initialise_quadrature(prog, sym, "gh_quadrature_xyoz")
    # Check that new symbols have been added.
    assert table.lookup("quadrature_rule_gaussian_mod")
    qtype = table.lookup("quadrature_rule_gaussian_type")
    qrule = table.lookup("quadrature_rule")
    assert qrule.datatype is qtype
    # Check that the constructor is called in the generated code.
    gen = fortran_writer(prog)
    assert ("qr = quadrature_xyoz_type(element_order + 3,quadrature_rule)"
            in gen)


def test_initialise_quadrature_unsupported_shape(prog):
    ''' Test that the initialise_quadrature function raises the expected error
    for an unsupported quadrature shape. '''
    table = prog.symbol_table
    table.new_symbol("element_order", tag="element_order",
                     symbol_type=DataSymbol, datatype=INTEGER_TYPE)
    # Setup symbols that would normally be created in KernCallInvokeArgList.
    quad_container = table.new_symbol(
        "quadrature_xyz_mod", symbol_type=ContainerSymbol)
    quad_type = table.new_symbol(
        "quadrature_xyz_type", symbol_type=DataTypeSymbol,
        datatype=UnresolvedType(), interface=ImportInterface(quad_container))
    sym = table.new_symbol("qr", symbol_type=DataSymbol, datatype=quad_type)

    with pytest.raises(NotImplementedError) as err:
        LFRicAlg().initialise_quadrature(prog, sym, "gh_quadrature_xyz")
    assert ("Initialisation for quadrature of type 'gh_quadrature_xyz' is "
            "not yet implemented." in str(err.value))


def test_kernel_from_metadata():
    '''
    Tests for the kernel_from_metadata() utility.

    '''
    # Invalid parse tree should raise an error.
    with pytest.raises(ValueError) as err:
        LFRicAlg().kernel_from_metadata("not fortran", "john")
    assert ("Failed to find kernel 'john' in supplied code: 'not fortran'. "
            "Is it a valid LFRic kernel? Original error was 'Parse Error: "
            "Kernel type john does not exist'." in str(err.value))
    code = '''\
module testkern_mod

  use argument_mod
  use fs_continuity_mod
  use kernel_mod
  use constants_mod

  implicit none

  type, extends(kernel_type) :: testkern_type
     type(arg_type), dimension(2) :: meta_args =        &
          (/ arg_type(gh_scalar, gh_real, gh_read),     &
             arg_type(gh_field,  gh_real, gh_inc,  w1)  &
           /)
     integer :: operates_on = cell_column
   contains
     procedure, nopass :: code => testkern_code
  end type testkern_type

contains

  subroutine testkern_code()
  end subroutine testkern_code
end module testkern_mod
'''
    # Valid parse tree but wrong name.
    ptree = fpapi.parse(code)
    with pytest.raises(ValueError) as err:
        LFRicAlg().kernel_from_metadata(ptree, "john")
    assert "Failed to find kernel 'john' in supplied code: '" in str(err.value)
    assert ("Is it a valid LFRic kernel? Original error was 'Parse Error: "
            "Kernel type john does not exist'." in str(err.value))
    # Valid parse tree and correct name.
    kern = LFRicAlg().kernel_from_metadata(ptree, "testkern_type")
    assert isinstance(kern, LFRicKern)


def test_construct_kernel_args(prog, lfrickern, fortran_writer):
    ''' Tests for the construct_kernel_args() function. Since this function
    primarily calls _create_function_spaces(), initialise_field(),
    KernCallInvokeArgList.generate() and initialise_quadrature(), all of which
    have their own tests, there isn't a lot to test here. '''
    field_mod = prog.symbol_table.new_symbol("field_mod",
                                             symbol_type=ContainerSymbol)
    prog.symbol_table.new_symbol("field_type", symbol_type=DataTypeSymbol,
                                 datatype=UnresolvedType(),
                                 interface=ImportInterface(field_mod))
    kargs = LFRicAlg().construct_kernel_args(prog, lfrickern)

    assert isinstance(kargs, KernCallInvokeArgList)
    gen = fortran_writer(prog)
    spaces = ["w0", "w1", "w2", "w3", "wtheta"]
    assert f"use fs_continuity_mod, only : {', '.join(spaces)}" in gen

    for space in spaces:
        assert (f"vector_space_{space}_ptr => function_space_collection%"
                f"get_fs(mesh,element_order,{space})" in gen)
    for idx in range(2, 7):
        assert f"call field_{idx}" in gen
    assert ("qr_xyoz = quadrature_xyoz_type(element_order + 3,"
            "quadrature_rule)" in gen)
    # TODO #240 - test for compilation.


def test_create_from_kernel_invalid_kernel(tmpdir):
    ''' Check that the create_from_kernel() function raises
    NotImplementedError if the supplied kernel file does not follow LFRic
    naming conventions. '''
    kern_file = os.path.join(tmpdir, "fake_kern.f90")
    with open(kern_file, "w", encoding='utf-8') as ffile:
        print('''module my_mod_wrong
end module my_mod_wrong''', file=ffile)
    with pytest.raises(NotImplementedError) as err:
        LFRicAlg().create_from_kernel("test", kern_file)
    assert ("fake_kern.f90) contains a module named 'my_mod_wrong' which does "
            "not follow " in str(err.value))


def test_create_from_kernel_invalid_field_type(monkeypatch):
    ''' Check that we get the expected internal error if a field object of
    the wrong type is encountered. '''
    # This requires that we monkeypatch the KernCallInvokeArgList class so
    # that it returns an invalid field symbol.
    monkeypatch.setattr(KernCallInvokeArgList, "fields",
                        [(DataSymbol("fld", UnresolvedType()), None)])
    with pytest.raises(InternalError) as err:
        LFRicAlg().create_from_kernel("test", os.path.join(BASE_PATH,
                                                           "testkern_mod.F90"))
    assert ("field symbol to either be of ArrayType or have a type specified "
            "by a DataTypeSymbol but found UnresolvedType for field 'fld'" in
            str(err.value))


def test_create_from_kernel_with_scalar(fortran_writer):
    ''' Check that create_from_kernel() returns the expected Fortran for a
    valid LFRic kernel that has a scalar argument. '''
    psyir = LFRicAlg().create_from_kernel(
        "test", os.path.join(BASE_PATH, "testkern_mod.F90"))
    code = fortran_writer(psyir)
    assert "module test_mod" in code
    assert "use constants_mod, only : i_def, r_def" in code
    assert "real(kind=r_def) :: rscalar_1" in code
    assert ("    rscalar_1 = 1_i_def\n"
            "    call invoke(setval_c(field_2, 1.0_r_def), "
            "setval_c(field_3, 1.0_r_def), "
            "setval_c(field_4, 1.0_r_def), "
            "setval_c(field_5, 1.0_r_def), "
            "testkern_type(rscalar_1, field_2, field_3, field_4, field_5))\n"
            in code)


def test_create_from_kernel_with_vector(fortran_writer):
    ''' Test that create_from_kernel() returns the expected Fortran for a
    valid LFRic kernel that takes a field vector. '''
    psyir = LFRicAlg().create_from_kernel(
        "test",
        os.path.join(BASE_PATH,
                     "testkern_coord_w0_mod.f90"))
    code = fortran_writer(psyir)
    assert "use constants_mod, only : i_def, r_def" in code
    assert '''\
    type(field_type) :: field_1
    type(field_type), dimension(3) :: field_2
    type(field_type) :: field_3
''' in code

    assert ("    call field_1%initialise(vector_space=vector_space_w0_ptr, "
            "name='field_1')\n"
            "    call field_2(1_i_def)%initialise(vector_space="
            "vector_space_w0_ptr, name='field_2')\n"
            "    call field_2(2_i_def)%initialise(vector_space="
            "vector_space_w0_ptr, name='field_2')\n"
            "    call field_2(3_i_def)%initialise(vector_space="
            "vector_space_w0_ptr, name='field_2')\n"
            "    call field_3%initialise(vector_space=vector_space_w0_ptr, "
            "name='field_3')\n"
            "    call invoke(setval_c(field_1, 1.0_r_def), "
            "setval_c(field_2, 1.0_r_def), "
            "setval_c(field_3, 1.0_r_def), "
            "testkern_coord_w0_type(field_1, field_2, field_3))\n"
            in code)<|MERGE_RESOLUTION|>--- conflicted
+++ resolved
@@ -58,15 +58,12 @@
     "test_files", "dynamo0p3")
 
 
-<<<<<<< HEAD
-=======
 @pytest.fixture(scope="function", autouse=True)
 def setup():
     '''Make sure that all tests here use lfric as API.'''
     Config.get().api = "lfric"
 
 
->>>>>>> 768e7dca
 @pytest.fixture(name="prog", scope="function")
 def create_prog_fixture(parser):
     '''
