# -----------------------------------------------------------------------------
# BSD 3-Clause License
#
# Copyright (c) 2022-2023, Science and Technology Facilities Council.
# All rights reserved.
#
# Redistribution and use in source and binary forms, with or without
# modification, are permitted provided that the following conditions are met:
#
# * Redistributions of source code must retain the above copyright notice, this
#   list of conditions and the following disclaimer.
#
# * Redistributions in binary form must reproduce the above copyright notice,
#   this list of conditions and the following disclaimer in the documentation
#   and/or other materials provided with the distribution.
#
# * Neither the name of the copyright holder nor the names of its
#   contributors may be used to endorse or promote products derived from
#   this software without specific prior written permission.
#
# THIS SOFTWARE IS PROVIDED BY THE COPYRIGHT HOLDERS AND CONTRIBUTORS
# "AS IS" AND ANY EXPRESS OR IMPLIED WARRANTIES, INCLUDING, BUT NOT
# LIMITED TO, THE IMPLIED WARRANTIES OF MERCHANTABILITY AND FITNESS
# FOR A PARTICULAR PURPOSE ARE DISCLAIMED. IN NO EVENT SHALL THE
# COPYRIGHT HOLDER OR CONTRIBUTORS BE LIABLE FOR ANY DIRECT, INDIRECT,
# INCIDENTAL, SPECIAL, EXEMPLARY, OR CONSEQUENTIAL DAMAGES (INCLUDING,
# BUT NOT LIMITED TO, PROCUREMENT OF SUBSTITUTE GOODS OR SERVICES;
# LOSS OF USE, DATA, OR PROFITS; OR BUSINESS INTERRUPTION) HOWEVER
# CAUSED AND ON ANY THEORY OF LIABILITY, WHETHER IN CONTRACT, STRICT
# LIABILITY, OR TORT (INCLUDING NEGLIGENCE OR OTHERWISE) ARISING IN
# ANY WAY OUT OF THE USE OF THIS SOFTWARE, EVEN IF ADVISED OF THE
# POSSIBILITY OF SUCH DAMAGE.
# -----------------------------------------------------------------------------
# Author J. Henrichs, Bureau of Meteorology

''' This module tests the driver creation for extracted kernels.'''

<<<<<<< HEAD
import os
import re

=======
>>>>>>> d8dc2556
import pytest

from psyclone.core import Signature
from psyclone.domain.lfric import LFRicExtractDriverCreator
from psyclone.domain.lfric.transformations import LFRicExtractTrans
<<<<<<< HEAD
from psyclone.errors import InternalError
from psyclone.parse import ModuleManager
=======
from psyclone.errors import GenerationError, InternalError
>>>>>>> d8dc2556
from psyclone.psyir.nodes import Literal, Routine, Schedule
from psyclone.psyir.symbols import INTEGER_TYPE
from psyclone.psyir.tools.dependency_tools import DependencyTools
from psyclone.tests.utilities import Compile, get_base_path, get_invoke


API = "dynamo0.3"


<<<<<<< HEAD
=======
def test_lfric_driver_constructor():
    '''Tests the constructor of the LFRic driver creator.'''

    driver_creator = LFRicExtractDriverCreator()
    default_precision = {"i_def": "int32", "r_def": "real64",
                         "r_second": "real64", "r_solver": "real32",
                         "r_tran": "real32"}

    assert driver_creator._precision == default_precision

    # Check that we can modify the default precisions:
    new_precision = {"r_solver": "real64", "r_tran": "real64"}
    driver_creator = LFRicExtractDriverCreator(new_precision)
    assert (driver_creator._precision ==
            {"i_def": "int32", "r_def": "real64",
             "r_second": "real64", "r_solver": "real64",
             "r_tran": "real64"})


# ----------------------------------------------------------------------------
def test_lfric_driver_field_mapping():
    '''Tests that the mapping of fields to precision is as expected.'''
    mapping = LFRicConstants().DATA_TYPE_MAP
    correct = {}

    # TODO #2069: use LFRicConstants here
    for field in ["columnwise_operator",
                  "field", "integer_field",
                  "operator", "r_solver_field",
                  "r_solver_operator", "r_tran_field",
                  "r_tran_operator"]:
        correct[mapping[field]["proxy_type"]] = mapping[field]["kind"]

    driver_creator = LFRicExtractDriverCreator()
    assert driver_creator._map_fields_to_precision == correct


# ----------------------------------------------------------------------------
def test_lfric_driver_constructor_error():
    '''Tests the error handling of the constructor of the LFRic driver
    creator.'''

    # Wrong argument type:
    with pytest.raises(InternalError) as err:
        _ = LFRicExtractDriverCreator(precision=1)
    assert ("The precision argument of the LFRic driver creator must be a "
            "dictionary, but got 'int'." in str(err.value))


>>>>>>> d8dc2556
# ----------------------------------------------------------------------------
def test_lfric_driver_valid_unit_name():
    '''Tests that we create valid unit names, i.e. less than 64 characters,
    and no ":" in name.'''

    long_name = "A"*100
    new_name = LFRicExtractDriverCreator._make_valid_unit_name(long_name)
    assert new_name == "A"*63

    special_characters = "aaa:bbb"
    new_name = \
        LFRicExtractDriverCreator._make_valid_unit_name(special_characters)
    assert new_name == "aaabbb"


# ----------------------------------------------------------------------------
def test_lfric_driver_flatten_signature():
    '''Tests that a user-defined type access is correctly converted
    to a 'flattened' string.'''

    new_name = LFRicExtractDriverCreator._flatten_signature(Signature("a%b%c"))
    assert new_name == "a_b_c"


# ----------------------------------------------------------------------------
def test_lfric_driver_get_proxy_mapping():
    '''Tests that a kernel returns the right proxy mapping.'''

    _, invoke = get_invoke("26.6_mixed_precision_solver_vector.f90", API,
                           dist_mem=False, idx=0)
    driver_creator = LFRicExtractDriverCreator()

    mapping = driver_creator._get_proxy_name_mapping(invoke.schedule)
    assert mapping == ({'x_ptr_vector_proxy': 'x_ptr_vector',
                        'self_vec_type_vector_proxy': 'self_vec_type_vector',
                        'm1_proxy': 'm1',
                        'm2_proxy': 'm2'})


# ----------------------------------------------------------------------------
def test_lfric_driver_flatten_reference_error(fortran_reader):
    '''Tests errors when flattening user defined symbols.'''
    driver_creator = LFRicExtractDriverCreator()

    with pytest.raises(InternalError) as err:
        driver_creator._flatten_reference("NoUserType", symbol_table=None,
                                          proxy_name_mapping={})
    assert ("Unexpected type 'str' in _flatten_reference, it must be a "
            "'StructureReference'" in str(err.value))

    # Check if an array of structures is used:
    code = """subroutine test()
              use somemod
              type(a) :: b
              integer :: c, i
              c = b%d(i)%e(i)%f
              end subroutine"""

    psyir = fortran_reader.psyir_from_source(code)
    driver_creator = LFRicExtractDriverCreator()
    assignment = psyir.children[0].children[0]
    symbol_table = psyir.scope.symbol_table
    with pytest.raises(GenerationError) as err:
        driver_creator._flatten_reference(assignment.rhs,
                                          symbol_table=symbol_table,
                                          proxy_name_mapping={})
    assert ("Array of structures are not supported in the driver creation: "
            "'b%d(i)%e(i)%f'" in str(err.value))


# ----------------------------------------------------------------------------
def test_lfric_driver_add_call(fortran_writer):
    '''Tests that adding a call detects errors and adds calls
    with and without parameters as expected.
    '''
    program = Routine("routine", is_program=True)
    program.symbol_table.find_or_create_tag("test")
    driver_creator = LFRicExtractDriverCreator()
    with pytest.raises(TypeError) as err:
        driver_creator._add_call(program, "test", [])
    assert ("Routine 'test' is a symbol of type 'Symbol', not a "
            "'RoutineSymbol'" in str(err.value))

    driver_creator._add_call(program, "my_sub", [])
    driver_creator._add_call(program, "my_sub_2", [Literal("1", INTEGER_TYPE)])
    out = fortran_writer(program)
    assert "call my_sub()" in out
    assert "call my_sub_2(1)" in out


# ----------------------------------------------------------------------------
def test_lfric_driver_import_modules():
    '''Tests that adding a call detects errors as expected.
    '''
    program = Routine("routine", is_program=True)
    _, invoke = get_invoke("8_vector_field_2.f90", API,
                           dist_mem=False, idx=0)

    sched = invoke.schedule
    # We need to lower to convert the kernels to calls
    sched.lower_to_language_level()

    driver_creator = LFRicExtractDriverCreator()

    # Initially we should only have one symbol:
    assert ["routine"] == [sym.name for sym in program.symbol_table.symbols]

    driver_creator._import_modules(program.scope.symbol_table, sched)
    # We should now have two more symbols:
    all_symbols = ["routine", "testkern_coord_w0_2_mod",
                   "testkern_coord_w0_2_code"]
    assert (all_symbols == [sym.name for sym in program.symbol_table.symbols])

    # Import twice so we test the handling of symbols that
    # are already in the symbol table:
    driver_creator._import_modules(program.scope.symbol_table, sched)

    # The symbol table should be the same as it was before:
    assert (all_symbols == [sym.name for sym in program.symbol_table.symbols])


# ----------------------------------------------------------------------------
def test_lfric_driver_import_modules_no_import_interface(fortran_reader):
    '''This test checks the import_modules method if there is a call
    that has no ImportInterface by calling an unknown function.'''

    code = """subroutine test()
              call something()
              end subroutine"""

    psyir = fortran_reader.psyir_from_source(code)
    # Find the schedule:
    sched = psyir.walk(Schedule)[0]
    sched.lower_to_language_level()
    driver_creator = LFRicExtractDriverCreator()
    program = Routine("routine", is_program=True)
    driver_creator._import_modules(program.scope.symbol_table, sched)
    # Only the program routine itself should be in the symbol table after
    # calling `import_modules`.
    assert (["routine"] == [sym.name for sym in program.symbol_table.symbols])


# ----------------------------------------------------------------------------
@pytest.mark.usefixtures("change_into_tmpdir")
def test_lfric_driver_simple_test():
    '''Test the full pipeline: Add kernel extraction to a kernel and
    request driver creation. Read in the written driver, and make sure
    any variable that is provided in the kernel call is also read
    in the driver. '''

    _, invoke = get_invoke("26.6_mixed_precision_solver_vector.f90", API,
                           dist_mem=False, idx=0)

    extract = LFRicExtractTrans()

    extract.apply(invoke.schedule.children[0],
                  options={"create_driver": True,
                           "region_name": ("field", "test")})

    filename = "driver-field-test.F90"
    with open(filename, "r", encoding='utf-8') as my_file:
        driver = my_file.read()

    for line in ["call extract_psy_data%OpenRead('field', 'test')",
                 "call extract_psy_data%ReadVariable('a', a)",
                 "call extract_psy_data%ReadVariable('loop0_start', "
                 "loop0_start)",
                 "call extract_psy_data%ReadVariable('loop0_stop', "
                 "loop0_stop)",
                 "call extract_psy_data%ReadVariable('m1', m1)",
                 "call extract_psy_data%ReadVariable('m2', m2)",
                 "call extract_psy_data%ReadVariable('map_w1', map_w1)",
                 "call extract_psy_data%ReadVariable('map_w2', map_w2)",
                 "call extract_psy_data%ReadVariable('map_w3', map_w3)",
                 "call extract_psy_data%ReadVariable('ndf_w1', ndf_w1)",
                 "call extract_psy_data%ReadVariable('ndf_w2', ndf_w2)",
                 "call extract_psy_data%ReadVariable('ndf_w3', ndf_w3)",
                 "call extract_psy_data%ReadVariable('nlayers', nlayers)",
                 "call extract_psy_data%ReadVariable('self_vec_type_vector', "
                 "self_vec_type_vector)",
                 "call extract_psy_data%ReadVariable('undf_w1', undf_w1)",
                 "call extract_psy_data%ReadVariable('undf_w2', undf_w2)",
                 "call extract_psy_data%ReadVariable('undf_w3', undf_w3)",
                 "call extract_psy_data%ReadVariable('x_ptr_vector', "
                 "x_ptr_vector)",
                 "call extract_psy_data%ReadVariable('cell_post', cell_post)"]:
        assert line in driver


# ----------------------------------------------------------------------------
@pytest.mark.usefixtures("change_into_tmpdir")
def test_lfric_driver_import_precision():
    '''Test that all required precision symbols are imported from
    constants_mod'''

    _, invoke = get_invoke("26.6_mixed_precision_solver_vector.f90", API,
                           dist_mem=False, idx=0)

    extract = LFRicExtractTrans()
    extract.apply(invoke.schedule.children[0],
                  options={"create_driver": True,
                           "region_name": ("field", "test")})

    filename = "driver-field-test.F90"
    with open(filename, "r", encoding='utf-8') as my_file:
        driver = my_file.read()
    assert ("use constants_mod, only : i_def, l_def, r_def, r_double, r_ncdf, "
            "r_second, r_single, r_solver, r_tran, r_um" in driver)


# ----------------------------------------------------------------------------
@pytest.mark.usefixtures("change_into_tmpdir")
def test_lfric_driver_field_arrays():
    '''Test handling of array of fields: they are written in one call to
    the extraction library, but the library will write each array member
    as an individual field. The driver needs to read in each individual
    array member into distinct variables.'''

    _, invoke = get_invoke("8_vector_field_2.f90", API,
                           dist_mem=False, idx=0)

    extract = LFRicExtractTrans()

    extract.apply(invoke.schedule.children[0],
                  options={"create_driver": True,
                           "region_name": ("field", "array")})
    # The extraction provides the array once, it is the responsibility
    # of the extraction library to create the individual fields.
    out = str(invoke.gen())
    assert "ProvideVariable(\"chi\", chi)" in out

    filename = "driver-field-array.F90"
    with open(filename, "r", encoding='utf-8') as my_file:
        driver = my_file.read()

    # Check that the driver reads the three individual fields
    assert "ReadVariable('chi%1', chi_1)" in driver
    assert "ReadVariable('chi%2', chi_2)" in driver
    assert "ReadVariable('chi%3', chi_3)" in driver


# ----------------------------------------------------------------------------
@pytest.mark.usefixtures("change_into_tmpdir")
def test_lfric_driver_operator():
    '''Test handling of operators, including the structure members
    that are implicitly added.'''

    _, invoke = get_invoke("10.7_operator_read.f90", API,
                           dist_mem=False, idx=0)

    extract = LFRicExtractTrans()

    extract.apply(invoke.schedule.children[0],
                  options={"create_driver": True,
                           "region_name": ("operator", "test")})
    out = str(invoke.gen())
    # Check the structure members that are added for operators:
    assert ("ProvideVariable(\"mm_w3_proxy%local_stencil\", "
            "mm_w3_proxy%local_stencil)" in out)
    assert ("ProvideVariable(\"mm_w3_proxy%ncell_3d\", "
            "mm_w3_proxy%ncell_3d)" in out)
    assert "ProvideVariable(\"coord_post\", coord)" in out

    filename = "driver-operator-test.F90"
    with open(filename, "r", encoding='utf-8') as my_file:
        driver = my_file.read()

    # Check that the user defined variables that are added for
    # operators are flattened correctly:
    assert ("ReadVariable('mm_w3_proxy%local_stencil', "
            "mm_w3_proxy_local_stencil" in driver)
    assert ("ReadVariable('mm_w3_proxy%ncell_3d', "
            "mm_w3_proxy_ncell_3d" in driver)
    # And check the field arrays just in case
    for i in range(1, 4):
        assert f"ReadVariable('coord_post%{i}', coord_{i}" in driver


# ----------------------------------------------------------------------------
@pytest.mark.parametrize("name, filename",
                         [("x_innerproduct_x",
                           "15.9.2_X_innerproduct_X_builtin.f90"),
                          ("sum_x", "15.14.3_sum_setval_field_builtin.f90"),
                          ("int_x", "15.10.3_int_X_builtin.f90"),
                          ("real_x", "15.28.2_real_X_builtin.f90")
                          ])
def test_lfric_driver_unsupported_builtins(name, filename, capsys):
    '''The following builtins do not have a proper lower_to_language_level
    method to create the PSyIR, so they are not supported in the driver
    creation: LFRicXInnerproductXKern, LFRicSumXKern, LFRicIntXKern,
    LFRicRealXKern. This tests also the error handling of the functions
    write_driver, get_driver_as_string, create. '''

    _, invoke = get_invoke(filename, API, dist_mem=False, idx=0)

    driver_creator = LFRicExtractDriverCreator()

    # The create method should raise an exception
    # -------------------------------------------
    with pytest.raises(NotImplementedError) as err:
        # The parameters do not really matter
        driver_creator.create(invoke.schedule, [], [], "extract", "_post",
                              region_name=("region", "name"))
    assert f"LFRic builtin '{name}' is not supported" in str(err.value)

    # The get_driver_as_string method returns
    # an empty string, but prints an error message
    # --------------------------------------------
    code = driver_creator.get_driver_as_string(invoke.schedule, [], [],
                                               "extract", "_post",
                                               ("region", "name"))
    assert code == ""
    out, _ = capsys.readouterr()
    assert (f"Cannot create driver for 'region-name' because:\nLFRic builtin "
            f"'{name}' is not supported" in out)

    # write_driver prints an error message, and does not return an error
    # ------------------------------------------------------------------
    driver_creator.write_driver(invoke.schedule, [], [],
                                "extract", "_post", ("region", "name"))
    assert (f"Cannot create driver for 'region-name' because:\nLFRic builtin "
            f"'{name}' is not supported" in out)


# ----------------------------------------------------------------------------
def test_lfric_driver_removing_structure_data():
    '''Check that array accesses correctly remove the `%data`(which would be
    added for builtins using f1_proxy$data(df)). E.g. the following code needs
    to be created:
        do df = loop0_start, loop0_stop, 1
            f2(df) = a + f1(df)
        enddo
    As opposed to a normal kernel (where the whole field is passed in),
    here we need explicit array accesses.
    '''

    _, invoke = get_invoke("15.1.8_a_plus_X_builtin_array_of_fields.f90",
                           API, dist_mem=False, idx=0)
    dep = DependencyTools()
    input_list, output_list = dep.get_in_out_parameters(invoke.schedule)
    driver_creator = LFRicExtractDriverCreator()

    driver = driver_creator.\
        get_driver_as_string(invoke.schedule, input_list, output_list,
                             "extract", "_post",
                             region_name=("region", "name"))

    assert "call extract_psy_data%ReadVariable('f1', f1)" in driver
    assert "call extract_psy_data%ReadVariable('f2_post', f2_post)" in driver
    assert "ALLOCATE(f2, mold=f2_post)" in driver
    assert "f2(df) = a + f1(df)" in driver
    assert "if (ALL(f2 - f2_post == 0.0)) then" in driver


# ----------------------------------------------------------------------------
@pytest.mark.usefixtures("change_into_tmpdir")
def test_lfric_driver_extract_some_kernels_only():
    '''Test that we can extract only some kernels of an invoke, but still
    get the right loop boundaries (which are dependent on the index
    of the kernels in the tree). This test can potentially be removed
    when TODO #1731 is done.'''

    _, invoke = get_invoke("4.5.2_multikernel_invokes.f90", API,
                           dist_mem=False, idx=0)

    extract = LFRicExtractTrans()
    extract.apply(invoke.schedule.children[2],
                  options={"create_driver": True,
                           "region_name": ("field", "test")})
    code = str(invoke.gen())

    # We only extract the third loop, which uses the index '2' for
    # loop boundaries. So none of the previous loop indices should
    # be in the extract code:
    assert "PreDeclareVariable(\"loop0_start\", loop0_start)" not in code
    assert "PreDeclareVariable(\"loop1_start\", loop1_start)" not in code
    assert "PreDeclareVariable(\"loop2_start\", loop2_start)" in code
    assert "PreDeclareVariable(\"loop2_stop\", loop2_stop)" in code

    filename = "driver-field-test.F90"
    with open(filename, "r", encoding='utf-8') as my_file:
        driver = my_file.read()

    # Make sure the driver does not have any information about other
    # kernels added, and that it uses index 2 for loop boundaries.
    assert "loop0_start" not in driver
    assert "loop1_start" not in driver
    assert "ReadVariable('loop2_start', loop2_start)" in driver
    assert "ReadVariable('loop2_stop', loop2_stop)" in driver


# ----------------------------------------------------------------------------
@pytest.mark.usefixtures("change_into_tmpdir")
def test_lfric_driver_field_array_write():
    '''Test the handling of arrays of fields which are written.'''

    _, invoke = get_invoke("10.7_operator_read.f90", API,
                           dist_mem=False, idx=0)

    extract = LFRicExtractTrans()
    extract.apply(invoke.schedule.children[0],
                  options={"create_driver": True,
                           "region_name": ("field", "test")})
    code = str(invoke.gen())
    # The variable coord is an output variable, it should
    # be provided once, the extraction library will write these
    # accesses as individual fields using the names "coord_post%1",
    # ..., "coord_post%3"
    assert "ProvideVariable(\"coord_post\", coord)" in code
    # The variable is not read, so it shouldn't be listed:
    assert "ProvideVariable(\"coord\", coord)" not in code

    filename = "driver-field-test.F90"
    with open(filename, "r", encoding='utf-8') as my_file:
        driver = my_file.read()

    for i in range(1, 4):
        assert f"ReadVariable('coord_post%{i}', coord_{i}_post)" in driver
        assert f"ALL(coord_{i} - coord_{i}_post == 0.0))" in driver


# ----------------------------------------------------------------------------
@pytest.mark.usefixtures("change_into_tmpdir")
def test_lfric_driver_field_array_inc():
    '''Test the handling of arrays of fields which are incremented (i.e.
    read and written).'''

    infrastructure_path = get_base_path(API)
    # Define the path to the read-kernel relative to the infrastructure path:
    read_mod_path = os.path.join(infrastructure_path, "..", "..", "..", "..",
                                 "..", "lib", "extract", "standalone")
    module_manager = ModuleManager.get()
    module_manager.add_search_path(infrastructure_path)
    module_manager.add_search_path(read_mod_path)

    _, invoke = get_invoke("8_vector_field_2.f90", API,
                           dist_mem=False, idx=0)

    extract = LFRicExtractTrans()
    extract.apply(invoke.schedule.children[0],
                  options={"create_driver": True,
                           "region_name": ("field", "test")})
    code = str(invoke.gen())
    assert 'ProvideVariable("chi", chi)' in code
    assert 'ProvideVariable("f1", f1)' in code
    assert 'ProvideVariable("chi_post", chi)' in code
    assert 'ProvideVariable("f1_post", f1)' in code

    filename = "driver-field-test.F90"
    with open(filename, "r", encoding='utf-8') as my_file:
        driver = my_file.read()

    assert "ReadVariable('f1', f1)" in driver
    assert "ReadVariable('chi%1', chi_1)" in driver
    assert "ReadVariable('chi%2', chi_2)" in driver
    assert "ReadVariable('chi%3', chi_3)" in driver
    assert "ReadVariable('chi_post%1', chi_1_post)" in driver
    assert "ReadVariable('chi_post%2', chi_2_post)" in driver
    assert "ReadVariable('chi_post%3', chi_3_post)" in driver
    assert "ReadVariable('f1_post', f1_post)" in driver

    # While the actual code is LFRic, the driver is stand-alone, and as such
    # does not need any of the infrastructure files
    build = Compile(".")
    build.compile_file("driver-field-test.F90")<|MERGE_RESOLUTION|>--- conflicted
+++ resolved
@@ -35,23 +35,14 @@
 
 ''' This module tests the driver creation for extracted kernels.'''
 
-<<<<<<< HEAD
 import os
-import re
-
-=======
->>>>>>> d8dc2556
 import pytest
 
 from psyclone.core import Signature
-from psyclone.domain.lfric import LFRicExtractDriverCreator
+from psyclone.domain.lfric import LFRicConstants, LFRicExtractDriverCreator
 from psyclone.domain.lfric.transformations import LFRicExtractTrans
-<<<<<<< HEAD
-from psyclone.errors import InternalError
+from psyclone.errors import GenerationError, InternalError
 from psyclone.parse import ModuleManager
-=======
-from psyclone.errors import GenerationError, InternalError
->>>>>>> d8dc2556
 from psyclone.psyir.nodes import Literal, Routine, Schedule
 from psyclone.psyir.symbols import INTEGER_TYPE
 from psyclone.psyir.tools.dependency_tools import DependencyTools
@@ -61,58 +52,6 @@
 API = "dynamo0.3"
 
 
-<<<<<<< HEAD
-=======
-def test_lfric_driver_constructor():
-    '''Tests the constructor of the LFRic driver creator.'''
-
-    driver_creator = LFRicExtractDriverCreator()
-    default_precision = {"i_def": "int32", "r_def": "real64",
-                         "r_second": "real64", "r_solver": "real32",
-                         "r_tran": "real32"}
-
-    assert driver_creator._precision == default_precision
-
-    # Check that we can modify the default precisions:
-    new_precision = {"r_solver": "real64", "r_tran": "real64"}
-    driver_creator = LFRicExtractDriverCreator(new_precision)
-    assert (driver_creator._precision ==
-            {"i_def": "int32", "r_def": "real64",
-             "r_second": "real64", "r_solver": "real64",
-             "r_tran": "real64"})
-
-
-# ----------------------------------------------------------------------------
-def test_lfric_driver_field_mapping():
-    '''Tests that the mapping of fields to precision is as expected.'''
-    mapping = LFRicConstants().DATA_TYPE_MAP
-    correct = {}
-
-    # TODO #2069: use LFRicConstants here
-    for field in ["columnwise_operator",
-                  "field", "integer_field",
-                  "operator", "r_solver_field",
-                  "r_solver_operator", "r_tran_field",
-                  "r_tran_operator"]:
-        correct[mapping[field]["proxy_type"]] = mapping[field]["kind"]
-
-    driver_creator = LFRicExtractDriverCreator()
-    assert driver_creator._map_fields_to_precision == correct
-
-
-# ----------------------------------------------------------------------------
-def test_lfric_driver_constructor_error():
-    '''Tests the error handling of the constructor of the LFRic driver
-    creator.'''
-
-    # Wrong argument type:
-    with pytest.raises(InternalError) as err:
-        _ = LFRicExtractDriverCreator(precision=1)
-    assert ("The precision argument of the LFRic driver creator must be a "
-            "dictionary, but got 'int'." in str(err.value))
-
-
->>>>>>> d8dc2556
 # ----------------------------------------------------------------------------
 def test_lfric_driver_valid_unit_name():
     '''Tests that we create valid unit names, i.e. less than 64 characters,
