--- conflicted
+++ resolved
@@ -52,10 +52,6 @@
     # pylint: disable=abstract-class-instantiated
     with pytest.raises(TypeError) as info:
         _ = CommonMetadata()
-<<<<<<< HEAD
-    assert ("Can't instantiate abstract class CommonMetadata"
-            in str(info.value))
-=======
     # Python >= 3.9 spots that 'method' should be singular. Prior to this it
     # was plural. Python >= 3.12 tweaks the error message yet again to mention
     # the lack of an implementation and to quote the method name.
@@ -64,7 +60,6 @@
             in str(info.value))
     assert ("abstract method" in str(info.value))
     assert ("create_from_fparser2" in str(info.value))
->>>>>>> 8fa5800a
     # pylint: enable=abstract-class-instantiated
 
 
