# -----------------------------------------------------------------------------
# BSD 3-Clause License
#
# Copyright (c) 2017-2023, Science and Technology Facilities Council.
# All rights reserved.
#
# Redistribution and use in source and binary forms, with or without
# modification, are permitted provided that the following conditions are met:
#
# * Redistributions of source code must retain the above copyright notice, this
#   list of conditions and the following disclaimer.
#
# * Redistributions in binary form must reproduce the above copyright notice,
#   this list of conditions and the following disclaimer in the documentation
#   and/or other materials provided with the distribution.
#
# * Neither the name of the copyright holder nor the names of its
#   contributors may be used to endorse or promote products derived from
#   this software without specific prior written permission.
#
# THIS SOFTWARE IS PROVIDED BY THE COPYRIGHT HOLDERS AND CONTRIBUTORS
# "AS IS" AND ANY EXPRESS OR IMPLIED WARRANTIES, INCLUDING, BUT NOT
# LIMITED TO, THE IMPLIED WARRANTIES OF MERCHANTABILITY AND FITNESS
# FOR A PARTICULAR PURPOSE ARE DISCLAIMED. IN NO EVENT SHALL THE
# COPYRIGHT HOLDER OR CONTRIBUTORS BE LIABLE FOR ANY DIRECT, INDIRECT,
# INCIDENTAL, SPECIAL, EXEMPLARY, OR CONSEQUENTIAL DAMAGES (INCLUDING,
# BUT NOT LIMITED TO, PROCUREMENT OF SUBSTITUTE GOODS OR SERVICES;
# LOSS OF USE, DATA, OR PROFITS; OR BUSINESS INTERRUPTION) HOWEVER
# CAUSED AND ON ANY THEORY OF LIABILITY, WHETHER IN CONTRACT, STRICT
# LIABILITY, OR TORT (INCLUDING NEGLIGENCE OR OTHERWISE) ARISING IN
# ANY WAY OUT OF THE USE OF THIS SOFTWARE, EVEN IF ADVISED OF THE
# POSSIBILITY OF SUCH DAMAGE.
# -----------------------------------------------------------------------------
# Authors R. W. Ford and A. R. Porter, STFC Daresbury Lab
# Modified I. Kavcic and L. Turner, Met Office
# Modified J. Henrichs, Bureau of Meteorology

''' This module tests the LFric classes based on ArgOrdering.'''

import os
import pytest

from psyclone.core import AccessType, VariablesAccessInfo, Signature
<<<<<<< HEAD
from psyclone.domain.lfric import (KernCallArgList, KernStubArgList,
                                   LFRicConstants, LFRicKern
                                   LFRicKernMetadata, LFRicSymbolTable)
from psyclone.domain.lfric.arg_ordering import ArgOrdering
from psyclone.dynamo0p3 import DynLoop
=======
from psyclone.domain.lfric import (KernCallArgList, LFRicKern,
                                   KernStubArgList, LFRicConstants,
                                   LFRicSymbolTable, LFRicLoop)
from psyclone.domain.lfric.arg_ordering import ArgOrdering
from psyclone.dynamo0p3 import DynKernMetadata
>>>>>>> dfed1f36
from psyclone.errors import GenerationError, InternalError
from psyclone.parse.algorithm import parse
from psyclone.psyGen import PSyFactory
from psyclone.psyir.nodes import ArrayReference, Literal, Reference
from psyclone.psyir.symbols import INTEGER_TYPE, ScalarType
from psyclone.tests.lfric_build import LFRicBuild
from psyclone.tests.utilities import get_ast, get_base_path, get_invoke

TEST_API = "dynamo0.3"


def check_psyir_results(create_arg_list, fortran_writer):
    '''Helper function to check if the PSyIR representation of the arguments
     is identical to the old style textual representation. It checks that each
     member of the psyir_arglist is a Reference, and that the textual
     representation matches the textual presentation (which was already
     verified).

     '''
    # Check the PSyIR representation
    result = []
    for node in create_arg_list.psyir_arglist:
        assert isinstance(node, Reference)
        result.append(fortran_writer(node))

    assert result == create_arg_list._arglist


def test_argordering_append():
    '''
    Tests for the append() method of ArgOrdering.

    '''
    full_path = os.path.join(get_base_path(TEST_API),
                             "1.0.1_single_named_invoke.f90")
    _, invoke_info = parse(full_path, api=TEST_API)
    psy = PSyFactory(TEST_API, distributed_memory=False).create(invoke_info)
    schedule = psy.invokes.invoke_list[0].schedule
    kern = schedule.walk(LFRicKern)[0]
    arg_list = ArgOrdering(kern)
    arg_list.append("roger")
    assert len(arg_list._arglist) == 1
    assert arg_list._arg_index_to_metadata_index[0] is None
    arg_list.append("susan", metadata_posn=3)
    assert len(arg_list._arglist) == 2
    assert arg_list._arg_index_to_metadata_index[1] == 3
    # Access info captured.
    vinfo = VariablesAccessInfo()
    arg_list.append("beckfoot", var_accesses=vinfo, mode=AccessType.WRITE)
    assert len(arg_list._arglist) == 3
    assert vinfo.all_signatures == [Signature("beckfoot")]
    # Alternate name supplied for the access.
    arg_list.append("john", var_access_name="john_walker",
                    var_accesses=vinfo, mode=AccessType.WRITE)
    assert vinfo.is_written(Signature("john_walker"))


def test_argordering_get_array_reference():
    '''
    Tests for the get_array_reference() method of ArgOrdering.

    '''

    psy, _ = get_invoke("1.0.1_single_named_invoke.f90",
                        TEST_API, 0)
    schedule = psy.invokes.invoke_list[0].schedule
    kern = schedule.walk(LFRicKern)[0]
    arg_list = ArgOrdering(kern)

    # First test access using an index, e.g. `array(1)`
    one = Literal("1", INTEGER_TYPE)
    ref = arg_list.get_array_reference("array1", [one],
                                       ScalarType.Intrinsic.REAL)
    assert isinstance(ref, ArrayReference)
    ref = arg_list.get_array_reference("array2", [":"],
                                       ScalarType.Intrinsic.INTEGER)
    assert not isinstance(ref, ArrayReference)

    # Now test access using ":" only, e.g. `array(:)` -> this should
    # be returned just a reference to `array`
    ref = arg_list.get_array_reference("array3", [":", ":"],
                                       ScalarType.Intrinsic.REAL)
    assert isinstance(ref, Reference)
    assert not isinstance(ref, ArrayReference)
    ref = arg_list.get_array_reference("array4", [":", ":"],
                                       ScalarType.Intrinsic.INTEGER)
    assert isinstance(ref, Reference)
    assert not isinstance(ref, ArrayReference)

    # Now specify a symbol, but an incorrect array name:
    with pytest.raises(InternalError) as err:
        arg_list.get_array_reference("wrong-name", [":", ":"],
                                     ScalarType.Intrinsic.INTEGER,
                                     symbol=ref.symbol)
    assert ("Specified symbol 'array4' has a different name than the "
            "specified array name 'wrong-name'" in str(err.value))

    with pytest.raises(TypeError) as err:
        arg_list.get_array_reference("does-not-exist", [":"], "invalid")
    assert ("Unsupported data type 'invalid' in find_or_create_array"
            in str(err.value))

    with pytest.raises(TypeError) as err:
        arg_list.get_array_reference("array4", [":"],
                                     ScalarType.Intrinsic.INTEGER)
    assert ("Array 'array4' already exists, but has 2 dimensions, not 1."
            in str(err.value))


def test_argordering_extend():
    '''
    Tests for the extend() method of ArgOrdering.

    '''
    full_path = os.path.join(get_base_path(TEST_API),
                             "10.7_operator_read.f90")
    _, invoke_info = parse(full_path, api=TEST_API)
    psy = PSyFactory(TEST_API, distributed_memory=False).create(invoke_info)
    schedule = psy.invokes.invoke_list[0].schedule
    kern = schedule.walk(LFRicKern)[0]
    arg_list = ArgOrdering(kern)
    arg_list.append("roger")
    arg_list.extend(["peggy", "nancy"])
    assert len(arg_list._arglist) == 3
    vinfo = VariablesAccessInfo()
    arg_list.extend(["flint", "captain"], var_accesses=vinfo,
                    mode=AccessType.WRITE)
    assert len(arg_list._arglist) == 5
    assert Signature("flint") in vinfo.all_signatures
    assert Signature("captain") in vinfo.all_signatures
    assert vinfo.is_written(Signature("flint"))
    arg_list.extend(["richard", "dorothea"], var_accesses=vinfo,
                    mode=AccessType.READ, list_metadata_posn=[5, 7])
    assert len(arg_list._arglist) == 7
    assert arg_list._arg_index_to_metadata_index[5] == 5
    assert arg_list._arg_index_to_metadata_index[6] == 7


def test_unexpected_type_error(dist_mem):
    ''' Check that we raise an exception if an unexpected datatype is found
    when running the ArgOrdering generate method. As it is abstract we use
    the KernCallArgList sub class.

    '''
    full_path = os.path.join(get_base_path(TEST_API),
                             "1.0.1_single_named_invoke.f90")
    _, invoke_info = parse(full_path, api=TEST_API)
    psy = PSyFactory(TEST_API,
                     distributed_memory=dist_mem).create(invoke_info)
    schedule = psy.invokes.invoke_list[0].schedule
    kernel = schedule.walk(LFRicKern)[0]
    # Sabotage one of the arguments to make it have an invalid type.
    kernel.arguments.args[0]._argument_type = "invalid"
    # Now call KernCallArgList to raise an exception
    create_arg_list = KernCallArgList(kernel)
    with pytest.raises(GenerationError) as excinfo:
        create_arg_list.generate()
    const = LFRicConstants()
    assert (
        f"ArgOrdering.generate(): Unexpected argument "
        f"type found. Expected one of '{const.VALID_ARG_TYPE_NAMES}' "
        f"but found 'invalid'" in str(excinfo.value))


def test_kernel_stub_invalid_scalar_argument():
    ''' Check that we raise an exception if an unexpected datatype is found
    when using the KernStubArgList scalar method. '''
    ast = get_ast(TEST_API, "testkern_one_int_scalar_mod.f90")

    metadata = LFRicKernMetadata(ast)
    kernel = LFRicKern()
    kernel.load_meta(metadata)
    # Sabotage the scalar argument to make it have an invalid type.
    arg = kernel.arguments.args[1]
    arg._argument_type = "invalid"
    # Now call KernStubArgList to raise an exception
    create_arg_list = KernStubArgList(kernel)
    with pytest.raises(InternalError) as excinfo:
        create_arg_list.scalar(arg)
    const = LFRicConstants()
    assert (f"Expected argument type to be one of {const.VALID_SCALAR_NAMES} "
            f"but got 'invalid'" in str(excinfo.value))


def test_arg_ordering_generate_domain_kernel(dist_mem, fortran_writer):
    '''
    Check that the LFRic ArgOrdering class generates the expected arguments
    for a kernel that iterates over the 'domain'.

    '''
    # Get hold of a valid Kernel object
    full_path = os.path.join(get_base_path(TEST_API),
                             "25.0_domain.f90")
    _, invoke_info = parse(full_path, api=TEST_API)
    psy = PSyFactory(TEST_API,
                     distributed_memory=dist_mem).create(invoke_info)
    schedule = psy.invokes.invoke_list[0].schedule
    kernel = schedule.kernels()[0]

    create_arg_list = KernCallArgList(kernel)
    assert not create_arg_list._arglist
    assert not create_arg_list._psyir_arglist
    create_arg_list.generate()
    assert create_arg_list._arglist == [
        'nlayers', 'ncell_2d_no_halos', 'b', 'f1_data', 'ndf_w3',
        'undf_w3', 'map_w3']

    check_psyir_results(create_arg_list, fortran_writer)


def test_arg_ordering_generate_cma_kernel(dist_mem, fortran_writer):
    '''
    Check that the LFRic ArgOrdering class generates the expected arguments
    for a CMA kernel.

    '''
    # Get hold of a valid Kernel object
    full_path = os.path.join(get_base_path(TEST_API),
                             "20.0_cma_assembly.f90")
    _, invoke_info = parse(full_path, api=TEST_API)
    psy = PSyFactory(TEST_API,
                     distributed_memory=dist_mem).create(invoke_info)
    schedule = psy.invokes.invoke_list[0].schedule
    kernel = schedule.kernels()[0]

    create_arg_list = KernCallArgList(kernel)
    assert not create_arg_list._arglist
    create_arg_list.generate()
    assert create_arg_list._arglist == [
        'cell', 'nlayers', 'ncell_2d', 'lma_op1_proxy%ncell_3d',
        'lma_op1_local_stencil', 'cma_op1_matrix', 'cma_op1_nrow',
        'cma_op1_ncol', 'cma_op1_bandwidth', 'cma_op1_alpha', 'cma_op1_beta',
        'cma_op1_gamma_m', 'cma_op1_gamma_p', 'ndf_adspc1_lma_op1',
        'cbanded_map_adspc1_lma_op1', 'ndf_adspc2_lma_op1',
        'cbanded_map_adspc2_lma_op1']

    check_psyir_results(create_arg_list, fortran_writer)
    psyir_arglist = create_arg_list.psyir_arglist

    sym_tab = LFRicSymbolTable()
    arr_2d = sym_tab.find_or_create_array("doesnt_matter", 2,
                                          ScalarType.Intrinsic.INTEGER)
    # Check datatype of the cbanded_map parameters are indeed 2d int arrays
    for i in [14, 16]:
        assert psyir_arglist[i].datatype == arr_2d.datatype


def test_arg_ordering_mdata_index():
    '''
    Check that the metadata_index_from_actual_index() method of ArgOrdering
    works as expected.

    '''
    full_path = os.path.join(get_base_path(TEST_API),
                             "1.0.1_single_named_invoke.f90")
    _, invoke_info = parse(full_path, api=TEST_API)
    psy = PSyFactory(TEST_API,
                     distributed_memory=False).create(invoke_info)
    schedule = psy.invokes.invoke_list[0].schedule
    kernels = schedule.walk(LFRicKern)
    arg_list = ArgOrdering(kernels[0])
    arg_list.generate()
    # Scalar argument.
    assert arg_list.metadata_index_from_actual_index(0) == 0
    with pytest.raises(KeyError):
        arg_list.metadata_index_from_actual_index(20)


def test_kernel_stub_ind_dofmap_errors():
    '''Check that we raise the expected exceptions if the wrong arguments
    are supplied to KernelStubArgList.indirection_dofmap() '''
    ast = get_ast(TEST_API, "testkern_one_int_scalar_mod.f90")
    metadata = LFRicKernMetadata(ast)
    kernel = LFRicKern()
    kernel.load_meta(metadata)
    # Now call KernStubArgList to raise an exception
    create_arg_list = KernStubArgList(kernel)
    # First call it without an argument object
    with pytest.raises(InternalError) as excinfo:
        create_arg_list.indirection_dofmap("w3")
    assert "No CMA operator supplied" in str(excinfo.value)
    # Second, call it with an argument object but one that is not
    # an operator
    with pytest.raises(InternalError) as excinfo:
        create_arg_list.indirection_dofmap("w3", kernel.arguments.args[1])
    assert ("A CMA operator (gh_columnwise_operator) must be supplied but "
            "got 'gh_scalar'") in str(excinfo.value)


def test_kerncallarglist_args_error(dist_mem):
    '''Check that we raise an exception if we call the methods that return
    information in kerncallarglist without first calling the generate
    method

    '''
    psy, _ = get_invoke("1.0.1_single_named_invoke.f90", api=TEST_API,
                        dist_mem=dist_mem, idx=0)
    schedule = psy.invokes.invoke_list[0].schedule
    if dist_mem:
        loop = schedule.children[4]
    else:
        loop = schedule.children[0]
    create_arg_list = KernCallArgList(loop.loop_body[0])

    # nlayers_positions method
    with pytest.raises(InternalError) as excinfo:
        _ = create_arg_list.nlayers_positions
    assert (
        "KernCallArgList: the generate() method should be called before "
        "the nlayers_positions() method") in str(excinfo.value)

    # nqp_positions method
    with pytest.raises(InternalError) as excinfo:
        _ = create_arg_list.nqp_positions
    assert (
        "KernCallArgList: the generate() method should be called before "
        "the nqp_positions() method") in str(excinfo.value)

    # ndf_positions method
    with pytest.raises(InternalError) as excinfo:
        _ = create_arg_list.ndf_positions
    assert (
        "KernCallArgList: the generate() method should be called before "
        "the ndf_positions() method") in str(excinfo.value)

    # arglist method
    with pytest.raises(InternalError) as excinfo:
        _ = create_arg_list.arglist
    assert (
        "The argument list in KernCallArgList "
        "is empty. Has the generate() method been called?"
        ) in str(excinfo.value)

    # arglist method
    with pytest.raises(InternalError) as excinfo:
        _ = create_arg_list.psyir_arglist
    assert (
        "The PSyIR argument list in KernCallArgList "
        "is empty. Has the generate() method been called?"
        ) in str(excinfo.value)


def test_kerncallarglist_quad_rule_error(dist_mem, tmpdir):
    ''' Check that we raise the expected exception if we encounter an
    unsupported quadrature shape in the quad_rule() method. '''
    psy, _ = get_invoke("6_multiple_QR_per_invoke.f90", TEST_API,
                        dist_mem=dist_mem, idx=0)

    assert LFRicBuild(tmpdir).code_compiles(psy)

    schedule = psy.invokes.invoke_list[0].schedule
    loop = schedule.walk(LFRicLoop)[0]
    create_arg_list = KernCallArgList(loop.loop_body[0])
    # Add an invalid shape to the dict of qr rules
    create_arg_list._kern.qr_rules["broken"] = None
    with pytest.raises(NotImplementedError) as err:
        create_arg_list.quad_rule()
    assert ("no support implemented for quadrature with a shape of 'broken'"
            in str(err.value))


def test_kerncallarglist_metadata_index_op_vector():
    '''
    Check that the lookup_metadata_index() and
    metadata_index_from_actual_index() methods of KernCallArgList work
    as expected for operator and field-vector arguments.

    '''
    full_path = os.path.join(get_base_path(TEST_API),
                             "4.4_multikernel_invokes.f90")
    _, invoke_info = parse(full_path, api=TEST_API)
    psy = PSyFactory(TEST_API,
                     distributed_memory=False).create(invoke_info)
    schedule = psy.invokes.invoke_list[0].schedule
    kernels = schedule.walk(LFRicKern)
    arg_list = KernCallArgList(kernels[0])
    arg_list.generate()
    # Operator
    assert arg_list.metadata_index_from_actual_index(3) == 0
    # All three members of the vector originate from a single argument
    # description in the metadata.
    assert arg_list.metadata_index_from_actual_index(4) == 1
    assert arg_list.metadata_index_from_actual_index(5) == 1
    assert arg_list.metadata_index_from_actual_index(6) == 1
    # Scalar
    assert arg_list.metadata_index_from_actual_index(7) == 2


def test_kernstubarglist_arglist_error():
    '''Check that we raise an exception if we call the arglist method in
    kernstubarglist without first calling the generate method'''
    ast = get_ast(TEST_API, "testkern_one_int_scalar_mod.f90")

    metadata = LFRicKernMetadata(ast)
    kernel = LFRicKern()
    kernel.load_meta(metadata)
    # Now call KernStubArgList to raise an exception
    create_arg_list = KernStubArgList(kernel)
    with pytest.raises(InternalError) as excinfo:
        _ = create_arg_list.arglist
    assert (
        "The argument list in KernStubArgList is "
        "empty. Has the generate() method been "
        "called?") in str(excinfo.value)


def test_kernstubarglist_eval_shape_error():
    ''' Check that we raise the expected exception if we call the basis() or
    diff_basis() methods and one of the kernel's evaluator shapes is
    invalid. '''
    ast = get_ast(TEST_API, "testkern_qr_faces_mod.F90")
    metadata = LFRicKernMetadata(ast)
    kernel = LFRicKern()
    kernel.load_meta(metadata)
    create_arg_list = KernStubArgList(kernel)
    # Break the list of qr rules
    kernel.eval_shapes.insert(0, "broken")
    with pytest.raises(InternalError) as err:
        create_arg_list.basis(None)
    assert ("Unrecognised evaluator shape ('broken'). Expected one of: "
            "['gh_quadrature_xyoz'" in str(err.value))
    with pytest.raises(InternalError) as err:
        create_arg_list.diff_basis(None)
    assert ("Unrecognised evaluator shape ('broken'). Expected one of: "
            "['gh_quadrature_xyoz'" in str(err.value))


def test_refelem_stub_arglist_err():
    ''' Check that the KernStubArgList.ref_element_properties method raises
    the expected error if it encounters an unsupported property. '''
    # Create the Kernel object
    ast = get_ast(TEST_API, "testkern_ref_elem_all_faces_mod.F90")
    metadata = LFRicKernMetadata(ast)
    kernel = LFRicKern()
    kernel.load_meta(metadata)
    # Break the list of ref-element properties required by the Kernel
    kernel.reference_element.properties.append("Wrong property")
    with pytest.raises(InternalError) as err:
        KernStubArgList(kernel).generate()
    assert "('Wrong property') " in str(err.value)
    assert (
        "Supported properties are: ['Property.NORMALS_TO_HORIZONTAL_FACES', "
        "'Property.NORMALS_TO_VERTICAL_FACES', 'Property.NORMALS_TO_FACES', "
        "'Property.OUTWARD_NORMALS_TO_HORIZONTAL_FACES', "
        "'Property.OUTWARD_NORMALS_TO_VERTICAL_FACES', "
        "'Property.OUTWARD_NORMALS_TO_FACES']" in str(err.value))<|MERGE_RESOLUTION|>--- conflicted
+++ resolved
@@ -41,19 +41,11 @@
 import pytest
 
 from psyclone.core import AccessType, VariablesAccessInfo, Signature
-<<<<<<< HEAD
 from psyclone.domain.lfric import (KernCallArgList, KernStubArgList,
                                    LFRicConstants, LFRicKern
-                                   LFRicKernMetadata, LFRicSymbolTable)
+                                   LFRicKernMetadata, LFRicLoop,
+                                   LFRicSymbolTable)
 from psyclone.domain.lfric.arg_ordering import ArgOrdering
-from psyclone.dynamo0p3 import DynLoop
-=======
-from psyclone.domain.lfric import (KernCallArgList, LFRicKern,
-                                   KernStubArgList, LFRicConstants,
-                                   LFRicSymbolTable, LFRicLoop)
-from psyclone.domain.lfric.arg_ordering import ArgOrdering
-from psyclone.dynamo0p3 import DynKernMetadata
->>>>>>> dfed1f36
 from psyclone.errors import GenerationError, InternalError
 from psyclone.parse.algorithm import parse
 from psyclone.psyGen import PSyFactory
