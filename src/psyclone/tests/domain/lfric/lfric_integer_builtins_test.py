# -----------------------------------------------------------------------------
# BSD 3-Clause License
#
# Copyright (c) 2021-2024, Science and Technology Facilities Council.
# All rights reserved.
#
# Redistribution and use in source and binary forms, with or without
# modification, are permitted provided that the following conditions are met:
#
# * Redistributions of source code must retain the above copyright notice, this
#   list of conditions and the following disclaimer.
#
# * Redistributions in binary form must reproduce the above copyright notice,
#   this list of conditions and the following disclaimer in the documentation
#   and/or other materials provided with the distribution.
#
# * Neither the name of the copyright holder nor the names of its
#   contributors may be used to endorse or promote products derived from
#   this software without specific prior written permission.
#
# THIS SOFTWARE IS PROVIDED BY THE COPYRIGHT HOLDERS AND CONTRIBUTORS
# "AS IS" AND ANY EXPRESS OR IMPLIED WARRANTIES, INCLUDING, BUT NOT
# LIMITED TO, THE IMPLIED WARRANTIES OF MERCHANTABILITY AND FITNESS
# FOR A PARTICULAR PURPOSE ARE DISCLAIMED. IN NO EVENT SHALL THE
# COPYRIGHT HOLDER OR CONTRIBUTORS BE LIABLE FOR ANY DIRECT, INDIRECT,
# INCIDENTAL, SPECIAL, EXEMPLARY, OR CONSEQUENTIAL DAMAGES (INCLUDING,
# BUT NOT LIMITED TO, PROCUREMENT OF SUBSTITUTE GOODS OR SERVICES;
# LOSS OF USE, DATA, OR PROFITS; OR BUSINESS INTERRUPTION) HOWEVER
# CAUSED AND ON ANY THEORY OF LIABILITY, WHETHER IN CONTRACT, STRICT
# LIABILITY, OR TORT (INCLUDING NEGLIGENCE OR OTHERWISE) ARISING IN
# ANY WAY OUT OF THE USE OF THIS SOFTWARE, EVEN IF ADVISED OF THE
# POSSIBILITY OF SUCH DAMAGE.
# -----------------------------------------------------------------------------
# Authors: I. Kavcic, Met Office
#          A. R. Porter, STFC Daresbury Laboratory
# Modified: R. W. Ford, STFC Daresbury Lab

''' This module tests the support for integer built-in operations in the
    LFRic API using pytest. Currently all built-in operations are 'pointwise'
    in that they iterate over DoFs. However this may change in the future.

    TODO #1796 - break the tests for each built-in into separate files under
                 the 'builtins' directory.
'''

import os

from psyclone.configuration import Config
from psyclone.parse.algorithm import parse
from psyclone.psyGen import PSyFactory
from psyclone.psyir.nodes import Loop
from psyclone.tests.lfric_build import LFRicBuild

# Constants
BASE_PATH = os.path.join(
    os.path.dirname(os.path.dirname(os.path.dirname(
        os.path.abspath(__file__)))),
    "test_files", "dynamo0p3")
# The PSyclone API under test
API = "dynamo0.3"

# pylint: disable=invalid-name
# ------------- Adding integer fields --------------------------------------- #


def test_int_X_plus_Y(tmpdir, monkeypatch, annexed, dist_mem):
    '''Test that 1) the '__str__' method of 'LFRicIntXPlusYKern' returns
    the expected string and 2) we generate correct code for the
    built-in 'Z = X + Y' where 'X' and 'Y' are integer-valued
    fields. Also check that we generate correct bounds when
    'Config.api_conf(API)._compute_annexed_dofs' is 'False' and
    'True'.

    '''
    api_config = Config.get().api_conf(API)
    monkeypatch.setattr(api_config, "_compute_annexed_dofs", annexed)
    _, invoke_info = parse(os.path.join(BASE_PATH,
                                        "15.21.1_int_X_plus_Y_builtin.f90"),
                           api=API)
    psy = PSyFactory(API,
                     distributed_memory=dist_mem).create(invoke_info)

    # Test string method
    first_invoke = psy.invokes.invoke_list[0]
    kern = first_invoke.schedule.children[0].loop_body[0]
    assert str(kern) == "Built-in: int_X_plus_Y (add integer-valued fields)"

    # Test code generation
    code = str(psy.gen)

    # Check for the correct 'use' module statements
    output_mod = (
        "    USE constants_mod, ONLY: i_def\n"
        "    USE integer_field_mod, ONLY: integer_field_type,"
        " integer_field_proxy_type\n")
    assert output_mod in code

    # Check for the correct declarations
    output = (
        "      TYPE(integer_field_type), intent(in) :: f3, f1, f2\n"
        "      INTEGER(KIND=i_def) df\n"
        "      INTEGER(KIND=i_def) loop0_start, loop0_stop\n"
        "      INTEGER(KIND=i_def), pointer, dimension(:) :: f2_data => "
        "null()\n"
        "      INTEGER(KIND=i_def), pointer, dimension(:) :: f1_data => "
        "null()\n"
        "      INTEGER(KIND=i_def), pointer, dimension(:) :: f3_data => "
        "null()\n"
        "      TYPE(integer_field_proxy_type) f3_proxy, f1_proxy, f2_proxy\n")
    assert output in code

    if not dist_mem:
        # The value of _compute_annexed_dofs should make no difference
        output = (
            "      f3_proxy = f3%get_proxy()\n"
            "      f3_data => f3_proxy%data\n"
            "      f1_proxy = f1%get_proxy()\n"
            "      f1_data => f1_proxy%data\n"
            "      f2_proxy = f2%get_proxy()\n"
            "      f2_data => f2_proxy%data\n"
            "      !\n"
            "      ! Initialise number of DoFs for aspc1_f3\n"
            "      !\n"
            "      undf_aspc1_f3 = f3_proxy%vspace%get_undf()\n"
            "      !\n"
            "      ! Set-up all of the loop bounds\n"
            "      !\n"
            "      loop0_start = 1\n"
            "      loop0_stop = undf_aspc1_f3\n"
            "      !\n"
            "      ! Call our kernels\n"
            "      !\n"
<<<<<<< HEAD
            "      DO df=loop0_start,loop0_stop\n"
            "        ! Built-in: int_X_plus_Y (add integer-valued fields)\n"
=======
            "      DO df = loop0_start, loop0_stop, 1\n"
>>>>>>> e044ba92
            "        f3_data(df) = f1_data(df) + f2_data(df)\n"
            "      END DO")
        assert output in code
    else:
        output_dm_2 = (
            "      loop0_stop = f3_proxy%vspace%get_last_dof_annexed()\n"
            "      !\n"
            "      ! Call kernels and communication routines\n"
            "      !\n"
<<<<<<< HEAD
            "      DO df=loop0_start,loop0_stop\n"
            "        ! Built-in: int_X_plus_Y (add integer-valued fields)\n"
            "        f3_data(df) = f1_data(df) + f2_data(df)\n"
=======
            "      DO df = loop0_start, loop0_stop, 1\n"
            "        f3_data(df) = f1_data(df) + "
            "f2_data(df)\n"
>>>>>>> e044ba92
            "      END DO\n"
            "      !\n"
            "      ! Set halos dirty/clean for fields modified in the "
            "above loop\n"
            "      !\n"
            "      CALL f3_proxy%set_dirty()\n"
            "      !\n")
        if not annexed:
            # Only compute owned DoFs if _compute_annexed_dofs is False
            output_dm_2 = output_dm_2.replace("annexed", "owned")
        assert output_dm_2 in code

    # Test compilation of generated code
    assert LFRicBuild(tmpdir).code_compiles(psy)


def test_int_inc_X_plus_Y(tmpdir, fortran_writer):
    '''Test that 1) the '__str__' method of 'LFRicIntIncXPlusYKern'
    returns the expected string and 2) we generate correct code for
    the built-in 'X = X + Y' where 'X' and 'Y' are integer-valued
    fields.

    '''
    _, invoke_info = parse(os.path.join(
        BASE_PATH, "15.21.2_int_inc_X_plus_Y_builtin.f90"), api=API)
    psy = PSyFactory(API, distributed_memory=True).create(invoke_info)

    # Test string method
    first_invoke = psy.invokes.invoke_list[0]
    kern = first_invoke.schedule.children[0].loop_body[0]
    assert (str(kern) == "Built-in: int_inc_X_plus_Y (increment an "
            "integer-valued field)")

    # Test compilation of generated code
    code = str(psy.gen)
    assert LFRicBuild(tmpdir).code_compiles(psy)

    # Test lower_to_language_level() method
    kern.lower_to_language_level()
    loop = first_invoke.schedule.walk(Loop)[0]
    code = fortran_writer(loop)
    output = (
        "do df = loop0_start, loop0_stop, 1\n"
        "  ! Built-in: int_inc_X_plus_Y (increment an integer-valued field)\n"
        "  f1_data(df) = f1_data(df) + f2_data(df)\n"
        "enddo")
    assert output in code


def test_int_a_plus_X(tmpdir, fortran_writer):
    '''Test that 1) the '__str__' method of 'LFRicIntAPlusXKern' returns
    the expected string and 2) we generate correct code for the
    built-in operation 'Y = a + X' where 'a' is an integer scalar and
    'X' and 'Y' are integer-valued fields.

    '''
    _, invoke_info = parse(os.path.join(BASE_PATH,
                                        "15.21.3_int_a_plus_X_builtin.f90"),
                           api=API)
    psy = PSyFactory(API, distributed_memory=True).create(invoke_info)

    # Test string method
    first_invoke = psy.invokes.invoke_list[0]
    kern = first_invoke.schedule[0].loop_body[0]
    assert str(kern) == "Built-in: int_a_plus_X (integer-valued fields)"

    # Test compilation of generated code
    assert LFRicBuild(tmpdir).code_compiles(psy)

    # Test lower_to_language_level() method
    kern.lower_to_language_level()
    loop = first_invoke.schedule.walk(Loop)[0]
    code = fortran_writer(loop)
    output = (
        "do df = loop0_start, loop0_stop, 1\n"
        "  ! Built-in: int_a_plus_X (integer-valued fields)\n"
        "  f2_data(df) = a + f1_data(df)\n"
        "enddo")
    assert output in code


def test_int_inc_a_plus_X(tmpdir, fortran_writer):
    '''Test that 1) the '__str__' method of 'LFRicIntIncAPlusXKern'
    returns the expected string and 2) we generate correct code for
    the built-in operation 'X = a + X' where 'a' is an integer scalar
    and 'X' is an integer-valued field.

    '''
    _, invoke_info = parse(os.path.join(
        BASE_PATH, "15.21.4_int_inc_a_plus_X_builtin.f90"), api=API)
    psy = PSyFactory(API, distributed_memory=True).create(invoke_info)

    # Test string method
    first_invoke = psy.invokes.invoke_list[0]
    kern = first_invoke.schedule.children[0].loop_body[0]
    assert str(kern) == "Built-in: int_inc_a_plus_X (integer-valued field)"

    # Test compilation of generated code
    code = str(psy.gen)
    assert LFRicBuild(tmpdir).code_compiles(psy)

    # Test lower_to_language_level() method
    kern.lower_to_language_level()
    loop = first_invoke.schedule.walk(Loop)[0]
    code = fortran_writer(loop)
    output = (
        "do df = loop0_start, loop0_stop, 1\n"
        "  ! Built-in: int_inc_a_plus_X (integer-valued field)\n"
        "  f1_data(df) = a + f1_data(df)\n"
        "enddo")
    assert output in code


# ------------- Subtracting integer fields ---------------------------------- #


def test_int_X_minus_Y(tmpdir, fortran_writer):
    '''Test that 1) the '__str__' method of 'LFRicIntXMinusYKern' returns
    the expected string and 2) we generate correct code for the
    built-in operation 'Z = X - Y' where 'Z', 'X' and 'Y' are
    integer-valued fields.

    '''
    _, invoke_info = parse(os.path.join(BASE_PATH,
                                        "15.22.1_int_X_minus_Y_builtin.f90"),
                           api=API)
    psy = PSyFactory(API, distributed_memory=True).create(invoke_info)

    # Test string method
    first_invoke = psy.invokes.invoke_list[0]
    kern = first_invoke.schedule.children[0].loop_body[0]
    assert (str(kern) == "Built-in: int_X_minus_Y (subtract "
            "integer-valued fields)")

    # Test compilation of generated code
    code = str(psy.gen)
    assert LFRicBuild(tmpdir).code_compiles(psy)

    # Test lower_to_language_level() method
    kern.lower_to_language_level()
    loop = first_invoke.schedule.walk(Loop)[0]
    code = fortran_writer(loop)
    output = (
        "do df = loop0_start, loop0_stop, 1\n"
        "  ! Built-in: int_X_minus_Y (subtract integer-valued fields)\n"
        "  f3_data(df) = f1_data(df) - f2_data(df)\n"
        "enddo")
    assert output in code


def test_int_inc_X_minus_Y(tmpdir, fortran_writer):
    '''Test that 1) the '__str__' method of 'LFRicIntIncXMinusYKern'
    returns the expected string and 2) we generate correct code for
    the built-in operation 'X = X - Y' where 'X' and 'Y' are
    integer-valued fields.

    '''
    _, invoke_info = parse(
        os.path.join(BASE_PATH, "15.22.2_int_inc_X_minus_Y_builtin.f90"),
        api=API)
    psy = PSyFactory(API, distributed_memory=True).create(invoke_info)

    # Test string method
    first_invoke = psy.invokes.invoke_list[0]
    kern = first_invoke.schedule.children[0].loop_body[0]
    assert (str(kern) == "Built-in: int_inc_X_minus_Y (decrement an "
            "integer-valued field)")

    # Test compilation of generated code
    code = str(psy.gen)
    assert LFRicBuild(tmpdir).code_compiles(psy)

    # Test lower_to_language_level() method
    kern.lower_to_language_level()
    loop = first_invoke.schedule.walk(Loop)[0]
    code = fortran_writer(loop)
    output = (
        "do df = loop0_start, loop0_stop, 1\n"
        "  ! Built-in: int_inc_X_minus_Y (decrement an integer-valued field)\n"
        "  f1_data(df) = f1_data(df) - f2_data(df)\n"
        "enddo")
    assert output in code


def test_int_a_minus_X(tmpdir, fortran_writer):
    '''Test that 1) the '__str__' method of 'LFRicIntAMinusXKern' returns
    the expected string and 2) we generate correct code for the
    built-in operation 'Y = a - X' where 'a' is an integer scalar and
    'X' and 'Y' are integer-valued fields.

    '''
    _, invoke_info = parse(os.path.join(BASE_PATH,
                                        "15.22.3_int_a_minus_X_builtin.f90"),
                           api=API)

    psy = PSyFactory(API, distributed_memory=True).create(invoke_info)

    # Test string method
    first_invoke = psy.invokes.invoke_list[0]
    kern = first_invoke.schedule[0].loop_body[0]
    assert str(kern) == "Built-in: int_a_minus_X (integer-valued fields)"

    # Test compilation of generated code
    code = str(psy.gen)
    assert LFRicBuild(tmpdir).code_compiles(psy)

    # Test lower_to_language_level() method
    kern.lower_to_language_level()
    loop = first_invoke.schedule.walk(Loop)[0]
    code = fortran_writer(loop)
    output = (
        "do df = loop0_start, loop0_stop, 1\n"
        "  ! Built-in: int_a_minus_X (integer-valued fields)\n"
        "  f2_data(df) = a - f1_data(df)\n"
        "enddo")
    assert output in code


def test_int_inc_a_minus_X(tmpdir, fortran_writer):
    '''Test that 1) the '__str__' method of 'LFRicIntIncAMinusXKern'
    returns the expected string and 2) we generate correct code for
    the built-in operation 'X = a - X' where 'a' is an integer scalar
    and 'X' is an integer-valued field.

    '''
    _, invoke_info = parse(os.path.join(
        BASE_PATH, "15.22.4_int_inc_a_minus_X_builtin.f90"), api=API)
    psy = PSyFactory(API, distributed_memory=True).create(invoke_info)

    # Test string method
    first_invoke = psy.invokes.invoke_list[0]
    kern = first_invoke.schedule.children[0].loop_body[0]
    assert str(kern) == "Built-in: int_inc_a_minus_X (integer-valued field)"

    # Test compilation of generated code
    code = str(psy.gen)
    assert LFRicBuild(tmpdir).code_compiles(psy)

    # Test lower_to_language_level() method
    kern.lower_to_language_level()
    loop = first_invoke.schedule.walk(Loop)[0]
    code = fortran_writer(loop)
    output = (
        "do df = loop0_start, loop0_stop, 1\n"
        "  ! Built-in: int_inc_a_minus_X (integer-valued field)\n"
        "  f1_data(df) = a - f1_data(df)\n"
        "enddo")
    assert output in code


def test_int_X_minus_a(tmpdir, fortran_writer):
    '''Test that 1) the '__str__' method of LFRicIntXMinusAKern returns
    the expected string and 2) we generate correct code for the
    built-in operation Y = X - a where 'a' is an integer scalar and X
    and Y are integer-valued fields.

    '''
    _, invoke_info = parse(os.path.join(BASE_PATH,
                                        "15.22.5_int_X_minus_a_builtin.f90"),
                           api=API)

    psy = PSyFactory(API, distributed_memory=True).create(invoke_info)

    # Test string method
    first_invoke = psy.invokes.invoke_list[0]
    kern = first_invoke.schedule[0].loop_body[0]
    assert str(kern) == "Built-in: int_X_minus_a (integer-valued fields)"

    # Test compilation of generated code
    code = str(psy.gen)
    assert LFRicBuild(tmpdir).code_compiles(psy)

    # Test lower_to_language_level() method
    kern.lower_to_language_level()
    loop = first_invoke.schedule.walk(Loop)[0]
    code = fortran_writer(loop)
    output = (
        "do df = loop0_start, loop0_stop, 1\n"
        "  ! Built-in: int_X_minus_a (integer-valued fields)\n"
        "  f2_data(df) = f1_data(df) - a\n"
        "enddo")
    assert output in code


def test_int_inc_X_minus_a(tmpdir, fortran_writer):
    '''Test that 1) the '__str__' method of 'LFRicIntIncXMinusAKern'
    returns the expected string and 2) we generate correct code for
    the built-in operation 'X = X - a' where 'a' is an integer scalar
    and 'X' is an integer-valued field.

    '''
    _, invoke_info = parse(os.path.join(
        BASE_PATH, "15.22.6_int_inc_X_minus_a_builtin.f90"), api=API)
    psy = PSyFactory(API, distributed_memory=True).create(invoke_info)

    # Test string method
    first_invoke = psy.invokes.invoke_list[0]
    kern = first_invoke.schedule.children[0].loop_body[0]
    assert str(kern) == "Built-in: int_inc_X_minus_a (integer-valued field)"

    # Test compilation of generated code
    code = str(psy.gen)
    assert LFRicBuild(tmpdir).code_compiles(psy)

    # Test lower_to_language_level() method
    kern.lower_to_language_level()
    loop = first_invoke.schedule.walk(Loop)[0]
    output = (
        "do df = loop0_start, loop0_stop, 1\n"
        "  ! Built-in: int_inc_X_minus_a (integer-valued field)\n"
        "  f1_data(df) = f1_data(df) - a\n"
        "enddo")
    code = fortran_writer(loop)
    assert output in code


# ------------- Multiplying integer fields ---------------------------------- #


def test_int_X_times_Y(tmpdir, fortran_writer):
    '''Test that 1) the '__str__' method of 'LFRicIntXTimesYKern' returns
    the expected string and 2) we generate correct code for the
    built-in operation 'Z = X*Y' where 'Z', 'X' and 'Y' are
    integer-valued fields.

    '''
    _, invoke_info = parse(
        os.path.join(BASE_PATH,
                     "15.23.1_int_X_times_Y_builtin.f90"), api=API)
    psy = PSyFactory(API, distributed_memory=True).create(invoke_info)

    # Test string method
    first_invoke = psy.invokes.invoke_list[0]
    kern = first_invoke.schedule.children[0].loop_body[0]
    assert (str(kern) == "Built-in: int_X_times_Y (multiply "
            "integer-valued fields)")

    # Test compilation of generated code
    code = str(psy.gen)
    assert LFRicBuild(tmpdir).code_compiles(psy)

    # Test lower_to_language_level() method
    kern.lower_to_language_level()
    loop = first_invoke.schedule.walk(Loop)[0]
    code = fortran_writer(loop)
    output = (
        "do df = loop0_start, loop0_stop, 1\n"
        "  ! Built-in: int_X_times_Y (multiply integer-valued fields)\n"
        "  f3_data(df) = f1_data(df) * f2_data(df)\n"
        "enddo")
    assert output in code


def test_int_inc_X_times_Y(tmpdir, fortran_writer):
    '''Test that 1) the '__str__' method of 'LFRicIntIncXTimesYKern'
    returns the expected string and 2) we generate correct code for
    the built-in operation 'X = X*Y' where 'X' and 'Y' are
    integer-valued fields.

    '''
    _, invoke_info = parse(
        os.path.join(BASE_PATH,
                     "15.23.2_int_inc_X_times_Y_builtin.f90"),
        api=API)
    psy = PSyFactory(API, distributed_memory=True).create(invoke_info)

    # Test string method
    first_invoke = psy.invokes.invoke_list[0]
    kern = first_invoke.schedule.children[0].loop_body[0]
    assert str(kern) == ("Built-in: int_inc_X_times_Y (multiply one "
                         "integer-valued field by another)")

    # Test compilation of generated code
    code = str(psy.gen)
    assert LFRicBuild(tmpdir).code_compiles(psy)

    # Test lower_to_language_level() method
    kern.lower_to_language_level()
    loop = first_invoke.schedule.walk(Loop)[0]
    code = fortran_writer(loop)
    output = (
        "do df = loop0_start, loop0_stop, 1\n"
        "  ! Built-in: int_inc_X_times_Y (multiply one integer-valued field "
        "by another)\n"
        "  f1_data(df) = f1_data(df) * f2_data(df)\n"
        "enddo")
    assert output in code


# ------------- Scaling integer fields (multiplying by an integer scalar) --- #


def test_int_a_times_X(tmpdir, fortran_writer):
    '''Test that 1) the '__str__' method of 'LFRicIntATimesXKern' returns
    the expected string and 2) we generate correct code for the
    built-in operation 'Y = a*X' where 'a' is an integer scalar and
    'X' and 'Y' are integer-valued fields.

    '''
    _, invoke_info = parse(
        os.path.join(BASE_PATH,
                     "15.24.1_int_a_times_X_builtin.f90"),
        api=API)
    psy = PSyFactory(API, distributed_memory=True).create(invoke_info)

    # Test string method
    first_invoke = psy.invokes.invoke_list[0]
    kern = first_invoke.schedule.children[0].loop_body[0]
    assert (str(kern) == "Built-in: int_a_times_X (copy a scaled "
            "integer-valued field)")

    # Test compilation of generated code
    code = str(psy.gen)
    assert LFRicBuild(tmpdir).code_compiles(psy)

    # Test lower_to_language_level() method
    kern.lower_to_language_level()
    loop = first_invoke.schedule.walk(Loop)[0]
    code = fortran_writer(loop)
    output = (
        "do df = loop0_start, loop0_stop, 1\n"
        "  ! Built-in: int_a_times_X (copy a scaled integer-valued field)\n"
        "  f2_data(df) = a_scalar * f1_data(df)\n"
        "enddo")
    assert output in code


def test_int_inc_a_times_X(tmpdir, fortran_writer):
    '''Test that 1) the '__str__' method of 'LFRicIntIncATimesXKern'
    returns the expected string and 2) we generate correct code for
    the built-in operation 'X = a*X' where 'a' is an integer scalar
    and 'X' is an integer-valued field.

    '''
    _, invoke_info = parse(
        os.path.join(BASE_PATH,
                     "15.24.2_int_inc_a_times_X_builtin.f90"),
        api=API)
    psy = PSyFactory(API, distributed_memory=True).create(invoke_info)

    # Test string method
    first_invoke = psy.invokes.invoke_list[0]
    kern = first_invoke.schedule.children[0].loop_body[0]
    assert (str(kern) == "Built-in: int_inc_a_times_X (scale an "
            "integer-valued field)")

    # Test compilation of generated code
    code = str(psy.gen)
    assert LFRicBuild(tmpdir).code_compiles(psy)

    # Test lower_to_language_level() method
    kern.lower_to_language_level()
    loop = first_invoke.schedule.walk(Loop)[0]
    code = fortran_writer(loop)
    output = (
        "do df = loop0_start, loop0_stop, 1\n"
        "  ! Built-in: int_inc_a_times_X (scale an integer-valued field)\n"
        "  f1_data(df) = a_scalar * f1_data(df)\n"
        "enddo")
    assert output in code


# ------------- Setting integer field elements to an integer value ---------- #


def test_int_setval_c(tmpdir, fortran_writer):
    '''Test that 1) the '__str__' method of 'LFRicIntSetvalCKern' returns
    the expected string and 2) we generate correct code for the
    built-in operation 'X = c' where 'c' is an integer constant scalar
    value and 'X' is an integer-valued field.

    '''
    _, invoke_info = parse(os.path.join(BASE_PATH,
                                        "15.27.1_int_setval_c_builtin.f90"),
                           api=API)
    psy = PSyFactory(API, distributed_memory=True).create(invoke_info)

    # Test string method
    first_invoke = psy.invokes.invoke_list[0]
    kern = first_invoke.schedule.children[0].loop_body[0]
    assert str(kern) == ("Built-in: int_setval_c (set an integer-valued "
                         "field to a integer scalar value)")

    # Test compilation of generated code
    code = str(psy.gen)
    assert LFRicBuild(tmpdir).code_compiles(psy)

    # Test lower_to_language_level() method
    kern.lower_to_language_level()
    loop = first_invoke.schedule.walk(Loop)[0]
    code = fortran_writer(loop)
    output = (
        "do df = loop0_start, loop0_stop, 1\n"
        "  ! Built-in: int_setval_c (set an integer-valued field to a "
        "integer scalar value)\n"
        "  f1_data(df) = c\n"
        "enddo")
    assert output in code


def test_int_setval_X(tmpdir, fortran_writer):
    '''Test that 1) the '__str__' method of 'LFRicIntSetvalXKern' returns
    the expected string and 2) we generate correct code for the
    built-in operation 'Y = X' where 'X' and 'Y' are integer-valued
    fields.

    '''
    _, invoke_info = parse(os.path.join(BASE_PATH,
                                        "15.27.2_int_setval_X_builtin.f90"),
                           api=API)
    psy = PSyFactory(API, distributed_memory=True).create(invoke_info)

    # Test string method
    first_invoke = psy.invokes.invoke_list[0]
    kern = first_invoke.schedule.children[0].loop_body[0]
    assert str(kern) == ("Built-in: int_setval_X (set an integer-valued "
                         "field equal to another such field)")

    # Test compilation of generated code
    code = str(psy.gen)
    assert LFRicBuild(tmpdir).code_compiles(psy)

    # Test lower_to_language_level() method
    kern.lower_to_language_level()
    loop = first_invoke.schedule.walk(Loop)[0]
    code = fortran_writer(loop)
    output = (
        "do df = loop0_start, loop0_stop, 1\n"
        "  ! Built-in: int_setval_X (set an integer-valued field equal to "
        "another such field)\n"
        "  f2_data(df) = f1_data(df)\n"
        "enddo")
    assert output in code


# ------------- Sign of integer field elements ------------------------------ #


def test_int_sign_X(tmpdir, fortran_writer):
    '''Test that 1) the '__str__' method of 'LFRicIntSignXKern' returns
    the expected string and 2) we generate correct code for the
    built-in operation 'Y = sign(a, X)' where 'a' is an integer scalar
    and 'Y' and 'X' are integer-valued fields.

    '''
    _, invoke_info = parse(os.path.join(BASE_PATH,
                                        "15.28.1_int_sign_X_builtin.f90"),
                           api=API)
    psy = PSyFactory(API, distributed_memory=True).create(invoke_info)

    # Test string method
    first_invoke = psy.invokes.invoke_list[0]
    kern = first_invoke.schedule.children[0].loop_body[0]
    assert (str(kern) == "Built-in: int_sign_X (sign of an "
            "integer-valued field)")

    # Test compilation of generated code
    code = str(psy.gen)
    assert LFRicBuild(tmpdir).code_compiles(psy)

    # Test lower_to_language_level() method
    kern.lower_to_language_level()
    loop = first_invoke.schedule.walk(Loop)[0]
    code = fortran_writer(loop)
    output = (
        "do df = loop0_start, loop0_stop, 1\n"
        "  ! Built-in: int_sign_X (sign of an integer-valued field)\n"
        "  f2_data(df) = SIGN(a, f1_data(df))\n"
        "enddo")
    assert output in code


# ------------- Maximum of (integer scalar, integer field elements) --------- #


def test_int_max_aX(tmpdir, fortran_writer):
    '''Test that 1) the '__str__' method of 'LFRicIntMaxAXKern' returns
    the expected string and 2) we generate correct code for the
    built-in operation 'Y = max(a, X)' where 'a' is an integer scalar
    and 'Y' and 'X' are integer-valued fields.

    '''
    _, invoke_info = parse(os.path.join(BASE_PATH,
                                        "15.28.3_int_max_aX_builtin.f90"),
                           api=API)
    psy = PSyFactory(API, distributed_memory=True).create(invoke_info)

    # Test string method
    first_invoke = psy.invokes.invoke_list[0]
    kern = first_invoke.schedule.children[0].loop_body[0]
    assert str(kern) == "Built-in: int_max_aX (integer-valued fields)"

    # Test compilation of generated code
    code = str(psy.gen)
    assert LFRicBuild(tmpdir).code_compiles(psy)

    # Test lower_to_language_level() method
    kern.lower_to_language_level()
    loop = first_invoke.schedule.walk(Loop)[0]
    code = fortran_writer(loop)
    output = (
        "do df = loop0_start, loop0_stop, 1\n"
        "  ! Built-in: int_max_aX (integer-valued fields)\n"
        "  f2_data(df) = MAX(a, f1_data(df))\n"
        "enddo")
    assert output in code


def test_int_inc_max_aX(tmpdir, fortran_writer):
    '''Test that 1) the '__str__' method of 'LFRicIntIncMaxAXKern'
    returns the expected string and 2) we generate correct code for
    the built-in operation 'X = max(a, X)' where 'a' is an integer
    scalar and 'X' is an integer-valued field.

    '''
    _, invoke_info = parse(os.path.join(BASE_PATH,
                                        "15.28.4_int_inc_max_aX_builtin.f90"),
                           api=API)
    psy = PSyFactory(API, distributed_memory=True).create(invoke_info)

    # Test string method
    first_invoke = psy.invokes.invoke_list[0]
    kern = first_invoke.schedule.children[0].loop_body[0]
    assert str(kern) == "Built-in: int_inc_max_aX (integer-valued field)"

    # Test compilation of generated code
    code = str(psy.gen)
    assert LFRicBuild(tmpdir).code_compiles(psy)

    # Test lower_to_language_level() method
    kern.lower_to_language_level()
    loop = first_invoke.schedule.walk(Loop)[0]
    code = fortran_writer(loop)
    output = (
        "do df = loop0_start, loop0_stop, 1\n"
        "  ! Built-in: int_inc_max_aX (integer-valued field)\n"
        "  f1_data(df) = MAX(a, f1_data(df))\n"
        "enddo")
    assert output in code


# ------------- Minimum of (integer scalar, integer field elements) --------- #


def test_int_min_aX(tmpdir, fortran_writer):
    '''Test that 1) the '__str__' method of 'LFRicIntMinAXKern' returns
    the expected string and 2) we generate correct code for the
    built-in operation 'Y = min(a, X)' where 'a' is an integer scalar
    and 'Y' and 'X' are integer-valued fields.

    '''
    _, invoke_info = parse(os.path.join(BASE_PATH,
                                        "15.28.5_int_min_aX_builtin.f90"),
                           api=API)
    psy = PSyFactory(API, distributed_memory=True).create(invoke_info)

    # Test string method
    first_invoke = psy.invokes.invoke_list[0]
    kern = first_invoke.schedule.children[0].loop_body[0]
    assert str(kern) == "Built-in: int_min_aX (integer-valued fields)"

    # Test compilation of generated code
    code = str(psy.gen)
    assert LFRicBuild(tmpdir).code_compiles(psy)

    # Test lower_to_language_level() method
    kern.lower_to_language_level()
    loop = first_invoke.schedule.walk(Loop)[0]
    code = fortran_writer(loop)
    output = (
        "do df = loop0_start, loop0_stop, 1\n"
        "  ! Built-in: int_min_aX (integer-valued fields)\n"
        "  f2_data(df) = MIN(a, f1_data(df))\n"
        "enddo")
    assert output in code


def test_int_inc_min_aX(tmpdir, fortran_writer):
    '''Test that 1) the '__str__' method of 'LFRicIntIncMinAXKern' returns
    the expected string and 2) we generate correct code for the
    built-in operation 'X = min(a, X)' where 'a' is an integer scalar
    and 'X' is an integer-valued field.

    '''
    _, invoke_info = parse(os.path.join(BASE_PATH,
                                        "15.28.6_int_inc_min_aX_builtin.f90"),
                           api=API)
    psy = PSyFactory(API, distributed_memory=True).create(invoke_info)

    # Test string method
    first_invoke = psy.invokes.invoke_list[0]
    kern = first_invoke.schedule.children[0].loop_body[0]
    assert str(kern) == "Built-in: int_inc_min_aX (integer-valued field)"

    # Test compilation of generated code
    code = str(psy.gen)
    assert LFRicBuild(tmpdir).code_compiles(psy)

    # Test lower_to_language_level() method
    kern.lower_to_language_level()
    loop = first_invoke.schedule.walk(Loop)[0]
    code = fortran_writer(loop)
    output = (
        "do df = loop0_start, loop0_stop, 1\n"
        "  ! Built-in: int_inc_min_aX (integer-valued field)\n"
        "  f1_data(df) = MIN(a, f1_data(df))\n"
        "enddo")
    assert output in code<|MERGE_RESOLUTION|>--- conflicted
+++ resolved
@@ -130,12 +130,8 @@
             "      !\n"
             "      ! Call our kernels\n"
             "      !\n"
-<<<<<<< HEAD
-            "      DO df=loop0_start,loop0_stop\n"
+            "      DO df = loop0_start, loop0_stop, 1\n"
             "        ! Built-in: int_X_plus_Y (add integer-valued fields)\n"
-=======
-            "      DO df = loop0_start, loop0_stop, 1\n"
->>>>>>> e044ba92
             "        f3_data(df) = f1_data(df) + f2_data(df)\n"
             "      END DO")
         assert output in code
@@ -145,15 +141,9 @@
             "      !\n"
             "      ! Call kernels and communication routines\n"
             "      !\n"
-<<<<<<< HEAD
-            "      DO df=loop0_start,loop0_stop\n"
+            "      DO df = loop0_start, loop0_stop, 1\n"
             "        ! Built-in: int_X_plus_Y (add integer-valued fields)\n"
             "        f3_data(df) = f1_data(df) + f2_data(df)\n"
-=======
-            "      DO df = loop0_start, loop0_stop, 1\n"
-            "        f3_data(df) = f1_data(df) + "
-            "f2_data(df)\n"
->>>>>>> e044ba92
             "      END DO\n"
             "      !\n"
             "      ! Set halos dirty/clean for fields modified in the "
