--- conflicted
+++ resolved
@@ -32,11 +32,7 @@
 # POSSIBILITY OF SUCH DAMAGE.
 # -----------------------------------------------------------------------------
 # Authors R. W. Ford, A. R. Porter and S. Siso, STFC Daresbury Lab
-<<<<<<< HEAD
-# Modified I. Kavcic, Met Office,
-=======
 # Modified I. Kavcic Met Office,
->>>>>>> c1d9ce1e
 #          C. M. Maynard, Met Office/University of Reading.
 
 ''' This module tests the Dynamo 0.3 API using pytest. '''
@@ -46,13 +42,10 @@
 import os
 import sys
 import pytest
-<<<<<<< HEAD
-=======
 
 import fparser
 from fparser import api as fpapi
 
->>>>>>> c1d9ce1e
 from psyclone.core.access_type import AccessType
 from psyclone.parse.algorithm import parse
 from psyclone.parse.utils import ParseError
@@ -62,22 +55,13 @@
     KernCallArgList, DynACCEnterDataDirective, \
     VALID_STENCIL_TYPES, GH_VALID_SCALAR_NAMES, \
     DISCONTINUOUS_FUNCTION_SPACES, CONTINUOUS_FUNCTION_SPACES, \
-<<<<<<< HEAD
-    VALID_ANY_SPACE_NAMES, KernCallArgList, DynACCEnterDataDirective
-=======
     VALID_ANY_SPACE_NAMES, VALID_DISCONTINUOUS_FUNCTION_SPACE_NAMES
->>>>>>> c1d9ce1e
 
 from psyclone.transformations import LoopFuseTrans
 from psyclone.gen_kernel_stub import generate
 from psyclone.configuration import Config
 from psyclone.tests.dynamo0p3_build import Dynamo0p3Build
 
-<<<<<<< HEAD
-import fparser
-from fparser import api as fpapi
-=======
->>>>>>> c1d9ce1e
 
 # constants
 BASE_PATH = os.path.join(os.path.dirname(os.path.abspath(__file__)),
@@ -5841,17 +5825,10 @@
         # no halo exchanges generated
         loop = schedule.children[0]
     else:
-<<<<<<< HEAD
-        # 3 halo exchanges generated
-        loop = schedule.children[3]
-    kernel = loop.loop_body[0]
-    f1_arg = kernel.arguments.args[1]
-=======
         # 2 halo exchanges generated
         loop = schedule.children[2]
     kernel = loop.loop_body[0]
     f2_arg = kernel.arguments.args[1]
->>>>>>> c1d9ce1e
     #
     monkeypatch.setattr(loop, "_upper_bound_name", "invalid")
     with pytest.raises(GenerationError) as excinfo:
