# -----------------------------------------------------------------------------
# BSD 3-Clause License
#
# Copyright (c) 2017-2020, Science and Technology Facilities Council
# All rights reserved.
#
# Redistribution and use in source and binary forms, with or without
# modification, are permitted provided that the following conditions are met:
#
# * Redistributions of source code must retain the above copyright notice, this
#   list of conditions and the following disclaimer.
#
# * Redistributions in binary form must reproduce the above copyright notice,
#   this list of conditions and the following disclaimer in the documentation
#   and/or other materials provided with the distribution.
#
# * Neither the name of the copyright holder nor the names of its
#   contributors may be used to endorse or promote products derived from
#   this software without specific prior written permission.
#
# THIS SOFTWARE IS PROVIDED BY THE COPYRIGHT HOLDERS AND CONTRIBUTORS
# "AS IS" AND ANY EXPRESS OR IMPLIED WARRANTIES, INCLUDING, BUT NOT
# LIMITED TO, THE IMPLIED WARRANTIES OF MERCHANTABILITY AND FITNESS
# FOR A PARTICULAR PURPOSE ARE DISCLAIMED. IN NO EVENT SHALL THE
# COPYRIGHT HOLDER OR CONTRIBUTORS BE LIABLE FOR ANY DIRECT, INDIRECT,
# INCIDENTAL, SPECIAL, EXEMPLARY, OR CONSEQUENTIAL DAMAGES (INCLUDING,
# BUT NOT LIMITED TO, PROCUREMENT OF SUBSTITUTE GOODS OR SERVICES;
# LOSS OF USE, DATA, OR PROFITS; OR BUSINESS INTERRUPTION) HOWEVER
# CAUSED AND ON ANY THEORY OF LIABILITY, WHETHER IN CONTRACT, STRICT
# LIABILITY, OR TORT (INCLUDING NEGLIGENCE OR OTHERWISE) ARISING IN
# ANY WAY OUT OF THE USE OF THIS SOFTWARE, EVEN IF ADVISED OF THE
# POSSIBILITY OF SUCH DAMAGE.
# -----------------------------------------------------------------------------
# Authors R. W. Ford, A. R. Porter and S. Siso, STFC Daresbury Lab
# Modified I. Kavcic Met Office,
#          C. M. Maynard, Met Office/University of Reading.

''' This module tests the Dynamo 0.3 API using pytest. '''

# imports
from __future__ import absolute_import, print_function
import os
import sys
import pytest

import fparser
from fparser import api as fpapi

from psyclone.core.access_type import AccessType
from psyclone.domain.lfric import FunctionSpace
from psyclone.domain.lfric import LFRicArgDescriptor
from psyclone.parse.algorithm import parse
from psyclone.parse.utils import ParseError
from psyclone.psyGen import PSyFactory
from psyclone.errors import GenerationError, InternalError
from psyclone.dynamo0p3 import DynKernMetadata, DynKern, \
    DynLoop, DynGlobalSum, HaloReadAccess, \
    KernCallArgList, DynACCEnterDataDirective

from psyclone.transformations import LoopFuseTrans
from psyclone.gen_kernel_stub import generate
from psyclone.configuration import Config
from psyclone.tests.lfric_build import LFRicBuild
from psyclone.psyir.nodes import Schedule

# constants
BASE_PATH = os.path.join(os.path.dirname(os.path.abspath(__file__)),
                         "test_files", "dynamo0p3")
# Get the root directory of this PSyclone distribution
ROOT_PATH = os.path.dirname(os.path.dirname(os.path.dirname(
    os.path.dirname(os.path.abspath(__file__)))))
# Construct the path to the default configuration file
DEFAULT_CFG_FILE = os.path.join(ROOT_PATH, "config", "psyclone.cfg")

TEST_API = "dynamo0.3"


@pytest.fixture(scope="module", autouse=True)
def setup():
    '''Make sure that all tests here use dynamo0.3 as API.'''
    Config.get().api = "dynamo0.3"


# tests
def test_get_op_orientation_name():
    ''' Test that get_operator_name() works for the orientation operator '''
    name = FunctionSpace("w3", None).get_operator_name("gh_orientation")
    assert name == "orientation_w3"


CODE = '''
module testkern_qr
  type, extends(kernel_type) :: testkern_qr_type
     type(arg_type), meta_args(6) =                  &
          (/ arg_type(gh_real, gh_read),             &
             arg_type(gh_field, gh_inc, w1),         &
             arg_type(gh_field, gh_read, w2),        &
             arg_type(gh_operator, gh_read, w2, w2), &
             arg_type(gh_field, gh_read, w3),        &
             arg_type(gh_integer, gh_read)           &
           /)
     type(func_type), dimension(3) :: meta_funcs =  &
          (/ func_type(w1, gh_basis),               &
             func_type(w2, gh_diff_basis),          &
             func_type(w3, gh_basis, gh_diff_basis) &
           /)
     integer :: iterates_over = cells
     integer :: gh_shape = gh_quadrature_XYoZ
   contains
     procedure, nopass :: code => testkern_qr_code
  end type testkern_qr_type
contains
  subroutine testkern_qr_code(a, b, c, d)
  end subroutine testkern_qr_code
end module testkern_qr
'''

# functions


def test_arg_descriptor_wrong_type():
    ''' Tests that an error is raised when the argument descriptor
    metadata is not of type arg_type. '''
    fparser.logging.disable(fparser.logging.CRITICAL)
    code = CODE.replace("arg_type(gh_field, gh_read, w2)",
                        "arg_typ(gh_field, gh_read, w2)", 1)
    ast = fpapi.parse(code, ignore_comments=False)
    name = "testkern_qr_type"
    with pytest.raises(ParseError) as excinfo:
        _ = DynKernMetadata(ast, name=name)
    assert ("each 'meta_arg' entry must be of type 'arg_type'" in
            str(excinfo.value))


def test_arg_descriptor_vector():
    ''' Test that the LFRicArgDescriptor argument representation works
    as expected when we have a field vector. '''
    fparser.logging.disable(fparser.logging.CRITICAL)
    # Change the meta-data so that the second argument is a vector
    code = CODE.replace("gh_field, gh_inc, w1", "gh_field*3, gh_inc, w1", 1)
    ast = fpapi.parse(code, ignore_comments=False)
    name = "testkern_qr_type"
    dkm = DynKernMetadata(ast, name=name)
    field_descriptor = dkm.arg_descriptors[1]

    # Assert correct string representation from LFRicArgDescriptor
    field_descriptor_str = str(field_descriptor)
    expected = (
        "LFRicArgDescriptor object\n"
        "  argument_type[0]='gh_field'*3\n"
        "  access_descriptor[1]='gh_inc'\n"
        "  function_space[2]='w1'")
    assert expected in field_descriptor_str

    # Check LFRicArgDescriptor argument properties
    assert field_descriptor.type == "gh_field"
    assert field_descriptor.function_space == "w1"
    assert field_descriptor.function_spaces == ['w1']
    assert str(field_descriptor.access) == "INC"
    assert field_descriptor.mesh is None
    assert field_descriptor.stencil is None
    assert field_descriptor.vector_size == 3


def test_ad_scalar_validate_wrong_type():
    ''' Test that an error is raised if something other than a scalar
    is passed to the LFRicArgDescriptor._validate_scalar() method. '''
    ast = fpapi.parse(CODE, ignore_comments=False)
    name = "testkern_qr_type"
    metadata = DynKernMetadata(ast, name=name)
    # Get an argument which is not a scalar
    wrong_arg = metadata._inits[3]
    with pytest.raises(InternalError) as excinfo:
        LFRicArgDescriptor(wrong_arg)._validate_scalar(wrong_arg)
    assert ("LFRicArgDescriptor._validate_scalar(): expecting a scalar "
            "argument but got an argument of type 'gh_operator'." in
            str(excinfo.value))


def test_ad_scalar_type_too_few_args():
    ''' Tests that an error is raised when the argument descriptor
    metadata for a real or an integer scalar has fewer than 2 args. '''
    fparser.logging.disable(fparser.logging.CRITICAL)
    name = "testkern_qr_type"
    for argname in LFRicArgDescriptor.VALID_SCALAR_NAMES:
        code = CODE.replace("arg_type(" + argname + ", gh_read)",
                            "arg_type(" + argname + ")", 1)
        ast = fpapi.parse(code, ignore_comments=False)
        with pytest.raises(ParseError) as excinfo:
            _ = DynKernMetadata(ast, name=name)
        assert ("each 'meta_arg' entry must have at least 2 args" in
                str(excinfo.value))


def test_ad_scalar_type_too_many_args():
    ''' Tests that an error is raised when the argument descriptor
    metadata for a real or an integer scalar has more than 2 args. '''
    fparser.logging.disable(fparser.logging.CRITICAL)
    name = "testkern_qr_type"
    for argname in LFRicArgDescriptor.VALID_SCALAR_NAMES:
        code = CODE.replace("arg_type(" + argname + ", gh_read)",
                            "arg_type(" + argname + ", gh_read, w1)", 1)
        ast = fpapi.parse(code, ignore_comments=False)
        with pytest.raises(ParseError) as excinfo:
            _ = DynKernMetadata(ast, name=name)
        assert ("each 'meta_arg' entry must have 2 arguments if" in
                str(excinfo.value))


def test_ad_scalar_type_no_write():
    ''' Tests that an error is raised when the argument descriptor metadata
    for a real or an integer scalar specifies 'GH_WRITE' access. '''
    fparser.logging.disable(fparser.logging.CRITICAL)
    name = "testkern_qr_type"
    for argname in LFRicArgDescriptor.VALID_SCALAR_NAMES:
        code = CODE.replace("arg_type(" + argname + ", gh_read)",
                            "arg_type(" + argname + ", gh_write)", 1)
        ast = fpapi.parse(code, ignore_comments=False)
        with pytest.raises(ParseError) as excinfo:
            _ = DynKernMetadata(ast, name=name)
        assert ("scalar arguments must have read-only ('gh_read') or a "
                "reduction ['gh_sum'] access but found 'gh_write'" in
                str(excinfo.value))


def test_ad_scalar_type_no_inc():
    ''' Tests that an error is raised when the argument descriptor metadata
    for a real or an integer scalar specifies 'GH_INC' access. '''
    fparser.logging.disable(fparser.logging.CRITICAL)
    name = "testkern_qr_type"
    for argname in LFRicArgDescriptor.VALID_SCALAR_NAMES:
        code = CODE.replace("arg_type(" + argname + ", gh_read)",
                            "arg_type(" + argname + ", gh_inc)", 1)
        ast = fpapi.parse(code, ignore_comments=False)
        with pytest.raises(ParseError) as excinfo:
            _ = DynKernMetadata(ast, name=name)
        assert ("scalar arguments must have read-only ('gh_read') or a "
                "reduction ['gh_sum'] access but found 'gh_inc'" in
                str(excinfo.value))


def test_ad_int_scalar_type_no_sum():
    ''' Tests that an error is raised when the argument descriptor metadata
    for an integer scalar specifies 'GH_SUM' access (reduction). '''
    fparser.logging.disable(fparser.logging.CRITICAL)
    code = CODE.replace("arg_type(gh_integer, gh_read)",
                        "arg_type(gh_integer, gh_sum)", 1)
    ast = fpapi.parse(code, ignore_comments=False)
    name = "testkern_qr_type"
    with pytest.raises(ParseError) as excinfo:
        _ = DynKernMetadata(ast, name=name)
    assert ("reduction access 'gh_sum' is only valid with a real scalar "
            "argument, but 'gh_integer' was found" in str(excinfo.value))


def test_ad_field_validate_wrong_type():
    ''' Test that an error is raised if something other than a field
    is passed to the LFRicArgDescriptor._validate_field() method. '''
    ast = fpapi.parse(CODE, ignore_comments=False)
    name = "testkern_qr_type"
    metadata = DynKernMetadata(ast, name=name)
    # Get an argument which is not a field
    wrong_arg = metadata._inits[0]
    with pytest.raises(InternalError) as excinfo:
        LFRicArgDescriptor(wrong_arg)._validate_field(wrong_arg)
    assert ("LFRicArgDescriptor._validate_field(): expecting a field "
            "argument but got an argument of type 'gh_real'" in
            str(excinfo.value))


def test_ad_field_type_too_few_args():
    ''' Tests that an error is raised when the field argument descriptor
    metadata for a field has fewer than 3 args. '''
    fparser.logging.disable(fparser.logging.CRITICAL)
    code = CODE.replace("arg_type(gh_field, gh_inc, w1)",
                        "arg_type(gh_field, gh_inc)", 1)
    ast = fpapi.parse(code, ignore_comments=False)
    name = "testkern_qr_type"
    with pytest.raises(ParseError) as excinfo:
        _ = DynKernMetadata(ast, name=name)
    assert ("each 'meta_arg' entry must have at least 3 arguments if its "
            "first argument is of ['gh_field'] type" in str(excinfo.value))


def test_ad_fld_type_too_many_args():
    ''' Tests that an error is raised when the field argument descriptor
    metadata has more than 4 args. '''
    fparser.logging.disable(fparser.logging.CRITICAL)
    code = CODE.replace("arg_type(gh_field, gh_inc, w1)",
                        "arg_type(gh_field, gh_inc, w1, w1, w2)", 1)
    ast = fpapi.parse(code, ignore_comments=False)
    name = "testkern_qr_type"
    with pytest.raises(ParseError) as excinfo:
        _ = DynKernMetadata(ast, name=name)
    assert ("each 'meta_arg' entry must have at most 4 arguments if its "
            "first argument is of ['gh_field'] type" in str(excinfo.value))


def test_ad_fld_type_1st_arg():
    ''' Tests that an error is raised when the 1st argument is invalid. '''
    fparser.logging.disable(fparser.logging.CRITICAL)
    code = CODE.replace("arg_type(gh_field, gh_inc, w1)",
                        "arg_type(gh_hedge, gh_inc, w1)", 1)
    ast = fpapi.parse(code, ignore_comments=False)
    name = "testkern_qr_type"
    with pytest.raises(ParseError) as excinfo:
        _ = DynKernMetadata(ast, name=name)
    assert ("the 1st argument of a 'meta_arg' entry should be a valid "
            "argument type (one of {0}), but found 'gh_hedge'".
            format(LFRicArgDescriptor.VALID_ARG_TYPE_NAMES)
            in str(excinfo.value))


def test_ad_invalid_type():
    ''' Tests that an error is raised when an invalid descriptor type
    name is provided as the first argument (parsing arguments other than
    field vectors). '''
    fparser.logging.disable(fparser.logging.CRITICAL)

    # Check a FunctionVar expression but with a wrong argument type name
    code = CODE.replace("gh_operator", "gh_operato", 1)
    ast = fpapi.parse(code, ignore_comments=False)
    name = "testkern_qr_type"
    with pytest.raises(ParseError) as excinfo:
        _ = DynKernMetadata(ast, name=name)
    assert ("the 1st argument of a 'meta_arg' entry should be a valid "
            "argument type (one of {0}), but found 'gh_operato'".
            format(LFRicArgDescriptor.VALID_ARG_TYPE_NAMES)
            in str(excinfo.value))

    # Check other type of expression (here array Slicing)
    code = CODE.replace("gh_operator", ":", 1)
    ast = fpapi.parse(code, ignore_comments=False)
    name = "testkern_qr_type"
    with pytest.raises(ParseError) as excinfo:
        _ = DynKernMetadata(ast, name=name)
    assert ("the 1st argument of a 'meta_arg' entry should be a valid "
            "argument type (one of {0}), but found ':'".
            format(LFRicArgDescriptor.VALID_ARG_TYPE_NAMES)
            in str(excinfo.value))


def test_ad_invalid_access_type():
    ''' Tests that an error is raised when an invalid access
    name is provided as the second argument. '''
    fparser.logging.disable(fparser.logging.CRITICAL)
    code = CODE.replace("gh_read", "gh_ead", 1)
    ast = fpapi.parse(code, ignore_comments=False)
    name = "testkern_qr_type"
    api_config = Config.get().api_conf("dynamo0.3")
    valid_access_names = api_config.get_valid_accesses_api()
    with pytest.raises(ParseError) as excinfo:
        _ = DynKernMetadata(ast, name=name)
    assert ("2nd argument of a 'meta_arg' entry must be a valid "
            "access descriptor (one of {0}), but found 'gh_ead'".
            format(valid_access_names) in str(excinfo.value))


def test_arg_descriptor_invalid_fs1():
    ''' Tests that an error is raised when an invalid function space
    name is provided as the third argument for a field. '''
    fparser.logging.disable(fparser.logging.CRITICAL)
    code = CODE.replace("gh_field, gh_read, w3", "gh_field, gh_read, w4", 1)
    ast = fpapi.parse(code, ignore_comments=False)
    name = "testkern_qr_type"
    with pytest.raises(ParseError) as excinfo:
        _ = DynKernMetadata(ast, name=name)
    assert ("3rd argument of a 'meta_arg' entry must be a valid "
            "function space name (one of {0}) if its first argument "
            "is of ['gh_field'] type, but found 'w4'".
            format(FunctionSpace.VALID_FUNCTION_SPACE_NAMES)
            in str(excinfo.value))


def test_arg_descriptor_invalid_fs2():
    ''' Tests that an error is raised when an invalid function space
    name is provided as the third argument for an operator. '''
    fparser.logging.disable(fparser.logging.CRITICAL)
    code = CODE.replace("w2, w2", "w2, w4", 1)
    ast = fpapi.parse(code, ignore_comments=False)
    name = "testkern_qr_type"
    with pytest.raises(ParseError) as excinfo:
        _ = DynKernMetadata(ast, name=name)
    assert ("4th argument of a 'meta_arg' operator entry must be a "
            "valid function space name (one of {0}), but found 'w4'".
            format(FunctionSpace.VALID_FUNCTION_SPACE_NAMES)
            in str(excinfo.value))


def test_invalid_vector_operator():
    ''' Tests that an error is raised when a vector does not use "*"
    as its operator. '''
    fparser.logging.disable(fparser.logging.CRITICAL)
    code = CODE.replace("gh_field, gh_inc, w1", "gh_field+3, gh_inc, w1", 1)
    ast = fpapi.parse(code, ignore_comments=False)
    name = "testkern_qr_type"
    with pytest.raises(ParseError) as excinfo:
        _ = DynKernMetadata(ast, name=name)
    assert "must use '*' as the separator" in str(excinfo.value)


def test_invalid_vector_value_type():
    ''' Tests that an error is raised when a vector value is not a valid
    integer. '''
    fparser.logging.disable(fparser.logging.CRITICAL)
    code = CODE.replace("gh_field, gh_inc, w1", "gh_field*n, gh_inc, w1", 1)
    ast = fpapi.parse(code, ignore_comments=False)
    name = "testkern_qr_type"
    with pytest.raises(ParseError) as excinfo:
        _ = DynKernMetadata(ast, name=name)
    assert ("the field vector notation must be in the format 'field*n' "
            "where 'n' is an integer, but the following 'n' was found "
            in str(excinfo.value))


def test_invalid_vector_value_range():
    ''' Tests that an error is raised when a vector value is not a valid
    value (<2). '''
    fparser.logging.disable(fparser.logging.CRITICAL)
    code = CODE.replace("gh_field, gh_inc, w1", "gh_field*1, gh_inc, w1", 1)
    ast = fpapi.parse(code, ignore_comments=False)
    name = "testkern_qr_type"
    with pytest.raises(ParseError) as excinfo:
        _ = DynKernMetadata(ast, name=name)
    assert ("the 1st argument of a 'meta_arg' entry may be a field vector "
            "with format 'field*n' where n is an integer > 1. However, "
            "found n = 1" in str(excinfo.value))

# Testing that an error is raised when a vector value is not provided is
# not required here as it causes a parse error in the generic code.


def test_missing_shape_both():
    ''' Check that we raise the correct error if a kernel requiring
    quadrature/evaluator fails to specify the shape of the evaluator '''
    fparser.logging.disable(fparser.logging.CRITICAL)
    # Remove the line specifying the shape of the evaluator
    code = CODE.replace(
        "     integer :: gh_shape = gh_quadrature_XYoZ\n",
        "", 1)
    ast = fpapi.parse(code, ignore_comments=False)
    name = "testkern_qr_type"
    with pytest.raises(ParseError) as excinfo:
        _ = DynKernMetadata(ast, name=name)
    assert ("must also supply the shape of that evaluator by setting "
            "'gh_shape' in the kernel meta-data but this is missing "
            "for kernel 'testkern_qr_type'" in str(excinfo.value))


def test_missing_shape_basis_only():
    ''' Check that we raise the correct error if a kernel specifying
    that it needs gh_basis fails to specify the shape of the evaluator '''
    fparser.logging.disable(fparser.logging.CRITICAL)
    # Alter meta-data so only requires gh_basis
    code1 = CODE.replace(
        "     type(func_type), dimension(3) :: meta_funcs =  &\n"
        "          (/ func_type(w1, gh_basis),               &\n"
        "             func_type(w2, gh_diff_basis),          &\n"
        "             func_type(w3, gh_basis, gh_diff_basis) &\n",
        "     type(func_type), dimension(1) :: meta_funcs =  &\n"
        "          (/ func_type(w1, gh_basis)                &\n", 1)
    # Remove the line specifying the shape of the evaluator
    code = code1.replace(
        "     integer :: gh_shape = gh_quadrature_XYoZ\n",
        "", 1)
    ast = fpapi.parse(code, ignore_comments=False)
    name = "testkern_qr_type"
    with pytest.raises(ParseError) as excinfo:
        _ = DynKernMetadata(ast, name=name)
    assert ("must also supply the shape of that evaluator by setting "
            "'gh_shape' in the kernel meta-data but this is missing "
            "for kernel 'testkern_qr_type'" in str(excinfo.value))


def test_missing_eval_shape_diff_basis_only():
    ''' Check that we raise the correct error if a kernel specifying
    that it needs gh_diff_basis fails to specify the shape of the evaluator '''
    fparser.logging.disable(fparser.logging.CRITICAL)
    # Alter meta-data so only requires gh_diff_basis
    code1 = CODE.replace(
        "     type(func_type), dimension(3) :: meta_funcs =  &\n"
        "          (/ func_type(w1, gh_basis),               &\n"
        "             func_type(w2, gh_diff_basis),          &\n"
        "             func_type(w3, gh_basis, gh_diff_basis) &\n",
        "     type(func_type), dimension(1) :: meta_funcs =  &\n"
        "          (/ func_type(w1, gh_diff_basis)           &\n", 1)
    # Remove the line specifying the shape of the evaluator
    code = code1.replace(
        "     integer :: gh_shape = gh_quadrature_XYoZ\n",
        "", 1)
    ast = fpapi.parse(code, ignore_comments=False)
    name = "testkern_qr_type"
    with pytest.raises(ParseError) as excinfo:
        _ = DynKernMetadata(ast, name=name)
    assert ("must also supply the shape of that evaluator by setting "
            "'gh_shape' in the kernel meta-data but this is missing "
            "for kernel 'testkern_qr_type'" in str(excinfo.value))


def test_invalid_shape():
    ''' Check that we raise the correct error if a kernel requiring
    quadrature/evaluator specifies an unrecognised shape for the evaluator '''
    fparser.logging.disable(fparser.logging.CRITICAL)
    # Specify an invalid shape for the evaluator
    code = CODE.replace(
        "gh_shape = gh_quadrature_XYoZ",
        "gh_shape = quadrature_wrong", 1)
    ast = fpapi.parse(code, ignore_comments=False)
    name = "testkern_qr_type"
    with pytest.raises(ParseError) as excinfo:
        _ = DynKernMetadata(ast, name=name)
    assert ("request one or more valid gh_shapes (one of ['gh_quadrature_xyoz'"
            ", 'gh_quadrature_face', 'gh_quadrature_edge', 'gh_evaluator']) "
            "but got '['quadrature_wrong']' for kernel 'testkern_qr_type'"
            in str(excinfo.value))


def test_unecessary_shape():
    ''' Check that we raise the correct error if a kernel meta-data specifies
    an evaluator shape but does not require quadrature or an evaluator '''
    fparser.logging.disable(fparser.logging.CRITICAL)
    # Remove the need for basis or diff-basis functions
    code = CODE.replace(
        "     type(func_type), dimension(3) :: meta_funcs =  &\n"
        "          (/ func_type(w1, gh_basis),               &\n"
        "             func_type(w2, gh_diff_basis),          &\n"
        "             func_type(w3, gh_basis, gh_diff_basis) &\n"
        "           /)\n",
        "", 1)
    ast = fpapi.parse(code, ignore_comments=False)
    name = "testkern_qr_type"
    with pytest.raises(ParseError) as excinfo:
        _ = DynKernMetadata(ast, name=name)
    assert ("Kernel 'testkern_qr_type' specifies one or more gh_shapes "
            "(['gh_quadrature_xyoz']) but does not need an evaluator because "
            "no basis or differential basis functions are required"
            in str(excinfo.value))


def test_field(tmpdir):
    ''' Tests that a call with a set of fields, no basis functions and
    no distributed memory, produces correct code.

    '''
    _, invoke_info = parse(os.path.join(BASE_PATH, "1_single_invoke.f90"),
                           api=TEST_API)
    psy = PSyFactory(TEST_API, distributed_memory=False).create(invoke_info)

    assert LFRicBuild(tmpdir).code_compiles(psy)

    generated_code = psy.gen
    output = (
        "  MODULE single_invoke_psy\n"
        "    USE constants_mod, ONLY: r_def, i_def\n"
        "    USE operator_mod, ONLY: operator_type, operator_proxy_type, "
        "columnwise_operator_type, columnwise_operator_proxy_type\n"
        "    USE field_mod, ONLY: field_type, field_proxy_type\n"
        "    IMPLICIT NONE\n"
        "    CONTAINS\n"
        "    SUBROUTINE invoke_0_testkern_type(a, f1, f2, m1, m2)\n"
        "      USE testkern_mod, ONLY: testkern_code\n"
        "      REAL(KIND=r_def), intent(in) :: a\n"
        "      TYPE(field_type), intent(in) :: f1, f2, m1, m2\n"
        "      INTEGER(KIND=i_def) cell\n"
        "      INTEGER(KIND=i_def) nlayers\n"
        "      TYPE(field_proxy_type) f1_proxy, f2_proxy, m1_proxy, m2_proxy\n"
        "      INTEGER(KIND=i_def), pointer :: map_w1(:,:) => null(), "
        "map_w2(:,:) => null(), map_w3(:,:) => null()\n"
        "      INTEGER(KIND=i_def) ndf_w1, undf_w1, ndf_w2, undf_w2, ndf_w3, "
        "undf_w3\n"
        "      !\n"
        "      ! Initialise field and/or operator proxies\n"
        "      !\n"
        "      f1_proxy = f1%get_proxy()\n"
        "      f2_proxy = f2%get_proxy()\n"
        "      m1_proxy = m1%get_proxy()\n"
        "      m2_proxy = m2%get_proxy()\n"
        "      !\n"
        "      ! Initialise number of layers\n"
        "      !\n"
        "      nlayers = f1_proxy%vspace%get_nlayers()\n"
        "      !\n"
        "      ! Look-up dofmaps for each function space\n"
        "      !\n"
        "      map_w1 => f1_proxy%vspace%get_whole_dofmap()\n"
        "      map_w2 => f2_proxy%vspace%get_whole_dofmap()\n"
        "      map_w3 => m2_proxy%vspace%get_whole_dofmap()\n"
        "      !\n"
        "      ! Initialise number of DoFs for w1\n"
        "      !\n"
        "      ndf_w1 = f1_proxy%vspace%get_ndf()\n"
        "      undf_w1 = f1_proxy%vspace%get_undf()\n"
        "      !\n"
        "      ! Initialise number of DoFs for w2\n"
        "      !\n"
        "      ndf_w2 = f2_proxy%vspace%get_ndf()\n"
        "      undf_w2 = f2_proxy%vspace%get_undf()\n"
        "      !\n"
        "      ! Initialise number of DoFs for w3\n"
        "      !\n"
        "      ndf_w3 = m2_proxy%vspace%get_ndf()\n"
        "      undf_w3 = m2_proxy%vspace%get_undf()\n"
        "      !\n"
        "      ! Call our kernels\n"
        "      !\n"
        "      DO cell=1,f1_proxy%vspace%get_ncell()\n"
        "        !\n"
        "        CALL testkern_code(nlayers, a, f1_proxy%data, f2_proxy%data, "
        "m1_proxy%data, m2_proxy%data, ndf_w1, undf_w1, map_w1(:,cell), "
        "ndf_w2, undf_w2, map_w2(:,cell), ndf_w3, undf_w3, map_w3(:,cell))\n"
        "      END DO\n"
        "      !\n"
        "    END SUBROUTINE invoke_0_testkern_type\n"
        "  END MODULE single_invoke_psy")
    assert output in str(generated_code)


def test_field_deref(tmpdir, dist_mem):
    ''' Tests that a call with a set of fields (some obtained by
    de-referencing derived types) and no basis functions produces
    correct code.

    '''
    _, invoke_info = parse(os.path.join(BASE_PATH,
                                        "1.13_single_invoke_field_deref.f90"),
                           api=TEST_API)
    psy = PSyFactory(TEST_API,
                     distributed_memory=dist_mem).create(invoke_info)
    generated_code = str(psy.gen)
    output = (
        "    SUBROUTINE invoke_0_testkern_type(a, f1, est_f2, m1, "
        "est_m2)\n"
        "      USE testkern_mod, ONLY: testkern_code\n")
    assert output in generated_code
    if dist_mem:
        output = "      USE mesh_mod, ONLY: mesh_type\n"
        assert output in generated_code

    assert LFRicBuild(tmpdir).code_compiles(psy)

    output = (
        "      REAL(KIND=r_def), intent(in) :: a\n"
        "      TYPE(field_type), intent(in) :: f1, est_f2, m1, est_m2\n"
        "      INTEGER(KIND=i_def) cell\n"
        "      INTEGER(KIND=i_def) nlayers\n"
        "      TYPE(field_proxy_type) f1_proxy, est_f2_proxy, m1_proxy, "
        "est_m2_proxy\n"
        "      INTEGER(KIND=i_def), pointer :: map_w1(:,:) => null(), "
        "map_w2(:,:) => null(), map_w3(:,:) => null()\n"
        "      INTEGER(KIND=i_def) ndf_w1, undf_w1, ndf_w2, undf_w2, ndf_w3, "
        "undf_w3\n")
    assert output in generated_code
    if dist_mem:
        output = "      TYPE(mesh_type), pointer :: mesh => null()\n"
        assert output in generated_code
    output = (
        "      !\n"
        "      ! Initialise field and/or operator proxies\n"
        "      !\n"
        "      f1_proxy = f1%get_proxy()\n"
        "      est_f2_proxy = est_f2%get_proxy()\n"
        "      m1_proxy = m1%get_proxy()\n"
        "      est_m2_proxy = est_m2%get_proxy()\n"
        "      !\n"
        "      ! Initialise number of layers\n"
        "      !\n"
        "      nlayers = f1_proxy%vspace%get_nlayers()\n")
    assert output in generated_code
    if dist_mem:
        output = (
            "      !\n"
            "      ! Create a mesh object\n"
            "      !\n"
            "      mesh => f1_proxy%vspace%get_mesh()\n"
        )
        assert output in generated_code
    output = (
        "      !\n"
        "      ! Look-up dofmaps for each function space\n"
        "      !\n"
        "      map_w1 => f1_proxy%vspace%get_whole_dofmap()\n"
        "      map_w2 => est_f2_proxy%vspace%get_whole_dofmap()\n"
        "      map_w3 => est_m2_proxy%vspace%get_whole_dofmap()\n"
        "      !\n")
    assert output in generated_code
    output = (
        "      ! Initialise number of DoFs for w1\n"
        "      !\n"
        "      ndf_w1 = f1_proxy%vspace%get_ndf()\n"
        "      undf_w1 = f1_proxy%vspace%get_undf()\n"
        "      !\n"
        "      ! Initialise number of DoFs for w2\n"
        "      !\n"
        "      ndf_w2 = est_f2_proxy%vspace%get_ndf()\n"
        "      undf_w2 = est_f2_proxy%vspace%get_undf()\n"
        "      !\n"
        "      ! Initialise number of DoFs for w3\n"
        "      !\n"
        "      ndf_w3 = est_m2_proxy%vspace%get_ndf()\n"
        "      undf_w3 = est_m2_proxy%vspace%get_undf()\n"
        "      !\n")
    assert output in generated_code
    if dist_mem:
        output = (
            "      ! Call kernels and communication routines\n"
            "      !\n"
            "      IF (f1_proxy%is_dirty(depth=1)) THEN\n"
            "        CALL f1_proxy%halo_exchange(depth=1)\n"
            "      END IF\n"
            "      !\n"
            "      IF (est_f2_proxy%is_dirty(depth=1)) THEN\n"
            "        CALL est_f2_proxy%halo_exchange(depth=1)\n"
            "      END IF\n"
            "      !\n"
            "      IF (m1_proxy%is_dirty(depth=1)) THEN\n"
            "        CALL m1_proxy%halo_exchange(depth=1)\n"
            "      END IF\n"
            "      !\n"
            "      IF (est_m2_proxy%is_dirty(depth=1)) THEN\n"
            "        CALL est_m2_proxy%halo_exchange(depth=1)\n"
            "      END IF\n"
            "      !\n"
            "      DO cell=1,mesh%get_last_halo_cell(1)\n")
        assert output in generated_code
    else:
        output = (
            "      ! Call our kernels\n"
            "      !\n"
            "      DO cell=1,f1_proxy%vspace%get_ncell()\n")
        assert output in generated_code
    output = (
        "        !\n"
        "        CALL testkern_code(nlayers, a, f1_proxy%data, "
        "est_f2_proxy%data, m1_proxy%data, est_m2_proxy%data, ndf_w1, "
        "undf_w1, map_w1(:,cell), ndf_w2, undf_w2, map_w2(:,cell), "
        "ndf_w3, undf_w3, map_w3(:,cell))\n"
        "      END DO\n")
    assert output in generated_code
    if dist_mem:
        output = (
            "      !\n"
            "      ! Set halos dirty/clean for fields modified in the "
            "above loop\n"
            "      !\n"
            "      CALL f1_proxy%set_dirty()\n"
            "      !")
        assert output in generated_code


def test_field_fs(tmpdir):
    ''' Tests that a call with a set of fields making use of all
    function spaces and no basis functions produces correct code.

    '''
    _, invoke_info = parse(os.path.join(BASE_PATH, "1.5_single_invoke_fs.f90"),
                           api=TEST_API)
    psy = PSyFactory(TEST_API, distributed_memory=True).create(invoke_info)

    assert LFRicBuild(tmpdir).code_compiles(psy)

    generated_code = str(psy.gen)
    output = (
        "  MODULE single_invoke_fs_psy\n"
        "    USE constants_mod, ONLY: r_def, i_def\n"
        "    USE operator_mod, ONLY: operator_type, operator_proxy_type, "
        "columnwise_operator_type, columnwise_operator_proxy_type\n"
        "    USE field_mod, ONLY: field_type, field_proxy_type\n"
        "    IMPLICIT NONE\n"
        "    CONTAINS\n"
        "    SUBROUTINE invoke_0_testkern_fs_type(f1, f2, m1, m2, f3, f4, "
        "m3, m4, f5, f6, m5, m6, m7)\n"
        "      USE testkern_fs_mod, ONLY: testkern_fs_code\n"
        "      USE mesh_mod, ONLY: mesh_type\n"
        "      TYPE(field_type), intent(in) :: f1, f2, m1, m2, f3, f4, m3, "
        "m4, f5, f6, m5, m6, m7\n"
        "      INTEGER(KIND=i_def) cell\n"
        "      INTEGER(KIND=i_def) nlayers\n"
        "      TYPE(field_proxy_type) f1_proxy, f2_proxy, m1_proxy, "
        "m2_proxy, f3_proxy, f4_proxy, m3_proxy, m4_proxy, f5_proxy, "
        "f6_proxy, m5_proxy, m6_proxy, m7_proxy\n"
        "      INTEGER(KIND=i_def), pointer :: map_any_w2(:,:) => null(), "
        "map_w0(:,:) => null(), map_w1(:,:) => null(), map_w2(:,:) => "
        "null(), map_w2broken(:,:) => null(), map_w2h(:,:) => null(), "
        "map_w2htrace(:,:) => null(), map_w2trace(:,:) => null(), "
        "map_w2v(:,:) => null(), map_w2vtrace(:,:) => null(), map_w3(:,:) "
        "=> null(), map_wchi(:,:) => null(), map_wtheta(:,:) => null()\n"
        "      INTEGER(KIND=i_def) ndf_w1, undf_w1, ndf_w2, undf_w2, ndf_w0, "
        "undf_w0, ndf_w3, undf_w3, ndf_wtheta, undf_wtheta, ndf_w2h, "
        "undf_w2h, ndf_w2v, undf_w2v, ndf_w2broken, undf_w2broken, "
        "ndf_w2trace, undf_w2trace, ndf_w2htrace, undf_w2htrace, "
        "ndf_w2vtrace, undf_w2vtrace, ndf_wchi, undf_wchi, ndf_any_w2, "
        "undf_any_w2\n"
        "      TYPE(mesh_type), pointer :: mesh => null()\n")
    assert output in generated_code
    output = (
        "      ! Initialise field and/or operator proxies\n"
        "      !\n"
        "      f1_proxy = f1%get_proxy()\n"
        "      f2_proxy = f2%get_proxy()\n"
        "      m1_proxy = m1%get_proxy()\n"
        "      m2_proxy = m2%get_proxy()\n"
        "      f3_proxy = f3%get_proxy()\n"
        "      f4_proxy = f4%get_proxy()\n"
        "      m3_proxy = m3%get_proxy()\n"
        "      m4_proxy = m4%get_proxy()\n"
        "      f5_proxy = f5%get_proxy()\n"
        "      f6_proxy = f6%get_proxy()\n"
        "      m5_proxy = m5%get_proxy()\n"
        "      m6_proxy = m6%get_proxy()\n"
        "      m7_proxy = m7%get_proxy()\n"
        "      !\n"
        "      ! Initialise number of layers\n"
        "      !\n"
        "      nlayers = f1_proxy%vspace%get_nlayers()\n"
        "      !\n"
        "      ! Create a mesh object\n"
        "      !\n"
        "      mesh => f1_proxy%vspace%get_mesh()\n"
        "      !\n"
        "      ! Look-up dofmaps for each function space\n"
        "      !\n"
        "      map_w1 => f1_proxy%vspace%get_whole_dofmap()\n"
        "      map_w2 => f2_proxy%vspace%get_whole_dofmap()\n"
        "      map_w0 => m1_proxy%vspace%get_whole_dofmap()\n"
        "      map_w3 => m2_proxy%vspace%get_whole_dofmap()\n"
        "      map_wtheta => f3_proxy%vspace%get_whole_dofmap()\n"
        "      map_w2h => f4_proxy%vspace%get_whole_dofmap()\n"
        "      map_w2v => m3_proxy%vspace%get_whole_dofmap()\n"
        "      map_w2broken => m4_proxy%vspace%get_whole_dofmap()\n"
        "      map_w2trace => f5_proxy%vspace%get_whole_dofmap()\n"
        "      map_w2htrace => f6_proxy%vspace%get_whole_dofmap()\n"
        "      map_w2vtrace => m5_proxy%vspace%get_whole_dofmap()\n"
        "      map_wchi => m6_proxy%vspace%get_whole_dofmap()\n"
        "      map_any_w2 => m7_proxy%vspace%get_whole_dofmap()\n"
        "      !\n"
        "      ! Initialise number of DoFs for w1\n"
        "      !\n"
        "      ndf_w1 = f1_proxy%vspace%get_ndf()\n"
        "      undf_w1 = f1_proxy%vspace%get_undf()\n"
        "      !\n"
        "      ! Initialise number of DoFs for w2\n"
        "      !\n"
        "      ndf_w2 = f2_proxy%vspace%get_ndf()\n"
        "      undf_w2 = f2_proxy%vspace%get_undf()\n"
        "      !\n"
        "      ! Initialise number of DoFs for w0\n"
        "      !\n"
        "      ndf_w0 = m1_proxy%vspace%get_ndf()\n"
        "      undf_w0 = m1_proxy%vspace%get_undf()\n"
        "      !\n"
        "      ! Initialise number of DoFs for w3\n"
        "      !\n"
        "      ndf_w3 = m2_proxy%vspace%get_ndf()\n"
        "      undf_w3 = m2_proxy%vspace%get_undf()\n"
        "      !\n"
        "      ! Initialise number of DoFs for wtheta\n"
        "      !\n"
        "      ndf_wtheta = f3_proxy%vspace%get_ndf()\n"
        "      undf_wtheta = f3_proxy%vspace%get_undf()\n"
        "      !\n"
        "      ! Initialise number of DoFs for w2h\n"
        "      !\n"
        "      ndf_w2h = f4_proxy%vspace%get_ndf()\n"
        "      undf_w2h = f4_proxy%vspace%get_undf()\n"
        "      !\n"
        "      ! Initialise number of DoFs for w2v\n"
        "      !\n"
        "      ndf_w2v = m3_proxy%vspace%get_ndf()\n"
        "      undf_w2v = m3_proxy%vspace%get_undf()\n"
        "      !\n"
        "      ! Initialise number of DoFs for w2broken\n"
        "      !\n"
        "      ndf_w2broken = m4_proxy%vspace%get_ndf()\n"
        "      undf_w2broken = m4_proxy%vspace%get_undf()\n"
        "      !\n"
        "      ! Initialise number of DoFs for w2trace\n"
        "      !\n"
        "      ndf_w2trace = f5_proxy%vspace%get_ndf()\n"
        "      undf_w2trace = f5_proxy%vspace%get_undf()\n"
        "      !\n"
        "      ! Initialise number of DoFs for w2htrace\n"
        "      !\n"
        "      ndf_w2htrace = f6_proxy%vspace%get_ndf()\n"
        "      undf_w2htrace = f6_proxy%vspace%get_undf()\n"
        "      !\n"
        "      ! Initialise number of DoFs for w2vtrace\n"
        "      !\n"
        "      ndf_w2vtrace = m5_proxy%vspace%get_ndf()\n"
        "      undf_w2vtrace = m5_proxy%vspace%get_undf()\n"
        "      !\n"
        "      ! Initialise number of DoFs for wchi\n"
        "      !\n"
        "      ndf_wchi = m6_proxy%vspace%get_ndf()\n"
        "      undf_wchi = m6_proxy%vspace%get_undf()\n"
        "      !\n"
        "      ! Initialise number of DoFs for any_w2\n"
        "      !\n"
        "      ndf_any_w2 = m7_proxy%vspace%get_ndf()\n"
        "      undf_any_w2 = m7_proxy%vspace%get_undf()\n"
        "      !\n"
        "      ! Call kernels and communication routines\n"
        "      !\n"
        "      IF (f1_proxy%is_dirty(depth=1)) THEN\n"
        "        CALL f1_proxy%halo_exchange(depth=1)\n"
        "      END IF\n"
        "      !\n"
        "      IF (f2_proxy%is_dirty(depth=1)) THEN\n"
        "        CALL f2_proxy%halo_exchange(depth=1)\n"
        "      END IF\n"
        "      !\n"
        "      IF (m1_proxy%is_dirty(depth=1)) THEN\n"
        "        CALL m1_proxy%halo_exchange(depth=1)\n"
        "      END IF\n"
        "      !\n"
        "      IF (m2_proxy%is_dirty(depth=1)) THEN\n"
        "        CALL m2_proxy%halo_exchange(depth=1)\n"
        "      END IF\n"
        "      !\n"
        "      IF (f4_proxy%is_dirty(depth=1)) THEN\n"
        "        CALL f4_proxy%halo_exchange(depth=1)\n"
        "      END IF\n"
        "      !\n"
        "      IF (m3_proxy%is_dirty(depth=1)) THEN\n"
        "        CALL m3_proxy%halo_exchange(depth=1)\n"
        "      END IF\n"
        "      !\n"
        "      IF (m4_proxy%is_dirty(depth=1)) THEN\n"
        "        CALL m4_proxy%halo_exchange(depth=1)\n"
        "      END IF\n"
        "      !\n"
        "      IF (f5_proxy%is_dirty(depth=1)) THEN\n"
        "        CALL f5_proxy%halo_exchange(depth=1)\n"
        "      END IF\n"
        "      !\n"
        "      IF (f6_proxy%is_dirty(depth=1)) THEN\n"
        "        CALL f6_proxy%halo_exchange(depth=1)\n"
        "      END IF\n"
        "      !\n"
        "      IF (m5_proxy%is_dirty(depth=1)) THEN\n"
        "        CALL m5_proxy%halo_exchange(depth=1)\n"
        "      END IF\n"
        "      !\n"
        "      IF (m6_proxy%is_dirty(depth=1)) THEN\n"
        "        CALL m6_proxy%halo_exchange(depth=1)\n"
        "      END IF\n"
        "      !\n"
        "      IF (m7_proxy%is_dirty(depth=1)) THEN\n"
        "        CALL m7_proxy%halo_exchange(depth=1)\n"
        "      END IF\n"
        "      !\n"
        "      DO cell=1,mesh%get_last_halo_cell(1)\n"
        "        !\n"
        "        CALL testkern_fs_code(nlayers, f1_proxy%data, f2_proxy%data, "
        "m1_proxy%data, m2_proxy%data, f3_proxy%data, f4_proxy%data, "
        "m3_proxy%data, m4_proxy%data, f5_proxy%data, f6_proxy%data, "
        "m5_proxy%data, m6_proxy%data, m7_proxy%data, ndf_w1, undf_w1, "
        "map_w1(:,cell), ndf_w2, undf_w2, map_w2(:,cell), ndf_w0, undf_w0, "
        "map_w0(:,cell), ndf_w3, undf_w3, map_w3(:,cell), ndf_wtheta, "
        "undf_wtheta, map_wtheta(:,cell), ndf_w2h, undf_w2h, "
        "map_w2h(:,cell), ndf_w2v, undf_w2v, map_w2v(:,cell), ndf_w2broken, "
        "undf_w2broken, map_w2broken(:,cell), ndf_w2trace, undf_w2trace, "
        "map_w2trace(:,cell), ndf_w2htrace, undf_w2htrace, "
        "map_w2htrace(:,cell), ndf_w2vtrace, undf_w2vtrace, "
        "map_w2vtrace(:,cell), ndf_wchi, undf_wchi, map_wchi(:,cell), "
        "ndf_any_w2, undf_any_w2, map_any_w2(:,cell))\n"
        "      END DO\n"
        "      !\n"
        "      ! Set halos dirty/clean for fields modified in the above loop\n"
        "      !\n"
        "      CALL f1_proxy%set_dirty()\n"
        "      CALL f3_proxy%set_dirty()\n"
        "      CALL f3_proxy%set_clean(1)\n"
        "      !\n"
        "      !\n"
        "    END SUBROUTINE invoke_0_testkern_fs_type\n"
        "  END MODULE single_invoke_fs_psy")
    assert output in generated_code


def test_real_scalar(tmpdir):
    ''' Tests that we generate correct code when a kernel takes a single,
    real scalar argument (plus fields).

    '''
    _, invoke_info = parse(os.path.join(BASE_PATH,
                                        "1_single_invoke.f90"),
                           api=TEST_API)
    psy = PSyFactory(TEST_API, distributed_memory=True).create(invoke_info)
    generated_code = str(psy.gen)

    assert LFRicBuild(tmpdir).code_compiles(psy)

    expected = (
        "    SUBROUTINE invoke_0_testkern_type(a, f1, f2, m1, m2)\n"
        "      USE testkern_mod, ONLY: testkern_code\n"
        "      USE mesh_mod, ONLY: mesh_type\n"
        "      REAL(KIND=r_def), intent(in) :: a\n"
        "      TYPE(field_type), intent(in) :: f1, f2, m1, m2\n"
        "      INTEGER(KIND=i_def) cell\n"
        "      INTEGER(KIND=i_def) nlayers\n"
        "      TYPE(field_proxy_type) f1_proxy, f2_proxy, m1_proxy, m2_proxy\n"
        "      INTEGER(KIND=i_def), pointer :: map_w1(:,:) => null(), "
        "map_w2(:,:) => null(), map_w3(:,:) => null()\n"
        "      INTEGER(KIND=i_def) ndf_w1, undf_w1, ndf_w2, undf_w2, ndf_w3, "
        "undf_w3\n"
        "      TYPE(mesh_type), pointer :: mesh => null()\n"
        "      !\n"
        "      ! Initialise field and/or operator proxies\n"
        "      !\n"
        "      f1_proxy = f1%get_proxy()\n"
        "      f2_proxy = f2%get_proxy()\n"
        "      m1_proxy = m1%get_proxy()\n"
        "      m2_proxy = m2%get_proxy()\n"
        "      !\n"
        "      ! Initialise number of layers\n"
        "      !\n"
        "      nlayers = f1_proxy%vspace%get_nlayers()\n"
        "      !\n"
        "      ! Create a mesh object\n"
        "      !\n"
        "      mesh => f1_proxy%vspace%get_mesh()\n"
        "      !\n"
        "      ! Look-up dofmaps for each function space\n"
        "      !\n"
        "      map_w1 => f1_proxy%vspace%get_whole_dofmap()\n"
        "      map_w2 => f2_proxy%vspace%get_whole_dofmap()\n"
        "      map_w3 => m2_proxy%vspace%get_whole_dofmap()\n"
        "      !\n"
        "      ! Initialise number of DoFs for w1\n"
        "      !\n"
        "      ndf_w1 = f1_proxy%vspace%get_ndf()\n"
        "      undf_w1 = f1_proxy%vspace%get_undf()\n"
        "      !\n"
        "      ! Initialise number of DoFs for w2\n"
        "      !\n"
        "      ndf_w2 = f2_proxy%vspace%get_ndf()\n"
        "      undf_w2 = f2_proxy%vspace%get_undf()\n"
        "      !\n"
        "      ! Initialise number of DoFs for w3\n"
        "      !\n"
        "      ndf_w3 = m2_proxy%vspace%get_ndf()\n"
        "      undf_w3 = m2_proxy%vspace%get_undf()\n"
        "      !\n"
        "      ! Call kernels and communication routines\n"
        "      !\n"
        "      IF (f1_proxy%is_dirty(depth=1)) THEN\n"
        "        CALL f1_proxy%halo_exchange(depth=1)\n"
        "      END IF\n"
        "      !\n"
        "      IF (f2_proxy%is_dirty(depth=1)) THEN\n"
        "        CALL f2_proxy%halo_exchange(depth=1)\n"
        "      END IF\n"
        "      !\n"
        "      IF (m1_proxy%is_dirty(depth=1)) THEN\n"
        "        CALL m1_proxy%halo_exchange(depth=1)\n"
        "      END IF\n"
        "      !\n"
        "      IF (m2_proxy%is_dirty(depth=1)) THEN\n"
        "        CALL m2_proxy%halo_exchange(depth=1)\n"
        "      END IF\n"
        "      !\n"
        "      DO cell=1,mesh%get_last_halo_cell(1)\n"
        "        !\n"
        "        CALL testkern_code(nlayers, a, f1_proxy%data, f2_proxy%data,"
        " m1_proxy%data, m2_proxy%data, ndf_w1, undf_w1, map_w1(:,cell), "
        "ndf_w2, undf_w2, map_w2(:,cell), ndf_w3, undf_w3, map_w3(:,cell))\n")
    assert expected in generated_code


def test_int_scalar(tmpdir):
    ''' Tests that we generate correct code when a kernel takes a single,
    integer scalar argument (plus fields).

    '''
    _, invoke_info = parse(
        os.path.join(BASE_PATH,
                     "1.6.1_single_invoke_1_int_scalar.f90"),
        api=TEST_API)
    psy = PSyFactory(TEST_API, distributed_memory=True).create(invoke_info)
    generated_code = str(psy.gen)

    assert LFRicBuild(tmpdir).code_compiles(psy)

    expected = (
        "    SUBROUTINE invoke_0_testkern_one_int_scalar_type"
        "(f1, iflag, f2, m1, m2)\n"
        "      USE testkern_one_int_scalar_mod, ONLY: "
        "testkern_one_int_scalar_code\n"
        "      USE mesh_mod, ONLY: mesh_type\n"
        "      INTEGER(KIND=i_def), intent(in) :: iflag\n"
        "      TYPE(field_type), intent(in) :: f1, f2, m1, m2\n"
        "      INTEGER(KIND=i_def) cell\n"
        "      INTEGER(KIND=i_def) nlayers\n"
        "      TYPE(field_proxy_type) f1_proxy, f2_proxy, m1_proxy, m2_proxy\n"
        "      INTEGER(KIND=i_def), pointer :: map_w1(:,:) => null(), "
        "map_w2(:,:) => null(), map_w3(:,:) => null()\n"
        "      INTEGER(KIND=i_def) ndf_w1, undf_w1, ndf_w2, undf_w2, ndf_w3, "
        "undf_w3\n"
        "      TYPE(mesh_type), pointer :: mesh => null()\n"
        "      !\n"
        "      ! Initialise field and/or operator proxies\n"
        "      !\n"
        "      f1_proxy = f1%get_proxy()\n"
        "      f2_proxy = f2%get_proxy()\n"
        "      m1_proxy = m1%get_proxy()\n"
        "      m2_proxy = m2%get_proxy()\n"
        "      !\n"
        "      ! Initialise number of layers\n"
        "      !\n"
        "      nlayers = f1_proxy%vspace%get_nlayers()\n"
        "      !\n"
        "      ! Create a mesh object\n"
        "      !\n"
        "      mesh => f1_proxy%vspace%get_mesh()\n"
        "      !\n"
        "      ! Look-up dofmaps for each function space\n"
        "      !\n"
        "      map_w1 => f1_proxy%vspace%get_whole_dofmap()\n"
        "      map_w2 => f2_proxy%vspace%get_whole_dofmap()\n"
        "      map_w3 => m2_proxy%vspace%get_whole_dofmap()\n"
        "      !\n"
        "      ! Initialise number of DoFs for w1\n"
        "      !\n"
        "      ndf_w1 = f1_proxy%vspace%get_ndf()\n"
        "      undf_w1 = f1_proxy%vspace%get_undf()\n"
        "      !\n"
        "      ! Initialise number of DoFs for w2\n"
        "      !\n"
        "      ndf_w2 = f2_proxy%vspace%get_ndf()\n"
        "      undf_w2 = f2_proxy%vspace%get_undf()\n"
        "      !\n"
        "      ! Initialise number of DoFs for w3\n"
        "      !\n"
        "      ndf_w3 = m2_proxy%vspace%get_ndf()\n"
        "      undf_w3 = m2_proxy%vspace%get_undf()\n"
        "      !\n"
        "      ! Call kernels and communication routines\n"
        "      !\n"
        "      IF (f1_proxy%is_dirty(depth=1)) THEN\n"
        "        CALL f1_proxy%halo_exchange(depth=1)\n"
        "      END IF\n"
        "      !\n"
        "      IF (f2_proxy%is_dirty(depth=1)) THEN\n"
        "        CALL f2_proxy%halo_exchange(depth=1)\n"
        "      END IF\n"
        "      !\n"
        "      IF (m1_proxy%is_dirty(depth=1)) THEN\n"
        "        CALL m1_proxy%halo_exchange(depth=1)\n"
        "      END IF\n"
        "      !\n"
        "      IF (m2_proxy%is_dirty(depth=1)) THEN\n"
        "        CALL m2_proxy%halo_exchange(depth=1)\n"
        "      END IF\n"
        "      !\n"
        "      DO cell=1,mesh%get_last_halo_cell(1)\n"
        "        !\n"
        "        CALL testkern_one_int_scalar_code(nlayers, f1_proxy%data, "
        "iflag, f2_proxy%data, m1_proxy%data, m2_proxy%data, ndf_w1, undf_w1, "
        "map_w1(:,cell), ndf_w2, undf_w2, map_w2(:,cell), ndf_w3, undf_w3, "
        "map_w3(:,cell))\n")
    assert expected in generated_code


def test_two_real_scalars(tmpdir):
    ''' Tests that we generate correct code when a kernel has two real,
    scalar arguments.

    '''
    _, invoke_info = parse(
        os.path.join(BASE_PATH,
                     "1.9_single_invoke_2_real_scalars.f90"),
        api=TEST_API)
    psy = PSyFactory(TEST_API, distributed_memory=True).create(invoke_info)
    generated_code = str(psy.gen)

    assert LFRicBuild(tmpdir).code_compiles(psy)

    expected = (
        "    SUBROUTINE invoke_0_testkern_two_real_scalars_type(a, f1, f2, "
        "m1, m2, b)\n"
        "      USE testkern_two_real_scalars_mod, ONLY: "
        "testkern_two_real_scalars_code\n"
        "      USE mesh_mod, ONLY: mesh_type\n"
        "      REAL(KIND=r_def), intent(in) :: a, b\n"
        "      TYPE(field_type), intent(in) :: f1, f2, m1, m2\n"
        "      INTEGER(KIND=i_def) cell\n"
        "      INTEGER(KIND=i_def) nlayers\n"
        "      TYPE(field_proxy_type) f1_proxy, f2_proxy, m1_proxy, m2_proxy\n"
        "      INTEGER(KIND=i_def), pointer :: map_w1(:,:) => null(), "
        "map_w2(:,:) => null(), map_w3(:,:) => null()\n"
        "      INTEGER(KIND=i_def) ndf_w1, undf_w1, ndf_w2, undf_w2, ndf_w3, "
        "undf_w3\n"
        "      TYPE(mesh_type), pointer :: mesh => null()\n"
        "      !\n"
        "      ! Initialise field and/or operator proxies\n"
        "      !\n"
        "      f1_proxy = f1%get_proxy()\n"
        "      f2_proxy = f2%get_proxy()\n"
        "      m1_proxy = m1%get_proxy()\n"
        "      m2_proxy = m2%get_proxy()\n"
        "      !\n"
        "      ! Initialise number of layers\n"
        "      !\n"
        "      nlayers = f1_proxy%vspace%get_nlayers()\n"
        "      !\n"
        "      ! Create a mesh object\n"
        "      !\n"
        "      mesh => f1_proxy%vspace%get_mesh()\n"
        "      !\n"
        "      ! Look-up dofmaps for each function space\n"
        "      !\n"
        "      map_w1 => f1_proxy%vspace%get_whole_dofmap()\n"
        "      map_w2 => f2_proxy%vspace%get_whole_dofmap()\n"
        "      map_w3 => m2_proxy%vspace%get_whole_dofmap()\n"
        "      !\n"
        "      ! Initialise number of DoFs for w1\n"
        "      !\n"
        "      ndf_w1 = f1_proxy%vspace%get_ndf()\n"
        "      undf_w1 = f1_proxy%vspace%get_undf()\n"
        "      !\n"
        "      ! Initialise number of DoFs for w2\n"
        "      !\n"
        "      ndf_w2 = f2_proxy%vspace%get_ndf()\n"
        "      undf_w2 = f2_proxy%vspace%get_undf()\n"
        "      !\n"
        "      ! Initialise number of DoFs for w3\n"
        "      !\n"
        "      ndf_w3 = m2_proxy%vspace%get_ndf()\n"
        "      undf_w3 = m2_proxy%vspace%get_undf()\n"
        "      !\n"
        "      ! Call kernels and communication routines\n"
        "      !\n"
        "      IF (f1_proxy%is_dirty(depth=1)) THEN\n"
        "        CALL f1_proxy%halo_exchange(depth=1)\n"
        "      END IF\n"
        "      !\n"
        "      IF (f2_proxy%is_dirty(depth=1)) THEN\n"
        "        CALL f2_proxy%halo_exchange(depth=1)\n"
        "      END IF\n"
        "      !\n"
        "      IF (m1_proxy%is_dirty(depth=1)) THEN\n"
        "        CALL m1_proxy%halo_exchange(depth=1)\n"
        "      END IF\n"
        "      !\n"
        "      IF (m2_proxy%is_dirty(depth=1)) THEN\n"
        "        CALL m2_proxy%halo_exchange(depth=1)\n"
        "      END IF\n"
        "      !\n"
        "      DO cell=1,mesh%get_last_halo_cell(1)\n"
        "        !\n"
        "        CALL testkern_two_real_scalars_code(nlayers, a, "
        "f1_proxy%data, f2_proxy%data, m1_proxy%data, m2_proxy%data, "
        "b, ndf_w1, undf_w1, map_w1(:,cell), ndf_w2, undf_w2, "
        "map_w2(:,cell), ndf_w3, undf_w3, map_w3(:,cell))\n")
    assert expected in generated_code


def test_two_int_scalars(tmpdir):
    ''' Tests that we generate correct code when a kernel has two integer,
    scalar arguments.

    '''
    _, invoke_info = parse(os.path.join(BASE_PATH,
                                        "1.6_single_invoke_2_int_scalars.f90"),
                           api=TEST_API)
    psy = PSyFactory(TEST_API, distributed_memory=True).create(invoke_info)
    generated_code = str(psy.gen)

    assert LFRicBuild(tmpdir).code_compiles(psy)

    expected = (
        "    SUBROUTINE invoke_0(iflag, f1, f2, m1, m2, istep)\n"
        "      USE testkern_two_int_scalars_mod, ONLY: "
        "testkern_two_int_scalars_code\n"
        "      USE mesh_mod, ONLY: mesh_type\n"
        "      INTEGER(KIND=i_def), intent(in) :: iflag, istep\n"
        "      TYPE(field_type), intent(in) :: f1, f2, m1, m2\n"
        "      INTEGER(KIND=i_def) cell\n"
        "      INTEGER(KIND=i_def) nlayers\n"
        "      TYPE(field_proxy_type) f1_proxy, f2_proxy, m1_proxy, m2_proxy\n"
        "      INTEGER(KIND=i_def), pointer :: map_w1(:,:) => null(), "
        "map_w2(:,:) => null(), map_w3(:,:) => null()\n"
        "      INTEGER(KIND=i_def) ndf_w1, undf_w1, ndf_w2, undf_w2, ndf_w3, "
        "undf_w3\n"
        "      TYPE(mesh_type), pointer :: mesh => null()\n"
        "      !\n"
        "      ! Initialise field and/or operator proxies\n"
        "      !\n"
        "      f1_proxy = f1%get_proxy()\n"
        "      f2_proxy = f2%get_proxy()\n"
        "      m1_proxy = m1%get_proxy()\n"
        "      m2_proxy = m2%get_proxy()\n"
        "      !\n"
        "      ! Initialise number of layers\n"
        "      !\n"
        "      nlayers = f1_proxy%vspace%get_nlayers()\n"
        "      !\n"
        "      ! Create a mesh object\n"
        "      !\n"
        "      mesh => f1_proxy%vspace%get_mesh()\n"
        "      !\n"
        "      ! Look-up dofmaps for each function space\n"
        "      !\n"
        "      map_w1 => f1_proxy%vspace%get_whole_dofmap()\n"
        "      map_w2 => f2_proxy%vspace%get_whole_dofmap()\n"
        "      map_w3 => m2_proxy%vspace%get_whole_dofmap()\n"
        "      !\n"
        "      ! Initialise number of DoFs for w1\n"
        "      !\n"
        "      ndf_w1 = f1_proxy%vspace%get_ndf()\n"
        "      undf_w1 = f1_proxy%vspace%get_undf()\n"
        "      !\n"
        "      ! Initialise number of DoFs for w2\n"
        "      !\n"
        "      ndf_w2 = f2_proxy%vspace%get_ndf()\n"
        "      undf_w2 = f2_proxy%vspace%get_undf()\n"
        "      !\n"
        "      ! Initialise number of DoFs for w3\n"
        "      !\n"
        "      ndf_w3 = m2_proxy%vspace%get_ndf()\n"
        "      undf_w3 = m2_proxy%vspace%get_undf()\n"
        "      !\n"
        "      ! Call kernels and communication routines\n"
        "      !\n"
        "      IF (f1_proxy%is_dirty(depth=1)) THEN\n"
        "        CALL f1_proxy%halo_exchange(depth=1)\n"
        "      END IF\n"
        "      !\n"
        "      IF (f2_proxy%is_dirty(depth=1)) THEN\n"
        "        CALL f2_proxy%halo_exchange(depth=1)\n"
        "      END IF\n"
        "      !\n"
        "      IF (m1_proxy%is_dirty(depth=1)) THEN\n"
        "        CALL m1_proxy%halo_exchange(depth=1)\n"
        "      END IF\n"
        "      !\n"
        "      IF (m2_proxy%is_dirty(depth=1)) THEN\n"
        "        CALL m2_proxy%halo_exchange(depth=1)\n"
        "      END IF\n"
        "      !\n"
        "      DO cell=1,mesh%get_last_halo_cell(1)\n"
        "        !\n"
        "        CALL testkern_two_int_scalars_code(nlayers, iflag, "
        "f1_proxy%data, f2_proxy%data, m1_proxy%data, m2_proxy%data, istep, "
        "ndf_w1, undf_w1, map_w1(:,cell), ndf_w2, undf_w2, map_w2(:,cell), "
        "ndf_w3, undf_w3, map_w3(:,cell))\n")
    assert expected in generated_code
    # Check that we pass iflag by value in the second kernel call
    expected = (
        "        CALL testkern_two_int_scalars_code(nlayers, 1, "
        "f1_proxy%data, f2_proxy%data, m1_proxy%data, m2_proxy%data, iflag, "
        "ndf_w1, undf_w1, map_w1(:,cell), ndf_w2, undf_w2, map_w2(:,cell), "
        "ndf_w3, undf_w3, map_w3(:,cell))\n")
    assert expected in generated_code


def test_two_scalars(tmpdir):
    ''' Tests that we generate correct code when a kernel has two scalar
    arguments, one real and one integer.

    '''
    _, invoke_info = parse(os.path.join(BASE_PATH,
                                        "1.7_single_invoke_2scalar.f90"),
                           api=TEST_API)
    psy = PSyFactory(TEST_API, distributed_memory=True).create(invoke_info)

    assert LFRicBuild(tmpdir).code_compiles(psy)

    generated_code = str(psy.gen)
    expected = (
        "    SUBROUTINE invoke_0_testkern_two_scalars_type(a, f1, f2, m1, "
        "m2, istep)\n"
        "      USE testkern_two_scalars_mod, ONLY: testkern_two_scalars_code\n"
        "      USE mesh_mod, ONLY: mesh_type\n"
        "      REAL(KIND=r_def), intent(in) :: a\n"
        "      INTEGER(KIND=i_def), intent(in) :: istep\n"
        "      TYPE(field_type), intent(in) :: f1, f2, m1, m2\n"
        "      INTEGER(KIND=i_def) cell\n"
        "      INTEGER(KIND=i_def) nlayers\n"
        "      TYPE(field_proxy_type) f1_proxy, f2_proxy, m1_proxy, m2_proxy\n"
        "      INTEGER(KIND=i_def), pointer :: map_w1(:,:) => null(), "
        "map_w2(:,:) => null(), map_w3(:,:) => null()\n"
        "      INTEGER(KIND=i_def) ndf_w1, undf_w1, ndf_w2, undf_w2, ndf_w3, "
        "undf_w3\n"
        "      TYPE(mesh_type), pointer :: mesh => null()\n"
        "      !\n"
        "      ! Initialise field and/or operator proxies\n"
        "      !\n"
        "      f1_proxy = f1%get_proxy()\n"
        "      f2_proxy = f2%get_proxy()\n"
        "      m1_proxy = m1%get_proxy()\n"
        "      m2_proxy = m2%get_proxy()\n"
        "      !\n"
        "      ! Initialise number of layers\n"
        "      !\n"
        "      nlayers = f1_proxy%vspace%get_nlayers()\n"
        "      !\n"
        "      ! Create a mesh object\n"
        "      !\n"
        "      mesh => f1_proxy%vspace%get_mesh()\n"
        "      !\n"
        "      ! Look-up dofmaps for each function space\n"
        "      !\n"
        "      map_w1 => f1_proxy%vspace%get_whole_dofmap()\n"
        "      map_w2 => f2_proxy%vspace%get_whole_dofmap()\n"
        "      map_w3 => m2_proxy%vspace%get_whole_dofmap()\n"
        "      !\n"
        "      ! Initialise number of DoFs for w1\n"
        "      !\n"
        "      ndf_w1 = f1_proxy%vspace%get_ndf()\n"
        "      undf_w1 = f1_proxy%vspace%get_undf()\n"
        "      !\n"
        "      ! Initialise number of DoFs for w2\n"
        "      !\n"
        "      ndf_w2 = f2_proxy%vspace%get_ndf()\n"
        "      undf_w2 = f2_proxy%vspace%get_undf()\n"
        "      !\n"
        "      ! Initialise number of DoFs for w3\n"
        "      !\n"
        "      ndf_w3 = m2_proxy%vspace%get_ndf()\n"
        "      undf_w3 = m2_proxy%vspace%get_undf()\n"
        "      !\n"
        "      ! Call kernels and communication routines\n"
        "      !\n"
        "      IF (f1_proxy%is_dirty(depth=1)) THEN\n"
        "        CALL f1_proxy%halo_exchange(depth=1)\n"
        "      END IF\n"
        "      !\n"
        "      IF (f2_proxy%is_dirty(depth=1)) THEN\n"
        "        CALL f2_proxy%halo_exchange(depth=1)\n"
        "      END IF\n"
        "      !\n"
        "      IF (m1_proxy%is_dirty(depth=1)) THEN\n"
        "        CALL m1_proxy%halo_exchange(depth=1)\n"
        "      END IF\n"
        "      !\n"
        "      IF (m2_proxy%is_dirty(depth=1)) THEN\n"
        "        CALL m2_proxy%halo_exchange(depth=1)\n"
        "      END IF\n"
        "      !\n"
        "      DO cell=1,mesh%get_last_halo_cell(1)\n"
        "        !\n"
        "        CALL testkern_two_scalars_code(nlayers, a, f1_proxy%data, "
        "f2_proxy%data, m1_proxy%data, m2_proxy%data, istep, ndf_w1, undf_w1, "
        "map_w1(:,cell), ndf_w2, undf_w2, map_w2(:,cell), ndf_w3, undf_w3, "
        "map_w3(:,cell))\n")
    assert expected in generated_code


def test_no_vector_scalar():
    ''' Tests that we raise an error when kernel metadata erroneously
    specifies a vector real or integer scalar argument. '''
    fparser.logging.disable(fparser.logging.CRITICAL)
    name = "testkern_qr_type"
    for argname in LFRicArgDescriptor.VALID_SCALAR_NAMES:
        vectname = argname + " * 3"
        code = CODE.replace("arg_type(" + argname + ", gh_read)",
                            "arg_type(" + argname + "*3, gh_read)", 1)
        ast = fpapi.parse(code, ignore_comments=False)
        with pytest.raises(ParseError) as excinfo:
            _ = DynKernMetadata(ast, name=name)
        assert ("vector notation is only supported for ['gh_field'] "
                "argument types but found '{0}'".format(vectname) in
                str(excinfo.value))


def test_vector_field(tmpdir):
    ''' Tests that a vector field is declared correctly in the PSy
    layer. '''
    _, invoke_info = parse(os.path.join(BASE_PATH, "8_vector_field.f90"),
                           api=TEST_API)
    psy = PSyFactory(TEST_API, distributed_memory=True).create(invoke_info)
    generated_code = str(psy.gen)

    assert LFRicBuild(tmpdir).code_compiles(psy)

    assert ("SUBROUTINE invoke_0_testkern_coord_w0_type(f1, chi, f2)" in
            generated_code)
    assert "TYPE(field_type), intent(in) :: f1, chi(3), f2" in generated_code


def test_vector_field_2(tmpdir):
    ''' Tests that a vector field is indexed correctly in the PSy layer. '''
    _, invoke_info = parse(os.path.join(BASE_PATH, "8_vector_field_2.f90"),
                           api=TEST_API)
    psy = PSyFactory(TEST_API, distributed_memory=True).create(invoke_info)
    generated_code = str(psy.gen)

    assert LFRicBuild(tmpdir).code_compiles(psy)

    # all references to chi_proxy should be chi_proxy(1)
    assert "chi_proxy%" not in generated_code
    assert generated_code.count("chi_proxy(1)%vspace") == 5
    # use each chi field individually in the kernel
    assert ("chi_proxy(1)%data, chi_proxy(2)%data, chi_proxy(3)%data" in
            generated_code)


def test_vector_field_deref(tmpdir, dist_mem):
    ''' Tests that a vector field is declared correctly in the PSy
    layer when it is obtained by de-referencing a derived type in the
    Algorithm layer.

    '''
    _, invoke_info = parse(os.path.join(BASE_PATH,
                                        "8.1_vector_field_deref.f90"),
                           api=TEST_API)
    psy = PSyFactory(TEST_API,
                     distributed_memory=dist_mem).create(invoke_info)
    generated_code = str(psy.gen)
    assert ("SUBROUTINE invoke_0_testkern_coord_w0_type(f1, box_chi, f2)" in
            generated_code)
    assert ("TYPE(field_type), intent(in) :: f1, box_chi(3), f2" in
            generated_code)

    assert LFRicBuild(tmpdir).code_compiles(psy)


def test_orientation(tmpdir):
    ''' Tests that orientation information is created correctly in
    the PSy layer. '''
    _, invoke_info = parse(os.path.join(BASE_PATH, "9_orientation.f90"),
                           api=TEST_API)
    psy = PSyFactory(TEST_API, distributed_memory=True).create(invoke_info)
    generated_code = str(psy.gen)
    assert ("INTEGER(KIND=i_def), pointer :: orientation_w2(:) "
            "=> null()") in generated_code
    assert ("orientation_w2 => f2_proxy%vspace%"
            "get_cell_orientation(cell)" in generated_code)

    assert LFRicBuild(tmpdir).code_compiles(psy)


def test_any_space_1(tmpdir):
    ''' Tests that any_space is implemented correctly in the PSy
    layer. Includes more than one type of any_space declaration
    and func_type basis functions on any_space.

    '''
    _, invoke_info = parse(os.path.join(BASE_PATH, "11_any_space.f90"),
                           api=TEST_API)
    psy = PSyFactory(TEST_API, distributed_memory=True).create(invoke_info)
    generated_code = str(psy.gen)

    assert LFRicBuild(tmpdir).code_compiles(psy)

    assert ("INTEGER(KIND=i_def), pointer :: map_aspc1_a(:,:) => null(), "
            "map_aspc2_b(:,:) => null(), map_w0(:,:) => null()\n"
            in generated_code)
    assert ("REAL(KIND=r_def), allocatable :: basis_aspc1_a_qr(:,:,:,:),"
            " basis_aspc2_b_qr(:,:,:,:)" in generated_code)
    assert ("ALLOCATE (basis_aspc1_a_qr(dim_aspc1_a, ndf_aspc1_a, "
            "np_xy_qr, np_z_qr))" in generated_code)
    assert ("ALLOCATE (basis_aspc2_b_qr(dim_aspc2_b, ndf_aspc2_b, "
            "np_xy_qr, np_z_qr))" in generated_code)
    assert ("map_aspc1_a => a_proxy%vspace%get_whole_dofmap()" in
            generated_code)
    assert ("map_aspc2_b => b_proxy%vspace%get_whole_dofmap()" in
            generated_code)
    assert ("CALL testkern_any_space_1_code(nlayers, a_proxy%data, rdt, "
            "b_proxy%data, c_proxy(1)%data, c_proxy(2)%data, c_proxy(3)%data, "
            "ndf_aspc1_a, undf_aspc1_a, map_aspc1_a(:,cell), "
            "basis_aspc1_a_qr, ndf_aspc2_b, undf_aspc2_b, "
            "map_aspc2_b(:,cell), basis_aspc2_b_qr, ndf_w0, undf_w0, "
            "map_w0(:,cell), diff_basis_w0_qr, np_xy_qr, np_z_qr, "
            "weights_xy_qr, weights_z_qr)" in generated_code)
    assert ("DEALLOCATE (basis_aspc1_a_qr, basis_aspc2_b_qr, diff_basis_w0_qr)"
            in generated_code)


def test_any_space_2(tmpdir):
    ''' Tests that any_space is implemented correctly in the PSy
    layer. Includes multiple declarations of the same space, no
    func_type declarations and any_space used with an operator.

    '''
    _, invoke_info = parse(os.path.join(BASE_PATH, "11.1_any_space.f90"),
                           api=TEST_API)
    psy = PSyFactory(TEST_API, distributed_memory=True).create(invoke_info)
    generated_code = str(psy.gen)

    assert LFRicBuild(tmpdir).code_compiles(psy)

    assert "INTEGER(KIND=i_def), intent(in) :: istp" in generated_code
    assert ("INTEGER(KIND=i_def), pointer :: map_aspc1_a(:,:) => null()"
            in generated_code)
    assert "INTEGER(KIND=i_def) ndf_aspc1_a, undf_aspc1_a" in generated_code
    assert "ndf_aspc1_a = a_proxy%vspace%get_ndf()" in generated_code
    assert "undf_aspc1_a = a_proxy%vspace%get_undf()" in generated_code
    assert ("map_aspc1_a => a_proxy%vspace%get_whole_dofmap()"
            in generated_code)
    assert ("CALL testkern_any_space_2_code(cell, nlayers, a_proxy%data, "
            "b_proxy%data, c_proxy%ncell_3d, c_proxy%local_stencil, istp, "
            "ndf_aspc1_a, undf_aspc1_a, map_aspc1_a(:,cell))"
            in generated_code)


def test_op_any_space_different_space_1(tmpdir):
    ''' Tests that any_space is implemented correctly in the PSy layer.
    Includes different spaces for an operator and no other fields.

    '''
    _, invoke_info = parse(os.path.join(BASE_PATH, "11.2_any_space.f90"),
                           api=TEST_API)
    psy = PSyFactory(TEST_API, distributed_memory=True).create(invoke_info)
    generated_code = str(psy.gen)

    assert LFRicBuild(tmpdir).code_compiles(psy)

    assert "ndf_aspc2_a = a_proxy%fs_from%get_ndf()" in generated_code
    assert "ndf_aspc1_a = a_proxy%fs_to%get_ndf()" in generated_code


def test_op_any_space_different_space_2(tmpdir):
    ''' Tests that any_space is implemented correctly in the PSy
    layer in a more complicated example.

    '''
    _, invoke_info = parse(os.path.join(BASE_PATH, "11.3_any_space.f90"),
                           api=TEST_API)
    psy = PSyFactory(TEST_API, distributed_memory=True).create(invoke_info)
    generated_code = str(psy.gen)

    assert LFRicBuild(tmpdir).code_compiles(psy)

    assert "ndf_aspc1_b = b_proxy%fs_to%get_ndf()" in generated_code
    assert "dim_aspc1_b = b_proxy%fs_to%get_dim_space()" in generated_code
    assert "ndf_aspc2_b = b_proxy%fs_from%get_ndf()" in generated_code
    assert "ndf_aspc3_c = c_proxy%fs_to%get_ndf()" in generated_code
    assert "ndf_aspc4_d = d_proxy%fs_from%get_ndf()" in generated_code
    assert "undf_aspc4_d = d_proxy%fs_from%get_undf()" in generated_code
    assert "dim_aspc4_d = d_proxy%fs_from%get_dim_space()" in generated_code
    assert "ndf_aspc5_a = a_proxy%vspace%get_ndf()" in generated_code
    assert "undf_aspc5_a = a_proxy%vspace%get_undf()" in generated_code
    assert "CALL qr%compute_function(BASIS, b_proxy%fs_to, " in generated_code
    assert ("CALL qr%compute_function(BASIS, d_proxy%fs_from, " in
            generated_code)
    assert ("CALL qr%compute_function(DIFF_BASIS, d_proxy%fs_from, " in
            generated_code)
    assert "map_aspc5_a => a_proxy%vspace%get_whole_dofmap()" in generated_code
    assert "map_aspc4_d => f_proxy%vspace%get_whole_dofmap()" in generated_code


def test_op_any_discontinuous_space_1(tmpdir):
    ''' Tests that any_discontinuous_space is implemented correctly
    in the PSy layer. Includes multiple declarations of the same space,
    field vectors and any_discontinuous_space used with operators
    (same and different "to" and "from" spaces).

    '''
    _, invoke_info = parse(
        os.path.join(BASE_PATH, "11.4_any_discontinuous_space.f90"),
        api=TEST_API)
    psy = PSyFactory(TEST_API, distributed_memory=True).create(invoke_info)
    generated_code = str(psy.gen)

    assert LFRicBuild(tmpdir).code_compiles(psy)

    assert "REAL(KIND=r_def), intent(in) :: rdt" in generated_code
    assert ("INTEGER(KIND=i_def), pointer :: map_adspc1_f1(:,:) => null()"
            in generated_code)
    assert ("INTEGER(KIND=i_def) ndf_adspc1_f1, undf_adspc1_f1"
            in generated_code)
    assert "ndf_adspc1_f1 = f1_proxy(1)%vspace%get_ndf()" in generated_code
    assert "undf_adspc1_f1 = f1_proxy(1)%vspace%get_undf()" in generated_code
    assert ("map_adspc1_f1 => f1_proxy(1)%vspace%get_whole_dofmap()"
            in generated_code)
    assert "ndf_adspc3_op4 = op4_proxy%fs_to%get_ndf()" in generated_code
    assert "ndf_adspc7_op4 = op4_proxy%fs_from%get_ndf()" in generated_code
    assert ("CALL testkern_any_discontinuous_space_op_1_code(cell, nlayers, "
            "f1_proxy(1)%data, f1_proxy(2)%data, f1_proxy(3)%data, "
            "f2_proxy%data, op3_proxy%ncell_3d, op3_proxy%local_stencil, "
            "op4_proxy%ncell_3d, op4_proxy%local_stencil, rdt, "
            "ndf_adspc1_f1, undf_adspc1_f1, map_adspc1_f1(:,cell), "
            "ndf_adspc2_f2, undf_adspc2_f2, map_adspc2_f2(:,cell), "
            "ndf_adspc3_op4, ndf_adspc7_op4)" in generated_code)


def test_op_any_discontinuous_space_2(tmpdir):
    ''' Tests that any_discontinuous_space is implemented correctly in the
    PSy layer when including multiple spaces, operators on same and different
    "to" and "from" spaces and basis/differential basis functions.

    '''
    _, invoke_info = parse(
        os.path.join(BASE_PATH, "11.5_any_discontinuous_space.f90"),
        api=TEST_API)
    psy = PSyFactory(TEST_API, distributed_memory=True).create(invoke_info)
    generated_code = str(psy.gen)

    assert LFRicBuild(tmpdir).code_compiles(psy)

    assert "ndf_adspc4_f1 = f1_proxy%vspace%get_ndf()" in generated_code
    assert "undf_adspc4_f1 = f1_proxy%vspace%get_undf()" in generated_code
    assert ("map_adspc4_f1 => f1_proxy%vspace%get_whole_dofmap()"
            in generated_code)
    assert "ndf_adspc1_op1 = op1_proxy%fs_to%get_ndf()" in generated_code
    assert "ndf_adspc2_op1 = op1_proxy%fs_from%get_ndf()" in generated_code
    assert "dim_adspc4_f1 = f1_proxy%vspace%get_dim_space()" in generated_code
    assert ("diff_dim_adspc4_f1 = f1_proxy%vspace%get_dim_space_diff()"
            in generated_code)
    assert ("ALLOCATE (basis_adspc1_op1_qr(dim_adspc1_op1, ndf_adspc1_op1"
            in generated_code)
    assert ("ALLOCATE (diff_basis_adspc4_f1_qr(diff_dim_adspc4_f1, "
            "ndf_adspc4_f1" in generated_code)
    assert ("CALL qr%compute_function(BASIS, op1_proxy%fs_to, dim_adspc1_op1, "
            "ndf_adspc1_op1, basis_adspc1_op1_qr)" in generated_code)
    assert ("CALL qr%compute_function(DIFF_BASIS, f1_proxy%vspace, "
            "diff_dim_adspc4_f1, ndf_adspc4_f1, diff_basis_adspc4_f1_qr)"
            in generated_code)


def test_invoke_uniq_declns():
    ''' Tests that we raise an error when Invoke.unique_declarations() is
    called for an invalid argument type. '''
    _, invoke_info = parse(os.path.join(BASE_PATH,
                                        "1.7_single_invoke_2scalar.f90"),
                           api=TEST_API)
    psy = PSyFactory(TEST_API, distributed_memory=True).create(invoke_info)
    with pytest.raises(InternalError) as excinfo:
        psy.invokes.invoke_list[0].unique_declarations("not_a_type")
    assert ("Invoke.unique_declarations() called with an invalid argument "
            "type. Expected one of {0} but found 'not_a_type'".
            format(LFRicArgDescriptor.VALID_ARG_TYPE_NAMES) in
            str(excinfo.value))


def test_invoke_uniq_declns_invalid_access():
    ''' Tests that we raise an error when Invoke.unique_declarations() is
    called for an invalid access type. '''
    _, invoke_info = parse(os.path.join(BASE_PATH,
                                        "1.7_single_invoke_2scalar.f90"),
                           api=TEST_API)
    psy = PSyFactory(TEST_API, distributed_memory=True).create(invoke_info)
    with pytest.raises(InternalError) as excinfo:
        psy.invokes.invoke_list[0].unique_declarations("gh_field",
                                                       access="invalid_acc")
    assert ("Invoke.unique_declarations() called with an invalid access "
            "type. Type is 'invalid_acc'" in str(excinfo.value))


def test_invoke_uniq_declns_valid_access():
    ''' Tests that all valid access modes for user-defined field arguments
    (AccessType.READ, AccessType.INC, AccessType.WRITE, AccessType.READWRITE)
    are accepted by Invoke.unique_declarations(). '''

    # Test READ and INC
    _, invoke_info = parse(os.path.join(BASE_PATH,
                                        "1.7_single_invoke_2scalar.f90"),
                           api=TEST_API)
    psy = PSyFactory(TEST_API, distributed_memory=True).create(invoke_info)
    fields_read_args = psy.invokes.invoke_list[0]\
        .unique_declarations("gh_field", access=AccessType.READ)
    fields_read = [arg.declaration_name for arg in fields_read_args]
    assert fields_read == ["f2", "m1", "m2"]
    fields_incremented_args = psy.invokes.invoke_list[0]\
        .unique_declarations("gh_field", access=AccessType.INC)
    fields_incremented = [arg.declaration_name for arg in
                          fields_incremented_args]
    assert fields_incremented == ["f1"]

    # Test WRITE
    _, invoke_info = parse(os.path.join(BASE_PATH,
                                        "1_single_invoke_w3_only_vector.f90"),
                           api=TEST_API)
    psy = PSyFactory(TEST_API, distributed_memory=True).create(invoke_info)
    fields_written_args = psy.invokes.invoke_list[0]\
        .unique_declarations("gh_field", access=AccessType.WRITE)
    fields_written = [arg.declaration_name for arg in fields_written_args]
    assert fields_written == ["f1(3)"]

    # Test READWRITE
    _, invoke_info = parse(os.path.join(BASE_PATH,
                                        "1_single_invoke_w2v.f90"),
                           api=TEST_API)
    psy = PSyFactory(TEST_API, distributed_memory=True).create(invoke_info)
    fields_readwritten_args = psy.invokes.invoke_list[0]\
        .unique_declarations("gh_field", access=AccessType.READWRITE)
    fields_readwritten = [arg.declaration_name for arg in
                          fields_readwritten_args]
    assert fields_readwritten == ["f1"]


def test_invoke_uniq_proxy_declns():
    ''' Tests that we raise an error when DynInvoke.unique_proxy_declarations()
    is called for an invalid argument type. '''
    _, invoke_info = parse(os.path.join(BASE_PATH,
                                        "1.7_single_invoke_2scalar.f90"),
                           api=TEST_API)
    psy = PSyFactory(TEST_API, distributed_memory=True).create(invoke_info)
    with pytest.raises(InternalError) as excinfo:
        psy.invokes.invoke_list[0].unique_proxy_declarations("not_a_type")
    assert ("DynInvoke.unique_proxy_declarations() called with an invalid "
            "argument type. Expected one of {0} but found 'not_a_type'".
            format(LFRicArgDescriptor.VALID_ARG_TYPE_NAMES) in
            str(excinfo.value))


def test_uniq_proxy_declns_invalid_access():
    ''' Tests that we raise an error when DynInvoke.unique_proxy_declarations()
    is called for an invalid access type. '''
    _, invoke_info = parse(os.path.join(BASE_PATH,
                                        "1.7_single_invoke_2scalar.f90"),
                           api=TEST_API)
    psy = PSyFactory(TEST_API, distributed_memory=True).create(invoke_info)
    api_config = Config.get().api_conf("dynamo0.3")
    valid_access_names = api_config.get_valid_accesses_api()
    with pytest.raises(InternalError) as excinfo:
        psy.invokes.invoke_list[0].unique_proxy_declarations(
            "gh_field",
            access="invalid_acc")
    assert ("DynInvoke.unique_proxy_declarations() called with an invalid "
            "access type. Expected one of {0} but found 'invalid_acc'".
            format(valid_access_names) in str(excinfo.value))


def test_dyninvoke_first_access():
    ''' tests that we raise an error if DynInvoke.first_access(name) is
    called for an argument name that doesn't exist '''
    _, invoke_info = parse(os.path.join(BASE_PATH,
                                        "1.7_single_invoke_2scalar.f90"),
                           api=TEST_API)
    psy = PSyFactory(TEST_API, distributed_memory=True).create(invoke_info)
    with pytest.raises(GenerationError) as excinfo:
        psy.invokes.invoke_list[0].first_access("not_an_arg")
    assert 'Failed to find any kernel argument with name' \
        in str(excinfo.value)


def test_dyninvoke_uniq_declns_inv_type():
    ''' Tests that we raise an error when DynInvoke.unique_declns_by_intent()
    is called for an invalid argument type. '''
    _, invoke_info = parse(os.path.join(BASE_PATH,
                                        "1.7_single_invoke_2scalar.f90"),
                           api=TEST_API)
    psy = PSyFactory(TEST_API, distributed_memory=True).create(invoke_info)
    with pytest.raises(InternalError) as excinfo:
        psy.invokes.invoke_list[0].unique_declns_by_intent("gh_invalid")
    assert ("Invoke.unique_declns_by_intent() called with an invalid "
            "argument type. Expected one of {0} but found 'gh_invalid'".
            format(LFRicArgDescriptor.VALID_ARG_TYPE_NAMES) in
            str(excinfo.value))


def test_dyninvoke_uniq_declns_intent_fields():
    ''' Tests that DynInvoke.unique_declns_by_intent() returns the correct
    list of arguments for 'gh_field' argument type. '''
    _, invoke_info = parse(os.path.join(BASE_PATH,
                                        "1.7_single_invoke_2scalar.f90"),
                           api=TEST_API)
    psy = PSyFactory(TEST_API, distributed_memory=True).create(invoke_info)
    args = psy.invokes.invoke_list[0].unique_declns_by_intent("gh_field")
    args_inout = [arg.declaration_name for arg in args['inout']]
    assert args_inout == ['f1']
    assert args['out'] == []
    args_in = [arg.declaration_name for arg in args['in']]
    assert args_in == ['f2', 'm1', 'm2']


def test_dyninvoke_uniq_declns_intent_real():
    ''' Tests that DynInvoke.unique_declns_by_intent() returns the correct
    list of arguments for 'gh_real' argument type. '''
    _, invoke_info = parse(os.path.join(BASE_PATH,
                                        "1.7_single_invoke_2scalar.f90"),
                           api=TEST_API)
    psy = PSyFactory(TEST_API, distributed_memory=True).create(invoke_info)
    args = psy.invokes.invoke_list[0].unique_declns_by_intent("gh_real")
    assert args['inout'] == []
    assert args['out'] == []
    args_in = [arg.declaration_name for arg in args['in']]
    assert args_in == ['a']


def test_dyninvoke_uniq_declns_intent_int():
    ''' Tests that DynInvoke.unique_declns_by_intent() returns the correct
    list of arguments for 'gh_integer' argument type. '''
    _, invoke_info = parse(os.path.join(BASE_PATH,
                                        "1.7_single_invoke_2scalar.f90"),
                           api=TEST_API)
    psy = PSyFactory(TEST_API, distributed_memory=True).create(invoke_info)
    args = psy.invokes.invoke_list[0].unique_declns_by_intent("gh_integer")
    assert args['inout'] == []
    assert args['out'] == []
    args_in = [arg.declaration_name for arg in args['in']]
    assert args_in == ['istep']


def test_dyninvoke_uniq_declns_intent_ops(tmpdir):
    ''' Tests that DynInvoke.unique_declns_by_intent() returns the correct
    list of arguments for operator arguments. '''
    _, invoke_info = parse(os.path.join(BASE_PATH,
                                        "4.4_multikernel_invokes.f90"),
                           api=TEST_API)
    psy = PSyFactory(TEST_API, distributed_memory=True).create(invoke_info)
    args = psy.invokes.invoke_list[0].unique_declns_by_intent("gh_operator")
    assert args['inout'] == []
    args_out = [arg.declaration_name for arg in args['out']]
    assert args_out == ['op']
    assert args['in'] == []

    assert LFRicBuild(tmpdir).code_compiles(psy)


def test_dyninvoke_uniq_declns_intent_cma_ops(tmpdir):
    ''' Tests that DynInvoke.unique_declns_by_intent() returns the correct
    list of arguments for columnwise operator arguments. '''
    _, invoke_info = parse(os.path.join(BASE_PATH,
                                        "20.5_multi_cma_invoke.f90"),
                           api=TEST_API)
    psy = PSyFactory(TEST_API, distributed_memory=True).create(invoke_info)
    args = psy.invokes.invoke_list[0]\
        .unique_declns_by_intent("gh_columnwise_operator")
    args_out = [arg.declaration_name for arg in args['out']]
    assert args_out == ['cma_op1']
    args_inout = [arg.declaration_name for arg in args['inout']]
    assert args_inout == ['cma_opc']
    args_in = [arg.declaration_name for arg in args['in']]
    assert args_in == ['cma_opb']

    assert LFRicBuild(tmpdir).code_compiles(psy)


def test_dyninvoke_arg_for_fs():
    ''' tests that we raise an error when DynInvoke.arg_for_funcspace() is
    called for an un-used space '''
    _, invoke_info = parse(os.path.join(BASE_PATH,
                                        "1.7_single_invoke_2scalar.f90"),
                           api=TEST_API)
    psy = PSyFactory(TEST_API, distributed_memory=True).create(invoke_info)
    with pytest.raises(GenerationError) as excinfo:
        psy.invokes.invoke_list[0].arg_for_funcspace(FunctionSpace("wtheta",
                                                                   None))
    assert "No argument found on 'wtheta' space" \
        in str(excinfo.value)


def test_kernel_specific(tmpdir):
    ''' Test that a call to enforce boundary conditions is *not* added
    following a call to the matrix_vector_kernel_type kernel. Boundary
    conditions are now explicitly specified in the Algorithm as required.

    '''
    _, invoke_info = parse(os.path.join(BASE_PATH, "12_kernel_specific.f90"),
                           api=TEST_API)
    psy = PSyFactory(TEST_API, distributed_memory=True).create(invoke_info)
    generated_code = str(psy.gen)
    output0 = "USE enforce_bc_kernel_mod, ONLY: enforce_bc_code"
    assert output0 not in generated_code
    output1 = "USE function_space_mod, ONLY: w1, w2, w2h, w2v\n"
    assert output1 not in generated_code
    output2 = "INTEGER(KIND=i_def) fs"
    assert output2 not in generated_code
    output3 = "INTEGER(KIND=i_def), pointer :: boundary_dofs(:,:) => null()"
    assert output3 not in generated_code
    output4 = "fs = f1%which_function_space()"
    assert output4 not in generated_code
    # We only call enforce_bc if the field is on a vector space
    output5 = (
        "IF (fs == w1 .or. fs == w2 .or. fs == w2h .or. fs == w2v .or. "
        "fs == any_w2) THEN\n"
        "        boundary_dofs => f1_proxy%vspace%get_boundary_dofs()\n"
        "      END IF")
    assert output5 not in generated_code
    output6 = (
        "IF (fs == w1 .or. fs == w2 .or. fs == w2h .or. fs == w2v .or. "
        "fs == any_w2) THEN\n"
        "          CALL enforce_bc_code(nlayers, f1_proxy%data, "
        "ndf_anyspc1_f1, undf_anyspc1_f1, map_anyspc1_f1(:,cell), "
        "boundary_dofs)")
    assert output6 not in generated_code

    assert LFRicBuild(tmpdir).code_compiles(psy)


def test_multi_kernel_specific(tmpdir):
    ''' Test that a call to enforce boundary conditions is *not* added
    following multiple calls to the matrix_vector_kernel_type kernel.
    Boundary conditions must now be explicitly specified as part of the
    Algorithm.

    '''
    _, invoke_info = parse(os.path.join(BASE_PATH,
                                        "12.3_multi_kernel_specific.f90"),
                           api=TEST_API)
    psy = PSyFactory(TEST_API, distributed_memory=True).create(invoke_info)
    generated_code = str(psy.gen)

    # Output must not contain any bc-related code
    output0 = "USE enforce_bc_kernel_mod, ONLY: enforce_bc_code"
    assert generated_code.count(output0) == 0
    output1 = "USE function_space_mod, ONLY: w1, w2, w2h, w2v, any_w2\n"
    assert generated_code.count(output1) == 0

    # first loop
    output1 = "INTEGER(KIND=i_def) fs\n"
    assert output1 not in generated_code
    output2 = "INTEGER(KIND=i_def), pointer :: boundary_dofs(:,:) => null()"
    assert output2 not in generated_code
    output3 = "fs = f1%which_function_space()"
    assert output3 not in generated_code
    # We only call enforce_bc if the field is on a vector space
    output4 = (
        "IF (fs == w1 .or. fs == w2 .or. fs == w2h .or. fs == w2v .or. "
        "fs == any_w2) THEN\n"
        "        boundary_dofs => f1_proxy%vspace%get_boundary_dofs()\n"
        "      END IF")
    assert output4 not in generated_code
    output5 = (
        "IF (fs == w1 .or. fs == w2 .or. fs == w2h .or. fs == w2v .or. "
        "fs == any_w2) THEN\n"
        "          CALL enforce_bc_code(nlayers, f1_proxy%data, "
        "ndf_anyspc1_f1, undf_anyspc1_f1, map_anyspc1_f1(:,cell), "
        "boundary_dofs)")
    assert output5 not in generated_code

    # second loop
    output6 = "INTEGER(KIND=i_def) fs_1\n"
    assert output6 not in generated_code
    output7 = "INTEGER(KIND=i_def), pointer :: boundary_dofs_1(:,:) => null()"
    assert output7 not in generated_code
    output8 = "fs_1 = f1%which_function_space()"
    assert output8 not in generated_code
    output9 = (
        "IF (fs_1 == w1 .or. fs_1 == w2 .or. fs_1 == w2h .or. fs_1 == w2v "
        ".or. fs_1 == any_w2) "
        "THEN\n"
        "        boundary_dofs_1 => f1_proxy%vspace%get_boundary_dofs()\n"
        "      END IF")
    assert output9 not in generated_code
    output10 = (
        "IF (fs_1 == w1 .or. fs_1 == w2 .or. fs_1 == w2h .or. fs_1 == w2v "
        ".or. fs_1 == any_w2) THEN\n"
        "          CALL enforce_bc_code(nlayers, f1_proxy%data, "
        "ndf_anyspc1_f1, undf_anyspc1_f1, map_anyspc1_f1(:,cell), "
        "boundary_dofs_1)")
    assert output10 not in generated_code

    assert LFRicBuild(tmpdir).code_compiles(psy)


def test_field_bc_kernel(tmpdir):
    ''' Tests that a kernel with a particular name is recognised as a
    boundary condition kernel and that appopriate code is added to
    support this. This code is required as the dynamo0.3 api does not
    know about boundary conditions but this kernel requires them. This
    "hack" is only supported to get PSyclone to generate correct code
    for the current implementation of LFRic. Future APIs will not
    support any hacks.

    '''
    _, invoke_info = parse(os.path.join(BASE_PATH,
                                        "12.2_enforce_bc_kernel.f90"),
                           api=TEST_API)
    psy = PSyFactory(TEST_API, distributed_memory=True).create(invoke_info)
    gen_code = str(psy.gen)
    assert ("INTEGER(KIND=i_def), pointer :: boundary_dofs_a(:,:) => "
            "null()" in gen_code)
    assert "boundary_dofs_a => a_proxy%vspace%get_boundary_dofs()" in gen_code
    assert ("CALL enforce_bc_code(nlayers, a_proxy%data, ndf_aspc1_a, "
            "undf_aspc1_a, map_aspc1_a(:,cell), boundary_dofs_a)"
            in gen_code)

    assert LFRicBuild(tmpdir).code_compiles(psy)


def test_bc_kernel_field_only(monkeypatch, annexed, dist_mem):
    ''' Tests that the recognised boundary-condition kernel is rejected
    if it has an operator as argument instead of a field. Test with and
    without annexed as different numbers of halo exchanges are
    produced.

    '''
    config = Config.get()
    dyn_config = config.api_conf("dynamo0.3")
    monkeypatch.setattr(dyn_config, "_compute_annexed_dofs", annexed)
    _, invoke_info = parse(os.path.join(BASE_PATH,
                                        "12.2_enforce_bc_kernel.f90"),
                           api=TEST_API)
    if dist_mem and not annexed:
        idx = 1
    else:
        idx = 0
    psy = PSyFactory(TEST_API,
                     distributed_memory=dist_mem).create(invoke_info)
    schedule = psy.invokes.invoke_list[0].schedule
    loop = schedule.children[idx]
    call = loop.loop_body[0]
    arg = call.arguments.args[0]
    # Monkeypatch the argument object so that it thinks it is an
    # operator rather than a field
    monkeypatch.setattr(arg, "_type", value="gh_operator")
    # We have to monkey-patch the arg.ref_name() function too as
    # otherwise the first monkey-patch causes it to break. Since
    # it is a function we have to patch it with a temporary
    # function which we create using lambda.
    monkeypatch.setattr(arg, "ref_name",
                        lambda function_space=None: "vspace")
    with pytest.raises(GenerationError) as excinfo:
        _ = psy.gen
    assert ("Expected an argument of {0} type from which to look-up "
            "boundary dofs for kernel enforce_bc_code but got "
            "'gh_operator'".format(LFRicArgDescriptor.VALID_FIELD_NAMES)
            in str(excinfo.value))


def test_bc_kernel_anyspace1_only():
    ''' Tests that the recognised boundary-condition kernel is rejected
    if its argument is not specified as being on ANY_SPACE_1.

    '''
    from psyclone.dynamo0p3 import DynBoundaryConditions
    _, invoke_info = parse(os.path.join(BASE_PATH,
                                        "12.2_enforce_bc_kernel.f90"),
                           api=TEST_API)
    psy = PSyFactory(TEST_API, distributed_memory=False).create(invoke_info)
    invoke = psy.invokes.invoke_list[0]
    schedule = invoke.schedule
    kernels = schedule.walk(DynKern)
    # Ensure that none of the arguments are listed as being on ANY_SPACE_1
    for fspace in kernels[0].arguments._unique_fss:
        fspace._orig_name = "W2"
    with pytest.raises(GenerationError) as err:
        _ = DynBoundaryConditions(invoke)
    assert ("enforce_bc_code kernel must have an argument on ANY_SPACE_1 but "
            "failed to find such an argument" in str(err.value))


def test_bc_op_kernel_wrong_args():
    '''Tests that the recognised operator boundary-condition kernel is
    rejected if it does not have exactly one argument.

    '''
    from psyclone.dynamo0p3 import DynBoundaryConditions
    _, invoke_info = parse(os.path.join(BASE_PATH,
                                        "12.4_enforce_op_bc_kernel.f90"),
                           api=TEST_API)
    psy = PSyFactory(TEST_API, distributed_memory=False).create(invoke_info)
    invoke = psy.invokes.invoke_list[0]
    schedule = invoke.schedule
    kernels = schedule.walk(DynKern)
    # Ensure that the kernel has the wrong number of arguments - duplicate
    # the existing argument in the list
    kernels[0].arguments.args.append(kernels[0].arguments.args[0])
    with pytest.raises(GenerationError) as err:
        _ = DynBoundaryConditions(invoke)
    assert ("enforce_operator_bc_code kernel must have exactly one argument "
            "but found 2" in str(err.value))


def test_multikernel_invoke_1(tmpdir):
    ''' Test that correct code is produced when there are multiple
    kernels within an invoke. We test the parts of the code that
    are incorrect at the time of writing.

    '''
    _, invoke_info = parse(os.path.join(BASE_PATH,
                                        "4_multikernel_invokes.f90"),
                           api=TEST_API)
    psy = PSyFactory(TEST_API, distributed_memory=True).create(invoke_info)
    generated_code = str(psy.gen)

    assert LFRicBuild(tmpdir).code_compiles(psy)

    # Check that argument names are not replicated
    assert "SUBROUTINE invoke_0(a, f1, f2, m1, m2)" in generated_code
    # Check that only one proxy initialisation is produced
    assert "f1_proxy = f1%get_proxy()" in generated_code
    # Check that we only initialise dofmaps once
    assert "map_w2 => f2_proxy%vspace%get_whole_dofmap()" in generated_code


def test_multikernel_invoke_qr(tmpdir):
    ''' Test that correct code is produced when there are multiple
    kernels with (the same) QR within an invoke. '''
    _, invoke_info = parse(os.path.join(BASE_PATH,
                                        "4.1_multikernel_invokes.f90"),
                           api=TEST_API)
    psy = PSyFactory(TEST_API, distributed_memory=True).create(invoke_info)

    assert LFRicBuild(tmpdir).code_compiles(psy)

    generated_code = psy.gen
    # simple check that two kernel calls exist
    assert str(generated_code).count("CALL testkern_qr_code") == 2


def test_mkern_invoke_vec_fields():
    ''' Test that correct code is produced when there are multiple
    kernels within an invoke with vector fields '''
    _, invoke_info = parse(os.path.join(BASE_PATH,
                                        "4.2_multikernel_invokes.f90"),
                           api=TEST_API)
    psy = PSyFactory(TEST_API, distributed_memory=True).create(invoke_info)
    generated_code = str(psy.gen)
    # 1st test for duplication of name vector-field declaration
    assert ("TYPE(field_type), intent(in) :: f1, chi(3), chi(3)"
            not in generated_code)
    # 2nd test for duplication of name vector-field declaration
    assert ("TYPE(field_proxy_type) f1_proxy, chi_proxy(3), chi_proxy(3)"
            not in generated_code)


def test_multikern_invoke_orient():
    ''' Test that correct code is produced when there are multiple
    kernels within an invoke with orientation '''
    # TODO #783: Enable compilation when duplicate orientation declarations
    # are not generated in PSy layer
    _, invoke_info = parse(os.path.join(BASE_PATH,
                                        "4.3_multikernel_invokes.f90"),
                           api=TEST_API)
    psy = PSyFactory(TEST_API, distributed_memory=True).create(invoke_info)
    generated_code = str(psy.gen)
    # 1st test for duplication of name vector-field declaration
    assert "TYPE(field_type), intent(in) :: f2, f3(3), f3(3)" not in \
        generated_code
    # 2nd test for duplication of name vector-field declaration
    assert ("TYPE(field_proxy_type) f1_proxy, f2_proxy, f3_proxy(3), "
            "f3_proxy(3)" not in generated_code)


def test_multikern_invoke_oper():
    ''' Test that correct code is produced when there are multiple
    kernels within an invoke with operators '''
    _, invoke_info = parse(os.path.join(BASE_PATH,
                                        "4.4_multikernel_invokes.f90"),
                           api=TEST_API)
    psy = PSyFactory(TEST_API, distributed_memory=True).create(invoke_info)
    generated_code = str(psy.gen)
    # 1st test for duplication of name vector-field declaration
    assert "TYPE(field_type), intent(in) :: f1(3), f1(3)" not in generated_code
    # 2nd test for duplication of name vector-field declaration
    assert "TYPE(field_proxy_type) f1_proxy(3), f1_proxy(3)" not in \
        generated_code


def test_2kern_invoke_any_space(tmpdir):
    ''' Test correct code is generated when there are just two same
    kernels within an invoke with kernel fields declared as any_space.

    '''
    _, invoke_info = parse(os.path.join(BASE_PATH,
                                        "4.5.1_multikernel_invokes.f90"),
                           api=TEST_API)
    psy = PSyFactory(TEST_API, distributed_memory=True).create(invoke_info)
    gen = str(psy.gen)

    assert LFRicBuild(tmpdir).code_compiles(psy)

    assert ("INTEGER(KIND=i_def), pointer :: map_aspc1_f1(:,:) => null(), "
            "map_aspc1_f2(:,:) => null()\n" in gen)
    assert "map_aspc1_f1 => f1_proxy%vspace%get_whole_dofmap()\n" in gen
    assert "map_aspc1_f2 => f2_proxy%vspace%get_whole_dofmap()\n" in gen
    assert (
        "        CALL testkern_any_space_2_code(cell, nlayers, f1_proxy%data,"
        " f2_proxy%data, op_proxy%ncell_3d, op_proxy%local_stencil, scalar, "
        "ndf_aspc1_f1, undf_aspc1_f1, map_aspc1_f1(:,cell))\n" in gen)
    assert "map_aspc1_f2 => f2_proxy%vspace%get_whole_dofmap()\n" in gen
    assert (
        "        CALL testkern_any_space_2_code(cell, nlayers, f2_proxy%data,"
        " f1_proxy%data, op_proxy%ncell_3d, op_proxy%local_stencil, scalar, "
        "ndf_aspc1_f2, undf_aspc1_f2, map_aspc1_f2(:,cell))\n" in gen)


def test_multikern_invoke_any_space(tmpdir):
    ''' Test that we generate correct code when there are multiple
    kernels within an invoke with kernel fields declared as any_space.

    '''
    _, invoke_info = parse(os.path.join(BASE_PATH,
                                        "4.5_multikernel_invokes.f90"),
                           api=TEST_API)
    psy = PSyFactory(TEST_API, distributed_memory=True).create(invoke_info)
    gen = str(psy.gen)

    assert LFRicBuild(tmpdir).code_compiles(psy)

    assert ("INTEGER(KIND=i_def), pointer :: map_aspc1_f1(:,:) => null(), "
            "map_aspc1_f2(:,:) => null(), map_aspc2_f1(:,:) => null(), "
            "map_aspc2_f2(:,:) => null(), map_w0(:,:) => null()" in gen)
    assert (
        "REAL(KIND=r_def), allocatable :: basis_aspc1_f1_qr(:,:,:,:), "
        "basis_aspc2_f2_qr(:,:,:,:), diff_basis_w0_qr(:,:,:,:), "
        "basis_aspc1_f2_qr(:,:,:,:), basis_aspc2_f1_qr(:,:,:,:)" in gen)
    assert "ndf_aspc1_f1 = f1_proxy%vspace%get_ndf()" in gen
    assert "ndf_aspc2_f2 = f2_proxy%vspace%get_ndf()" in gen
    assert "ndf_w0 = f3_proxy(1)%vspace%get_ndf()" in gen
    assert "ndf_aspc1_f2 = f2_proxy%vspace%get_ndf()" in gen
    assert ("CALL qr%compute_function(BASIS, f2_proxy%vspace, "
            "dim_aspc1_f2, ndf_aspc1_f2, basis_aspc1_f2_qr)" in gen)
    assert (
        "      map_aspc1_f1 => f1_proxy%vspace%get_whole_dofmap()\n"
        "      map_aspc2_f2 => f2_proxy%vspace%get_whole_dofmap()\n"
        "      map_w0 => f3_proxy(1)%vspace%get_whole_dofmap()\n"
        "      map_aspc1_f2 => f2_proxy%vspace%get_whole_dofmap()\n"
        "      map_aspc2_f1 => f1_proxy%vspace%get_whole_dofmap()\n"
        in gen)
    assert ("CALL testkern_any_space_1_code(nlayers, f1_proxy%data, rdt, "
            "f2_proxy%data, f3_proxy(1)%data, f3_proxy(2)%data, "
            "f3_proxy(3)%data, ndf_aspc1_f1, undf_aspc1_f1, "
            "map_aspc1_f1(:,cell), basis_aspc1_f1_qr, ndf_aspc2_f2, "
            "undf_aspc2_f2, map_aspc2_f2(:,cell), basis_aspc2_f2_qr, ndf_w0, "
            "undf_w0, map_w0(:,cell), diff_basis_w0_qr, np_xy_qr, np_z_qr, "
            "weights_xy_qr, weights_z_qr" in gen)


def test_mkern_invoke_multiple_any_spaces(tmpdir):
    ''' Test that we generate correct code when there are multiple
    kernels within an invoke with kernel fields declared as any_space.

    '''
    _, invoke_info = parse(os.path.join(BASE_PATH,
                                        "4.5.2_multikernel_invokes.f90"),
                           api=TEST_API)
    psy = PSyFactory(TEST_API, distributed_memory=True).create(invoke_info)
    gen = str(psy.gen)

    assert LFRicBuild(tmpdir).code_compiles(psy)

    assert "ndf_aspc1_f1 = f1_proxy%vspace%get_ndf()" in gen
    assert ("CALL qr%compute_function(BASIS, f1_proxy%vspace, "
            "dim_aspc1_f1, ndf_aspc1_f1, basis_aspc1_f1_qr)" in gen)
    assert "ndf_aspc2_f2 = f2_proxy%vspace%get_ndf()" in gen
    assert ("CALL qr%compute_function(BASIS, f2_proxy%vspace, "
            "dim_aspc2_f2, ndf_aspc2_f2, basis_aspc2_f2_qr)" in gen)
    assert "ndf_aspc1_f2 = f2_proxy%vspace%get_ndf()" in gen
    assert "ndf_aspc1_op = op_proxy%fs_to%get_ndf()" in gen
    assert "ndf_aspc5_f2 = f2_proxy%vspace%get_ndf()" in gen
    assert "ndf_aspc1_op2 = op2_proxy%fs_to%get_ndf()" in gen
    assert "ndf_aspc3_op3 = op3_proxy%fs_to%get_ndf()" in gen
    assert gen.count("ndf_aspc4_op4 = op4_proxy%fs_from%get_ndf()") == 1
    assert "ndf_aspc3_op5" not in gen
    assert "ndf_aspc4_f1" not in gen
    # testkern_any_space_1_type requires GH_BASIS on ANY_SPACE_1 and 2 and
    # DIFF_BASIS on w0
    # f1 is on ANY_SPACE_1 and f2 is on ANY_SPACE_2. f3 is on W0.
    assert ("CALL qr%compute_function(BASIS, f1_proxy%vspace, "
            "dim_aspc1_f1, ndf_aspc1_f1, basis_aspc1_f1_qr)" in gen)
    assert ("CALL qr%compute_function(BASIS, f2_proxy%vspace, "
            "dim_aspc2_f2, ndf_aspc2_f2, basis_aspc2_f2_qr)" in gen)
    # testkern_any_space_4_type needs GH_BASIS on ANY_SPACE_1 which is the
    # to-space of op2
    assert ("CALL qr%compute_function(BASIS, op2_proxy%fs_to, "
            "dim_aspc1_op2, ndf_aspc1_op2, basis_aspc1_op2_qr)" in gen)
    # Need GH_BASIS and DIFF_BASIS on ANY_SPACE_4 which is to/from-space
    # of op4
    assert ("CALL qr%compute_function(BASIS, op4_proxy%fs_from, "
            "dim_aspc4_op4, ndf_aspc4_op4, basis_aspc4_op4_qr)" in gen)
    assert ("CALL qr%compute_function(DIFF_BASIS, op4_proxy%fs_from, "
            "diff_dim_aspc4_op4, ndf_aspc4_op4, diff_basis_aspc4_op4_qr)"
            in gen)


@pytest.mark.xfail(reason="bug : loop fuse replicates maps in loops")
def test_loopfuse():
    ''' Tests whether loop fuse actually fuses and whether
    multiple maps are produced or not. Multiple maps are not an
    error but it would be nicer if there were only one '''
    _, invoke_info = parse(os.path.join(BASE_PATH,
                                        "4_multikernel_invokes.f90"),
                           api=TEST_API)
    psy = PSyFactory(TEST_API, distributed_memory=True).create(invoke_info)
    invoke = psy.invokes.get("invoke_0")
    schedule = invoke.schedule
    loop1 = schedule.children[0]
    loop2 = schedule.children[1]
    trans = LoopFuseTrans()
    schedule, _ = trans.apply(loop1, loop2)
    invoke.schedule = schedule
    generated_code = psy.gen
    # only one loop
    assert str(generated_code).count("DO cell") == 1
    # only one map for each space
    assert str(generated_code).count("map_w1 =>") == 1
    assert str(generated_code).count("map_w2 =>") == 1
    assert str(generated_code).count("map_w3 =>") == 1
    # kernel call tests
    kern_idxs = []
    for idx, line in enumerate(str(generated_code).split('\n')):
        if "DO cell" in line:
            do_idx = idx
        if "CALL testkern_code(" in line:
            kern_idxs.append(idx)
        if "END DO" in line:
            enddo_idx = idx
    # two kernel calls
    assert len(kern_idxs) == 2
    # both kernel calls are within the loop
    for kern_id in kern_idxs:
        assert kern_id > do_idx and kern_id < enddo_idx


def test_kern_colourmap(monkeypatch):
    ''' Tests for error conditions in the colourmap getter of DynKern. '''
    _, invoke_info = parse(os.path.join(BASE_PATH, "1_single_invoke.f90"),
                           api=TEST_API)
    psy = PSyFactory(TEST_API, distributed_memory=True).create(invoke_info)
    kern = psy.invokes.invoke_list[0].schedule.children[4].loop_body[0]
    with pytest.raises(InternalError) as err:
        _ = kern.colourmap
    assert ("Kernel 'testkern_code' is not inside a coloured loop"
            in str(err.value))
    monkeypatch.setattr(kern, "is_coloured", lambda: True)
    monkeypatch.setattr(kern, "_is_intergrid", True)
    with pytest.raises(InternalError) as err:
        _ = kern.colourmap
    assert ("Colourmap information for kernel 'testkern_code' has not yet "
            "been initialised" in str(err.value))


def test_kern_ncolours(monkeypatch):
    ''' Tests for error conditions in the ncolours getter of DynKern. '''
    _, invoke_info = parse(os.path.join(BASE_PATH, "1_single_invoke.f90"),
                           api=TEST_API)
    psy = PSyFactory(TEST_API, distributed_memory=True).create(invoke_info)
    kern = psy.invokes.invoke_list[0].schedule.children[4].loop_body[0]
    with pytest.raises(InternalError) as err:
        _ = kern.ncolours_var
    assert ("Kernel 'testkern_code' is not inside a coloured loop"
            in str(err.value))
    monkeypatch.setattr(kern, "is_coloured", lambda: True)
    monkeypatch.setattr(kern, "_is_intergrid", True)
    with pytest.raises(InternalError) as err:
        _ = kern.ncolours_var
    assert ("Colourmap information for kernel 'testkern_code' has not yet "
            "been initialised" in str(err.value))


def test_named_psy_routine(dist_mem, tmpdir):
    ''' Check that we generate a subroutine with the expected name
    if an invoke is named. '''
    _, invoke_info = parse(os.path.join(BASE_PATH,
                                        "1.0.1_single_named_invoke.f90"),
                           api=TEST_API)
    psy = PSyFactory(TEST_API,
                     distributed_memory=dist_mem).create(invoke_info)
    gen_code = str(psy.gen)

    assert LFRicBuild(tmpdir).code_compiles(psy)

    # Name should be all lower-case and with spaces replaced by underscores
    assert "SUBROUTINE invoke_important_invoke" in gen_code

# tests for dynamo0.3 stub generator


def test_stub_non_existant_filename():
    ''' fail if the file does not exist '''
    with pytest.raises(IOError) as excinfo:
        generate("non_existant_file.f90", api=TEST_API)
    assert "file 'non_existant_file.f90' not found" in str(excinfo.value)


def test_stub_invalid_api():
    ''' fail if the specified api is not supported '''
    with pytest.raises(GenerationError) as excinfo:
        generate(os.path.join(BASE_PATH, "ru_kernel_mod.f90"), api="dynamo0.1")
    assert "Unsupported API 'dynamo0.1' specified" in str(excinfo.value)


def test_stub_file_content_not_fortran():
    ''' fail if the kernel file does not contain fortran '''
    with pytest.raises(ParseError) as excinfo:
        generate(os.path.join(os.path.dirname(os.path.abspath(__file__)),
                              "dynamo0p3_test.py"), api=TEST_API)
    assert 'no parse pattern found' \
        in str(excinfo.value)


def test_stub_file_fortran_invalid():
    ''' fail if the fortran in the kernel is not valid '''
    with pytest.raises(ParseError) as excinfo:
        generate(os.path.join(BASE_PATH, "testkern_invalid_fortran.F90"),
                 api=TEST_API)
    assert 'contain <== no parse pattern found' in str(excinfo.value)


def test_file_fortran_not_kernel():
    ''' fail if file is valid fortran but is not a kernel file '''
    with pytest.raises(ParseError) as excinfo:
        generate(os.path.join(BASE_PATH, "1_single_invoke.f90"),
                 api=TEST_API)
    assert 'file does not contain a module. Is it a Kernel file?' \
        in str(excinfo.value)


def test_module_name_too_short():
    ''' fail if length of kernel module name is too short '''
    with pytest.raises(ParseError) as excinfo:
        generate(os.path.join(BASE_PATH, "testkern_short_name.F90"),
                 api=TEST_API)
    assert "too short to have '_mod' as an extension" in str(excinfo.value)


def test_module_name_convention():
    ''' Fail if kernel module name does not have _mod at end. '''
    with pytest.raises(ParseError) as excinfo:
        generate(os.path.join(BASE_PATH, "testkern_wrong_mod_name.F90"),
                 api=TEST_API)
    assert "does not have '_mod' as an extension" in str(excinfo.value)


def test_kernel_datatype_not_found():
    ''' fail if kernel datatype is not found '''
    with pytest.raises(ParseError) as excinfo:
        generate(os.path.join(BASE_PATH, "testkern_no_datatype.F90"),
                 api=TEST_API)
    assert 'Kernel type testkern_type does not exist' in str(excinfo.value)


STENCIL_CODE = '''
module stencil_mod
  type, extends(kernel_type) :: stencil_type
     type(arg_type), meta_args(2) =          &
          (/ arg_type(gh_field, gh_inc, w1), &
             arg_type(gh_field, gh_read, w2, stencil(cross)) &
           /)
     integer :: iterates_over = cells
   contains
     procedure, nopass :: code => stencil_code
  end type stencil_type
contains
  subroutine stencil_code()
  end subroutine stencil_code
end module stencil_mod
'''


def test_stencil_metadata():
    ''' Check that we can parse Kernels with stencil metadata. '''
    ast = fpapi.parse(STENCIL_CODE, ignore_comments=False)
    metadata = DynKernMetadata(ast)

    stencil_descriptor_0 = metadata.arg_descriptors[0]
    assert stencil_descriptor_0.stencil is None
    stencil_descriptor_1 = metadata.arg_descriptors[1]
    assert stencil_descriptor_1.stencil['type'] == 'cross'
    # stencil extent is not provided in the above metadata
    assert stencil_descriptor_1.stencil['extent'] is None

    # Check other LFRicArgDescriptor argument properties for a
    # field stencil argument
    assert stencil_descriptor_1.type == "gh_field"
    assert stencil_descriptor_1.function_space == "w2"
    assert stencil_descriptor_1.function_spaces == ['w2']
    assert str(stencil_descriptor_1.access) == "READ"
    assert stencil_descriptor_1.mesh is None
    assert stencil_descriptor_1.vector_size == 1


def test_field_metadata_too_many_arguments():
    ''' Check that we raise an exception if more than 4 arguments are
    provided in the metadata for a 'gh_field' argument type. '''
    result = STENCIL_CODE.replace(
        "gh_field, gh_read, w2, stencil(cross)",
        "gh_field, gh_read, w2, stencil(cross), w1", 1)
    ast = fpapi.parse(result, ignore_comments=False)
    with pytest.raises(ParseError) as excinfo:
        _ = DynKernMetadata(ast)
    assert ("each 'meta_arg' entry must have at most 4 arguments" in
            str(excinfo.value))


def test_invalid_stencil_form_1():
    '''Check that we raise an exception if the stencil does not obey the
    stencil(<type>[,<extent>]) format by being a literal integer or
    just "stencil" '''
    result = STENCIL_CODE.replace("stencil(cross)", "1", 1)
    ast = fpapi.parse(result, ignore_comments=False)
    with pytest.raises(ParseError) as excinfo:
        _ = DynKernMetadata(ast)
    assert "entry must be either a valid stencil specification" \
        in str(excinfo.value)
    assert "Unrecognised metadata entry" in str(excinfo.value)
    result = STENCIL_CODE.replace("stencil(cross)", "stencil", 1)
    ast = fpapi.parse(result, ignore_comments=False)
    with pytest.raises(ParseError) as excinfo:
        _ = DynKernMetadata(ast)
    assert "entry must be either a valid stencil specification" \
        in str(excinfo.value)
    assert "Expecting format stencil(<type>[,<extent>]) but found stencil" \
        in str(excinfo.value)


def test_invalid_stencil_form_2():
    '''Check that we raise an exception if the stencil does not obey the
    stencil(<type>[,<extent>]) format by having an invalid name'''
    result = STENCIL_CODE.replace("stencil(cross)", "stenci(cross)", 1)
    ast = fpapi.parse(result, ignore_comments=False)
    with pytest.raises(ParseError) as excinfo:
        _ = DynKernMetadata(ast)
    assert "entry must be either a valid stencil specification" \
        in str(excinfo.value)


def test_invalid_stencil_form_3():
    '''Check that we raise an exception if the stencil does not obey the
    stencil(<type>[,<extent>]) format by not having brackets'''
    result = STENCIL_CODE.replace("stencil(cross)", "stencil", 1)
    ast = fpapi.parse(result, ignore_comments=False)
    with pytest.raises(ParseError) as excinfo:
        _ = DynKernMetadata(ast)
    assert "entry must be either a valid stencil specification" \
        in str(excinfo.value)


def test_invalid_stencil_form_4():
    '''Check that we raise an exception if the stencil does not obey the
    stencil(<type>[,<extent>]) format by containing no values in
    the brackets '''
    result = STENCIL_CODE.replace("stencil(cross)", "stencil()", 1)
    ast = fpapi.parse(result, ignore_comments=False)
    with pytest.raises(ParseError) as excinfo:
        _ = DynKernMetadata(ast)
    assert "but found stencil()" in str(excinfo.value)


def test_invalid_stencil_form_5():
    '''Check that we raise an exception if the stencil does not obey the
    stencil(<type>[,<extent>]) format by containing no values in
    the brackets, with a separator '''
    result = STENCIL_CODE.replace("stencil(cross)", "stencil(,)", 1)
    ast = fpapi.parse(result, ignore_comments=False)
    with pytest.raises(ParseError) as excinfo:
        _ = DynKernMetadata(ast)
    assert "Kernel metadata has an invalid format" \
        in str(excinfo.value)


def test_invalid_stencil_form_6():
    '''Check that we raise an exception if the stencil does not obey the
    stencil(<type>[,<extent>]) format by containing more than two
    values in in the brackets '''
    result = STENCIL_CODE.replace("stencil(cross)", "stencil(cross,1,1)", 1)
    ast = fpapi.parse(result, ignore_comments=False)
    with pytest.raises(ParseError) as excinfo:
        _ = DynKernMetadata(ast)
    assert "entry must be either a valid stencil specification" \
        in str(excinfo.value)
    assert "there must be at most two arguments inside the brackets" \
        in str(excinfo.value)


def test_invalid_stencil_first_arg_1():
    '''Check that we raise an exception if the value of the stencil type in
    stencil(<type>[,<extent>]) is not valid and is an integer'''
    result = STENCIL_CODE.replace("stencil(cross)", "stencil(1)", 1)
    ast = fpapi.parse(result, ignore_comments=False)
    with pytest.raises(ParseError) as excinfo:
        _ = DynKernMetadata(ast)
    assert "not one of the valid types" in str(excinfo.value)
    assert "is a literal" in str(excinfo.value)


def test_invalid_stencil_first_arg_2():
    '''Check that we raise an exception if the value of the stencil type in
    stencil(<type>[,<extent>]) is not valid and is a name'''
    result = STENCIL_CODE.replace("stencil(cross)", "stencil(cros)", 1)
    ast = fpapi.parse(result, ignore_comments=False)
    with pytest.raises(ParseError) as excinfo:
        _ = DynKernMetadata(ast)
    assert "not one of the valid types" in str(excinfo.value)


def test_invalid_stencil_first_arg_3():
    '''Check that we raise an exception if the value of the stencil type in
    stencil(<type>[,<extent>]) is not valid and has brackets'''
    result = STENCIL_CODE.replace("stencil(cross)", "stencil(x1d(xx))", 1)
    ast = fpapi.parse(result, ignore_comments=False)
    with pytest.raises(ParseError) as excinfo:
        _ = DynKernMetadata(ast)
    assert "the specified <type>" in str(excinfo.value)
    assert "includes brackets" in str(excinfo.value)


def test_invalid_stencil_second_arg_1():
    '''Check that we raise an exception if the value of the stencil extent in
    stencil(<type>[,<extent>]) is not an integer'''
    result = STENCIL_CODE.replace("stencil(cross)", "stencil(x1d,x1d)", 1)
    ast = fpapi.parse(result, ignore_comments=False)
    with pytest.raises(ParseError) as excinfo:
        _ = DynKernMetadata(ast)
    assert "the specified <extent>" in str(excinfo.value)
    assert "is not an integer" in str(excinfo.value)


def test_invalid_stencil_second_arg_2():
    '''Check that we raise an exception if the value of the stencil extent in
    stencil(<type>[,<extent>]) is less than 1'''
    result = STENCIL_CODE.replace("stencil(cross)", "stencil(x1d,0)", 1)
    ast = fpapi.parse(result, ignore_comments=False)
    with pytest.raises(ParseError) as excinfo:
        _ = DynKernMetadata(ast)
    assert "the specified <extent>" in str(excinfo.value)
    assert "is less than 1" in str(excinfo.value)


def test_unsupported_second_argument():
    '''Check that we raise an exception if stencil extent is specified, as
    we do not currently support it'''
    result = STENCIL_CODE.replace("stencil(cross)", "stencil(x1d,1)", 1)
    ast = fpapi.parse(result, ignore_comments=False)
    with pytest.raises(NotImplementedError) as excinfo:
        _ = DynKernMetadata(ast)
    assert "Kernels with fixed stencil extents are not currently supported" \
        in str(excinfo.value)


def test_valid_stencil_types():
    ''' Check that we successfully parse all valid stencil types. '''
    for stencil_type in LFRicArgDescriptor.VALID_STENCIL_TYPES:
        result = STENCIL_CODE.replace("stencil(cross)",
                                      "stencil("+stencil_type+")", 1)
        ast = fpapi.parse(result, ignore_comments=False)
        _ = DynKernMetadata(ast)


def test_arg_descriptor_funcs_method_error():
    ''' Tests that an internal error is raised in LFRicArgDescriptor
    when function_spaces is called and the internal type is an
    unexpected value. It should not be possible to get to here so we
    need to mess about with internal values to trip this.

    '''
    fparser.logging.disable(fparser.logging.CRITICAL)
    ast = fpapi.parse(CODE, ignore_comments=False)
    metadata = DynKernMetadata(ast, name="testkern_qr_type")
    field_descriptor = metadata.arg_descriptors[0]
    field_descriptor._type = "gh_fire_starter"
    with pytest.raises(InternalError) as excinfo:
        _ = field_descriptor.function_spaces
    assert ("LFRicArgDescriptor.function_spaces(), should not get "
            "to here." in str(excinfo.value))


def test_dynkernmetadata_read_fs_error():
    '''Tests that an exception is raised if a field on a read only
    function space is specified as being written to by the kernel
    metadata.

    '''
    code = (
        "module testkern_chi_write_mod\n"
        "  use argument_mod\n"
        "  use kernel_mod\n"
        "  use constants_mod\n"
        "  type, extends(kernel_type) :: testkern_chi_write_type\n"
        "     type(arg_type), dimension(2) :: meta_args =  &\n"
        "          (/ arg_type(gh_field,gh_write,wchi),    &\n"
        "             arg_type(gh_field,gh_read,wchi)      &\n"
        "           /)\n"
        "     integer :: iterates_over = cells\n"
        "   contains\n"
        "     procedure, nopass :: code => testkern_chi_write_code\n"
        "  end type testkern_chi_write_type\n"
        "contains\n"
        "  subroutine testkern_chi_write_code()\n"
        "  end subroutine testkern_chi_write_code\n"
        "end module testkern_chi_write_mod\n")
    ast = fpapi.parse(code, ignore_comments=False)
    with pytest.raises(ParseError) as info:
        _ = DynKernMetadata(ast)
    assert ("Found kernel metadata in 'testkern_chi_write_type' that "
            "specifies writing to the read-only function space 'wchi'."
            in str(info.value))


def test_dynkernelargument_intent_invalid(dist_mem):
    ''' Tests that an error is raised in DynKernelArgument when an invalid
    intent value is found. Tests with and without distributed memory. '''
    _, invoke_info = parse(os.path.join(BASE_PATH, "1_single_invoke.f90"),
                           api=TEST_API)
    if dist_mem:
        idx = 4
    else:
        idx = 0
    psy = PSyFactory(TEST_API,
                     distributed_memory=dist_mem).create(invoke_info)
    invoke = psy.invokes.invoke_list[0]
    schedule = invoke.schedule
    loop = schedule.children[idx]
    call = loop.loop_body[0]
    arg = call.arguments.args[0]
    arg._access = "invalid"
    with pytest.raises(GenerationError) as excinfo:
        _ = arg.intent
    assert "Expecting argument access to be one of 'gh_read," in \
        str(excinfo.value)


def test_arg_ref_name_method_error1():
    ''' Tests that an internal error is raised in DynKernelArgument
    when ref_name() is called with a function space that is not
    associated with this field'''
    _, invoke_info = parse(os.path.join(BASE_PATH, "1_single_invoke.f90"),
                           api=TEST_API)
    psy = PSyFactory(TEST_API, distributed_memory=True).create(invoke_info)
    first_invoke = psy.invokes.invoke_list[0]
    first_kernel = first_invoke.schedule.coded_kernels()[0]
    first_argument = first_kernel.arguments.args[1]
    with pytest.raises(GenerationError) as excinfo:
        # the argument is a field and is on "w1"
        _ = first_argument.ref_name(FunctionSpace("w3", None))
    assert 'not one of the function spaces associated with this argument' \
        in str(excinfo.value)


def test_arg_ref_name_method_error2():
    ''' Tests that an internal error is raised in DynKernelArgument
    when ref_name() is called when the argument type is not one of
    gh_field or gh_operator'''
    _, invoke_info = parse(os.path.join(BASE_PATH, "1_single_invoke.f90"),
                           api=TEST_API)
    psy = PSyFactory(TEST_API, distributed_memory=True).create(invoke_info)
    first_invoke = psy.invokes.invoke_list[0]
    first_kernel = first_invoke.schedule.coded_kernels()[0]
    first_argument = first_kernel.arguments.args[1]
    first_argument._type = "gh_funky_instigator"
    with pytest.raises(GenerationError) as excinfo:
        _ = first_argument.ref_name()
    assert 'ref_name: Error, unsupported arg type' in str(excinfo.value)


def test_arg_intent_error():
    ''' Tests that an internal error is raised in DynKernelArgument
    when intent() is called and the argument access property is not one of
    gh_{read,write,inc,readwrite} '''
    _, invoke_info = parse(os.path.join(BASE_PATH, "1_single_invoke.f90"),
                           api=TEST_API)
    psy = PSyFactory(TEST_API, distributed_memory=True).create(invoke_info)
    first_invoke = psy.invokes.invoke_list[0]
    first_kernel = first_invoke.schedule.coded_kernels()[0]
    first_argument = first_kernel.arguments.args[0]
    # Mess with the internal state of this argument object
    first_argument._access = "gh_not_an_intent"
    with pytest.raises(GenerationError) as excinfo:
        _ = first_argument.intent()
    assert ("Expecting argument access to be one of 'gh_read, gh_write, "
            "gh_inc', 'gh_readwrite' or one of ['gh_sum'], but found "
            "'gh_not_an_intent'" in str(excinfo.value))


@pytest.mark.skipif(
    sys.version_info > (3,),
    reason="Deepcopy of function_space not working in Python 3")
def test_no_arg_on_space(monkeypatch):
    ''' Tests that DynKernelArguments.get_arg_on_space[,_name] raise
    the appropriate error when there is no kernel argument on the
    supplied space. '''
    from psyclone.psyGen import FieldNotFoundError
    _, invoke_info = parse(os.path.join(BASE_PATH, "1_single_invoke.f90"),
                           api=TEST_API)
    psy = PSyFactory(TEST_API, distributed_memory=True).create(invoke_info)
    first_invoke = psy.invokes.invoke_list[0]
    first_kernel = first_invoke.schedule.coded_kernels()[0]
    kernel_args = first_kernel.arguments
    # Test getting the argument by the meta-data name for the function space
    arg, fspace = kernel_args.get_arg_on_space_name("w2")
    assert arg.name == "f2"
    assert fspace.orig_name == "w2"
    with pytest.raises(FieldNotFoundError) as excinfo:
        _ = kernel_args.get_arg_on_space_name("not_a_space")
    assert ("there is no field or operator with function space not_a_space" in
            str(excinfo.value))
    # Now test get_arg_on_space - we need a FunctionSpace object for this
    fspace = arg.function_space
    arg = kernel_args.get_arg_on_space(fspace)
    assert arg.name == "f2"
    # Take a deep copy of the function space object so that we get a new
    # one whose state we can monkeypatch
    import copy
    fspace = copy.deepcopy(arg.function_space)
    monkeypatch.setattr(fspace, "_mangled_name", "not_a_space_name")
    with pytest.raises(FieldNotFoundError) as excinfo:
        _ = kernel_args.get_arg_on_space(fspace)
    assert ("there is no field or operator with function space w2 (mangled "
            "name = 'not_a_space_name')" in str(excinfo.value))


def test_arg_descriptor_func_method_error():
    ''' Tests that an internal error is raised in LFRicArgDescriptor
    when function_space is called and the internal type is an
    unexpected value. It should not be possible to get to here so we
    need to mess about with internal values to trip this.

    '''
    fparser.logging.disable(fparser.logging.CRITICAL)
    ast = fpapi.parse(CODE, ignore_comments=False)
    metadata = DynKernMetadata(ast, name="testkern_qr_type")
    field_descriptor = metadata.arg_descriptors[0]
    field_descriptor._type = "gh_fire_starter"
    with pytest.raises(InternalError) as excinfo:
        _ = field_descriptor.function_space
    assert ("LFRicArgDescriptor.function_space(), should not get "
            "to here." in str(excinfo.value))


def test_arg_descriptor_fld():
    ''' Test that the LFRicArgDescriptor argument representation works
    as expected for a field argument. '''
    fparser.logging.disable(fparser.logging.CRITICAL)
    ast = fpapi.parse(CODE, ignore_comments=False)
    metadata = DynKernMetadata(ast, name="testkern_qr_type")
    field_descriptor = metadata.arg_descriptors[1]

    # Assert correct string representation from LFRicArgDescriptor
    result = str(field_descriptor)
    expected_output = (
        "LFRicArgDescriptor object\n"
        "  argument_type[0]='gh_field'\n"
        "  access_descriptor[1]='gh_inc'\n"
        "  function_space[2]='w1'")
    assert expected_output in result

    # Check LFRicArgDescriptor argument properties
    assert field_descriptor.type == "gh_field"
    assert field_descriptor.function_space == "w1"
    assert field_descriptor.function_spaces == ['w1']
    assert str(field_descriptor.access) == "INC"
    assert field_descriptor.mesh is None
    assert field_descriptor.stencil is None
    assert field_descriptor.vector_size == 1


def test_arg_descriptor_real_scalar():
    ''' Test that the LFRicArgDescriptor argument representation works
    as expected for a real scalar argument. '''
    fparser.logging.disable(fparser.logging.CRITICAL)
    ast = fpapi.parse(CODE, ignore_comments=False)
    metadata = DynKernMetadata(ast, name="testkern_qr_type")
    scalar_descriptor = metadata.arg_descriptors[0]

    # Assert correct string representation from LFRicArgDescriptor
    result = str(scalar_descriptor)
    expected_output = (
        "LFRicArgDescriptor object\n"
        "  argument_type[0]='gh_real'\n"
        "  access_descriptor[1]='gh_read'\n")
    assert expected_output in result

    # Check LFRicArgDescriptor argument properties
    assert scalar_descriptor.type == "gh_real"
    assert scalar_descriptor.function_space is None
    assert scalar_descriptor.function_spaces == []
    assert str(scalar_descriptor.access) == "READ"
    assert scalar_descriptor.mesh is None
    assert scalar_descriptor.stencil is None
    assert scalar_descriptor.vector_size == 0


def test_arg_descriptor_int_scalar():
    ''' Test that the LFRicArgDescriptor argument representation works
    as expected for an integer scalar argument. '''
    fparser.logging.disable(fparser.logging.CRITICAL)
    ast = fpapi.parse(CODE, ignore_comments=False)
    metadata = DynKernMetadata(ast, name="testkern_qr_type")
    scalar_descriptor = metadata.arg_descriptors[5]

    # Assert correct string representation from LFRicArgDescriptor
    result = str(scalar_descriptor)
    expected_output = (
        "LFRicArgDescriptor object\n"
        "  argument_type[0]='gh_integer'\n"
        "  access_descriptor[1]='gh_read'\n")
    assert expected_output in result

    # Check LFRicArgDescriptor argument properties
    assert scalar_descriptor.type == "gh_integer"
    assert scalar_descriptor.function_space is None
    assert scalar_descriptor.function_spaces == []
    assert str(scalar_descriptor.access) == "READ"
    assert scalar_descriptor.mesh is None
    assert scalar_descriptor.stencil is None
    assert scalar_descriptor.vector_size == 0


def test_arg_descriptor_str_error():
    ''' Tests that an internal error is raised in LFRicArgDescriptor
    when __str__() is called and the internal type is an unexpected
    value. It should not be possible to get to here so we need to
    mess about with internal values to trip this.

    '''
    fparser.logging.disable(fparser.logging.CRITICAL)
    ast = fpapi.parse(CODE, ignore_comments=False)
    metadata = DynKernMetadata(ast, name="testkern_qr_type")
    field_descriptor = metadata.arg_descriptors[0]
    field_descriptor._type = "gh_fire_starter"
    with pytest.raises(InternalError) as excinfo:
        _ = str(field_descriptor)
    assert ("LFRicArgDescriptor.__str__(), should not get to here." in
            str(excinfo.value))


def test_arg_desc_func_space_tofrom_err():
    ''' Tests that an internal error is raised in LFRicArgDescriptor
    when function_space_to or function_space_from is called and the
    internal type is not an operator argument.

    '''
    fparser.logging.disable(fparser.logging.CRITICAL)
    ast = fpapi.parse(CODE, ignore_comments=False)
    metadata = DynKernMetadata(ast, name="testkern_qr_type")
    field_descriptor = metadata.arg_descriptors[0]
    with pytest.raises(InternalError) as excinfo:
        _ = field_descriptor.function_space_to
    assert ("In the LFRic API 'function_space_to' only makes sense "
            "for one of ['gh_operator', 'gh_columnwise_operator'], but "
            "this is a 'gh_real'") in str(excinfo.value)
    with pytest.raises(InternalError) as excinfo:
        _ = field_descriptor.function_space_from
    assert ("In the LFRic API 'function_space_from' only makes sense "
            "for one of ['gh_operator', 'gh_columnwise_operator'], but "
            "this is a 'gh_real'") in str(excinfo.value)


def test_unrecognised_fspace_error():
    ''' Tests that an error is raised in FunctionSpace initialisation when
    an unrecognised function space is supplied.

    '''
    _, invoke_info = parse(os.path.join(BASE_PATH,
                                        "4.5.2_multikernel_invokes.f90"),
                           api=TEST_API)
    psy = PSyFactory(TEST_API, distributed_memory=True).create(invoke_info)
    first_invoke = psy.invokes.invoke_list[0]
    first_kernel = first_invoke.schedule.coded_kernels()[0]
    with pytest.raises(InternalError) as excinfo:
        _ = FunctionSpace("not_a_space", first_kernel.arguments)
    assert ("Unrecognised function space 'not_a_space'. The supported spaces "
            "are {0}".format(FunctionSpace.VALID_FUNCTION_SPACE_NAMES) in
            str(excinfo.value))


def test_mangle_no_space_error():
    ''' Tests that an error is raised in FunctionSpace.mangled_name when
    none of the provided kernel arguments are on the specified space.

    '''
    from psyclone.psyGen import FieldNotFoundError
    _, invoke_info = parse(os.path.join(BASE_PATH,
                                        "4.5.2_multikernel_invokes.f90"),
                           api=TEST_API)
    psy = PSyFactory(TEST_API, distributed_memory=True).create(invoke_info)
    first_invoke = psy.invokes.invoke_list[0]
    first_kernel = first_invoke.schedule.coded_kernels()[0]
    with pytest.raises(FieldNotFoundError) as excinfo:
        _ = FunctionSpace("any_space_7", first_kernel.arguments).mangled_name
    assert ("No kernel argument found for function space 'any_space_7'"
            in str(excinfo.value))


def test_mangle_function_space():
    ''' Tests that we correctly mangle the function space name, including
    the creation of its short name.

    '''
    # Test any_space
    _, invoke_info = parse(
        os.path.join(BASE_PATH, "4.5.2_multikernel_invokes.f90"),
        api=TEST_API)
    psy = PSyFactory(TEST_API, distributed_memory=True).create(invoke_info)
    first_invoke = psy.invokes.invoke_list[0]
    first_kernel = first_invoke.schedule.coded_kernels()[0]
    fs_name = "any_space_2"
    mangled_name = FunctionSpace(fs_name, first_kernel.arguments).mangled_name
    short_name = FunctionSpace(fs_name, first_kernel.arguments).short_name
    assert mangled_name == "aspc2_f2"
    assert short_name == "aspc2"
    # Test any_discontinuous_space
    _, invoke_info = parse(
        os.path.join(BASE_PATH, "11.4_any_discontinuous_space.f90"),
        api=TEST_API)
    psy = PSyFactory(TEST_API, distributed_memory=True).create(invoke_info)
    first_invoke = psy.invokes.invoke_list[0]
    first_kernel = first_invoke.schedule.coded_kernels()[0]
    fs_name = "any_discontinuous_space_1"
    mangled_name = FunctionSpace(fs_name, first_kernel.arguments).mangled_name
    short_name = FunctionSpace(fs_name, first_kernel.arguments).short_name
    assert mangled_name == "adspc1_f1"
    assert short_name == "adspc1"


def test_no_mangle_specified_function_space():
    ''' Test that we do not name-mangle a function space that is not
    any_space or any_discontinuous_space. Also test that an attempt to
    create a short name for such a space will fail.

    '''
    _, invoke_info = parse(os.path.join(BASE_PATH,
                                        "1_single_invoke.f90"),
                           api=TEST_API)
    psy = PSyFactory(TEST_API, distributed_memory=True).create(invoke_info)
    first_invoke = psy.invokes.invoke_list[0]
    first_kernel = first_invoke.schedule.coded_kernels()[0]
    fs_name = "w2"
    mangled_name = FunctionSpace(fs_name, first_kernel.arguments).mangled_name
    short_name = FunctionSpace(fs_name, first_kernel.arguments).short_name
    assert mangled_name == fs_name
    assert short_name == fs_name
    # Try to call the internal _mangle_fs_name function with a FS name other
    # than any_*_space name (not allowed)
    with pytest.raises(InternalError) as excinfo:
        _ = FunctionSpace(fs_name, first_kernel.arguments)._mangle_fs_name()
    assert ("_mangle_fs_name: function space '{0}' is not one of {1} or {2} "
            "spaces.".format(fs_name, FunctionSpace.VALID_ANY_SPACE_NAMES,
                             FunctionSpace.VALID_ANY_DISCONTINUOUS_SPACE_NAMES)
            in str(excinfo.value))
    # Try to create a short name for this function space (not allowed)
    with pytest.raises(InternalError) as excinfo:
        _ = FunctionSpace(fs_name, first_kernel.arguments)._shorten_fs_name()
    assert ("_shorten_fs_name: function space '{0}' is not one of {1} or {2} "
            "spaces.".format(fs_name, FunctionSpace.VALID_ANY_SPACE_NAMES,
                             FunctionSpace.VALID_ANY_DISCONTINUOUS_SPACE_NAMES)
            in str(excinfo.value))


def test_fsdescriptors_get_descriptor():
    ''' Test that FSDescriptors.get_descriptor() raises the expected error
    when passed a function space for which there is no corresponding kernel
    argument '''
    _, invoke_info = parse(os.path.join(BASE_PATH,
                                        "1_single_invoke.f90"),
                           api=TEST_API)
    psy = PSyFactory(TEST_API, distributed_memory=True).create(invoke_info)
    first_invoke = psy.invokes.invoke_list[0]
    first_kernel = first_invoke.schedule.coded_kernels()[0]
    fspace = FunctionSpace("w0", None)
    with pytest.raises(GenerationError) as excinfo:
        first_kernel.fs_descriptors.get_descriptor(fspace)
    assert "there is no descriptor for function space w0" in str(excinfo.value)


def test_arg_descriptor_init_error(monkeypatch):
    ''' Tests that an internal error is raised in LFRicArgDescriptor
    when an invalid argument type is provided. However, this error never
    gets tripped due to an earlier test so we need to force the error by
    changing the internal state.

    '''
    fparser.logging.disable(fparser.logging.CRITICAL)
    ast = fpapi.parse(CODE, ignore_comments=False)
    metadata = DynKernMetadata(ast, name="testkern_qr_type")
    field_descriptor = metadata.arg_descriptors[0]
    # Extract an arg_type object that we can use to create a
    # LFRicArgDescriptor object
    arg_type = field_descriptor._arg_type
    # Now try to trip the error by making the initial test think
    # that 'GH_INVALID' is actually valid
    monkeypatch.setattr(
        target=LFRicArgDescriptor, name="VALID_ARG_TYPE_NAMES",
        value=LFRicArgDescriptor.VALID_ARG_TYPE_NAMES + ["GH_INVALID"])
    arg_type.args[0].name = "GH_INVALID"
    with pytest.raises(InternalError) as excinfo:
        _ = LFRicArgDescriptor(arg_type)
    assert ("LFRicArgDescriptor.__init__(): failed argument validation for "
            "the 'meta_arg' entry 'arg_type(GH_INVALID, gh_read)', should "
            "not get to here." in str(excinfo.value))


def test_func_descriptor_repr():
    ''' Tests the __repr__ output of a func_descriptor '''
    fparser.logging.disable(fparser.logging.CRITICAL)
    ast = fpapi.parse(CODE, ignore_comments=False)
    metadata = DynKernMetadata(ast, name="testkern_qr_type")
    func_descriptor = metadata.func_descriptors[0]
    func_str = repr(func_descriptor)
    assert "DynFuncDescriptor03(func_type(w1, gh_basis))" in func_str


def test_func_descriptor_str():
    ''' Tests the __str__ output of a func_descriptor '''
    fparser.logging.disable(fparser.logging.CRITICAL)
    ast = fpapi.parse(CODE, ignore_comments=False)
    metadata = DynKernMetadata(ast, name="testkern_qr_type")
    func_descriptor = metadata.func_descriptors[0]
    func_str = str(func_descriptor)
    output = (
        "DynFuncDescriptor03 object\n"
        "  name='func_type'\n"
        "  nargs=2\n"
        "  function_space_name[0] = 'w1'\n"
        "  operator_name[1] = 'gh_basis'")
    assert output in func_str


def test_dynkern_arg_for_fs():
    ''' Test that DynInvoke.arg_for_funcspace() raises an error if
    passed an invalid function space.

    '''
    _, invoke_info = parse(os.path.join(BASE_PATH, "1_single_invoke.f90"),
                           api=TEST_API)
    psy = PSyFactory(TEST_API, distributed_memory=True).create(invoke_info)
    first_invoke = psy.invokes.invoke_list[0]
    with pytest.raises(InternalError) as err:
        _ = first_invoke.arg_for_funcspace(FunctionSpace("waah", "waah"))
    assert ("Unrecognised function space 'waah'. The supported spaces are "
            "{0}".format(FunctionSpace.VALID_FUNCTION_SPACE_NAMES) in
            str(err.value))


def test_dist_memory_true():
    ''' Test that the distributed memory flag is on by default. '''
    Config._instance = None
    config = Config()
    config.load(config_file=DEFAULT_CFG_FILE)
    assert config.distributed_memory


def test_halo_dirty_1():
    ''' check halo_dirty call is added correctly with a simple example '''
    _, invoke_info = parse(os.path.join(BASE_PATH, "1_single_invoke.f90"),
                           api=TEST_API)
    psy = PSyFactory(TEST_API, distributed_memory=True).create(invoke_info)
    generated_code = str(psy.gen)
    expected = (
        "     END DO\n"
        "      !\n"
        "      ! Set halos dirty/clean for fields modified in the above loop\n"
        "      !\n"
        "      CALL f1_proxy%set_dirty()\n")
    assert expected in generated_code


def test_halo_dirty_2(tmpdir):
    ''' Check halo_dirty calls only for field "writers", that is fields with
    write, readwrite and inc access (not for read). '''
    _, invoke_info = parse(os.path.join(BASE_PATH, "14.1_halo_writers.f90"),
                           api=TEST_API)
    psy = PSyFactory(TEST_API, distributed_memory=True).create(invoke_info)
    generated_code = str(psy.gen)
    expected = (
        "      END DO\n"
        "      !\n"
        "      ! Set halos dirty/clean for fields modified in the above loop\n"
        "      !\n"
        "      CALL f1_proxy%set_dirty()\n"
        "      CALL f3_proxy%set_dirty()\n"
        "      CALL f5_proxy%set_dirty()\n"
        "      CALL f6_proxy%set_dirty()\n"
        "      CALL f7_proxy%set_dirty()\n"
        "      CALL f8_proxy%set_dirty()\n")

    assert expected in generated_code

    assert LFRicBuild(tmpdir).code_compiles(psy)


def test_halo_dirty_3():
    ''' check halo_dirty calls with multiple kernel calls '''
    _, invoke_info = parse(os.path.join(BASE_PATH,
                                        "4_multikernel_invokes.f90"),
                           api=TEST_API)
    psy = PSyFactory(TEST_API, distributed_memory=True).create(invoke_info)
    generated_code = psy.gen
    assert str(generated_code).count("CALL f1_proxy%set_dirty()") == 2


def test_halo_dirty_4():
    ''' Check halo_dirty calls with field vectors. '''
    _, invoke_info = parse(os.path.join(BASE_PATH, "8_vector_field_2.f90"),
                           api=TEST_API)
    psy = PSyFactory(TEST_API, distributed_memory=True).create(invoke_info)
    generated_code = str(psy.gen)
    expected = (
        "      END DO\n"
        "      !\n"
        "      ! Set halos dirty/clean for fields modified in the above loop\n"
        "      !\n"
        "      CALL chi_proxy(1)%set_dirty()\n"
        "      CALL chi_proxy(2)%set_dirty()\n"
        "      CALL chi_proxy(3)%set_dirty()\n"
        "      CALL f1_proxy%set_dirty()\n")
    assert expected in generated_code


def test_halo_dirty_5():
    ''' Check no halo_dirty calls for operators. '''
    _, invoke_info = parse(os.path.join(BASE_PATH,
                                        "10.1_operator_nofield.f90"),
                           api=TEST_API)
    psy = PSyFactory(TEST_API, distributed_memory=True).create(invoke_info)
    generated_code = str(psy.gen)
    assert "set_dirty()" not in generated_code
    assert "! Set halos dirty/clean" not in generated_code


def test_no_halo_dirty():
    '''check that no halo_dirty code is produced if distributed_memory is
    set to False'''
    _, invoke_info = parse(os.path.join(BASE_PATH, "1_single_invoke.f90"),
                           api=TEST_API)
    psy = PSyFactory(TEST_API, distributed_memory=False).create(invoke_info)
    generated_code = str(psy.gen)
    assert "set_dirty()" not in generated_code
    assert "! Set halos dirty/clean" not in generated_code


def test_halo_exchange(tmpdir):
    ''' Test that a halo_exchange call is added for a loop with a
    stencil operation. '''
    _, invoke_info = parse(os.path.join(BASE_PATH, "14.2_halo_readers.f90"),
                           api=TEST_API)
    psy = PSyFactory(TEST_API, distributed_memory=True).create(invoke_info)
    generated_code = str(psy.gen)
    output1 = (
        "     IF (f2_proxy%is_dirty(depth=f2_extent+1)) THEN\n"
        "        CALL f2_proxy%halo_exchange(depth=f2_extent+1)\n"
        "      END IF\n"
        "      !\n")
    assert output1 in generated_code
    output2 = ("      DO cell=1,mesh%get_last_halo_cell(1)\n")
    assert output2 in generated_code

    assert LFRicBuild(tmpdir).code_compiles(psy)


def test_halo_exchange_inc(monkeypatch, annexed):
    '''test that appropriate halo exchange calls are added if we have a
    gh_inc operation and that the loop bounds included computation in
    the l1 halo. Test when annexed is False and True as a different
    number of halo exchanges are produced.

    '''
    config = Config.get()
    dyn_config = config.api_conf("dynamo0.3")
    monkeypatch.setattr(dyn_config, "_compute_annexed_dofs", annexed)
    _, invoke_info = parse(os.path.join(BASE_PATH,
                                        "4.6_multikernel_invokes.f90"),
                           api=TEST_API)
    psy = PSyFactory(TEST_API, distributed_memory=True).create(invoke_info)
    result = str(psy.gen)
    output0 = (
        "      IF (a_proxy%is_dirty(depth=1)) THEN\n"
        "        CALL a_proxy%halo_exchange(depth=1)\n"
        "      END IF\n"
        "      !\n")
    output1 = (
        "      IF (b_proxy%is_dirty(depth=1)) THEN\n"
        "        CALL b_proxy%halo_exchange(depth=1)\n"
        "      END IF\n"
        "      !\n"
        "      IF (d_proxy%is_dirty(depth=1)) THEN\n"
        "        CALL d_proxy%halo_exchange(depth=1)\n"
        "      END IF\n"
        "      !\n"
        "      IF (e_proxy(1)%is_dirty(depth=1)) THEN\n"
        "        CALL e_proxy(1)%halo_exchange(depth=1)\n"
        "      END IF\n"
        "      !\n"
        "      IF (e_proxy(2)%is_dirty(depth=1)) THEN\n"
        "        CALL e_proxy(2)%halo_exchange(depth=1)\n"
        "      END IF\n"
        "      !\n"
        "      IF (e_proxy(3)%is_dirty(depth=1)) THEN\n"
        "        CALL e_proxy(3)%halo_exchange(depth=1)\n"
        "      END IF\n"
        "      !\n"
        "      DO cell=1,mesh%get_last_halo_cell(1)\n")
    output2 = (
        "      IF (f_proxy%is_dirty(depth=1)) THEN\n"
        "        CALL f_proxy%halo_exchange(depth=1)\n"
        "      END IF\n"
        "      !\n"
        "      DO cell=1,mesh%get_last_halo_cell(1)\n")
    assert output1 in result
    if annexed:
        assert result.count("halo_exchange") == 5
    else:
        assert output0 in result
        assert output2 in result
        assert result.count("halo_exchange") == 7


def test_no_halo_exchange_for_operator():
    ''' Test that no halo exchange is generated before a kernel that reads
    from an operator and updates a discontinuous field. '''
    _, invoke_info = parse(os.path.join(BASE_PATH,
                                        "10.7_operator_read.f90"),
                           api=TEST_API)
    psy = PSyFactory(TEST_API, distributed_memory=True).create(invoke_info)
    result = str(psy.gen)
    # This kernel reads from an operator and a scalar and these
    # do not require halos to be updated.
    assert "halo_exchange" not in result


def test_no_set_dirty_for_operator():
    ''' Test that we do not call set_dirty for an operator that is written
    by a kernel. '''
    _, invoke_info = parse(os.path.join(BASE_PATH,
                                        "10.6_operator_no_field_scalar.f90"),
                           api=TEST_API)
    psy = PSyFactory(TEST_API, distributed_memory=True).create(invoke_info)
    result = str(psy.gen)
    # This kernel only writes to an operator and since operators are
    # cell-local this does not require us to call the is_dirty() method.
    assert "is_dirty" not in result


def test_halo_exchange_different_spaces(tmpdir):
    ''' Test that all of our different function spaces with a stencil
    access result in halo calls including any_space, any_w2 and
    any_discontinuous_space.

    '''
    _, invoke_info = parse(os.path.join(BASE_PATH,
                                        "14.3_halo_readers_all_fs.f90"),
                           api=TEST_API)
    psy = PSyFactory(TEST_API, distributed_memory=True).create(invoke_info)
    result = str(psy.gen)
    assert result.count("halo_exchange") == 16
    # Check compilation
    assert LFRicBuild(tmpdir).code_compiles(psy)


def test_halo_exchange_vectors_1(monkeypatch, annexed, tmpdir):
    ''' Test that halo exchange produces correct code for vector fields
    including a field with a gh_inc access. Test when annexed = False
    and True as halo exchanges are only produced when annexed = False.

    '''
    config = Config.get()
    dyn_config = config.api_conf("dynamo0.3")
    monkeypatch.setattr(dyn_config, "_compute_annexed_dofs", annexed)

    _, invoke_info = parse(os.path.join(BASE_PATH,
                                        "14.4.1_halo_vector.f90"),
                           api=TEST_API)
    psy = PSyFactory(TEST_API, distributed_memory=True).create(invoke_info)
    result = str(psy.gen)

    assert LFRicBuild(tmpdir).code_compiles(psy)

    if annexed:
        assert result.count("halo_exchange(") == 0
    else:
        assert result.count("halo_exchange(") == 3
        for idx in range(1, 4):
            assert "f1_proxy("+str(idx)+")%halo_exchange(depth=1)" in result
        expected = ("      IF (f1_proxy(3)%is_dirty(depth=1)) THEN\n"
                    "        CALL f1_proxy(3)%halo_exchange(depth=1)\n"
                    "      END IF\n"
                    "      !\n"
                    "      DO cell=1,mesh%get_last_halo_cell(1)\n")
        assert expected in result


def test_halo_exchange_vectors(monkeypatch, annexed):
    '''Test that halo exchange produces correct code for vector
    fields. Test both a field with a stencil and a field with
    gh_inc. Test when annexed = False and True as a different number
    of halo exchanges are produced.

    '''
    config = Config.get()
    dyn_config = config.api_conf("dynamo0.3")
    monkeypatch.setattr(dyn_config, "_compute_annexed_dofs", annexed)
    _, invoke_info = parse(os.path.join(BASE_PATH,
                                        "14.4_halo_vector.f90"),
                           api=TEST_API)
    psy = PSyFactory(TEST_API, distributed_memory=True).create(invoke_info)
    result = str(psy.gen)
    if annexed:
        assert result.count("halo_exchange(") == 4
    else:
        assert result.count("halo_exchange(") == 7
        for idx in range(1, 4):
            assert "f1_proxy("+str(idx)+")%halo_exchange(depth=1)" in result
    for idx in range(1, 4):
        assert ("f2_proxy("+str(idx)+")%halo_exchange("
                "depth=f2_extent+1)" in result)
    expected = ("      IF (f2_proxy(4)%is_dirty(depth=f2_extent+1)) "
                "THEN\n"
                "        CALL f2_proxy(4)%halo_exchange(depth=f2_extent+1)\n"
                "      END IF\n"
                "      !\n"
                "      DO cell=1,mesh%get_last_halo_cell(1)\n")
    assert expected in result


def test_halo_exchange_depths(tmpdir):
    ''' Test that halo exchange includes the correct halo depth with
    gh_write.

    '''
    _, invoke_info = parse(os.path.join(BASE_PATH,
                                        "14.5_halo_depth.f90"),
                           api=TEST_API)
    psy = PSyFactory(TEST_API, distributed_memory=True).create(invoke_info)
    result = str(psy.gen)
    expected = ("      IF (f2_proxy%is_dirty(depth=extent)) THEN\n"
                "        CALL f2_proxy%halo_exchange(depth=extent)\n"
                "      END IF\n"
                "      !\n"
                "      IF (f3_proxy%is_dirty(depth=extent)) THEN\n"
                "        CALL f3_proxy%halo_exchange(depth=extent)\n"
                "      END IF\n"
                "      !\n"
                "      IF (f4_proxy%is_dirty(depth=extent)) THEN\n"
                "        CALL f4_proxy%halo_exchange(depth=extent)\n"
                "      END IF\n"
                "      !\n"
                "      DO cell=1,mesh%get_last_edge_cell()\n")
    assert expected in result

    assert LFRicBuild(tmpdir).code_compiles(psy)


def test_halo_exchange_depths_gh_inc(tmpdir, monkeypatch, annexed):
    ''' Test that halo exchange includes the correct halo depth when we
    have a gh_inc as this increases the required depth by 1 (as
    redundant computation is performed in the l1 halo). Test when
    annexed = False and True as a different number of halo exchanges
    are produced.

    '''

    config = Config.get()
    dyn_config = config.api_conf("dynamo0.3")
    monkeypatch.setattr(dyn_config, "_compute_annexed_dofs", annexed)
    _, invoke_info = parse(os.path.join(BASE_PATH,
                                        "14.6_halo_depth_2.f90"),
                           api=TEST_API)
    psy = PSyFactory(TEST_API, distributed_memory=True).create(invoke_info)
    result = str(psy.gen)
    expected1 = (
        "      IF (f1_proxy%is_dirty(depth=1)) THEN\n"
        "        CALL f1_proxy%halo_exchange(depth=1)\n"
        "      END IF\n"
        "      !\n")
    expected2 = (
        "      IF (f2_proxy%is_dirty(depth=f2_extent+1)) THEN\n"
        "        CALL f2_proxy%halo_exchange(depth=f2_extent+1)\n"
        "      END IF\n"
        "      !\n"
        "      IF (f3_proxy%is_dirty(depth=f3_extent+1)) THEN\n"
        "        CALL f3_proxy%halo_exchange(depth=f3_extent+1)\n"
        "      END IF\n"
        "      !\n"
        "      IF (f4_proxy%is_dirty(depth=f4_extent+1)) THEN\n"
        "        CALL f4_proxy%halo_exchange(depth=f4_extent+1)\n"
        "      END IF\n"
        "      !\n"
        "      DO cell=1,mesh%get_last_halo_cell(1)\n")
    if not annexed:
        assert expected1 in result
    assert expected2 in result

    assert LFRicBuild(tmpdir).code_compiles(psy)


def test_stencil_read_only():
    ''' Test that an error is raised if a field with a stencil is not
    accessed as 'gh_read'. '''
    fparser.logging.disable(fparser.logging.CRITICAL)
    code = STENCIL_CODE.replace("gh_read, w2, stencil(cross)",
                                "gh_inc, w2, stencil(cross)", 1)
    ast = fpapi.parse(code, ignore_comments=False)
    with pytest.raises(ParseError) as excinfo:
        _ = DynKernMetadata(ast, name="stencil_type")
    assert ("In the LFRic API a field with a stencil access must be "
            "read-only ('gh_read'), but found 'gh_write'" in
            str(excinfo.value))


def test_fs_discontinuous_and_inc_error():
    ''' Test that an error is raised if a discontinuous function space
    and 'gh_inc' are provided for the same field in the metadata. '''
    fparser.logging.disable(fparser.logging.CRITICAL)
    for fspace in FunctionSpace.VALID_DISCONTINUOUS_NAMES:
        code = CODE.replace("arg_type(gh_field, gh_read, w3)",
                            "arg_type(gh_field, gh_inc, " +
                            fspace + ")", 1)
        ast = fpapi.parse(code, ignore_comments=False)
        with pytest.raises(ParseError) as excinfo:
            _ = DynKernMetadata(ast, name="testkern_qr_type")
        assert ("In the LFRic API, allowed accesses for a field on a "
                "discontinuous function space '{0}' are ['gh_read', "
                "'gh_write', 'gh_readwrite'], but found 'gh_inc'".
                format(fspace) in str(excinfo.value))


def test_fs_continuous_and_readwrite_error():
    ''' Test that an error is raised if a continuous function space and
    'gh_readwrite' are provided for the same field in the metadata. '''
    fparser.logging.disable(fparser.logging.CRITICAL)
    for fspace in FunctionSpace.CONTINUOUS_FUNCTION_SPACES:
        code = CODE.replace("arg_type(gh_field, gh_read, w2)",
                            "arg_type(gh_field, gh_readwrite, " +
                            fspace + ")", 1)
        ast = fpapi.parse(code, ignore_comments=False)
        with pytest.raises(ParseError) as excinfo:
            _ = DynKernMetadata(ast, name="testkern_qr_type")
        assert ("In the LFRic API, allowed accesses for a field on a "
                "continuous function space '{0}' are ['gh_read', "
                "'gh_inc', 'gh_write'], but found 'gh_readwrite'".
                format(fspace) in str(excinfo.value))


def test_fs_anyspace_and_readwrite_error():
    ''' Test that an error is raised if 'any_space' and
    'gh_readwrite' are provided for the same field in the metadata. '''
    fparser.logging.disable(fparser.logging.CRITICAL)
    for fspace in FunctionSpace.VALID_ANY_SPACE_NAMES:
        code = CODE.replace("arg_type(gh_field, gh_read, w2)",
                            "arg_type(gh_field, gh_readwrite, " +
                            fspace + ")", 1)
        ast = fpapi.parse(code, ignore_comments=False)
        with pytest.raises(ParseError) as excinfo:
            _ = DynKernMetadata(ast, name="testkern_qr_type")
        assert ("In the LFRic API, allowed accesses for a field on "
                "'any_space' are ['gh_read', 'gh_inc', 'gh_write'], but "
                "found 'gh_readwrite'" in str(excinfo.value))


def test_halo_exchange_view(capsys):
    ''' Test that the halo exchange view method returns what we expect. '''
    from psyclone.psyir.nodes.node import colored, SCHEDULE_COLOUR_MAP
    _, invoke_info = parse(os.path.join(BASE_PATH, "14.2_halo_readers.f90"),
                           api=TEST_API)
    psy = PSyFactory(TEST_API, distributed_memory=True).create(invoke_info)
    schedule = psy.invokes.get('invoke_0_testkern_stencil_type').schedule
    schedule.view()
    result, _ = capsys.readouterr()

    # Ensure we test for text containing the correct (colour) control codes
    sched = colored("InvokeSchedule", SCHEDULE_COLOUR_MAP["Schedule"])
    exch = colored("HaloExchange", SCHEDULE_COLOUR_MAP["HaloExchange"])

    expected = (
        sched + "[invoke='invoke_0_testkern_stencil_type', dm=True]\n"
        "    0: " + exch + "[field='f1', type='region', depth=1, "
        "check_dirty=True]\n"
        "    1: " + exch + "[field='f2', type='region', depth=f2_extent+1, "
        "check_dirty=True]\n"
        "    2: " + exch + "[field='f3', type='region', depth=1, "
        "check_dirty=True]\n"
        "    3: " + exch + "[field='f4', type='region', depth=1, "
        "check_dirty=True]\n")
    assert expected in result


def test_no_mesh_mod(tmpdir):
    '''test that we do not add a mesh module to the PSy layer if one is
    not required. '''
    _, invoke_info = parse(os.path.join(BASE_PATH,
                                        "4.6_multikernel_invokes.f90"),
                           api=TEST_API)
    psy = PSyFactory(TEST_API, distributed_memory=False).create(invoke_info)
    result = str(psy.gen)

    assert LFRicBuild(tmpdir).code_compiles(psy)
    assert "USE mesh_mod, ONLY: mesh_type" not in result
    assert "TYPE(mesh_type), pointer :: mesh => null()" not in result
    assert "mesh => a_proxy%vspace%get_mesh()" not in result


def test_mesh_mod(tmpdir):
    '''test that a mesh module is added to the PSy layer and a mesh object
    is created when required. One is required when we determine loop
    bounds for distributed memory '''
    _, invoke_info = parse(os.path.join(BASE_PATH,
                                        "4.6_multikernel_invokes.f90"),
                           api=TEST_API)
    psy = PSyFactory(TEST_API, distributed_memory=True).create(invoke_info)
    result = str(psy.gen)
    assert LFRicBuild(tmpdir).code_compiles(psy)
    assert "USE mesh_mod, ONLY: mesh_type" in result
    assert "TYPE(mesh_type), pointer :: mesh => null()" in result
    output = ("      !\n"
              "      ! Create a mesh object\n"
              "      !\n"
              "      mesh => a_proxy%vspace%get_mesh()\n")
    assert output in result

# when we add build tests we should test that we can we get the mesh
# object from an operator


def test_set_lower_bound_functions():
    '''test that we raise appropriate exceptions when the lower bound of
    a loop is set to invalid values '''
    schedule = Schedule()
    my_loop = DynLoop(parent=schedule)
    schedule.children = [my_loop]
    with pytest.raises(GenerationError) as excinfo:
        my_loop.set_lower_bound("invalid_loop_bounds_name")
    assert "lower bound loop name is invalid" in str(excinfo.value)
    with pytest.raises(GenerationError) as excinfo:
        my_loop.set_lower_bound("inner", index=0)
    assert "specified index" in str(excinfo.value)
    assert "lower loop bound is invalid" in str(excinfo.value)


def test_set_upper_bound_functions():
    '''test that we raise appropriate exceptions when the upper bound of
    a loop is set to invalid values '''
    schedule = Schedule()
    my_loop = DynLoop(parent=schedule)
    schedule.children = [my_loop]
    with pytest.raises(GenerationError) as excinfo:
        my_loop.set_upper_bound("invalid_loop_bounds_name")
    assert "upper loop bound name is invalid" in str(excinfo.value)
    with pytest.raises(GenerationError) as excinfo:
        my_loop.set_upper_bound("start")
    assert "'start' is not a valid upper bound" in str(excinfo.value)
    with pytest.raises(GenerationError) as excinfo:
        my_loop.set_upper_bound("inner", index=0)
    assert "specified index" in str(excinfo.value)
    assert "upper loop bound is invalid" in str(excinfo.value)


def test_lower_bound_fortran_1():
    '''tests we raise an exception in the DynLoop:_lower_bound_fortran()
    method - first GenerationError'''
    _, invoke_info = parse(os.path.join(BASE_PATH, "1_single_invoke.f90"),
                           api=TEST_API)
    psy = PSyFactory(TEST_API, distributed_memory=False).create(invoke_info)
    my_loop = psy.invokes.invoke_list[0].schedule.children[0]
    my_loop.set_lower_bound("inner", index=1)
    with pytest.raises(GenerationError) as excinfo:
        _ = my_loop._lower_bound_fortran()
    assert ("lower bound must be 'start' if we are sequential" in
            str(excinfo.value))


def test_lower_bound_fortran_2(monkeypatch):
    ''' Tests we raise an exception in the DynLoop:_lower_bound_fortran()
    method - second GenerationError. '''
    _, invoke_info = parse(os.path.join(BASE_PATH, "1_single_invoke.f90"),
                           api=TEST_API)
    psy = PSyFactory(TEST_API, distributed_memory=True).create(invoke_info)
    my_loop = psy.invokes.invoke_list[0].schedule.children[4]
    # We can not use the standard set_lower_bound function as that
    # checks for valid input
    monkeypatch.setattr(my_loop, "_lower_bound_name", value="invalid")
    with pytest.raises(GenerationError) as excinfo:
        _ = my_loop._lower_bound_fortran()
    assert ("Unsupported lower bound name 'invalid' found" in
            str(excinfo.value))


@pytest.mark.parametrize("name, index, output",
                         [("inner", 10, "inner_cell(11)"),
                          ("ncells", 10, "inner_cell(1)"),
                          ("cell_halo", 1, "ncells_cell()"),
                          ("cell_halo", 10, "cell_halo_cell(9)")])
def test_lower_bound_fortran_3(monkeypatch, name, index, output):
    ''' Test _lower_bound_fortran() with multiple valid iteration spaces. '''
    _, invoke_info = parse(os.path.join(BASE_PATH, "1_single_invoke.f90"),
                           api=TEST_API)
    psy = PSyFactory(TEST_API, distributed_memory=True).create(invoke_info)
    my_loop = psy.invokes.invoke_list[0].schedule.children[4]
    # We can not use the standard set_lower_bound function as that
    # checks for valid input
    monkeypatch.setattr(my_loop, "_lower_bound_name", value=name)
    monkeypatch.setattr(my_loop, "_lower_bound_index", value=index)
    assert my_loop._lower_bound_fortran() == "mesh%get_last_" + output + "+1"


def test_upper_bound_fortran_1():
    '''tests we raise an exception in the DynLoop:_upper_bound_fortran()
    method when 'cell_halo', 'dof_halo' or 'inner' are used'''
    _, invoke_info = parse(os.path.join(BASE_PATH, "1_single_invoke.f90"),
                           api=TEST_API)
    psy = PSyFactory(TEST_API, distributed_memory=False).create(invoke_info)
    my_loop = psy.invokes.invoke_list[0].schedule.children[0]
    for option in ["cell_halo", "dof_halo", "inner"]:
        my_loop.set_upper_bound(option, index=1)
        with pytest.raises(GenerationError) as excinfo:
            _ = my_loop._upper_bound_fortran()
            assert (
                "'{0}' is not a valid loop upper bound for sequential/"
                "shared-memory code".format(option) in
                str(excinfo.value))


def test_upper_bound_fortran_2(monkeypatch):
    '''tests we raise an exception in the DynLoop:_upper_bound_fortran()
    method if an invalid value is provided'''
    _, invoke_info = parse(os.path.join(BASE_PATH, "1_single_invoke.f90"),
                           api=TEST_API)
    psy = PSyFactory(TEST_API, distributed_memory=False).create(invoke_info)
    my_loop = psy.invokes.invoke_list[0].schedule.children[0]
    monkeypatch.setattr(my_loop, "_upper_bound_name", value="invalid")
    with pytest.raises(GenerationError) as excinfo:
        _ = my_loop._upper_bound_fortran()
    assert (
        "Unsupported upper bound name 'invalid' found" in str(excinfo.value))
    # Pretend the loop is over colours and does not contain a kernel
    monkeypatch.setattr(my_loop, "_upper_bound_name", value="ncolours")
    monkeypatch.setattr(my_loop, "walk", lambda x: [])
    with pytest.raises(InternalError) as excinfo:
        _ = my_loop._upper_bound_fortran()
    assert ("Failed to find a kernel within a loop over colours"
            in str(excinfo.value))


def test_upper_bound_inner(monkeypatch):
    ''' Check that we get the correct Fortran generated if a loop's upper
    bound is "inner". '''
    _, invoke_info = parse(os.path.join(BASE_PATH, "1_single_invoke.f90"),
                           api=TEST_API)
    psy = PSyFactory(TEST_API, distributed_memory=True).create(invoke_info)
    my_loop = psy.invokes.invoke_list[0].schedule.children[4]
    monkeypatch.setattr(my_loop, "_upper_bound_name", value="inner")
    ubound = my_loop._upper_bound_fortran()
    assert ubound == "mesh%get_last_inner_cell(1)"


def test_field_gh_sum_invalid():
    ''' Tests that an error is raised when a field is specified with
    access type gh_sum. '''
    fparser.logging.disable(fparser.logging.CRITICAL)
    code = CODE.replace("arg_type(gh_field, gh_read, w2)",
                        "arg_type(gh_field, gh_sum, w2)", 1)
    ast = fpapi.parse(code, ignore_comments=False)
    name = "testkern_qr_type"
    with pytest.raises(ParseError) as excinfo:
        _ = DynKernMetadata(ast, name=name)
    assert ("allowed accesses for a field on a continuous function "
            "space 'w2' are ['gh_read', 'gh_inc', 'gh_write'], but "
            "found 'gh_sum'" in str(excinfo.value))


def test_operator_gh_sum_invalid():
    ''' Tests that an error is raised when an operator is specified with
    access type gh_sum. '''
    fparser.logging.disable(fparser.logging.CRITICAL)
    code = CODE.replace("arg_type(gh_operator, gh_read, w2, w2)",
                        "arg_type(gh_operator, gh_sum, w2, w2)", 1)
    ast = fpapi.parse(code, ignore_comments=False)
    name = "testkern_qr_type"
    with pytest.raises(ParseError) as excinfo:
        _ = DynKernMetadata(ast, name=name)
    assert ("allowed accesses for operators are ['gh_read', 'gh_write', "
            "'gh_readwrite'] because they behave as discontinuous "
            "quantities, but found 'gh_sum'" in str(excinfo.value))


def test_derived_type_arg(dist_mem, tmpdir):
    ''' Test that we generate a suitable name for a dummy variable
    in the PSy layer when its value in the algorithm layer is
    obtained from the component of a derived type or from a type-bound
    procedure call. '''
    _, invoke_info = parse(
        os.path.join(BASE_PATH,
                     "1.6.2_single_invoke_1_int_from_derived_type.f90"),
        api=TEST_API)
    psy = PSyFactory(TEST_API,
                     distributed_memory=dist_mem).create(invoke_info)
    gen = str(psy.gen)

    assert LFRicBuild(tmpdir).code_compiles(psy)

    # Check the four integer variables are named and declared correctly
    expected = (
        "    SUBROUTINE invoke_0(f1, my_obj_iflag, f2, m1, m2, "
        "my_obj_get_flag, my_obj_get_flag_1, my_obj_get_flag_2)\n")
    assert expected in gen
    expected = (
        "      INTEGER(KIND=i_def), intent(in) :: my_obj_iflag, "
        "my_obj_get_flag, my_obj_get_flag_1, my_obj_get_flag_2\n")
    assert expected in gen
    # Check that they are still named correctly when passed to the
    # kernels
    assert (
        "CALL testkern_one_int_scalar_code(nlayers, f1_proxy%data, "
        "my_obj_iflag, f2_proxy%data, m1_proxy%data, m2_proxy%data, "
        "ndf_w1, undf_w1, map_w1(:,cell), ndf_w2, undf_w2, map_w2(:,cell), "
        "ndf_w3, undf_w3, map_w3(:,cell))" in gen)
    assert (
        "CALL testkern_one_int_scalar_code(nlayers, f1_proxy%data, "
        "my_obj_get_flag, f2_proxy%data, m1_proxy%data, m2_proxy%data, "
        "ndf_w1, undf_w1, map_w1(:,cell), ndf_w2, undf_w2, map_w2(:,cell), "
        "ndf_w3, undf_w3, map_w3(:,cell))" in gen)
    assert (
        "CALL testkern_one_int_scalar_code(nlayers, f1_proxy%data, "
        "my_obj_get_flag_1, f2_proxy%data, m1_proxy%data, m2_proxy%data, "
        "ndf_w1, undf_w1, map_w1(:,cell), ndf_w2, undf_w2, map_w2(:,cell), "
        "ndf_w3, undf_w3, map_w3(:,cell))" in gen)
    assert (
        "CALL testkern_one_int_scalar_code(nlayers, f1_proxy%data, "
        "my_obj_get_flag_2, f2_proxy%data, m1_proxy%data, m2_proxy%data, "
        "ndf_w1, undf_w1, map_w1(:,cell), ndf_w2, undf_w2, map_w2(:,cell), "
        "ndf_w3, undf_w3, map_w3(:,cell))" in gen)


def test_multiple_derived_type_args(dist_mem, tmpdir):
    ''' Test that we generate correct code when kernel arguments are
    supplied from the algorithm layer as different components of the
    same derived type object. '''
    _, invoke_info = parse(
        os.path.join(BASE_PATH,
                     "1.6.3_single_invoke_multiple_derived_types.f90"),
        api=TEST_API)
    psy = PSyFactory(TEST_API,
                     distributed_memory=dist_mem).create(invoke_info)
    gen = str(psy.gen)

    assert LFRicBuild(tmpdir).code_compiles(psy)

    # Check the four integer variables are named and declared correctly
    expected = (
        "    SUBROUTINE invoke_0(f1, obj_a_iflag, f2, m1, m2, "
        "obj_b_iflag, obj_a_obj_b, obj_b_obj_a)\n")
    assert expected in gen
    expected = (
        "      INTEGER(KIND=i_def), intent(in) :: obj_a_iflag, obj_b_iflag, "
        "obj_a_obj_b, obj_b_obj_a\n")
    assert expected in gen
    # Check that they are still named correctly when passed to the
    # kernels
    assert (
        "CALL testkern_one_int_scalar_code(nlayers, f1_proxy%data, "
        "obj_a_iflag, f2_proxy%data, m1_proxy%data, m2_proxy%data, ndf_w1, "
        "undf_w1, map_w1(:,cell), ndf_w2, undf_w2, map_w2(:,cell), ndf_w3, "
        "undf_w3, map_w3(:,cell))" in gen)
    assert (
        "CALL testkern_one_int_scalar_code(nlayers, f1_proxy%data, "
        "obj_b_iflag, f2_proxy%data, m1_proxy%data, m2_proxy%data, ndf_w1, "
        "undf_w1, map_w1(:,cell), ndf_w2, undf_w2, map_w2(:,cell), ndf_w3, "
        "undf_w3, map_w3(:,cell))" in gen)
    assert (
        "CALL testkern_one_int_scalar_code(nlayers, f1_proxy%data, "
        "obj_a_obj_b, f2_proxy%data, m1_proxy%data, m2_proxy%data, ndf_w1, "
        "undf_w1, map_w1(:,cell), ndf_w2, undf_w2, map_w2(:,cell), ndf_w3, "
        "undf_w3, map_w3(:,cell))" in gen)
    assert (
        "CALL testkern_one_int_scalar_code(nlayers, f1_proxy%data, "
        "obj_b_obj_a, f2_proxy%data, m1_proxy%data, m2_proxy%data, ndf_w1, "
        "undf_w1, map_w1(:,cell), ndf_w2, undf_w2, map_w2(:,cell), ndf_w3, "
        "undf_w3, map_w3(:,cell))" in gen)


def test_single_stencil_extent(dist_mem, tmpdir):
    ''' Test a single stencil access with an extent value passed from the
    algorithm layer is treated correctly in the PSy layer. Test both
    sequential and distributed memory.

    '''
    _, invoke_info = parse(
        os.path.join(BASE_PATH, "19.1_single_stencil.f90"),
        api=TEST_API)
    psy = PSyFactory(TEST_API,
                     distributed_memory=dist_mem).create(invoke_info)
    result = str(psy.gen)

    assert LFRicBuild(tmpdir).code_compiles(psy)

    output1 = (
        "SUBROUTINE invoke_0_testkern_stencil_type(f1, f2, f3, f4, "
        "f2_extent)")
    assert output1 in result
    assert "USE stencil_dofmap_mod, ONLY: stencil_dofmap_type\n" in result
    assert "USE stencil_dofmap_mod, ONLY: STENCIL_CROSS\n" in result
    output3 = ("      INTEGER(KIND=i_def), intent(in) :: f2_extent\n")
    assert output3 in result
    output4 = (
        "      INTEGER(KIND=i_def) f2_stencil_size\n"
        "      INTEGER(KIND=i_def), pointer :: f2_stencil_dofmap(:,:,:) => "
        "null()\n"
        "      TYPE(stencil_dofmap_type), pointer :: f2_stencil_map => "
        "null()\n")
    assert output4 in result
    output5 = (
        "      !\n"
        "      ! Initialise stencil dofmaps\n"
        "      !\n"
        "      f2_stencil_map => f2_proxy%vspace%get_stencil_dofmap("
        "STENCIL_CROSS,f2_extent)\n"
        "      f2_stencil_dofmap => f2_stencil_map%get_whole_dofmap()\n"
        "      f2_stencil_size = f2_stencil_map%get_size()\n"
        "      !\n")
    assert output5 in result
    output6 = (
        "        CALL testkern_stencil_code(nlayers, f1_proxy%data,"
        " f2_proxy%data, f2_stencil_size, f2_stencil_dofmap(:,:,cell),"
        " f3_proxy%data, f4_proxy%data, ndf_w1, undf_w1, map_w1(:,cell), "
        "ndf_w2, undf_w2, map_w2(:,cell), ndf_w3, undf_w3, "
        "map_w3(:,cell))")
    assert output6 in result


def test_single_stencil_xory1d(dist_mem, tmpdir):
    ''' Test a single stencil access with an extent and direction value
    passed from the algorithm layer is treated correctly in the PSy
    layer. Test both sequential and distributed memory.

    '''
    _, invoke_info = parse(
        os.path.join(BASE_PATH, "19.3_single_stencil_xory1d.f90"),
        api=TEST_API)
    psy = PSyFactory(TEST_API,
                     distributed_memory=dist_mem).create(invoke_info)
    result = str(psy.gen)

    assert LFRicBuild(tmpdir).code_compiles(psy)

    output1 = (
        "    SUBROUTINE invoke_0_testkern_stencil_xory1d_type(f1, f2, f3, "
        "f4, f2_extent, f2_direction)")
    assert output1 in result
    output2 = (
        "      USE stencil_dofmap_mod, ONLY: STENCIL_1DX, STENCIL_1DY\n"
        "      USE flux_direction_mod, ONLY: x_direction, y_direction\n"
        "      USE stencil_dofmap_mod, ONLY: stencil_dofmap_type\n")
    assert output2 in result
    output3 = (
        "      INTEGER(KIND=i_def), intent(in) :: f2_extent\n"
        "      INTEGER(KIND=i_def), intent(in) :: f2_direction\n")
    assert output3 in result
    output4 = (
        "      INTEGER(KIND=i_def) f2_stencil_size\n"
        "      INTEGER(KIND=i_def), pointer :: f2_stencil_dofmap(:,:,:) => "
        "null()\n"
        "      TYPE(stencil_dofmap_type), pointer :: f2_stencil_map => "
        "null()\n")
    assert output4 in result
    output5 = (
        "      !\n"
        "      ! Initialise stencil dofmaps\n"
        "      !\n"
        "      IF (f2_direction .eq. x_direction) THEN\n"
        "        f2_stencil_map => f2_proxy%vspace%get_stencil_dofmap("
        "STENCIL_1DX,f2_extent)\n"
        "      END IF\n"
        "      IF (f2_direction .eq. y_direction) THEN\n"
        "        f2_stencil_map => f2_proxy%vspace%get_stencil_dofmap("
        "STENCIL_1DY,f2_extent)\n"
        "      END IF\n"
        "      f2_stencil_dofmap => f2_stencil_map%get_whole_dofmap()\n"
        "      f2_stencil_size = f2_stencil_map%get_size()\n"
        "      !\n")
    assert output5 in result
    output6 = (
        "        CALL testkern_stencil_xory1d_code(nlayers, "
        "f1_proxy%data, f2_proxy%data, f2_stencil_size, f2_direction, "
        "f2_stencil_dofmap(:,:,cell), f3_proxy%data, f4_proxy%data, "
        "ndf_w1, undf_w1, map_w1(:,cell), ndf_w2, undf_w2, "
        "map_w2(:,cell), ndf_w3, undf_w3, map_w3(:,cell))")
    assert output6 in result


def test_single_stencil_literal(dist_mem, tmpdir):
    ''' Test extent value is used correctly from the algorithm layer when
    it is a literal value so is not passed by argument. '''
    _, invoke_info = parse(
        os.path.join(BASE_PATH, "19.4_single_stencil_literal.f90"),
        api=TEST_API)
    psy = PSyFactory(TEST_API,
                     distributed_memory=dist_mem).create(invoke_info)
    result = str(psy.gen)

    assert LFRicBuild(tmpdir).code_compiles(psy)

    output1 = ("    SUBROUTINE invoke_0_testkern_stencil_type(f1, f2, "
               "f3, f4)")
    assert output1 in result
    output2 = (
        "      USE stencil_dofmap_mod, ONLY: STENCIL_CROSS\n"
        "      USE stencil_dofmap_mod, ONLY: stencil_dofmap_type\n")
    assert output2 in result
    output3 = (
        "      INTEGER(KIND=i_def) f2_stencil_size\n"
        "      INTEGER(KIND=i_def), pointer :: f2_stencil_dofmap(:,:,:) => "
        "null()\n"
        "      TYPE(stencil_dofmap_type), pointer :: f2_stencil_map => "
        "null()\n")
    assert output3 in result
    output4 = (
        "      !\n"
        "      ! Initialise stencil dofmaps\n"
        "      !\n"
        "      f2_stencil_map => f2_proxy%vspace%get_stencil_dofmap("
        "STENCIL_CROSS,1)\n"
        "      f2_stencil_dofmap => f2_stencil_map%get_whole_dofmap()\n"
        "      f2_stencil_size = f2_stencil_map%get_size()\n"
        "      !\n")
    assert output4 in result
    if dist_mem:
        output5 = (
            "      IF (f2_proxy%is_dirty(depth=2)) THEN\n"
            "        CALL f2_proxy%halo_exchange(depth=2)\n"
            "      END IF\n")
        assert output5 in result
    output6 = (
        "        CALL testkern_stencil_code(nlayers, f1_proxy%data, "
        "f2_proxy%data, f2_stencil_size, f2_stencil_dofmap(:,:,cell), "
        "f3_proxy%data, f4_proxy%data, ndf_w1, undf_w1, map_w1(:,cell), "
        "ndf_w2, undf_w2, map_w2(:,cell), ndf_w3, undf_w3, "
        "map_w3(:,cell))")
    assert output6 in result


def test_stencil_region_unsupported(dist_mem):
    '''Check that we raise an exception if the value of the stencil type
    in stencil(<type>[,<extent>]) is region. This is not a parse error
    as region is a valid value, it is just that the LFRic
    infrastructure does not yet support it. '''
    _, invoke_info = parse(
        os.path.join(BASE_PATH, "19.12_single_stencil_region.f90"),
        api=TEST_API)
    psy = PSyFactory(TEST_API,
                     distributed_memory=dist_mem).create(invoke_info)
    with pytest.raises(GenerationError) as excinfo:
        _ = str(psy.gen)
    assert "Unsupported stencil type 'region' supplied" in \
        str(excinfo.value)


def test_single_stencil_xory1d_literal(dist_mem, tmpdir):
    ''' Test extent value is used correctly from the algorithm layer when
    it is a literal value so is not passed by argument.

    '''
    _, invoke_info = parse(
        os.path.join(BASE_PATH, "19.5_single_stencil_xory1d_literal.f90"),
        api=TEST_API)
    psy = PSyFactory(TEST_API,
                     distributed_memory=dist_mem).create(invoke_info)
    result = str(psy.gen)

    assert LFRicBuild(tmpdir).code_compiles(psy)

    output1 = ("    SUBROUTINE invoke_0_testkern_stencil_xory1d_type("
               "f1, f2, f3, f4)")
    assert output1 in result
    output2 = (
        "      USE stencil_dofmap_mod, ONLY: STENCIL_1DX, STENCIL_1DY\n"
        "      USE flux_direction_mod, ONLY: x_direction, y_direction\n"
        "      USE stencil_dofmap_mod, ONLY: stencil_dofmap_type\n")
    assert output2 in result
    output3 = (
        "      INTEGER(KIND=i_def) f2_stencil_size\n"
        "      INTEGER(KIND=i_def), pointer :: f2_stencil_dofmap(:,:,:) => "
        "null()\n"
        "      TYPE(stencil_dofmap_type), pointer :: f2_stencil_map => "
        "null()\n")
    assert output3 in result
    output4 = (
        "      ! Initialise stencil dofmaps\n"
        "      !\n"
        "      IF (x_direction .eq. x_direction) THEN\n"
        "        f2_stencil_map => f2_proxy%vspace%get_stencil_dofmap("
        "STENCIL_1DX,2)\n"
        "      END IF\n"
        "      IF (x_direction .eq. y_direction) THEN\n"
        "        f2_stencil_map => f2_proxy%vspace%get_stencil_dofmap("
        "STENCIL_1DY,2)\n"
        "      END IF\n"
        "      f2_stencil_dofmap => f2_stencil_map%get_whole_dofmap()\n"
        "      f2_stencil_size = f2_stencil_map%get_size()\n"
        "      !\n")
    assert output4 in result
    if dist_mem:
        output5 = (
            "      IF (f2_proxy%is_dirty(depth=3)) THEN\n"
            "        CALL f2_proxy%halo_exchange(depth=3)\n"
            "      END IF\n")
        assert output5 in result
    output6 = (
        "        CALL testkern_stencil_xory1d_code(nlayers, "
        "f1_proxy%data, f2_proxy%data, f2_stencil_size, x_direction, "
        "f2_stencil_dofmap(:,:,cell), f3_proxy%data, f4_proxy%data, "
        "ndf_w1, undf_w1, map_w1(:,cell), ndf_w2, undf_w2, "
        "map_w2(:,cell), ndf_w3, undf_w3, map_w3(:,cell))")
    assert output6 in result


def test_single_stencil_xory1d_literal_mixed(dist_mem, tmpdir):
    ''' Test extent value is used correctly from the algorithm layer when
    it is a literal value so is not passed by argument and the case of the
    literal is specified in mixed case.

    '''
    _, invoke_info = parse(
        os.path.join(BASE_PATH,
                     "19.5.1_single_stencil_xory1d_literal.f90"),
        api=TEST_API)
    psy = PSyFactory(TEST_API,
                     distributed_memory=dist_mem).create(invoke_info)
    result = str(psy.gen)

    assert LFRicBuild(tmpdir).code_compiles(psy)

    output1 = ("    SUBROUTINE invoke_0_testkern_stencil_xory1d_type("
               "f1, f2, f3, f4)")
    assert output1 in result
    output2 = (
        "      USE stencil_dofmap_mod, ONLY: STENCIL_1DX, STENCIL_1DY\n"
        "      USE flux_direction_mod, ONLY: x_direction, y_direction\n"
        "      USE stencil_dofmap_mod, ONLY: stencil_dofmap_type\n")
    assert output2 in result
    output3 = (
        "      INTEGER(KIND=i_def) f2_stencil_size\n"
        "      INTEGER(KIND=i_def), pointer :: f2_stencil_dofmap(:,:,:) => "
        "null()\n"
        "      TYPE(stencil_dofmap_type), pointer :: f2_stencil_map => "
        "null()\n")
    assert output3 in result
    output4 = (
        "      ! Initialise stencil dofmaps\n"
        "      !\n"
        "      IF (x_direction .eq. x_direction) THEN\n"
        "        f2_stencil_map => f2_proxy%vspace%get_stencil_dofmap("
        "STENCIL_1DX,2)\n"
        "      END IF\n"
        "      IF (x_direction .eq. y_direction) THEN\n"
        "        f2_stencil_map => f2_proxy%vspace%get_stencil_dofmap("
        "STENCIL_1DY,2)\n"
        "      END IF\n"
        "      f2_stencil_dofmap => f2_stencil_map%get_whole_dofmap()\n"
        "      f2_stencil_size = f2_stencil_map%get_size()\n"
        "      !\n")
    assert output4 in result
    if dist_mem:
        output5 = (
            "      IF (f2_proxy%is_dirty(depth=3)) THEN\n"
            "        CALL f2_proxy%halo_exchange(depth=3)\n"
            "      END IF\n")
        assert output5 in result
    output6 = (
        "        CALL testkern_stencil_xory1d_code(nlayers, "
        "f1_proxy%data, f2_proxy%data, f2_stencil_size, x_direction, "
        "f2_stencil_dofmap(:,:,cell), f3_proxy%data, f4_proxy%data, "
        "ndf_w1, undf_w1, map_w1(:,cell), ndf_w2, undf_w2, "
        "map_w2(:,cell), ndf_w3, undf_w3, map_w3(:,cell))")
    assert output6 in result


def test_multiple_stencils(dist_mem, tmpdir):
    ''' Test for correct output when there is more than one stencil in a
    kernel. '''
    _, invoke_info = parse(
        os.path.join(BASE_PATH, "19.7_multiple_stencils.f90"),
        api=TEST_API)
    psy = PSyFactory(TEST_API,
                     distributed_memory=dist_mem).create(invoke_info)
    result = str(psy.gen)

    assert LFRicBuild(tmpdir).code_compiles(psy)

    output1 = (
        "    SUBROUTINE invoke_0_testkern_stencil_multi_type(f1, f2, f3, "
        "f4, f2_extent, f3_extent, f3_direction)")
    assert output1 in result
    output2 = (
        "      USE stencil_dofmap_mod, ONLY: STENCIL_1DX, STENCIL_1DY\n"
        "      USE flux_direction_mod, ONLY: x_direction, y_direction\n"
        "      USE stencil_dofmap_mod, ONLY: STENCIL_CROSS\n"
        "      USE stencil_dofmap_mod, ONLY: stencil_dofmap_type\n")
    assert output2 in result
    output3 = (
        "      INTEGER(KIND=i_def), intent(in) :: f2_extent, f3_extent\n"
        "      INTEGER(KIND=i_def), intent(in) :: f3_direction\n")
    assert output3 in result
    output4 = (
        "      INTEGER(KIND=i_def) f4_stencil_size\n"
        "      INTEGER(KIND=i_def), pointer :: f4_stencil_dofmap(:,:,:) => "
        "null()\n"
        "      TYPE(stencil_dofmap_type), pointer :: f4_stencil_map => "
        "null()\n"
        "      INTEGER(KIND=i_def) f3_stencil_size\n"
        "      INTEGER(KIND=i_def), pointer :: f3_stencil_dofmap(:,:,:) => "
        "null()\n"
        "      TYPE(stencil_dofmap_type), pointer :: f3_stencil_map => "
        "null()\n"
        "      INTEGER(KIND=i_def) f2_stencil_size\n"
        "      INTEGER(KIND=i_def), pointer :: f2_stencil_dofmap(:,:,:) => "
        "null()\n"
        "      TYPE(stencil_dofmap_type), pointer :: f2_stencil_map => "
        "null()\n")
    assert output4 in result
    output5 = (
        "      ! Initialise stencil dofmaps\n"
        "      !\n"
        "      f2_stencil_map => f2_proxy%vspace%get_stencil_dofmap("
        "STENCIL_CROSS,f2_extent)\n"
        "      f2_stencil_dofmap => f2_stencil_map%get_whole_dofmap()\n"
        "      f2_stencil_size = f2_stencil_map%get_size()\n"
        "      IF (f3_direction .eq. x_direction) THEN\n"
        "        f3_stencil_map => f3_proxy%vspace%get_stencil_dofmap("
        "STENCIL_1DX,f3_extent)\n"
        "      END IF\n"
        "      IF (f3_direction .eq. y_direction) THEN\n"
        "        f3_stencil_map => f3_proxy%vspace%get_stencil_dofmap("
        "STENCIL_1DY,f3_extent)\n"
        "      END IF\n"
        "      f3_stencil_dofmap => f3_stencil_map%get_whole_dofmap()\n"
        "      f3_stencil_size = f3_stencil_map%get_size()\n"
        "      f4_stencil_map => f4_proxy%vspace%get_stencil_dofmap("
        "STENCIL_1DX,1)\n"
        "      f4_stencil_dofmap => f4_stencil_map%get_whole_dofmap()\n"
        "      f4_stencil_size = f4_stencil_map%get_size()\n"
        "      !\n")
    assert output5 in result
    if dist_mem:
        output6 = (
            "      IF (f2_proxy%is_dirty(depth=f2_extent+1)) THEN\n"
            "        CALL f2_proxy%halo_exchange(depth=f2_extent+1)\n"
            "      END IF\n"
            "      !\n"
            "      IF (f3_proxy%is_dirty(depth=f3_extent+1)) THEN\n"
            "        CALL f3_proxy%halo_exchange(depth=f3_extent+1)\n"
            "      END IF\n")
        assert output6 in result
    output7 = (
        "        CALL testkern_stencil_multi_code(nlayers, f1_proxy%data, "
        "f2_proxy%data, f2_stencil_size, f2_stencil_dofmap(:,:,cell), "
        "f3_proxy%data, f3_stencil_size, f3_direction, "
        "f3_stencil_dofmap(:,:,cell), f4_proxy%data, f4_stencil_size, "
        "f4_stencil_dofmap(:,:,cell), ndf_w1, undf_w1, map_w1(:,cell), "
        "ndf_w2, undf_w2, map_w2(:,cell), ndf_w3, undf_w3, "
        "map_w3(:,cell))")
    assert output7 in result


def test_multiple_stencil_same_name(dist_mem, tmpdir):
    ''' Test the case when there is more than one stencil in a kernel with
    the same name for extent. '''
    _, invoke_info = parse(
        os.path.join(BASE_PATH, "19.8_multiple_stencils_same_name.f90"),
        api=TEST_API)
    psy = PSyFactory(TEST_API,
                     distributed_memory=dist_mem).create(invoke_info)
    result = str(psy.gen)

    assert LFRicBuild(tmpdir).code_compiles(psy)

    output1 = (
        "    SUBROUTINE invoke_0_testkern_stencil_multi_type(f1, f2, f3, "
        "f4, extent, f3_direction)")
    assert output1 in result
    output2 = (
        "      INTEGER(KIND=i_def), intent(in) :: extent\n"
        "      INTEGER(KIND=i_def), intent(in) :: f3_direction\n")
    assert output2 in result
    output3 = (
        "      INTEGER(KIND=i_def) f4_stencil_size\n"
        "      INTEGER(KIND=i_def), pointer :: f4_stencil_dofmap(:,:,:) => "
        "null()\n"
        "      TYPE(stencil_dofmap_type), pointer :: f4_stencil_map => "
        "null()\n"
        "      INTEGER(KIND=i_def) f3_stencil_size\n"
        "      INTEGER(KIND=i_def), pointer :: f3_stencil_dofmap(:,:,:) => "
        "null()\n"
        "      TYPE(stencil_dofmap_type), pointer :: f3_stencil_map => "
        "null()\n"
        "      INTEGER(KIND=i_def) f2_stencil_size\n"
        "      INTEGER(KIND=i_def), pointer :: f2_stencil_dofmap(:,:,:) => "
        "null()\n"
        "      TYPE(stencil_dofmap_type), pointer :: f2_stencil_map => "
        "null()\n")
    assert output3 in result
    output4 = (
        "      ! Initialise stencil dofmaps\n"
        "      !\n"
        "      f2_stencil_map => f2_proxy%vspace%get_stencil_dofmap("
        "STENCIL_CROSS,extent)\n"
        "      f2_stencil_dofmap => f2_stencil_map%get_whole_dofmap()\n"
        "      f2_stencil_size = f2_stencil_map%get_size()\n"
        "      IF (f3_direction .eq. x_direction) THEN\n"
        "        f3_stencil_map => f3_proxy%vspace%get_stencil_dofmap("
        "STENCIL_1DX,extent)\n"
        "      END IF\n"
        "      IF (f3_direction .eq. y_direction) THEN\n"
        "        f3_stencil_map => f3_proxy%vspace%get_stencil_dofmap("
        "STENCIL_1DY,extent)\n"
        "      END IF\n"
        "      f3_stencil_dofmap => f3_stencil_map%get_whole_dofmap()\n"
        "      f3_stencil_size = f3_stencil_map%get_size()\n"
        "      f4_stencil_map => f4_proxy%vspace%get_stencil_dofmap("
        "STENCIL_1DX,extent)\n"
        "      f4_stencil_dofmap => f4_stencil_map%get_whole_dofmap()\n"
        "      f4_stencil_size = f4_stencil_map%get_size()\n"
        "      !\n")
    assert output4 in result
    output5 = (
        "        CALL testkern_stencil_multi_code(nlayers, f1_proxy%data, "
        "f2_proxy%data, f2_stencil_size, f2_stencil_dofmap(:,:,cell), "
        "f3_proxy%data, f3_stencil_size, f3_direction, "
        "f3_stencil_dofmap(:,:,cell), f4_proxy%data, f4_stencil_size, "
        "f4_stencil_dofmap(:,:,cell), ndf_w1, undf_w1, map_w1(:,cell), "
        "ndf_w2, undf_w2, map_w2(:,cell), ndf_w3, undf_w3, "
        "map_w3(:,cell))")
    assert output5 in result


def test_multi_stencil_same_name_direction(dist_mem, tmpdir):
    ''' Test the case where there is more than one stencil in a kernel
    with the same name for direction.

    '''
    _, invoke_info = parse(
        os.path.join(BASE_PATH, "19.9_multiple_stencils_same_name.f90"),
        api=TEST_API)
    psy = PSyFactory(TEST_API,
                     distributed_memory=dist_mem).create(invoke_info)
    result = str(psy.gen)

    output1 = (
        "SUBROUTINE invoke_0_testkern_stencil_multi_2_type(f1, f2, f3, "
        "f4, extent, direction)")
    assert output1 in result
    output2 = (
        "      INTEGER(KIND=i_def), intent(in) :: extent\n"
        "      INTEGER(KIND=i_def), intent(in) :: direction\n")
    assert output2 in result
    output3 = (
        "      INTEGER(KIND=i_def) f4_stencil_size\n"
        "      INTEGER(KIND=i_def), pointer :: f4_stencil_dofmap(:,:,:) => "
        "null()\n"
        "      TYPE(stencil_dofmap_type), pointer :: f4_stencil_map => "
        "null()\n"
        "      INTEGER(KIND=i_def) f3_stencil_size\n"
        "      INTEGER(KIND=i_def), pointer :: f3_stencil_dofmap(:,:,:) => "
        "null()\n"
        "      TYPE(stencil_dofmap_type), pointer :: f3_stencil_map => "
        "null()\n"
        "      INTEGER(KIND=i_def) f2_stencil_size\n"
        "      INTEGER(KIND=i_def), pointer :: f2_stencil_dofmap(:,:,:) => "
        "null()\n"
        "      TYPE(stencil_dofmap_type), pointer :: f2_stencil_map => "
        "null()\n")
    assert output3 in result
    output4 = (
        "      ! Initialise stencil dofmaps\n"
        "      !\n"
        "      IF (direction .eq. x_direction) THEN\n"
        "        f2_stencil_map => f2_proxy%vspace%get_stencil_dofmap("
        "STENCIL_1DX,extent)\n"
        "      END IF\n"
        "      IF (direction .eq. y_direction) THEN\n"
        "        f2_stencil_map => f2_proxy%vspace%get_stencil_dofmap("
        "STENCIL_1DY,extent)\n"
        "      END IF\n"
        "      f2_stencil_dofmap => f2_stencil_map%get_whole_dofmap()\n"
        "      f2_stencil_size = f2_stencil_map%get_size()\n"
        "      IF (direction .eq. x_direction) THEN\n"
        "        f3_stencil_map => f3_proxy%vspace%get_stencil_dofmap("
        "STENCIL_1DX,extent)\n"
        "      END IF\n"
        "      IF (direction .eq. y_direction) THEN\n"
        "        f3_stencil_map => f3_proxy%vspace%get_stencil_dofmap("
        "STENCIL_1DY,extent)\n"
        "      END IF\n"
        "      f3_stencil_dofmap => f3_stencil_map%get_whole_dofmap()\n"
        "      f3_stencil_size = f3_stencil_map%get_size()\n"
        "      IF (direction .eq. x_direction) THEN\n"
        "        f4_stencil_map => f4_proxy%vspace%get_stencil_dofmap("
        "STENCIL_1DX,extent)\n"
        "      END IF\n"
        "      IF (direction .eq. y_direction) THEN\n"
        "        f4_stencil_map => f4_proxy%vspace%get_stencil_dofmap("
        "STENCIL_1DY,extent)\n"
        "      END IF\n"
        "      f4_stencil_dofmap => f4_stencil_map%get_whole_dofmap()\n"
        "      f4_stencil_size = f4_stencil_map%get_size()\n"
        "      !\n")
    assert output4 in result
    output5 = (
        "     CALL testkern_stencil_multi_2_code(nlayers, f1_proxy%data, "
        "f2_proxy%data, f2_stencil_size, direction, "
        "f2_stencil_dofmap(:,:,cell), "
        "f3_proxy%data, f3_stencil_size, direction, "
        "f3_stencil_dofmap(:,:,cell), "
        "f4_proxy%data, f4_stencil_size, direction, "
        "f4_stencil_dofmap(:,:,cell), "
        "ndf_w1, undf_w1, map_w1(:,cell), ndf_w2, undf_w2, "
        "map_w2(:,cell), ndf_adspc1_f4, undf_adspc1_f4, "
        "map_adspc1_f4(:,cell))")
    assert output5 in result

    # Check compilation
    assert LFRicBuild(tmpdir).code_compiles(psy)


def test_multi_kerns_stencils_diff_fields(dist_mem, tmpdir):
    ''' Test the case where we have multiple kernels with stencils and
    different fields for each. We also test extent names by having both
    shared and individual names.

    '''
    _, invoke_info = parse(
        os.path.join(BASE_PATH, "19.20_multiple_kernels_stencils.f90"),
        api=TEST_API)
    psy = PSyFactory(TEST_API,
                     distributed_memory=dist_mem).create(invoke_info)
    result = str(psy.gen)

    assert LFRicBuild(tmpdir).code_compiles(psy)

    output1 = (
        "    SUBROUTINE invoke_0(f1, f2a, f3, f4, f2b, f2c, f2a_extent, "
        "extent)")
    assert output1 in result
    assert "USE testkern_stencil_mod, ONLY: testkern_stencil_code\n" in result
    output2 = (
        "      USE stencil_dofmap_mod, ONLY: STENCIL_CROSS\n"
        "      USE stencil_dofmap_mod, ONLY: stencil_dofmap_type\n")
    assert output2 in result
    output3 = (
        "      INTEGER(KIND=i_def), intent(in) :: f2a_extent, extent\n")
    assert output3 in result
    output4 = (
        "      INTEGER(KIND=i_def) f2b_stencil_size\n"
        "      INTEGER(KIND=i_def), pointer :: f2b_stencil_dofmap(:,:,:) "
        "=> null()\n"
        "      TYPE(stencil_dofmap_type), pointer :: f2b_stencil_map "
        "=> null()\n"
        "      INTEGER(KIND=i_def) f2a_stencil_size\n"
        "      INTEGER(KIND=i_def), pointer :: f2a_stencil_dofmap(:,:,:) "
        "=> null()\n"
        "      TYPE(stencil_dofmap_type), pointer :: f2a_stencil_map "
        "=> null()\n")
    assert output4 in result
    output5 = (
        "      !\n"
        "      f2a_stencil_map => f2a_proxy%vspace%get_stencil_dofmap("
        "STENCIL_CROSS,f2a_extent)\n"
        "      f2a_stencil_dofmap => f2a_stencil_map%get_whole_dofmap()\n"
        "      f2a_stencil_size = f2a_stencil_map%get_size()\n"
        "      f2b_stencil_map => f2b_proxy%vspace%get_stencil_dofmap("
        "STENCIL_CROSS,extent)\n"
        "      f2b_stencil_dofmap => f2b_stencil_map%get_whole_dofmap()\n"
        "      f2b_stencil_size = f2b_stencil_map%get_size()\n"
        "      !\n")
    assert output5 in result
    output6 = (
        "        CALL testkern_stencil_code(nlayers, f1_proxy%data, "
        "f2a_proxy%data, f2a_stencil_size, f2a_stencil_dofmap(:,:,cell), "
        "f3_proxy%data, f4_proxy%data, ndf_w1, undf_w1, map_w1(:,cell), "
        "ndf_w2, undf_w2, map_w2(:,cell), ndf_w3, undf_w3, "
        "map_w3(:,cell))")
    assert output6 in result
    output7 = (
        "        CALL testkern_stencil_code(nlayers, f1_proxy%data, "
        "f2b_proxy%data, f2b_stencil_size, f2b_stencil_dofmap(:,:,cell), "
        "f3_proxy%data, f4_proxy%data, ndf_w1, undf_w1, map_w1(:,cell), "
        "ndf_w2, undf_w2, map_w2(:,cell), ndf_w3, undf_w3, "
        "map_w3(:,cell))")
    assert output7 in result
    output8 = (
        "        CALL testkern_stencil_code(nlayers, f1_proxy%data, "
        "f2c_proxy%data, f2b_stencil_size, f2b_stencil_dofmap(:,:,cell), "
        "f3_proxy%data, f4_proxy%data, ndf_w1, undf_w1, map_w1(:,cell), "
        "ndf_w2, undf_w2, map_w2(:,cell), ndf_w3, undf_w3, "
        "map_w3(:,cell))")
    assert output8 in result


def test_extent_name_clash(dist_mem, tmpdir):
    ''' Test we can deal with name clashes for stencils. We have a single
    kernel with argument names passed from the algorithm layer that
    would clash with stencil-name, stencil-dofmap and stencil-size
    variables.

    '''
    _, invoke_info = parse(
        os.path.join(BASE_PATH, "19.13_single_stencil.f90"),
        api=TEST_API)
    psy = PSyFactory(TEST_API,
                     distributed_memory=dist_mem).create(invoke_info)
    result = str(psy.gen)

    assert LFRicBuild(tmpdir).code_compiles(psy)

    output1 = (
        "    SUBROUTINE invoke_0(f2_stencil_map, f2, f2_stencil_dofmap, "
        "stencil_cross_1, f3_stencil_map, f3, f3_stencil_dofmap, "
        "f2_extent, f3_stencil_size)")
    assert output1 in result
    output2 = (
        "      USE stencil_dofmap_mod, ONLY: STENCIL_CROSS\n"
        "      USE stencil_dofmap_mod, ONLY: stencil_dofmap_type")
    assert output2 in result
    assert ("INTEGER(KIND=i_def), intent(in) :: f2_extent, f3_stencil_size\n"
            in result)
    output3 = (
        "      TYPE(field_type), intent(in) :: f2_stencil_map, f2, "
        "f2_stencil_dofmap, stencil_cross_1, f3_stencil_map, f3, "
        "f3_stencil_dofmap\n")
    assert output3 in result
    output4 = (
        "      INTEGER(KIND=i_def) f3_stencil_size_1\n"
        "      INTEGER(KIND=i_def), pointer :: f3_stencil_dofmap_1(:,:,:) => "
        "null()\n"
        "      TYPE(stencil_dofmap_type), pointer :: f3_stencil_map_1 => "
        "null()\n"
        "      INTEGER(KIND=i_def) f2_stencil_size\n"
        "      INTEGER(KIND=i_def), pointer :: f2_stencil_dofmap_1(:,:,:) => "
        "null()\n"
        "      TYPE(stencil_dofmap_type), pointer :: f2_stencil_map_1 => "
        "null()\n")
    assert output4 in result
    output5 = (
        "      TYPE(field_proxy_type) f2_stencil_map_proxy, f2_proxy, "
        "f2_stencil_dofmap_proxy, stencil_cross_1_proxy, "
        "f3_stencil_map_proxy, f3_proxy, f3_stencil_dofmap_proxy\n")
    assert output5 in result
    output6 = (
        "      stencil_cross_1_proxy = stencil_cross_1%get_proxy()")
    assert output6 in result
    output7 = (
        "      ! Initialise stencil dofmaps\n"
        "      !\n"
        "      f2_stencil_map_1 => f2_proxy%vspace%get_stencil_dofmap("
        "STENCIL_CROSS,f2_extent)\n"
        "      f2_stencil_dofmap_1 => "
        "f2_stencil_map_1%get_whole_dofmap()\n"
        "      f2_stencil_size = f2_stencil_map_1%get_size()\n"
        "      f3_stencil_map_1 => f3_proxy%vspace%get_stencil_dofmap("
        "STENCIL_CROSS,f3_stencil_size)\n"
        "      f3_stencil_dofmap_1 => "
        "f3_stencil_map_1%get_whole_dofmap()\n"
        "      f3_stencil_size_1 = f3_stencil_map_1%get_size()\n"
        "      !\n")
    assert output7 in result
    output8 = (
        "        CALL testkern_stencil_code(nlayers, "
        "f2_stencil_map_proxy%data, f2_proxy%data, f2_stencil_size, "
        "f2_stencil_dofmap_1(:,:,cell), f2_stencil_dofmap_proxy%data, "
        "stencil_cross_1_proxy%data, ndf_w1, undf_w1, map_w1(:,cell), "
        "ndf_w2, undf_w2, map_w2(:,cell), ndf_w3, undf_w3, "
        "map_w3(:,cell))")
    assert output8 in result
    output9 = (
        "        CALL testkern_stencil_code(nlayers, "
        "f3_stencil_map_proxy%data, f3_proxy%data, f3_stencil_size_1, "
        "f3_stencil_dofmap_1(:,:,cell), f3_stencil_dofmap_proxy%data, "
        "stencil_cross_1_proxy%data, ndf_w1, undf_w1, map_w1(:,cell), "
        "ndf_w2, undf_w2, map_w2(:,cell), ndf_w3, undf_w3, "
        "map_w3(:,cell))")
    assert output9 in result


def test_two_stencils_same_field(tmpdir, dist_mem):
    ''' Test two Kernels within an invoke, with the same field having a
    stencil access in each kernel. f2_w2 is the field we care
    about.

    '''
    _, invoke_info = parse(
        os.path.join(BASE_PATH, "19.14_two_stencils_same_field.f90"),
        api=TEST_API)
    psy = PSyFactory(TEST_API,
                     distributed_memory=dist_mem).create(invoke_info)
    result = str(psy.gen)

    output1 = (
        "    SUBROUTINE invoke_0(f1_w1, f2_w2, f3_w2, f4_w3, f1_w3, "
        "f2_extent, extent)")
    assert output1 in result
    output2 = (
        "      INTEGER(KIND=i_def) f2_w2_stencil_size_1\n"
        "      INTEGER(KIND=i_def), pointer :: f2_w2_stencil_dofmap_1(:,:,:) "
        "=> null()\n"
        "      TYPE(stencil_dofmap_type), pointer :: f2_w2_stencil_map_1 "
        "=> null()")
    assert output2 in result
    output3 = (
        "      INTEGER(KIND=i_def) f2_w2_stencil_size\n"
        "      INTEGER(KIND=i_def), pointer :: f2_w2_stencil_dofmap(:,:,:) "
        "=> null()\n"
        "      TYPE(stencil_dofmap_type), pointer :: f2_w2_stencil_map "
        "=> null()")
    assert output3 in result
    output4 = (
        "      f2_w2_stencil_map => f2_w2_proxy%vspace%get_stencil_dofmap"
        "(STENCIL_CROSS,f2_extent)\n"
        "      f2_w2_stencil_dofmap => "
        "f2_w2_stencil_map%get_whole_dofmap()\n"
        "      f2_w2_stencil_size = f2_w2_stencil_map%get_size()\n")
    assert output4 in result
    output5 = (
        "      f2_w2_stencil_map_1 => "
        "f2_w2_proxy%vspace%get_stencil_dofmap(STENCIL_CROSS,extent)\n"
        "      f2_w2_stencil_dofmap_1 => "
        "f2_w2_stencil_map_1%get_whole_dofmap()\n"
        "      f2_w2_stencil_size_1 = f2_w2_stencil_map_1%get_size()\n")
    assert output5 in result
    output6 = (
        "        CALL testkern_stencil_code(nlayers, f1_w1_proxy%data, "
        "f2_w2_proxy%data, f2_w2_stencil_size, "
        "f2_w2_stencil_dofmap(:,:,cell), "
        "f3_w2_proxy%data, f4_w3_proxy%data, ndf_w1, undf_w1, "
        "map_w1(:,cell), ndf_w2, undf_w2, map_w2(:,cell), ndf_w3, "
        "undf_w3, map_w3(:,cell))")
    assert output6 in result
    output7 = (
        "        CALL testkern_stencil_depth_code(nlayers, "
        "f1_w3_proxy%data, f1_w1_proxy%data, f1_w1_stencil_size, "
        "f1_w1_stencil_dofmap(:,:,cell), f2_w2_proxy%data, "
        "f2_w2_stencil_size_1, "
        "f2_w2_stencil_dofmap_1(:,:,cell), f4_w3_proxy%data, "
        "f4_w3_stencil_size, "
        "f4_w3_stencil_dofmap(:,:,cell), ndf_w3, undf_w3, map_w3(:,cell), "
        "ndf_w1, undf_w1, map_w1(:,cell), ndf_w2, undf_w2, "
        "map_w2(:,cell))")
    assert output7 in result

    assert LFRicBuild(tmpdir).code_compiles(psy)


def test_stencils_same_field_literal_extent(dist_mem, tmpdir):
    ''' Test three Kernels within an invoke, with the same field having a
    stencil access in each kernel and the extent being passed as a
    literal value. Extent is the same in two kernels and different in
    the third.

    '''
    _, invoke_info = parse(
        os.path.join(BASE_PATH,
                     "19.15_stencils_same_field_literal_extent.f90"),
        api=TEST_API)
    psy = PSyFactory(TEST_API,
                     distributed_memory=dist_mem).create(invoke_info)
    result = str(psy.gen)

    assert LFRicBuild(tmpdir).code_compiles(psy)

    output1 = (
        "      INTEGER(KIND=i_def) f2_stencil_size_1\n"
        "      INTEGER(KIND=i_def), pointer :: f2_stencil_dofmap_1(:,:,:) "
        "=> null()\n"
        "      TYPE(stencil_dofmap_type), pointer :: f2_stencil_map_1 "
        "=> null()\n"
        "      INTEGER(KIND=i_def) f2_stencil_size\n"
        "      INTEGER(KIND=i_def), pointer :: f2_stencil_dofmap(:,:,:) "
        "=> null()\n"
        "      TYPE(stencil_dofmap_type), pointer :: f2_stencil_map "
        "=> null()")
    assert output1 in result
    output2 = (
        "      !\n"
        "      f2_stencil_map => f2_proxy%vspace%get_stencil_dofmap("
        "STENCIL_CROSS,1)\n"
        "      f2_stencil_dofmap => f2_stencil_map%get_whole_dofmap()\n"
        "      f2_stencil_size = f2_stencil_map%get_size()\n"
        "      f2_stencil_map_1 => f2_proxy%vspace%get_stencil_dofmap("
        "STENCIL_CROSS,2)\n"
        "      f2_stencil_dofmap_1 => "
        "f2_stencil_map_1%get_whole_dofmap()\n"
        "      f2_stencil_size_1 = f2_stencil_map_1%get_size()\n"
        "      !")
    assert output2 in result
    output3 = (
        "        CALL testkern_stencil_code(nlayers, f1_proxy%data, "
        "f2_proxy%data, f2_stencil_size, f2_stencil_dofmap(:,:,cell), "
        "f3_proxy%data, f4_proxy%data, ndf_w1, undf_w1, map_w1(:,cell), "
        "ndf_w2, undf_w2, map_w2(:,cell), ndf_w3, undf_w3, "
        "map_w3(:,cell))")
    assert result.count(output3) == 2
    output4 = (
        "        CALL testkern_stencil_code(nlayers, f1_proxy%data, "
        "f2_proxy%data, f2_stencil_size_1, f2_stencil_dofmap_1(:,:,cell), "
        "f3_proxy%data, f4_proxy%data, ndf_w1, undf_w1, map_w1(:,cell), "
        "ndf_w2, undf_w2, map_w2(:,cell), ndf_w3, undf_w3, "
        "map_w3(:,cell))")
    assert result.count(output4) == 1

    if dist_mem:
        assert "IF (f2_proxy%is_dirty(depth=3)) THEN" in result
        assert "CALL f2_proxy%halo_exchange(depth=3)" in result
        assert "IF (f3_proxy%is_dirty(depth=1)) THEN" in result
        assert "CALL f3_proxy%halo_exchange(depth=1)" in result
        assert "IF (f4_proxy%is_dirty(depth=1)) THEN" in result
        assert "CALL f4_proxy%halo_exchange(depth=1)" in result


def test_stencils_same_field_literal_direct(dist_mem, tmpdir):
    ''' Test three Kernels within an invoke, with the same field having a
    stencil access in each kernel and the direction being passed as a
    literal value. In two kernels the direction value is the same and
    in the third it is different.

    '''
    _, invoke_info = parse(
        os.path.join(BASE_PATH,
                     "19.16_stencils_same_field_literal_direction.f90"),
        api=TEST_API)
    psy = PSyFactory(TEST_API,
                     distributed_memory=dist_mem).create(invoke_info)
    result = str(psy.gen)

    assert LFRicBuild(tmpdir).code_compiles(psy)

    output1 = (
        "      INTEGER(KIND=i_def) f2_stencil_size_1\n"
        "      INTEGER(KIND=i_def), pointer :: f2_stencil_dofmap_1(:,:,:) "
        "=> null()\n"
        "      TYPE(stencil_dofmap_type), pointer :: f2_stencil_map_1 "
        "=> null()\n"
        "      INTEGER(KIND=i_def) f2_stencil_size\n"
        "      INTEGER(KIND=i_def), pointer :: f2_stencil_dofmap(:,:,:) "
        "=> null()\n"
        "      TYPE(stencil_dofmap_type), pointer :: f2_stencil_map "
        "=> null()")
    assert output1 in result
    output2 = (
        "      !\n"
        "      IF (x_direction .eq. x_direction) THEN\n"
        "        f2_stencil_map => f2_proxy%vspace%get_stencil_dofmap("
        "STENCIL_1DX,2)\n"
        "      END IF\n"
        "      IF (x_direction .eq. y_direction) THEN\n"
        "        f2_stencil_map => f2_proxy%vspace%get_stencil_dofmap("
        "STENCIL_1DY,2)\n"
        "      END IF\n"
        "      f2_stencil_dofmap => f2_stencil_map%get_whole_dofmap()\n"
        "      f2_stencil_size = f2_stencil_map%get_size()\n"
        "      IF (y_direction .eq. x_direction) THEN\n"
        "        f2_stencil_map_1 => f2_proxy%vspace%get_stencil_dofmap("
        "STENCIL_1DX,2)\n"
        "      END IF\n"
        "      IF (y_direction .eq. y_direction) THEN\n"
        "        f2_stencil_map_1 => f2_proxy%vspace%get_stencil_dofmap("
        "STENCIL_1DY,2)\n"
        "      END IF\n"
        "      f2_stencil_dofmap_1 => "
        "f2_stencil_map_1%get_whole_dofmap()\n"
        "      f2_stencil_size_1 = f2_stencil_map_1%get_size()\n"
        "      !")
    assert output2 in result
    output3 = (
        "        CALL testkern_stencil_xory1d_code(nlayers, "
        "f1_proxy%data, f2_proxy%data, f2_stencil_size, x_direction, "
        "f2_stencil_dofmap(:,:,cell), f3_proxy%data, f4_proxy%data, "
        "ndf_w1, undf_w1, map_w1(:,cell), ndf_w2, undf_w2, "
        "map_w2(:,cell), ndf_w3, undf_w3, map_w3(:,cell))")
    assert result.count(output3) == 2
    output4 = (
        "        CALL testkern_stencil_xory1d_code(nlayers, "
        "f1_proxy%data, f2_proxy%data, f2_stencil_size_1, y_direction, "
        "f2_stencil_dofmap_1(:,:,cell), f3_proxy%data, f4_proxy%data, "
        "ndf_w1, undf_w1, map_w1(:,cell), ndf_w2, undf_w2, "
        "map_w2(:,cell), ndf_w3, undf_w3, map_w3(:,cell))")
    assert result.count(output4) == 1

    if dist_mem:
        assert "IF (f2_proxy%is_dirty(depth=3)) THEN" in result
        assert "CALL f2_proxy%halo_exchange(depth=3)" in result
        assert "IF (f3_proxy%is_dirty(depth=1)) THEN" in result
        assert "CALL f3_proxy%halo_exchange(depth=1)" in result
        assert "IF (f4_proxy%is_dirty(depth=1)) THEN" in result
        assert "CALL f4_proxy%halo_exchange(depth=1)" in result


def test_stencil_extent_specified():
    ''' The function stencil_unique_str() raises an error if a stencil
    with an extent provided in the metadata is passed in. This is because
    this is not currently supported. This test checks that the appropriate
    error is raised.

    '''
    # load an example with an argument that has stencil metadata
    _, invoke_info = parse(
        os.path.join(BASE_PATH, "19.1_single_stencil.f90"),
        api=TEST_API)
    psy = PSyFactory(TEST_API, distributed_memory=True).create(invoke_info)
    # access the argument with stencil metadata
    schedule = psy.invokes.invoke_list[0].schedule
    kernel = schedule.children[4].loop_body[0]
    stencil_arg = kernel.arguments.args[1]
    # artificially add an extent to the stencil metadata info
    stencil_arg.descriptor.stencil['extent'] = 1
    from psyclone.dynamo0p3 import DynStencils
    stencils = DynStencils(psy.invokes.invoke_list[0])
    with pytest.raises(GenerationError) as err:
        stencils.stencil_unique_str(stencil_arg, "")
    assert ("Found a stencil with an extent specified in the metadata. "
            "This is not coded for." in str(err.value))


def test_haloexchange_unknown_halo_depth():
    ''' If a stencil extent is provided in the kernel metadata then the
    value is stored in an instance of the DynHaloExchange class. This test
    checks that the value is stored as expected (although stencil extents
    in metadata are not currently supported in PSyclone).

    '''
    # load an example with an argument that has stencil metadata
    _, invoke_info = parse(
        os.path.join(BASE_PATH, "19.1_single_stencil.f90"),
        api=TEST_API)
    psy = PSyFactory(TEST_API, distributed_memory=True).create(invoke_info)
    # access the argument with stencil metadata
    schedule = psy.invokes.invoke_list[0].schedule
    kernel = schedule.children[4].loop_body[0]
    stencil_arg = kernel.arguments.args[1]
    # artificially add an extent to the stencil metadata info
    stencil_arg.descriptor.stencil['extent'] = 10
    halo_exchange = schedule.children[1]
    assert halo_exchange._compute_halo_depth() == '11'


def test_haloexchange_correct_parent():
    '''Test that a dynamo haloexchange has the correct parent once it has
    been added to a schedule.'''
    _, invoke_info = parse(
        os.path.join(BASE_PATH, "1_single_invoke.f90"),
        api=TEST_API)
    psy = PSyFactory(TEST_API, distributed_memory=True).create(invoke_info)
    schedule = psy.invokes.invoke_list[0].schedule
    for child in schedule.children:
        assert child.parent == schedule


def test_one_kern_multi_field_same_stencil(tmpdir, dist_mem):
    ''' This test checks for the case where we have the same stencil used
    by more than one field in a kernel. '''
    _, invoke_info = parse(
        os.path.join(BASE_PATH,
                     "19.17_single_kernel_multi_field_same_stencil.f90"),
        api=TEST_API)
    psy = PSyFactory(TEST_API,
                     distributed_memory=dist_mem).create(invoke_info)
    result = str(psy.gen)

    assert LFRicBuild(tmpdir).code_compiles(psy)

    output1 = (
        "    SUBROUTINE invoke_0_testkern_multi_field_same_stencil_type("
        "f0, f1, f2, f3, f4, extent, direction)")
    assert output1 in result
    output2 = (
        "      INTEGER(KIND=i_def), intent(in) :: extent\n"
        "      INTEGER(KIND=i_def), intent(in) :: direction\n")
    assert output2 in result
    output3 = (
        "      INTEGER(KIND=i_def) f3_stencil_size\n"
        "      INTEGER(KIND=i_def), pointer :: f3_stencil_dofmap(:,:,:) => "
        "null()\n"
        "      TYPE(stencil_dofmap_type), pointer :: f3_stencil_map => "
        "null()\n"
        "      INTEGER(KIND=i_def) f1_stencil_size\n"
        "      INTEGER(KIND=i_def), pointer :: f1_stencil_dofmap(:,:,:) => "
        "null()\n"
        "      TYPE(stencil_dofmap_type), pointer :: f1_stencil_map => "
        "null()\n")
    assert output3 in result
    output4 = (
        "      ! Initialise stencil dofmaps\n"
        "      !\n"
        "      f1_stencil_map => f1_proxy%vspace%get_stencil_dofmap("
        "STENCIL_CROSS,extent)\n"
        "      f1_stencil_dofmap => f1_stencil_map%get_whole_dofmap()\n"
        "      f1_stencil_size = f1_stencil_map%get_size()\n"
        "      IF (direction .eq. x_direction) THEN\n"
        "        f3_stencil_map => f3_proxy%vspace%get_stencil_dofmap("
        "STENCIL_1DX,extent)\n"
        "      END IF\n"
        "      IF (direction .eq. y_direction) THEN\n"
        "        f3_stencil_map => f3_proxy%vspace%get_stencil_dofmap("
        "STENCIL_1DY,extent)\n"
        "      END IF\n"
        "      f3_stencil_dofmap => f3_stencil_map%get_whole_dofmap()\n"
        "      f3_stencil_size = f3_stencil_map%get_size()\n"
        "      !\n")
    assert output4 in result
    output5 = (
        "        CALL testkern_multi_field_same_stencil_code(nlayers, "
        "f0_proxy%data, f1_proxy%data, f1_stencil_size, "
        "f1_stencil_dofmap(:,:,cell), f2_proxy%data, f1_stencil_size, "
        "f1_stencil_dofmap(:,:,cell), f3_proxy%data, f3_stencil_size, "
        "direction, f3_stencil_dofmap(:,:,cell), f4_proxy%data, "
        "f3_stencil_size, direction, f3_stencil_dofmap(:,:,cell), "
        "ndf_w1, undf_w1, map_w1(:,cell), ndf_w2, undf_w2, "
        "map_w2(:,cell))")
    assert output5 in result


def test_single_kernel_any_space_stencil(dist_mem, tmpdir):
    ''' This is a test for stencils and any_space within a single kernel
    and between kernels. We test when any_space is the same and when
    it is different within kernels and between kernels for the case of
    different fields. When it is the same we should have the same
    stencil dofmap (as all other stencil information is the same) and
    when it is different we should have a different stencil dofmap (as
    we do not know whether they are on the same space).

    '''
    _, invoke_info = parse(
        os.path.join(BASE_PATH,
                     "19.18_anyspace_stencil_1.f90"),
        api=TEST_API)
    psy = PSyFactory(TEST_API,
                     distributed_memory=dist_mem).create(invoke_info)
    result = str(psy.gen)

    assert LFRicBuild(tmpdir).code_compiles(psy)

    output1 = (
        "      f1_stencil_map => f1_proxy%vspace%get_stencil_dofmap("
        "STENCIL_CROSS,extent)\n"
        "      f1_stencil_dofmap => f1_stencil_map%get_whole_dofmap()\n"
        "      f1_stencil_size = f1_stencil_map%get_size()\n"
        "      f4_stencil_map => f4_proxy%vspace%get_stencil_dofmap("
        "STENCIL_CROSS,extent)\n"
        "      f4_stencil_dofmap => f4_stencil_map%get_whole_dofmap()\n"
        "      f4_stencil_size = f4_stencil_map%get_size()\n"
        "      f5_stencil_map => f5_proxy%vspace%get_stencil_dofmap("
        "STENCIL_CROSS,extent)\n"
        "      f5_stencil_dofmap => f5_stencil_map%get_whole_dofmap()\n"
        "      f5_stencil_size = f5_stencil_map%get_size()\n"
        "      !\n")
    assert output1 in result
    # Use the same stencil dofmap
    output2 = (
        "        CALL testkern_same_anyspace_stencil_code(nlayers, "
        "f0_proxy%data, f1_proxy%data, f1_stencil_size, "
        "f1_stencil_dofmap(:,:,cell), f2_proxy%data, f1_stencil_size, "
        "f1_stencil_dofmap(:,:,cell), ndf_w1, undf_w1, map_w1(:,cell), "
        "ndf_aspc1_f1, undf_aspc1_f1, map_aspc1_f1(:,cell))")
    assert output2 in result
    output3 = (
        "        CALL testkern_different_anyspace_stencil_code(nlayers, "
        "f3_proxy%data, f4_proxy%data, f4_stencil_size, "
        "f4_stencil_dofmap(:,:,cell), f5_proxy%data, f5_stencil_size, "
        "f5_stencil_dofmap(:,:,cell), ndf_w1, undf_w1, map_w1(:,cell), "
        "ndf_aspc1_f4, undf_aspc1_f4, map_aspc1_f4(:,cell), ndf_aspc2_f5, "
        "undf_aspc2_f5, map_aspc2_f5(:,cell))")
    # Use a different stencil dofmap
    assert output3 in result


@pytest.mark.xfail(reason="stencils and any_space produces too many dofmaps")
def test_multi_kernel_any_space_stencil_1(dist_mem):
    ''' This is a test for stencils and any_space with two kernels. We test
    when any_space is the same and when it is different for the same
    field. In our example we should have a single dofmap. However, at
    the moment we produce two. This is valid but not optimal. It is
    not a big deal at the moment as the Met Office do not plan to use
    any_space but it should be able to be fixed when we get dependence
    analysis within invokes working. Therefore making it xfail for the
    moment.

    '''
    _, invoke_info = parse(
        os.path.join(BASE_PATH,
                     "19.19_anyspace_stencil_2.f90"),
        api=TEST_API)
    psy = PSyFactory(TEST_API,
                     distributed_memory=dist_mem).create(invoke_info)
    result = str(psy.gen)

    output1 = (
        "      f1_stencil_map => f1_proxy%vspace%get_stencil_dofmap("
        "STENCIL_CROSS,extent)\n"
        "      f1_stencil_dofmap => f1_stencil_map%get_whole_dofmap()\n"
        "      f1_stencil_size = f1_stencil_map%get_size()\n"
        "      !\n")
    assert output1 in result
    output2 = (
        "        CALL testkern_same_anyspace_stencil_code(nlayers, "
        "f0_proxy%data, f1_proxy%data, f1_stencil_size, "
        "f1_stencil_dofmap(:,:,cell), f2_proxy%data, f1_stencil_size, "
        "f1_stencil_dofmap(:,:,cell), ndf_w1, undf_w1, map_w1(:,cell), "
        "ndf_aspc1_f1, undf_aspc1_f1, map_aspc1_f1)")
    assert output2 in result
    output3 = (
        "        CALL testkern_different_anyspace_stencil_code(nlayers, "
        "f3_proxy%data, f1_proxy%data, f1_stencil_size, "
        "f1_stencil_dofmap(:,:,cell), f2_proxy%data, f1_stencil_size, "
        "f1_stencil_dofmap(:,:,cell), ndf_w1, undf_w1, map_w1(:,cell), "
        "ndf_aspc1_f1, undf_aspc1_f1, map_aspc1_f1, "
        "ndf_aspc2_f2, undf_aspc2_f2, map_aspc2_f2)")
    assert output3 in result


def test_single_kernel_any_dscnt_space_stencil(dist_mem, tmpdir):
    ''' Tests for stencils and any_discontinuous_space space within
    a single kernel and between kernels. We test when
    any_discontinuous_space is the same and when it is different
    within kernels and between kernels for the case of different fields.
    When it is the same we should have the same stencil dofmap
    (as all other stencil information is the same) and when it is
    different we should have a different stencil dofmap (as we do not
    know whether they are on the same space).

    '''
    _, invoke_info = parse(
        os.path.join(BASE_PATH,
                     "19.24_any_discontinuous_space_stencil.f90"),
        api=TEST_API)
    psy = PSyFactory(TEST_API,
                     distributed_memory=dist_mem).create(invoke_info)
    result = str(psy.gen)

    # Check compilation
    assert LFRicBuild(tmpdir).code_compiles(psy)

    # Use the same stencil dofmap
    output1 = (
        "        CALL testkern_same_any_dscnt_space_stencil_code("
        "nlayers, f0_proxy%data, f1_proxy%data, f1_stencil_size, "
        "f1_stencil_dofmap(:,:,cell), f2_proxy%data, f1_stencil_size, "
        "f1_stencil_dofmap(:,:,cell), ndf_wtheta, undf_wtheta, "
        "map_wtheta(:,cell), ndf_adspc1_f1, undf_adspc1_f1, "
        "map_adspc1_f1(:,cell))")
    assert output1 in result
    # Use a different stencil dofmap
    output2 = (
        "        CALL testkern_different_any_dscnt_space_stencil_code("
        "nlayers, f3_proxy%data, f4_proxy%data, f4_stencil_size, "
        "f4_stencil_dofmap(:,:,cell), f5_proxy%data, f5_stencil_size, "
        "f5_stencil_dofmap(:,:,cell), ndf_wtheta, undf_wtheta, "
        "map_wtheta(:,cell), ndf_adspc1_f4, "
        "undf_adspc1_f4, map_adspc1_f4(:,cell), "
        "ndf_adspc2_f5, undf_adspc2_f5, map_adspc2_f5(:,cell))")
    assert output2 in result
    # Check for halo exchanges and correct loop bounds
    if dist_mem:
        assert result.count("_proxy%halo_exchange(depth=extent)") == 4
        assert result.count("DO cell=1,mesh%get_last_edge_cell()") == 2
    else:
        assert "halo_exchange(depth=extent)" not in result
        assert "DO cell=1,f0_proxy%vspace%get_ncell()" in result
        assert "DO cell=1,f3_proxy%vspace%get_ncell()" in result


def test_stencil_args_unique_1(dist_mem, tmpdir):
    ''' This test checks that stencil extent and direction arguments do not
    clash with internal names generated in the PSy-layer. f2_stencil_size
    and nlayers are chosen as the names that would clash.

    '''
    _, invoke_info = parse(
        os.path.join(BASE_PATH,
                     "19.21_stencil_names_clash.f90"),
        api=TEST_API)
    psy = PSyFactory(TEST_API,
                     distributed_memory=dist_mem).create(invoke_info)
    result = str(psy.gen)

    assert LFRicBuild(tmpdir).code_compiles(psy)

    # we use f2_stencil_size for extent and nlayers for direction
    # as arguments
    output1 = ("    SUBROUTINE invoke_0_testkern_stencil_xory1d_type(f1, "
               "f2, f3, f4, f2_stencil_size, nlayers)")
    assert output1 in result
    output2 = ("      INTEGER(KIND=i_def), intent(in) :: f2_stencil_size\n"
               "      INTEGER(KIND=i_def), intent(in) :: nlayers")
    assert output2 in result
    output3 = "      INTEGER(KIND=i_def) f2_stencil_size_1"
    assert output3 in result
    # therefore the local variable is now declared as nlayers_1"
    output4 = "      INTEGER(KIND=i_def) nlayers_1"
    assert output4 in result
    output5 = "      nlayers_1 = f1_proxy%vspace%get_nlayers()"
    assert output5 in result
    output6 = (
        "      IF (nlayers .eq. x_direction) THEN\n"
        "        f2_stencil_map => f2_proxy%vspace%get_stencil_dofmap("
        "STENCIL_1DX,f2_stencil_size)\n"
        "      END IF\n"
        "      IF (nlayers .eq. y_direction) THEN\n"
        "        f2_stencil_map => f2_proxy%vspace%get_stencil_dofmap("
        "STENCIL_1DY,f2_stencil_size)\n"
        "      END IF\n"
        "      f2_stencil_dofmap => f2_stencil_map%get_whole_dofmap()\n"
        "      f2_stencil_size_1 = f2_stencil_map%get_size()")
    assert output6 in result
    output7 = (
        "        CALL testkern_stencil_xory1d_code(nlayers_1, "
        "f1_proxy%data, f2_proxy%data, f2_stencil_size_1, nlayers, "
        "f2_stencil_dofmap(:,:,cell), f3_proxy%data, f4_proxy%data, "
        "ndf_w1, undf_w1, map_w1(:,cell), ndf_w2, undf_w2, "
        "map_w2(:,cell), ndf_w3, undf_w3, map_w3(:,cell))")
    assert output7 in result


def test_stencil_args_unique_2(dist_mem, tmpdir):
    '''This test checks that stencil extent and direction arguments are
    unique within the generated PSy-layer when they are accessed as
    indexed arrays, with the same array name, from the algorithm
    layer.'''
    _, invoke_info = parse(
        os.path.join(BASE_PATH,
                     "19.22_stencil_names_indexed.f90"),
        api=TEST_API)
    psy = PSyFactory(TEST_API,
                     distributed_memory=dist_mem).create(invoke_info)
    result = str(psy.gen)

    assert LFRicBuild(tmpdir).code_compiles(psy)

    output1 = ("    SUBROUTINE invoke_0(f1, f2, f3, f4, f2_info, "
               "f2_info_2, f2_info_1, f2_info_3)")
    assert output1 in result
    output2 = (
        "      INTEGER(KIND=i_def), intent(in) :: f2_info, f2_info_2\n"
        "      INTEGER(KIND=i_def), intent(in) :: f2_info_1, f2_info_3")
    assert output2 in result
    output3 = (
        "      IF (f2_info_1 .eq. x_direction) THEN\n"
        "        f2_stencil_map => f2_proxy%vspace%get_stencil_dofmap("
        "STENCIL_1DX,f2_info)\n"
        "      END IF\n"
        "      IF (f2_info_1 .eq. y_direction) THEN\n"
        "        f2_stencil_map => f2_proxy%vspace%get_stencil_dofmap("
        "STENCIL_1DY,f2_info)\n"
        "      END IF\n"
        "      f2_stencil_dofmap => f2_stencil_map%get_whole_dofmap()\n"
        "      f2_stencil_size = f2_stencil_map%get_size()\n"
        "      IF (f2_info_3 .eq. x_direction) THEN\n"
        "        f2_stencil_map_1 => f2_proxy%vspace%get_stencil_dofmap("
        "STENCIL_1DX,f2_info_2)\n"
        "      END IF\n"
        "      IF (f2_info_3 .eq. y_direction) THEN\n"
        "        f2_stencil_map_1 => f2_proxy%vspace%get_stencil_dofmap("
        "STENCIL_1DY,f2_info_2)\n"
        "      END IF")
    assert output3 in result
    output4 = (
        "        CALL testkern_stencil_xory1d_code(nlayers, "
        "f1_proxy%data, f2_proxy%data, f2_stencil_size, f2_info_1, "
        "f2_stencil_dofmap(:,:,cell), f3_proxy%data, f4_proxy%data, "
        "ndf_w1, undf_w1, map_w1(:,cell), ndf_w2, undf_w2, "
        "map_w2(:,cell), ndf_w3, undf_w3, map_w3(:,cell))")
    assert output4 in result
    output5 = (
        "        CALL testkern_stencil_xory1d_code(nlayers, "
        "f1_proxy%data, f2_proxy%data, f2_stencil_size_1, f2_info_3, "
        "f2_stencil_dofmap_1(:,:,cell), f3_proxy%data, f4_proxy%data, "
        "ndf_w1, undf_w1, map_w1(:,cell), ndf_w2, undf_w2, "
        "map_w2(:,cell), ndf_w3, undf_w3, map_w3(:,cell))")
    assert output5 in result
    if dist_mem:
        assert (
            "IF (f2_proxy%is_dirty(depth=max(f2_info+1,"
            "f2_info_2+1))) THEN" in result)
        assert (
            "CALL f2_proxy%halo_exchange(depth=max(f2_info+1,"
            "f2_info_2+1))" in result)
        assert "IF (f3_proxy%is_dirty(depth=1)) THEN" in result
        assert "CALL f3_proxy%halo_exchange(depth=1)" in result
        assert "IF (f4_proxy%is_dirty(depth=1)) THEN" in result
        assert "CALL f4_proxy%halo_exchange(depth=1)" in result


def test_stencil_args_unique_3(dist_mem, tmpdir):
    ''' This test checks that stencil extent and direction arguments are
    unique within the generated PSy-layer when they are dereferenced,
    with the same type/class name, from the algorithm layer.

    '''
    _, invoke_info = parse(
        os.path.join(BASE_PATH,
                     "19.23_stencil_names_deref.f90"),
        api=TEST_API)
    psy = PSyFactory(TEST_API,
                     distributed_memory=dist_mem).create(invoke_info)
    result = str(psy.gen)

    assert LFRicBuild(tmpdir).code_compiles(psy)

    assert (
        "      INTEGER(KIND=i_def), intent(in) :: my_info_f2_info, "
        "my_info_f2_info_2\n"
        "      INTEGER(KIND=i_def), intent(in) :: my_info_f2_info_1, "
        "my_info_f2_info_3\n"
        in result)
    assert (
        "f2_stencil_map => f2_proxy%vspace%get_stencil_dofmap(STENCIL_1DX,"
        "my_info_f2_info)" in result)
    if dist_mem:
        assert (
            "IF (f2_proxy%is_dirty(depth=max(my_info_f2_info+1,"
            "my_info_f2_info_2+1))) THEN" in result)
        assert (
            "CALL f2_proxy%halo_exchange(depth=max(my_info_f2_info+1,"
            "my_info_f2_info_2+1))" in result)
        assert "IF (f3_proxy%is_dirty(depth=1)) THEN" in result
        assert "CALL f3_proxy%halo_exchange(depth=1)" in result
        assert "IF (f4_proxy%is_dirty(depth=1)) THEN" in result
        assert "CALL f4_proxy%halo_exchange(depth=1)" in result


def test_stencil_vector(dist_mem, tmpdir):
    ''' Test that the expected declarations and lookups are produced when
    we have a stencil access with a vector field. Any stencil could be
    chosen here (other than xory1d) as they all produce the same code
    structure, but STENCIL_CROSS is chosen as it is already used in an
    existing suitable example (14.4).

    '''
    _, invoke_info = parse(
        os.path.join(BASE_PATH, "14.4_halo_vector.f90"),
        api=TEST_API)
    psy = PSyFactory(TEST_API,
                     distributed_memory=dist_mem).create(invoke_info)
    result = str(psy.gen)
    assert (
        "      USE stencil_dofmap_mod, ONLY: STENCIL_CROSS\n"
        "      USE stencil_dofmap_mod, ONLY: stencil_dofmap_type\n") \
        in str(result)
    assert(
        "      INTEGER(KIND=i_def) f2_stencil_size\n"
        "      INTEGER(KIND=i_def), pointer :: f2_stencil_dofmap(:,:,:) => "
        "null()\n"
        "      TYPE(stencil_dofmap_type), pointer :: f2_stencil_map => "
        "null()\n") \
        in str(result)
    assert(
        "      f2_stencil_map => f2_proxy(1)%vspace%get_stencil_dofmap"
        "(STENCIL_CROSS,f2_extent)\n"
        "      f2_stencil_dofmap => f2_stencil_map%get_whole_dofmap()\n"
        "      f2_stencil_size = f2_stencil_map%get_size()\n") \
        in str(result)
    assert(
        "f2_proxy(1)%data, f2_proxy(2)%data, f2_proxy(3)%data, "
        "f2_proxy(4)%data, f2_stencil_size, f2_stencil_dofmap(:,:,cell)") \
        in str(result)

    assert LFRicBuild(tmpdir).code_compiles(psy)


def test_stencil_xory_vector(dist_mem, tmpdir):
    '''Test that the expected declarations and lookups are produced when
    we have a stencil access of type x or y with a vector field.

    '''
    _, invoke_info = parse(
        os.path.join(BASE_PATH,
                     "14.4.2_halo_vector_xory.f90"),
        api=TEST_API)
    psy = PSyFactory(TEST_API,
                     distributed_memory=dist_mem).create(invoke_info)
    result = str(psy.gen)
    assert(
        "      USE stencil_dofmap_mod, ONLY: STENCIL_1DX, STENCIL_1DY\n"
        "      USE flux_direction_mod, ONLY: x_direction, y_direction\n"
        "      USE stencil_dofmap_mod, ONLY: stencil_dofmap_type\n") \
        in result
    assert(
        "      INTEGER(KIND=i_def), intent(in) :: f2_extent\n"
        "      INTEGER(KIND=i_def), intent(in) :: f2_direction\n") \
        in result
    assert(
        "      INTEGER(KIND=i_def) f2_stencil_size\n"
        "      INTEGER(KIND=i_def), pointer :: f2_stencil_dofmap(:,:,:) => "
        "null()\n"
        "      TYPE(stencil_dofmap_type), pointer :: f2_stencil_map => "
        "null()\n") \
        in result
    assert(
        "      IF (f2_direction .eq. x_direction) THEN\n"
        "        f2_stencil_map => f2_proxy(1)%vspace%get_stencil_dofmap"
        "(STENCIL_1DX,f2_extent)\n"
        "      END IF\n"
        "      IF (f2_direction .eq. y_direction) THEN\n"
        "        f2_stencil_map => f2_proxy(1)%vspace%get_stencil_dofmap"
        "(STENCIL_1DY,f2_extent)\n"
        "      END IF\n"
        "      f2_stencil_dofmap => f2_stencil_map%get_whole_dofmap()\n"
        "      f2_stencil_size = f2_stencil_map%get_size()\n") \
        in result
    assert(
        "f2_proxy(1)%data, f2_proxy(2)%data, f2_proxy(3)%data, "
        "f2_proxy(4)%data, f2_stencil_size, f2_direction, "
        "f2_stencil_dofmap(:,:,cell)") \
        in result

    assert LFRicBuild(tmpdir).code_compiles(psy)


def test_dynloop_load_unexpected_func_space():
    ''' The load function of an instance of the DynLoop class raises an
    error if an unexpected function space is found. This test makes
    sure this error works correctly. It's a little tricky to raise
    this error as it is unreachable. However, we can sabotage an
    earlier function to make it return an invalid value.

    '''
    # first create a working instance of the DynLoop class
    _, invoke_info = parse(
        os.path.join(BASE_PATH, "19.1_single_stencil.f90"),
        api=TEST_API)
    psy = PSyFactory(TEST_API, distributed_memory=True).create(invoke_info)
    # now get access to the DynLoop class, the associated kernel class
    # and the associated field.
    schedule = psy.invokes.invoke_list[0].schedule
    loop = schedule.children[4]
    kernel = loop.loop_body[0]
    field = kernel.arguments.iteration_space_arg()
    # break the fields function space
    field._function_spaces[0]._orig_name = "broken"
    # create a function which always returns the broken field

    def broken_func():
        ''' Returns the above field no matter what '''
        return field
    # Replace the iteration_space_arg method with our broke
    # function. This is required as iteration_space_arg currently
    # never returns a field with an invalid function space.
    kernel.arguments.iteration_space_arg = broken_func
    # We can now raise the exception.
    with pytest.raises(GenerationError) as err:
        loop.load(kernel)
    assert ("Generation Error: Unexpected function space found. Expecting "
            "one of " + str(FunctionSpace.VALID_FUNCTION_SPACES) +
            " but found 'broken'" in str(err.value))


def test_dynkernargs_unexpect_stencil_extent():
    '''This test checks that we raise an error in DynKernelArguments if
    metadata is provided with an extent value. This is a litle tricky
    to raise as the parser does not allow this to happen. We therefore
    modify the results from the parser to raise the error.

    '''
    # parse some valid code with a stencil
    _, invoke_info = parse(
        os.path.join(BASE_PATH, "19.1_single_stencil.f90"),
        api=TEST_API)
    # find the parsed code's call class
    call = invoke_info.calls[0].kcalls[0]
    # add an extent to the stencil metadata
    kernel_metadata = call.ktype
    kernel_metadata._arg_descriptors[1].stencil['extent'] = 2
    # remove the extra argument (as the extent value no longer needs
    # to be passed so an associated error will be raised)
    del call.args[2]
    # finally call our object to raise the error
    from psyclone.dynamo0p3 import DynKernelArguments
    with pytest.raises(GenerationError) as err:
        _ = DynKernelArguments(call, None)
    assert "extent metadata not yet supported" in str(err.value)


def test_unsupported_halo_read_access():
    ''' This test checks that we raise an error if the halo_read_access
    method finds an upper bound other than halo or ncells. The
    particular issue at the moment is that if inner is specified we do
    not know whether the stencil accesses the halo or not. However,
    this limitation is not going to affect anyone until we add in loop
    iteration space splitting transformations.

    '''
    # create a valid loop with a stencil access
    _, invoke_info = parse(
        os.path.join(BASE_PATH, "19.1_single_stencil.f90"),
        api=TEST_API)
    psy = PSyFactory(TEST_API, distributed_memory=True).create(invoke_info)
    # get access to the DynLoop object
    schedule = psy.invokes.invoke_list[0].schedule
    loop = schedule.children[4]
    # access to the argument that has a stencil access in the kernel
    kernel = loop.loop_body[0]
    stencil_arg = kernel.arguments.args[1]
    loop.set_upper_bound("inner", 1)
    # call our method
    with pytest.raises(GenerationError) as err:
        _ = loop._halo_read_access(stencil_arg)
    assert ("Loop bounds other than cell_halo and ncells are currently "
            "unsupported for kernels with stencil accesses. Found "
            "'inner'." in str(err.value))


def test_dynglobalsum_unsupported_scalar():
    ''' Check that an instance of the DynGlobalSum class raises an
    exception if an unsupported scalar type is provided when
    dm=True. '''
    # get an instance of an integer scalar
    _, invoke_info = parse(
        os.path.join(BASE_PATH,
                     "1.6.1_single_invoke_1_int_scalar.f90"),
        api=TEST_API)
    psy = PSyFactory(TEST_API, distributed_memory=True).create(invoke_info)
    schedule = psy.invokes.invoke_list[0].schedule
    loop = schedule.children[4]
    kernel = loop.loop_body[0]
    argument = kernel.arguments.args[1]
    with pytest.raises(GenerationError) as err:
        _ = DynGlobalSum(argument)
    assert ("DynGlobalSum currently only supports '['gh_real']'"
            in str(err.value))


def test_dynglobalsum_nodm_error():
    '''Check that an instance of the DynGlobalSum class raises an
    exception if it is instantiated when dm=False'''
    # get an instance of a real scalar
    _, invoke_info = parse(
        os.path.join(BASE_PATH,
                     "1.9_single_invoke_2_real_scalars.f90"),
        api=TEST_API)
    psy = PSyFactory(TEST_API, distributed_memory=False).create(invoke_info)
    schedule = psy.invokes.invoke_list[0].schedule
    loop = schedule.children[0]
    kernel = loop.loop_body[0]
    argument = kernel.arguments.args[0]
    with pytest.raises(GenerationError) as err:
        _ = DynGlobalSum(argument)
    assert ("It makes no sense to create a DynGlobalSum object when "
            "dm=False") in str(err.value)


def test_no_updated_args():
    ''' Check that we raise the expected exception when we encounter a
    kernel that does not write to any of its arguments '''
    fparser.logging.disable(fparser.logging.CRITICAL)
    code = CODE.replace("arg_type(gh_field, gh_inc, w1)",
                        "arg_type(gh_field, gh_read, w1)", 1)
    ast = fpapi.parse(code, ignore_comments=False)
    name = "testkern_qr_type"
    with pytest.raises(ParseError) as excinfo:
        _ = DynKernMetadata(ast, name=name)
    assert ("A Dynamo 0.3 kernel must have at least one argument that is "
            "updated (written to) but found none for kernel "
            "testkern_qr_type" in str(excinfo.value))


def test_scalars_only_invalid():
    ''' Check that we raise the expected exception if we encounter a
    kernel that only has (read-only) scalar arguments '''
    fparser.logging.disable(fparser.logging.CRITICAL)
    code = '''
module testkern
  type, extends(kernel_type) :: testkern_type
     type(arg_type), meta_args(2) =                 &
          (/ arg_type(gh_real, gh_read),            &
             arg_type(gh_integer, gh_read)          &
           /)
     integer :: iterates_over = cells
   contains
     procedure, nopass :: code => testkern_code
  end type testkern_type
contains
  subroutine testkern_code(a,b)
  end subroutine testkern_code
end module testkern
'''
    ast = fpapi.parse(code, ignore_comments=False)
    name = "testkern_type"
    with pytest.raises(ParseError) as excinfo:
        _ = DynKernMetadata(ast, name=name)
    assert ("A Dynamo 0.3 kernel must have at least one argument that is "
            "updated (written to) but found none for kernel "
            "testkern_type" in str(excinfo.value))


def test_multiple_updated_field_args():
    ''' Check that we successfully parse a kernel that writes to more
    than one of its field arguments '''
    fparser.logging.disable(fparser.logging.CRITICAL)
    code = CODE.replace("arg_type(gh_field, gh_read, w2)",
                        "arg_type(gh_field, gh_inc, w1)", 1)
    ast = fpapi.parse(code, ignore_comments=False)
    name = "testkern_qr_type"
    metadata = DynKernMetadata(ast, name=name)
    count = 0
    for descriptor in metadata.arg_descriptors:
        if descriptor.type == "gh_field" and \
                descriptor.access != AccessType.READ:
            count += 1
    assert count == 2


def test_multiple_updated_op_args():
    ''' Check that we successfully parse the metadata for a kernel that
    writes to more than one of its field and operator arguments '''
    fparser.logging.disable(fparser.logging.CRITICAL)
    code = CODE.replace("arg_type(gh_operator, gh_read, w2, w2)",
                        "arg_type(gh_operator, gh_write, w1, w1)", 1)
    ast = fpapi.parse(code, ignore_comments=False)
    name = "testkern_qr_type"
    metadata = DynKernMetadata(ast, name=name)
    count = 0
    for descriptor in metadata.arg_descriptors:
        if ((descriptor.type == "gh_field" or
             descriptor.type == "gh_operator") and
                descriptor.access != AccessType.READ):
            count += 1
    assert count == 2


def test_multiple_updated_scalar_args():
    ''' Check that we raise the expected exception when we encounter a
    kernel that writes to more than one of its field and scalar arguments '''
    fparser.logging.disable(fparser.logging.CRITICAL)
    code = CODE.replace("arg_type(gh_real, gh_read)",
                        "arg_type(gh_real, gh_sum)", 1)
    ast = fpapi.parse(code, ignore_comments=False)
    name = "testkern_qr_type"
    with pytest.raises(ParseError) as excinfo:
        _ = DynKernMetadata(ast, name=name)
    assert ("A user-supplied Dynamo 0.3 kernel must not write/update a scalar "
            "argument but kernel testkern_qr_type has" in
            str(excinfo.value))


def test_itn_space_write_w2broken_w1(dist_mem, tmpdir):
    ''' Check that generated loop over cells in the PSy layer has the
    correct upper bound when a kernel writes to two fields, the first on
    a discontinuous space (w2broken) and the second on a continuous space (w1).
    The resulting loop (when dm=True) must include the L1 halo because of
    the second field argument which is continuous.

    '''
    _, invoke_info = parse(
        os.path.join(BASE_PATH, "1.5.1_single_invoke_write_multi_fs.f90"),
        api=TEST_API)
    psy = PSyFactory(TEST_API,
                     distributed_memory=dist_mem).create(invoke_info)
    generated_code = str(psy.gen)

    if dist_mem:
        output = (
            "      !\n"
            "      DO cell=1,mesh%get_last_halo_cell(1)\n")
        assert output in generated_code
    else:
        output = (
            "      ! Call our kernels\n"
            "      !\n"
            "      DO cell=1,m2_proxy%vspace%get_ncell()\n")
        assert output in generated_code

    assert LFRicBuild(tmpdir).code_compiles(psy)


def test_itn_space_fld_and_op_writers(tmpdir):
    ''' Check that generated loop over cells in the psy layer has the
    correct upper bound when a kernel writes to both an operator and a
    field, the latter on a discontinuous space and first in the list
    of args. (Loop must include L1 halo because we're writing to an
    operator.) '''
    _, invoke_info = parse(
        os.path.join(BASE_PATH, "1.5.2_single_invoke_write_fld_op.f90"),
        api=TEST_API)
    for dist_mem in [False, True]:
        psy = PSyFactory(TEST_API,
                         distributed_memory=dist_mem).create(invoke_info)
        generated_code = str(psy.gen)
        if dist_mem:
            output = (
                "      !\n"
                "      DO cell=1,mesh%get_last_halo_cell(1)\n")
            assert output in generated_code
        else:
            output = (
                "      ! Call our kernels\n"
                "      !\n"
                "      DO cell=1,op1_proxy%fs_from%get_ncell()\n")
            assert output in generated_code

        assert LFRicBuild(tmpdir).code_compiles(psy)


def test_itn_space_any_any_discontinuous(dist_mem, tmpdir):
    ''' Check that generated loop over cells has correct upper
    bound when a kernel writes to fields on any_space (continuous)
    and any_discontinuous_space.

    '''
    _, invoke_info = parse(
        os.path.join(BASE_PATH,
                     "1.5.3_single_invoke_write_any_anyd_space.f90"),
        api=TEST_API)
    psy = PSyFactory(TEST_API,
                     distributed_memory=dist_mem).create(invoke_info)
    generated_code = str(psy.gen)

    assert LFRicBuild(tmpdir).code_compiles(psy)

    if dist_mem:
        output = (
            "      !\n"
            "      DO cell=1,mesh%get_last_halo_cell(1)\n")
        assert output in generated_code
    else:
        output = (
            "      ! Call our kernels\n"
            "      !\n"
            "      DO cell=1,f1_proxy%vspace%get_ncell()\n")
        assert output in generated_code


def test_itn_space_any_w2trace(dist_mem, tmpdir):
    ''' Check generated loop over cells has correct upper bound when a
    kernel writes to fields on any_space and W2trace (both continuous).

    '''
    _, invoke_info = parse(
        os.path.join(BASE_PATH,
                     "1.5.4_single_invoke_write_anyspace_w2trace.f90"),
        api=TEST_API)
    psy = PSyFactory(TEST_API,
                     distributed_memory=dist_mem).create(invoke_info)
    generated_code = str(psy.gen)

    assert LFRicBuild(tmpdir).code_compiles(psy)

    if dist_mem:
        output = (
            "      !\n"
            "      DO cell=1,mesh%get_last_halo_cell(1)\n")
        assert output in generated_code
    else:
        # Loop upper bound should use f2 as that field is *definitely*
        # on a continuous space (as opposed to the one on any_space
        # that might be).
        output = (
            "      ! Call our kernels\n"
            "      !\n"
            "      DO cell=1,f2_proxy%vspace%get_ncell()\n")
        assert output in generated_code


def test_unexpected_type_error(dist_mem):
<<<<<<< HEAD
    ''' Check that we raise an exception if an unexpected datatype is found
    when running the ArgOrdering generate method. As it is abstract we use
    the KernCallArgList sub class.
=======
    ''' Check that we raise an exception if an unexpected argument type is
    found when running the ArgOrdering generate method. As it is abstract we
    use the KernCallArgList sub class.
>>>>>>> 77f05e4d

    '''
    _, invoke_info = parse(
        os.path.join(BASE_PATH,
                     "1.0.1_single_named_invoke.f90"),
        api=TEST_API)
    psy = PSyFactory(TEST_API,
                     distributed_memory=dist_mem).create(invoke_info)
    schedule = psy.invokes.invoke_list[0].schedule
    if dist_mem:
<<<<<<< HEAD
        index = 4
=======
        index = 3
>>>>>>> 77f05e4d
    else:
        index = 0
    loop = schedule.children[index]
    kernel = loop.loop_body[0]
    # Sabotage one of the arguments to make it have an invalid type.
    kernel.arguments.args[0]._type = "invalid"
    # Now call KernCallArgList to raise an exception
    create_arg_list = KernCallArgList(kernel)
<<<<<<< HEAD
    with pytest.raises(GenerationError) as excinfo:
        create_arg_list.generate()
    assert (
        "Unexpected arg type found in dynamo0p3.py:ArgOrdering:"
        "generate()") in str(excinfo.value)


def test_argordering_exceptions(dist_mem):
    ''' Check that we raise an exception if the abstract methods are called
    in an instance of the ArgOrdering class. '''
    _, invoke_info = parse(
        os.path.join(BASE_PATH,
                     "1.0.1_single_named_invoke.f90"),
        api=TEST_API)
    psy = PSyFactory(TEST_API,
                     distributed_memory=dist_mem).create(invoke_info)
    schedule = psy.invokes.invoke_list[0].schedule
    if dist_mem:
        index = 4
    else:
        index = 0
    loop = schedule.children[index]
    kernel = loop.loop_body[0]
    from psyclone.dynamo0p3 import ArgOrdering
    create_arg_list = ArgOrdering(kernel)
    for method in [create_arg_list.cell_map,
                   create_arg_list.cell_position,
                   create_arg_list.mesh_height,
                   create_arg_list.mesh_ncell2d]:
        with pytest.raises(NotImplementedError):
            method()
    for method in [create_arg_list.field_vector,
                   create_arg_list.field,
                   create_arg_list.stencil_unknown_extent,
                   create_arg_list.stencil_unknown_direction,
                   create_arg_list.stencil,
                   create_arg_list.operator,
                   create_arg_list.scalar,
                   create_arg_list.fs_common,
                   create_arg_list.fs_compulsory_field,
                   create_arg_list.basis,
                   create_arg_list.diff_basis,
                   create_arg_list.orientation,
                   create_arg_list.field_bcs_kernel,
                   create_arg_list.operator_bcs_kernel,
                   create_arg_list.banded_dofmap,
                   create_arg_list.indirection_dofmap,
                   create_arg_list.cma_operator]:
        with pytest.raises(NotImplementedError):
            method(None)
=======
    with pytest.raises(InternalError) as excinfo:
        create_arg_list.generate()
    assert (
        "dynamo0p3.ArgOrdering.generate(): Unexpected argument "
        "type. Expected one of {0} but found 'invalid'".
        format(LFRicArgDescriptor.VALID_ARG_TYPE_NAMES)
        in str(excinfo.value))


def test_argordering_exceptions():
    '''Check that we raise an exception if the abstract methods are called
    in an instance of the ArgOrdering class '''
    for distmem in [False, True]:
        _, invoke_info = parse(
            os.path.join(BASE_PATH,
                         "1.0.1_single_named_invoke.f90"),
            api=TEST_API)
        psy = PSyFactory(TEST_API,
                         distributed_memory=distmem).create(invoke_info)
        schedule = psy.invokes.invoke_list[0].schedule
        if distmem:
            index = 3
        else:
            index = 0
        loop = schedule.children[index]
        kernel = loop.loop_body[0]
        from psyclone.dynamo0p3 import ArgOrdering
        create_arg_list = ArgOrdering(kernel)
        for method in [create_arg_list.cell_map,
                       create_arg_list.cell_position,
                       create_arg_list.mesh_height,
                       create_arg_list.mesh_ncell2d]:
            with pytest.raises(NotImplementedError):
                method()
        for method in [create_arg_list.field_vector,
                       create_arg_list.field,
                       create_arg_list.stencil_unknown_extent,
                       create_arg_list.stencil_unknown_direction,
                       create_arg_list.stencil,
                       create_arg_list.operator,
                       create_arg_list.scalar,
                       create_arg_list.fs_common,
                       create_arg_list.fs_compulsory_field,
                       create_arg_list.basis,
                       create_arg_list.diff_basis,
                       create_arg_list.orientation,
                       create_arg_list.field_bcs_kernel,
                       create_arg_list.operator_bcs_kernel,
                       create_arg_list.banded_dofmap,
                       create_arg_list.indirection_dofmap,
                       create_arg_list.cma_operator]:
            with pytest.raises(NotImplementedError):
                method(None)
>>>>>>> 77f05e4d


def test_kernel_args_has_op():
    ''' Check that we raise an exception if the arg. type supplied to
    DynKernelArguments.has_operator() is not a valid operator. '''
    _, invoke_info = parse(
        os.path.join(BASE_PATH, "19.1_single_stencil.f90"),
        api=TEST_API)
    # Find the parsed code's Call class
    call = invoke_info.calls[0].kcalls[0]
    from psyclone.dynamo0p3 import DynKernelArguments
    dka = DynKernelArguments(call, None)
    with pytest.raises(GenerationError) as excinfo:
        _ = dka.has_operator(op_type="gh_field")
    assert "'op_type' must be a valid operator type" in str(excinfo.value)


def test_kerncallarglist_args_error(dist_mem):
    ''' Check that we raise an exception if we call the methods that return
    information in KernCallArgList without first calling the generate
    method.

    '''
    _, invoke_info = parse(
        os.path.join(BASE_PATH,
                     "1.0.1_single_named_invoke.f90"),
        api=TEST_API)
    psy = PSyFactory(TEST_API,
                     distributed_memory=dist_mem).create(invoke_info)
    schedule = psy.invokes.invoke_list[0].schedule
    if dist_mem:
        loop = schedule.children[4]
    else:
        loop = schedule.children[0]
    create_arg_list = KernCallArgList(loop.loop_body[0])

    # nlayers_positions method
    with pytest.raises(InternalError) as excinfo:
        _ = create_arg_list.nlayers_positions
    assert (
        "KernCallArgList: the generate() method should be called before "
        "the nlayers_positions() method") in str(excinfo.value)

    # nqp_positions method
    with pytest.raises(InternalError) as excinfo:
        _ = create_arg_list.nqp_positions
    assert (
        "KernCallArgList: the generate() method should be called before "
        "the nqp_positions() method") in str(excinfo.value)

    # ndf_positions method
    with pytest.raises(InternalError) as excinfo:
        _ = create_arg_list.ndf_positions
    assert (
        "KernCallArgList: the generate() method should be called before "
        "the ndf_positions() method") in str(excinfo.value)

    # arglist method
    with pytest.raises(InternalError) as excinfo:
        _ = create_arg_list.arglist
    assert (
        "KernCallArgList: the generate() method should be called before "
        "the arglist() method") in str(excinfo.value)


def test_kerncallarglist_quad_rule_error(dist_mem, tmpdir):
    ''' Check that we raise the expected exception if we encounter an
    unsupported quadrature shape in the quad_rule() method. '''
    _, invoke_info = parse(
        os.path.join(BASE_PATH, "6_multiple_QR_per_invoke.f90"),
        api=TEST_API)
    psy = PSyFactory(TEST_API,
                     distributed_memory=dist_mem).create(invoke_info)

    assert LFRicBuild(tmpdir).code_compiles(psy)

    schedule = psy.invokes.invoke_list[0].schedule
    loop = schedule.walk(DynLoop)[0]
    create_arg_list = KernCallArgList(loop.loop_body[0])
    # Add an invalid shape to the dict of qr rules
    create_arg_list._kern.qr_rules["broken"] = None
    with pytest.raises(NotImplementedError) as err:
        create_arg_list.quad_rule()
    assert ("no support implemented for quadrature with a shape of 'broken'"
            in str(err.value))


def test_multi_anyw2(dist_mem, tmpdir):
    ''' Check generated code works correctly when we have multiple any_w2
    fields. Particularly check that we only generate a single lookup.

    '''
    _, invoke_info = parse(
        os.path.join(BASE_PATH, "21.1_single_invoke_multi_anyw2.f90"),
        api=TEST_API)
    psy = PSyFactory(TEST_API,
                     distributed_memory=dist_mem).create(invoke_info)
    generated_code = str(psy.gen)

    assert LFRicBuild(tmpdir).code_compiles(psy)

    if dist_mem:
        output = (
            "      ! Look-up dofmaps for each function space\n"
            "      !\n"
            "      map_any_w2 => f1_proxy%vspace%get_whole_dofmap()\n"
            "      !\n"
            "      ! Initialise number of DoFs for any_w2\n"
            "      !\n"
            "      ndf_any_w2 = f1_proxy%vspace%get_ndf()\n"
            "      undf_any_w2 = f1_proxy%vspace%get_undf()\n"
            "      !\n"
            "      ! Call kernels and communication routines\n"
            "      !\n"
            "      IF (f1_proxy%is_dirty(depth=1)) THEN\n"
            "        CALL f1_proxy%halo_exchange(depth=1)\n"
            "      END IF\n"
            "      !\n"
            "      IF (f2_proxy%is_dirty(depth=1)) THEN\n"
            "        CALL f2_proxy%halo_exchange(depth=1)\n"
            "      END IF\n"
            "      !\n"
            "      IF (f3_proxy%is_dirty(depth=1)) THEN\n"
            "        CALL f3_proxy%halo_exchange(depth=1)\n"
            "      END IF\n"
            "      !\n"
            "      DO cell=1,mesh%get_last_halo_cell(1)\n"
            "        !\n"
            "        CALL testkern_multi_anyw2_code(nlayers, "
            "f1_proxy%data, f2_proxy%data, f3_proxy%data, ndf_any_w2, "
            "undf_any_w2, map_any_w2(:,cell))\n"
            "      END DO\n"
            "      !\n"
            "      ! Set halos dirty/clean for fields modified in the "
            "above loop\n"
            "      !\n"
            "      CALL f1_proxy%set_dirty()")
        assert output in generated_code
    else:
        output = (
            "      ! Look-up dofmaps for each function space\n"
            "      !\n"
            "      map_any_w2 => f1_proxy%vspace%get_whole_dofmap()\n"
            "      !\n"
            "      ! Initialise number of DoFs for any_w2\n"
            "      !\n"
            "      ndf_any_w2 = f1_proxy%vspace%get_ndf()\n"
            "      undf_any_w2 = f1_proxy%vspace%get_undf()\n"
            "      !\n"
            "      ! Call our kernels\n"
            "      !\n"
            "      DO cell=1,f1_proxy%vspace%get_ncell()\n"
            "        !\n"
            "        CALL testkern_multi_anyw2_code(nlayers, "
            "f1_proxy%data, f2_proxy%data, f3_proxy%data, ndf_any_w2, "
            "undf_any_w2, map_any_w2(:,cell))\n"
            "      END DO")
        assert output in generated_code


def test_anyw2_vectors(dist_mem, tmpdir):
    ''' Check generated code works correctly when we have any_w2 field
    vectors. '''
    _, invoke_info = parse(
        os.path.join(BASE_PATH, "21.3_single_invoke_anyw2_vector.f90"),
        api=TEST_API)
    psy = PSyFactory(TEST_API,
                     distributed_memory=dist_mem).create(invoke_info)
    generated_code = str(psy.gen)

    assert LFRicBuild(tmpdir).code_compiles(psy)

    assert "f3_proxy(1) = f3(1)%get_proxy()" in generated_code
    assert "f3_proxy(2) = f3(2)%get_proxy()" in generated_code
    assert "f3_proxy(1)%data, f3_proxy(2)%data" in generated_code


def test_anyw2_operators(dist_mem, tmpdir):
    ''' Check generated code works correctly when we have any_w2 fields
    with operators.

    '''
    _, invoke_info = parse(
        os.path.join(BASE_PATH, "21.4_single_invoke_anyw2_operator.f90"),
        api=TEST_API)
    psy = PSyFactory(TEST_API,
                     distributed_memory=dist_mem).create(invoke_info)
    generated_code = str(psy.gen)

    assert LFRicBuild(tmpdir).code_compiles(psy)

    output = (
        "      ! Initialise number of DoFs for any_w2\n"
        "      !\n"
        "      ndf_any_w2 = mm_w2_proxy%fs_from%get_ndf()\n"
        "      undf_any_w2 = mm_w2_proxy%fs_from%get_undf()\n")
    assert output in generated_code
    output = (
        "      dim_any_w2 = mm_w2_proxy%fs_from%get_dim_space()\n"
        "      ALLOCATE (basis_any_w2_qr(dim_any_w2, ndf_any_w2, "
        "np_xy_qr, np_z_qr))\n"
        "      !\n"
        "      ! Compute basis/diff-basis arrays\n"
        "      !\n"
        "      CALL qr%compute_function(BASIS, mm_w2_proxy%fs_from, "
        "dim_any_w2, ndf_any_w2, basis_any_w2_qr)")
    assert output in generated_code


def test_anyw2_stencils(dist_mem, tmpdir):
    ''' Check generated code works correctly when we have any_w2 fields
    with stencils. '''
    _, invoke_info = parse(
        os.path.join(BASE_PATH, "21.5_single_invoke_anyw2_stencil.f90"),
        api=TEST_API)
    psy = PSyFactory(TEST_API,
                     distributed_memory=dist_mem).create(invoke_info)
    generated_code = str(psy.gen)

    assert LFRicBuild(tmpdir).code_compiles(psy)

    output = (
        "      ! Initialise stencil dofmaps\n"
        "      !\n"
        "      f2_stencil_map => f2_proxy%vspace%get_stencil_dofmap"
        "(STENCIL_CROSS,extent)\n"
        "      f2_stencil_dofmap => f2_stencil_map%get_whole_dofmap()\n"
        "      f2_stencil_size = f2_stencil_map%get_size()\n"
        "      !\n")
    assert output in generated_code


def test_no_halo_for_discontinuous(tmpdir):
    ''' Test that we do not create halo exchange calls when our loop
    only iterates over owned cells (e.g. it writes to a discontinuous
    field), we only read from a discontinuous field and there are no
    stencil accesses '''
    _, info = parse(os.path.join(BASE_PATH,
                                 "1_single_invoke_w2v.f90"),
                    api=TEST_API)
    psy = PSyFactory(TEST_API, distributed_memory=True).create(info)
    result = str(psy.gen)
    assert "halo_exchange" not in result

    assert LFRicBuild(tmpdir).code_compiles(psy)


def test_halo_for_discontinuous(tmpdir, monkeypatch, annexed):
    '''This test checks the case when our loop iterates over owned cells
    (e.g. it writes to a discontinuous field), we read from a
    continuous field, there are no stencil accesses, but we do not
    know anything about the previous writer.

    As we don't know anything about the previous writer we have to
    assume that it may have been over dofs. If so, we could have dirty
    annexed dofs so need to add a halo exchange (for the three
    continuous fields being read (f1, f2 and m1). This is the case
    when api_config.compute_annexed_dofs is False.

    If we always iterate over annexed dofs by default, our annexed
    dofs will always be clean. Therefore we do not need to add a halo
    exchange. This is the case when
    api_config.compute_annexed_dofs is True.

    '''
    api_config = Config.get().api_conf(TEST_API)
    monkeypatch.setattr(api_config, "_compute_annexed_dofs", annexed)
    _, info = parse(os.path.join(BASE_PATH,
                                 "1_single_invoke_w3.f90"),
                    api=TEST_API)
    psy = PSyFactory(TEST_API, distributed_memory=True).create(info)
    result = str(psy.gen)
    if annexed:
        assert "halo_exchange" not in result
    else:
        assert "IF (f1_proxy%is_dirty(depth=1)) THEN" in result
        assert "CALL f1_proxy%halo_exchange(depth=1)" in result
        assert "IF (f2_proxy%is_dirty(depth=1)) THEN" in result
        assert "CALL f2_proxy%halo_exchange(depth=1)" in result
        assert "IF (m1_proxy%is_dirty(depth=1)) THEN" in result
        assert "CALL m1_proxy%halo_exchange(depth=1)" in result

    assert LFRicBuild(tmpdir).code_compiles(psy)


def test_halo_for_discontinuous_2(tmpdir, monkeypatch, annexed):
    '''This test checks the case when our loop iterates over owned cells
    (e.g. it writes to a discontinuous field), we read from a
    continuous field, there are no stencil accesses, and the previous
    writer iterates over ndofs or nannexed.

    When the previous writer iterates over ndofs we have dirty annexed
    dofs so need to add a halo exchange. This is the case when
    api_config.compute_annexed_dofs is False.

    When the previous writer iterates over nannexed we have clean
    annexed dofs so do not need to add a halo exchange. This is the
    case when api_config.compute_annexed_dofs is True

    '''
    api_config = Config.get().api_conf(TEST_API)
    monkeypatch.setattr(api_config, "_compute_annexed_dofs", annexed)
    _, info = parse(os.path.join(BASE_PATH,
                                 "14.7_halo_annexed.f90"),
                    api=TEST_API)
    psy = PSyFactory(TEST_API, distributed_memory=True).create(info)
    result = str(psy.gen)
    if annexed:
        assert "halo_exchange" not in result
    else:
        assert "IF (f1_proxy%is_dirty(depth=1)) THEN" not in result
        assert "CALL f1_proxy%halo_exchange(depth=1)" in result
        assert "IF (f2_proxy%is_dirty(depth=1)) THEN" not in result
        assert "CALL f2_proxy%halo_exchange(depth=1)" in result
        assert "IF (m1_proxy%is_dirty(depth=1)) THEN" in result
        assert "CALL m1_proxy%halo_exchange(depth=1)" in result

    assert LFRicBuild(tmpdir).code_compiles(psy)


def test_arg_discontinuous(monkeypatch, annexed):
    ''' Test that the discontinuous method in the Dynamo0.3 API argument
    class returns the correct values. Check that the code is generated
    correctly when annexed dofs are and are not computed by default as
    the number of halo exchanges produced is different in the two
    cases.

    '''

    # 1) Discontinuous fields return true
    # 1a) Check w3, wtheta and w2v in turn
    api_config = Config.get().api_conf(TEST_API)
    monkeypatch.setattr(api_config, "_compute_annexed_dofs", annexed)
    if annexed:
        # no halo exchanges produced for the w3 example (reads from
        # continuous spaces)
        idchld_list = [0, 0, 0]
    else:
        # 3 halo exchanges produced for the w3 example (reads from
        # continuous spaces)
        idchld_list = [3, 0, 0]
    idarg_list = [4, 0, 0]
    fs_dict = dict(zip(FunctionSpace.DISCONTINUOUS_FUNCTION_SPACES[0:3],
                       zip(idchld_list, idarg_list)))
    for fspace in fs_dict.keys():
        filename = "1_single_invoke_" + fspace + ".f90"
        idchld = fs_dict[fspace][0]
        idarg = fs_dict[fspace][1]
        _, info = parse(os.path.join(BASE_PATH, filename),
                        api=TEST_API)
        psy = PSyFactory(TEST_API, distributed_memory=True).create(info)
        schedule = psy.invokes.invoke_list[0].schedule
        kernel = schedule.children[idchld].loop_body[0]
        field = kernel.arguments.args[idarg]
        assert field.space == fspace
        assert field.discontinuous

    # 1b) w2broken, w2vtrace and wchi return true
    _, info = parse(
        os.path.join(BASE_PATH, "1.5.1_single_invoke_write_multi_fs.f90"),
        api=TEST_API)
    psy = PSyFactory(TEST_API, distributed_memory=True).create(info)
    schedule = psy.invokes.invoke_list[0].schedule
    if annexed:
        index = 12
    else:
        index = 13
    kernel = schedule.children[index].loop_body[0]
    # Test w2broken
    field = kernel.arguments.args[7]
    assert field.space == 'w2broken'
    assert field.discontinuous
    # Test w2vtrace
    field = kernel.arguments.args[11]
    assert field.space == 'w2vtrace'
    assert field.discontinuous
    # Test wchi
    field = kernel.arguments.args[4]
    assert field.space == 'wchi'
    assert not field.discontinuous

    # 1c) any_discontinuous_space returns true
    _, info = parse(
        os.path.join(BASE_PATH,
                     "1_single_invoke_any_discontinuous_space.f90"),
        api=TEST_API)
    psy = PSyFactory(TEST_API, distributed_memory=True).create(info)
    schedule = psy.invokes.invoke_list[0].schedule
    if annexed:
        index = 0
    else:
        index = 2
    kernel = schedule.children[index].loop_body[0]
    field = kernel.arguments.args[0]
    assert field.space == 'any_discontinuous_space_1'
    assert field.discontinuous

    # 2) any_space field returns false
    _, info = parse(os.path.join(BASE_PATH, "11_any_space.f90"),
                    api=TEST_API)
    psy = PSyFactory(TEST_API, distributed_memory=True).create(info)
    schedule = psy.invokes.invoke_list[0].schedule
    if annexed:
        index = 4
    else:
        index = 5
    kernel = schedule.children[index].loop_body[0]
    field = kernel.arguments.args[0]
    assert field.space == 'any_space_1'
    assert not field.discontinuous

    # 3) Continuous field returns false
    # 3a) Test w1
    _, info = parse(os.path.join(BASE_PATH, "1_single_invoke.f90"),
                    api=TEST_API)
    psy = PSyFactory(TEST_API, distributed_memory=True).create(info)
    schedule = psy.invokes.invoke_list[0].schedule
    if annexed:
        index = 3
    else:
        index = 4
    kernel = schedule.children[index].loop_body[0]
    field = kernel.arguments.args[1]
    assert field.space == 'w1'
    assert not field.discontinuous
    # 3b) Test w2trace and w2htrace
    _, info = parse(
        os.path.join(BASE_PATH,
                     "1.5.4_single_invoke_write_anyspace_w2trace.f90"),
        api=TEST_API)
    psy = PSyFactory(TEST_API, distributed_memory=True).create(info)
    schedule = psy.invokes.invoke_list[0].schedule
    if annexed:
        index = 6
    else:
        index = 8
    kernel = schedule.children[index].loop_body[0]
    # Test w2trace
    field = kernel.arguments.args[3]
    assert field.space == 'w2trace'
    assert not field.discontinuous
    # Test w2htrace
    field = kernel.arguments.args[7]
    assert field.space == 'w2htrace'
    assert not field.discontinuous


def test_halo_stencil_redundant_computation():
    '''If a loop contains a kernel with a stencil access and the loop
    computes redundantly into the halo then the value of the stencil
    in the associated halo exchange is returned as type region
    irrespective of the type of kernel stencil. This is because the
    redundant computation will be performed all points (equivalent
    to a full halo) and there is no support for mixing accesses at
    different levels. In this example the kernel stencil is cross.'''

    _, info = parse(os.path.join(BASE_PATH,
                                 "19.1_single_stencil.f90"),
                    api=TEST_API)
    psy = PSyFactory(TEST_API, distributed_memory=True).create(info)
    schedule = psy.invokes.invoke_list[0].schedule
    stencil_halo_exchange = schedule.children[0]
    assert stencil_halo_exchange._compute_stencil_type() == "region"


def test_halo_same_stencils_no_red_comp(tmpdir):
    ''' If a halo has two or more different halo reads associated with it
    and the type of stencils are the same and the loops do not
    redundantly compute into the halo then the chosen stencil type for
    the halo exchange is the same as the kernel stencil type. In this
    case both are cross.

    '''
    _, info = parse(os.path.join(BASE_PATH,
                                 "14.8_halo_same_stencils.f90"),
                    api=TEST_API)
    psy = PSyFactory(TEST_API, distributed_memory=True).create(info)
    schedule = psy.invokes.invoke_list[0].schedule
    stencil_halo_exchange = schedule.children[1]
    assert stencil_halo_exchange._compute_stencil_type() == "cross"

    assert LFRicBuild(tmpdir).code_compiles(psy)


def test_halo_different_stencils_no_red_comp(tmpdir):
    ''' If a halo has two or more different halo reads associated with it
    and the type of stencils are different and the loops do not
    redundantly compute into the halo then the chosen stencil type is
    region. In this case, one is xory and the other is cross, We could
    try to be more clever here in the future as the actual minimum is
    cross!

    '''
    _, info = parse(os.path.join(BASE_PATH,
                                 "14.9_halo_different_stencils.f90"),
                    api=TEST_API)
    psy = PSyFactory(TEST_API, distributed_memory=True).create(info)
    schedule = psy.invokes.invoke_list[0].schedule
    stencil_halo_exchange = schedule.children[1]
    assert stencil_halo_exchange._compute_stencil_type() == "region"

    assert LFRicBuild(tmpdir).code_compiles(psy)


def test_comp_halo_intern_err(monkeypatch):
    '''Check that we raise an exception if the compute_halo_read_info method in
    dynhaloexchange does not find any read dependencies. This should
    never be the case. We use monkeypatch to force the exception to be
    raised'''
    _, invoke_info = parse(os.path.join(BASE_PATH, "1_single_invoke.f90"),
                           api=TEST_API)
    psy = PSyFactory(TEST_API, distributed_memory=True).create(invoke_info)
    schedule = psy.invokes.invoke_list[0].schedule
    halo_exchange = schedule.children[0]
    field = halo_exchange.field
    monkeypatch.setattr(field, "forward_read_dependencies", lambda: [])
    with pytest.raises(GenerationError) as excinfo:
        halo_exchange._compute_halo_read_info()
    assert ("Internal logic error. There should be at least one read "
            "dependence for a halo exchange") in str(excinfo.value)


def test_halo_exch_1_back_dep(monkeypatch):
    '''Check that an internal error is raised if a halo exchange returns
    with more than one write dependency. It should only ever be 0 or 1.'''
    _, invoke_info = parse(os.path.join(BASE_PATH, "1_single_invoke.f90"),
                           api=TEST_API)
    psy = PSyFactory(TEST_API, distributed_memory=True).create(invoke_info)
    schedule = psy.invokes.invoke_list[0].schedule
    halo_exchange = schedule.children[0]
    field = halo_exchange.field
    #
    monkeypatch.setattr(field, "backward_write_dependencies",
                        lambda ignore_halos=False: [1, 1])
    with pytest.raises(GenerationError) as excinfo:
        halo_exchange._compute_halo_write_info()
    assert ("Internal logic error. There should be at most one "
            "write dependence for a halo exchange. Found "
            "'2'") in str(excinfo.value)
    #
    monkeypatch.setattr(field, "backward_write_dependencies",
                        lambda ignore_halos=False: [])
    assert not halo_exchange._compute_halo_write_info()


def test_halo_ex_back_dep_no_call(monkeypatch):
    '''Check that an internal error is raised if a halo exchange
    write dependency is not a call.'''
    _, invoke_info = parse(os.path.join(BASE_PATH,
                                        "14.9_halo_different_stencils.f90"),
                           api=TEST_API)
    psy = PSyFactory(TEST_API, distributed_memory=True).create(invoke_info)
    schedule = psy.invokes.invoke_list[0].schedule
    halo_exchange = schedule.children[1]
    field = halo_exchange.field
    write_dependencies = field.backward_write_dependencies()
    write_dependency = write_dependencies[0]
    monkeypatch.setattr(write_dependency, "_call",
                        lambda: halo_exchange)
    with pytest.raises(GenerationError) as excinfo:
        halo_exchange._compute_halo_write_info()
    # Note, we would expect the call type returned from HaloInfo to be
    # DynHaloExchange as that is the type of the halo_exchange
    # variable but lambda seems to result in the returning object
    # being of type 'function'. I'm not sure why. However, this does
    # not matter in practice as we are just trying to get PSyclone to
    # raise the appropriate exception.
    assert ("Generation Error: In HaloInfo class, field 'f2' should be from a "
            "call but found %s" % type(lambda: halo_exchange)
            in str(excinfo.value))


def test_HaloReadAccess_input_field():
    '''The HaloReadAccess class expects a DynKernelArgument or equivalent
    object as input. If this is not the case an exception is raised. This
    test checks that this exception is raised correctly.'''
    with pytest.raises(GenerationError) as excinfo:
        _ = HaloReadAccess(None)
    assert (
        "Generation Error: HaloInfo class expects an argument of type "
        "DynArgument, or equivalent, on initialisation, but found, "
        "'%s'" % type(None) in str(excinfo.value))


def test_HaloReadAccess_field_in_call():
    ''' The field passed to HaloReadAccess should be within a kernel or
    builtin. If it is not then an exception is raised. This test
    checks that this exception is raised correctly.

    '''
    _, invoke_info = parse(os.path.join(BASE_PATH, "1_single_invoke.f90"),
                           api=TEST_API)
    psy = PSyFactory(TEST_API, distributed_memory=True).create(invoke_info)
    schedule = psy.invokes.invoke_list[0].schedule
    halo_exchange = schedule.children[0]
    field = halo_exchange.field
    with pytest.raises(GenerationError) as excinfo:
        _ = HaloReadAccess(field)
    assert ("field 'f1' should be from a call but found "
            "<class 'psyclone.dynamo0p3.DynHaloExchange'>"
            in str(excinfo.value))


def test_HaloReadAccess_field_not_reader():
    ''' The field passed to HaloReadAccess should be read within its
    associated kernel or builtin. If it is not then an exception is raised.
    This test checks that this exception is raised correctly

    '''
    _, invoke_info = parse(os.path.join(BASE_PATH,
                                        "1_single_invoke_wtheta.f90"),
                           api=TEST_API)
    psy = PSyFactory(TEST_API, distributed_memory=True).create(invoke_info)
    schedule = psy.invokes.invoke_list[0].schedule
    loop = schedule.children[0]
    kernel = loop.loop_body[0]
    argument = kernel.arguments.args[0]
    with pytest.raises(GenerationError) as excinfo:
        _ = HaloReadAccess(argument)
    assert (
        "In HaloInfo class, field 'f1' should be one of ['gh_read', "
        "'gh_readwrite', 'gh_inc'], but found 'gh_write'"
        in str(excinfo.value))


def test_HaloRead_inv_loop_upper(monkeypatch):
    '''The upper bound of a loop in the compute_halo_read_info method within
    the HaloReadAccesss class should be recognised by the logic. If not an
    exception is raised and this test checks that this exception is
    raised correctly
    '''
    _, invoke_info = parse(os.path.join(BASE_PATH, "1_single_invoke.f90"),
                           api=TEST_API)
    psy = PSyFactory(TEST_API, distributed_memory=True).create(invoke_info)
    schedule = psy.invokes.invoke_list[0].schedule
    halo_exchange = schedule.children[0]
    field = halo_exchange.field
    read_dependencies = field.forward_read_dependencies()
    read_dependency = read_dependencies[0]
    loop = read_dependency.call.parent.parent
    monkeypatch.setattr(loop, "_upper_bound_name", "invalid")
    with pytest.raises(GenerationError) as excinfo:
        halo_exchange._compute_halo_read_info()
    assert ("Internal error in HaloReadAccess._compute_from_field. Found "
            "unexpected loop upper bound name 'invalid'") in str(excinfo.value)


def test_HaloReadAccess_discontinuous_field(tmpdir):
    ''' When a discontinuous argument is read in a loop with an iteration
    space over 'ncells' then it only accesses local dofs. This test
    checks that HaloReadAccess works correctly in this situation '''
    _, info = parse(os.path.join(BASE_PATH,
                                 "1_single_invoke_wtheta.f90"),
                    api=TEST_API)
    psy = PSyFactory(TEST_API, distributed_memory=True).create(info)
    schedule = psy.invokes.invoke_list[0].schedule
    loop = schedule.children[0]
    kernel = loop.loop_body[0]
    arg = kernel.arguments.args[1]
    halo_access = HaloReadAccess(arg)
    assert not halo_access.max_depth
    assert halo_access.var_depth is None
    assert halo_access.literal_depth == 0
    assert halo_access.stencil_type is None

    assert LFRicBuild(tmpdir).code_compiles(psy)


def test_loop_cont_read_inv_bound(monkeypatch, annexed, tmpdir):
    '''When a continuous argument is read it may access the halo. The
    logic for this is in _halo_read_access. If the loop type in this
    routine is not known then an exception is raised. This test checks
    that this exception is raised correctly. We test separately for
    annexed dofs being computed or not as this affects the number of
    halo exchanges produced.

    '''
    api_config = Config.get().api_conf(TEST_API)
    monkeypatch.setattr(api_config, "_compute_annexed_dofs", annexed)
    _, invoke_info = parse(
        os.path.join(BASE_PATH,
                     "1_single_invoke_any_discontinuous_space.f90"),
        api=TEST_API)
    psy = PSyFactory(TEST_API, distributed_memory=True).create(invoke_info)
    schedule = psy.invokes.invoke_list[0].schedule
    # First test compilation ...
    assert LFRicBuild(tmpdir).code_compiles(psy)
    # and then proceed to checks
    if annexed:
        # no halo exchanges generated
        loop = schedule.children[0]
    else:
        # 2 halo exchanges generated
        loop = schedule.children[2]
    kernel = loop.loop_body[0]
    f2_arg = kernel.arguments.args[1]
    #
    monkeypatch.setattr(loop, "_upper_bound_name", "invalid")
    with pytest.raises(GenerationError) as excinfo:
        _ = loop._halo_read_access(f2_arg)
    assert ("Internal error in _halo_read_access. It should not be "
            "possible to get to here. loop upper bound name is 'invalid' "
            "and arg 'f2' access is 'gh_read'.") in str(excinfo.value)


def test_new_halo_exch_vect_field(monkeypatch):
    '''If a field requires (or may require) a halo exchange before it is
    accessed and it has more than one backward write dependency then it
    must be a vector (as a vector field requiring a halo exchange
    should have a halo exchange for each vector). The method
    create_halo_exchanges raises an exception if this is not the
    case. This test checks that the exception is raised
    correctly. This test relies on annexed = False as the required
    halo exchanges are not generated when annexed = True.

    '''
    config = Config.get()
    dyn_config = config.api_conf("dynamo0.3")
    monkeypatch.setattr(dyn_config, "_compute_annexed_dofs", False)
    _, invoke_info = parse(os.path.join(BASE_PATH,
                                        "14.4_halo_vector.f90"),
                           api=TEST_API)
    psy = PSyFactory(TEST_API, distributed_memory=True).create(invoke_info)
    invoke = psy.invokes.invoke_list[0]
    schedule = invoke.schedule
    loop = schedule.children[7]
    kernel = loop.loop_body[0]
    f1_field = kernel.arguments.args[0]
    # by changing vector size we change
    # backward_write_dependencies. Therefore also patch this function
    # to return 3 arguments
    monkeypatch.setattr(f1_field, "backward_write_dependencies",
                        lambda ignore_halos=False: [1, 1, 1])
    monkeypatch.setattr(f1_field, "_vector_size", 1)
    with pytest.raises(GenerationError) as excinfo:
        loop.create_halo_exchanges()
    assert ("Error in create_halo_exchanges. Expecting field 'f1' to "
            "be a vector as it has multiple previous dependencies"
            in str(excinfo.value))


def test_new_halo_exch_vect_deps(monkeypatch):
    '''if a field requires (or may require) a halo exchange before it is
    called and it has more than one backward write dependencies then
    it must be a vector (as a vector field requiring a halo exchange
    should have a halo exchange for each vector) and its vector size
    must equal the number of dependencies. The method
    create_halo_exchanges raises an exception if this is not the
    case. This test checks that the exception is raised
    correctly. This test relies on annexed = False as the required
    halo exchanges are not generated when annexed = True.

    '''
    config = Config.get()
    dyn_config = config.api_conf("dynamo0.3")
    monkeypatch.setattr(dyn_config, "_compute_annexed_dofs", False)
    _, invoke_info = parse(os.path.join(BASE_PATH,
                                        "14.4_halo_vector.f90"),
                           api=TEST_API)
    psy = PSyFactory(TEST_API, distributed_memory=True).create(invoke_info)
    invoke = psy.invokes.invoke_list[0]
    schedule = invoke.schedule
    loop = schedule.children[7]
    kernel = loop.loop_body[0]
    f1_field = kernel.arguments.args[0]
    # by changing vector size we change
    # backward_write_dependencies. Therefore also patch this function
    # to return 3 arguments
    monkeypatch.setattr(f1_field, "backward_write_dependencies",
                        lambda ignore_halos=False: [1, 1, 1])
    monkeypatch.setattr(f1_field, "_vector_size", 2)
    with pytest.raises(GenerationError) as excinfo:
        loop.create_halo_exchanges()
    assert (
        "Error in create_halo_exchanges. Expecting a dependence for each "
        "vector index for field 'f1' but the number of dependencies is '2' "
        "and the vector size is '3'." in str(excinfo.value))


def test_new_halo_exch_vect_deps2(monkeypatch):
    '''if a field requires (or may require) a halo exchange before it is
    called and it has more than one backward write dependencies then
    it must be a vector (as a vector field requiring a halo exchange
    should have a halo exchange for each component) and each
    dependency should be a halo exchange. The method
    create_halo_exchanges raises an exception if this is not the
    case. This test checks that the exception is raised
    correctly. This test relies on annexed = False as the required
    halo exchanges are not generated when annexed = True.

    '''
    config = Config.get()
    dyn_config = config.api_conf("dynamo0.3")
    monkeypatch.setattr(dyn_config, "_compute_annexed_dofs", False)
    _, invoke_info = parse(os.path.join(BASE_PATH,
                                        "14.4_halo_vector.f90"),
                           api=TEST_API)
    psy = PSyFactory(TEST_API, distributed_memory=True).create(invoke_info)
    invoke = psy.invokes.invoke_list[0]
    schedule = invoke.schedule
    loop = schedule.children[7]
    kernel = loop.loop_body[0]
    f1_field = kernel.arguments.args[0]
    dependencies = f1_field.backward_write_dependencies()
    new_dependencies = []
    new_dependencies.extend(dependencies)
    # make one of the dependencies be me (an argument from a kernel)
    new_dependencies[2] = f1_field
    monkeypatch.setattr(f1_field, "backward_write_dependencies",
                        lambda ignore_halos=False: new_dependencies)
    with pytest.raises(GenerationError) as excinfo:
        loop.create_halo_exchanges()
    assert (
        "Error in create_halo_exchanges. Expecting all dependent nodes to be "
        "halo exchanges" in str(excinfo.value))


def test_halo_req_no_read_deps(monkeypatch):
    '''If the required method in a halo exchange object does not find any
    read dependencies then there has been an internal error and an
    exception will be raised. This test checks that this exception is
    raised correctly.'''

    _, invoke_info = parse(os.path.join(BASE_PATH, "1_single_invoke.f90"),
                           api=TEST_API)
    psy = PSyFactory(TEST_API, distributed_memory=True).create(invoke_info)
    schedule = psy.invokes.invoke_list[0].schedule
    halo_exchange = schedule.children[0]
    field = halo_exchange.field

    monkeypatch.setattr(field, "_name", "unique")

    with pytest.raises(GenerationError) as excinfo:
        _, _ = halo_exchange.required()
    assert ("Internal logic error. There should be at least one read "
            "dependence for a halo exchange" in str(excinfo.value))


def test_no_halo_exchange_annex_dofs(tmpdir, monkeypatch,
                                     annexed):
    ''' If a kernel writes to a discontinuous field and also reads from a
    continuous field then that fields annexed dofs are read (but not
    the rest of its level1 halo). If the previous modification of this
    continuous field makes the annexed dofs valid then no halo
    exchange is required. This is the case when the previous loop
    iterates over cells as it computes into the l1 halo by default
    precisely in order to ensure that the annexed dofs are correct for
    subsequent reading (whilst the rest of the l1 halo ends up being
    dirty).

    We test that this is True both when annexed dofs are computed by
    default and when they are not. In the former case we also get one
    fewer halo exchange call generated.

    '''
    api_config = Config.get().api_conf(TEST_API)
    monkeypatch.setattr(api_config, "_compute_annexed_dofs", annexed)
    _, invoke_info = parse(os.path.join(BASE_PATH,
                                        "14.7.1_halo_annexed.f90"),
                           api=TEST_API)
    psy = PSyFactory(TEST_API, distributed_memory=True).create(invoke_info)
    result = str(psy.gen)

    assert LFRicBuild(tmpdir).code_compiles(psy)

    if annexed:
        assert "CALL f1_proxy%halo_exchange" not in result
        assert "CALL f2_proxy%halo_exchange" not in result
    else:
        assert "CALL f1_proxy%halo_exchange" in result
        assert "CALL f2_proxy%halo_exchange" in result


def test_annexed_default():
    ''' Test that we do not compute annexed dofs by default (i.e. when
    using the default configuration file). '''
    Config._instance = None
    config = Config()
    config.load(config_file=DEFAULT_CFG_FILE)
    assert not config.api_conf(TEST_API).compute_annexed_dofs


def test_haloex_not_required(monkeypatch):
    '''The dynamic halo exchange required() logic should always return
    False if read dependencies are to annexed dofs and
    Config.compute_annexed_dofs is True, as they are computed by
    default when iterating over dofs and kept up-to-date by redundant
    computation when iterating over cells. However, it should return
    True if there are no previous write dependencies and
    Config.compute_annexed_dofs is False, as a previous writer may
    have iterated over dofs and only written to its own dofs, leaving
    the annexed dofs dirty. This test checks these two cases. Note the
    former case should currently never happen in real code as a halo
    exchange would not be added in the first place.
    '''
    api_config = Config.get().api_conf(TEST_API)
    monkeypatch.setattr(api_config, "_compute_annexed_dofs", False)
    _, info = parse(os.path.join(
        BASE_PATH, "1_single_invoke_w3.f90"),
                    api=TEST_API)
    psy = PSyFactory(TEST_API, distributed_memory=True).create(info)
    invoke = psy.invokes.invoke_list[0]
    schedule = invoke.schedule
    for index in range(3):
        haloex = schedule.children[index]
        assert haloex.required() == (True, False)
    monkeypatch.setattr(api_config, "_compute_annexed_dofs", True)
    for index in range(3):
        haloex = schedule.children[index]
        assert haloex.required() == (False, True)


def test_dyncollection_err1():
    ''' Check that the DynCollection constructor raises the expected
    error if it is not provided with a DynKern or DynInvoke. '''
    from psyclone.dynamo0p3 import DynProxies
    _, info = parse(os.path.join(BASE_PATH, "1_single_invoke.f90"),
                    api=TEST_API)
    psy = PSyFactory(TEST_API, distributed_memory=True).create(info)
    with pytest.raises(InternalError) as err:
        _ = DynProxies(psy)
    assert ("DynCollection takes only a DynInvoke or a DynKern but"
            in str(err.value))


def test_dyncollection_err2(monkeypatch):
    ''' Check that the DynCollection constructor raises the expected
    error if it is not provided with a DynKern or DynInvoke. '''
    from psyclone.dynamo0p3 import DynProxies
    from psyclone.f2pygen import ModuleGen
    _, info = parse(os.path.join(BASE_PATH, "1_single_invoke.f90"),
                    api=TEST_API)
    psy = PSyFactory(TEST_API, distributed_memory=True).create(info)
    invoke = psy.invokes.invoke_list[0]
    # Create a valid sub-class of a DynCollection
    proxies = DynProxies(invoke)
    # Monkeypatch it to break internal state
    monkeypatch.setattr(proxies, "_invoke", None)
    with pytest.raises(InternalError) as err:
        proxies.declarations(ModuleGen(name="testmodule"))
    assert "DynCollection has neither a Kernel or an Invoke" in str(err.value)


def test_dynstencils_extent_vars_err(monkeypatch):
    ''' Check that the _unique_extent_vars method of DynStencils raises
    the expected internal error. '''
    from psyclone.dynamo0p3 import DynStencils
    _, info = parse(os.path.join(BASE_PATH, "1_single_invoke.f90"),
                    api=TEST_API)
    psy = PSyFactory(TEST_API, distributed_memory=True).create(info)
    invoke = psy.invokes.invoke_list[0]
    stencils = DynStencils(invoke)
    # Monkeypatch it to break internal state
    monkeypatch.setattr(stencils, "_invoke", None)
    with pytest.raises(InternalError) as err:
        _ = stencils._unique_extent_vars
    assert ("_unique_extent_vars: have neither Invoke or Kernel"
            in str(err.value))


def test_dynstencils_initialise_err():
    ''' Check that DynStencils.initialise raises the expected InternalError
    if an unsupported stencil type is encountered. '''
    from psyclone.f2pygen import ModuleGen
    from psyclone.dynamo0p3 import DynStencils
    _, info = parse(os.path.join(BASE_PATH, "19.1_single_stencil.f90"),
                    api=TEST_API)
    psy = PSyFactory(TEST_API, distributed_memory=True).create(info)
    invoke = psy.invokes.invoke_list[0]
    stencils = DynStencils(invoke)
    # Break internal state
    stencils._kern_args[0].descriptor.stencil['type'] = "not-a-type"
    with pytest.raises(GenerationError) as err:
        stencils.initialise(ModuleGen(name="testmodule"))
    assert "Unsupported stencil type 'not-a-type' supplied." in str(err.value)


def test_dyncelliterators_err(monkeypatch):
    ''' Check that the DynCellIterators constructor raises the expected
    error if it fails to find any field or operator arguments. '''
    from psyclone.dynamo0p3 import DynCellIterators
    _, info = parse(os.path.join(BASE_PATH, "1_single_invoke.f90"),
                    api=TEST_API)
    psy = PSyFactory(TEST_API, distributed_memory=True).create(info)
    invoke = psy.invokes.invoke_list[0]
    monkeypatch.setattr(invoke, "_psy_unique_vars", [])
    with pytest.raises(GenerationError) as err:
        _ = DynCellIterators(invoke)
    assert ("Cannot create an Invoke with no field/operator arguments"
            in str(err.value))

# tests for class kerncallarglist position methods


def test_kerncallarglist_positions_noquad(dist_mem):
    ''' Check that the positions methods (nlayers_positions, nqp_positions,
    ndf_positions) return the expected values when a kernel has no
    quadrature.

    '''
    _, invoke_info = parse(os.path.join(BASE_PATH, "1_single_invoke.f90"),
                           api=TEST_API)
    psy = PSyFactory(TEST_API,
                     distributed_memory=dist_mem).create(invoke_info)
    schedule = psy.invokes.invoke_list[0].schedule
    index = 0
    if dist_mem:
        index = 4
    loop = schedule.children[index]
    kernel = loop.loop_body[0]
    create_arg_list = KernCallArgList(kernel)
    create_arg_list.generate()
    assert create_arg_list.nlayers_positions == [1]
    assert not create_arg_list.nqp_positions
    assert len(create_arg_list.ndf_positions) == 3
    assert create_arg_list.ndf_positions[0] == (7, "w1")
    assert create_arg_list.ndf_positions[1] == (10, "w2")
    assert create_arg_list.ndf_positions[2] == (13, "w3")


def test_kerncallarglist_positions_quad(dist_mem):
    ''' Check that the positions methods (nlayers_positions,
    nqp_positions, nqp_positions, ndf_positions) return the
    expected values when a kernel has xyoz quadrature.

    '''
    _, invoke_info = parse(
        os.path.join(BASE_PATH, "1.1.0_single_invoke_xyoz_qr.f90"),
        api=TEST_API)
    psy = PSyFactory(TEST_API,
                     distributed_memory=dist_mem).create(invoke_info)
    schedule = psy.invokes.invoke_list[0].schedule
    index = 0
    if dist_mem:
        index = 4
    loop = schedule.children[index]
    kernel = loop.loop_body[0]
    create_arg_list = KernCallArgList(kernel)
    create_arg_list.generate()
    assert create_arg_list.nlayers_positions == [1]
    assert len(create_arg_list.nqp_positions) == 1
    assert create_arg_list.nqp_positions[0]["horizontal"] == 21
    assert create_arg_list.nqp_positions[0]["vertical"] == 22
    assert len(create_arg_list.ndf_positions) == 3
    assert create_arg_list.ndf_positions[0] == (8, "w1")
    assert create_arg_list.ndf_positions[1] == (12, "w2")
    assert create_arg_list.ndf_positions[2] == (16, "w3")

# Class DynKernelArguments start


# (1/4) Method acc_args
def test_dynkernelarguments_acc_args_1():
    '''Test that the acc_args method in the DynKernelArguments class
    returns the expected arguments.

    '''
    _, info = parse(os.path.join(BASE_PATH, "1_single_invoke.f90"))
    psy = PSyFactory(distributed_memory=False).create(info)
    sched = psy.invokes.get('invoke_0_testkern_type').schedule
    kern = sched.kernels()[0]
    kern_args = kern.arguments
    acc_args = kern_args.acc_args
    assert acc_args == [
        'nlayers', 'a', 'f1_proxy', 'f1_proxy%data', 'f2_proxy',
        'f2_proxy%data', 'm1_proxy', 'm1_proxy%data', 'm2_proxy',
        'm2_proxy%data', 'ndf_w1', 'undf_w1', 'map_w1', 'ndf_w2', 'undf_w2',
        'map_w2', 'ndf_w3', 'undf_w3', 'map_w3']


# (2/4) Method acc_args
def test_dynkernelarguments_acc_args_2():
    '''Test that the acc_args method in the DynKernelArguments class
    returns the expected arguments when there is a field vector.

    '''
    _, info = parse(os.path.join(BASE_PATH,
                                 "1_single_invoke_w3_only_vector.f90"))
    psy = PSyFactory(distributed_memory=False).create(info)
    sched = psy.invokes.get('invoke_0_testkern_w3_only_vector_type').schedule
    kern = sched.kernels()[0]
    kern_args = kern.arguments
    acc_args = kern_args.acc_args
    assert acc_args == [
        'nlayers', 'f1_proxy(1)', 'f1_proxy(1)%data', 'f1_proxy(2)',
        'f1_proxy(2)%data', 'f1_proxy(3)', 'f1_proxy(3)%data', 'f2_proxy(1)',
        'f2_proxy(1)%data', 'f2_proxy(2)', 'f2_proxy(2)%data', 'f2_proxy(3)',
        'f2_proxy(3)%data', 'ndf_w3', 'undf_w3', 'map_w3']


# (3/4) Method acc_args
def test_dynkernelarguments_acc_args_3():
    '''Test that the acc_args method in the DynKernelArguments class
    returns the expected arguments when there is a stencil.

    '''
    _, info = parse(os.path.join(BASE_PATH,
                                 "19.1_single_stencil.f90"))
    psy = PSyFactory(distributed_memory=False).create(info)
    sched = psy.invokes.get('invoke_0_testkern_stencil_type').schedule
    kern = sched.kernels()[0]
    kern_args = kern.arguments
    acc_args = kern_args.acc_args
    assert acc_args == [
        'nlayers', 'f1_proxy', 'f1_proxy%data', 'f2_proxy', 'f2_proxy%data',
        'f2_stencil_size', 'f2_stencil_dofmap', 'f3_proxy', 'f3_proxy%data',
        'f4_proxy', 'f4_proxy%data', 'ndf_w1', 'undf_w1', 'map_w1', 'ndf_w2',
        'undf_w2', 'map_w2', 'ndf_w3', 'undf_w3', 'map_w3']


# (4/4) Method acc_args
def test_dynkernelarguments_acc_args_4():
    ''' Test that the acc_args method in the DynKernelArguments class
    returns the expected arguments when there is an operator.

    '''
    _, info = parse(os.path.join(BASE_PATH,
                                 "10_operator.f90"))
    psy = PSyFactory(distributed_memory=False).create(info)
    sched = psy.invokes.get('invoke_0_testkern_operator_type').schedule
    kern = sched.kernels()[0]
    kern_args = kern.arguments
    acc_args = kern_args.acc_args
    assert acc_args == [
        'cell', 'nlayers', 'mm_w0_proxy', 'mm_w0_proxy%ncell_3d',
        'mm_w0_proxy%local_stencil', 'coord_proxy(1)', 'coord_proxy(1)%data',
        'coord_proxy(2)', 'coord_proxy(2)%data', 'coord_proxy(3)',
        'coord_proxy(3)%data', 'a', 'ndf_w0', 'undf_w0', 'map_w0',
        'basis_w0_qr', 'diff_basis_w0_qr', 'np_xy_qr', 'np_z_qr',
        'weights_xy_qr', 'weights_z_qr']


# (1/1) Method scalars
def test_dynkernelarguments_scalars():
    '''Test that the scalars method in the DynKernelArguments class
    returns an empty string. This is because dynamo0p3 currently does
    nothing with scalars when adding in OpenACC directives (which is
    where this method is used).

    '''
    _, info = parse(os.path.join(BASE_PATH, "1_single_invoke.f90"))
    psy = PSyFactory(distributed_memory=False).create(info)
    sched = psy.invokes.get('invoke_0_testkern_type').schedule
    kern = sched.kernels()[0]
    kern_args = kern.arguments
    assert kern_args.scalars == []


# (1/1) Method data_on_device
def test_dynaccenterdatadirective_dataondevice():
    '''Test that the data_on_device method in the DynACCEnterDataDirective
    class returns None. This is because dynamo0p3 currently does not
    make use of this option.

    '''
    directive = DynACCEnterDataDirective()
    assert directive.data_on_device(None) is None

# Class DynKernelArguments end


def test_dyninvoke_runtime(tmpdir, monkeypatch):
    '''Test that run-time checks are added to the PSy-layer via dyninvoke
    in the expected way (correct location and correct code).

    '''
    # run-time checks are off by default so switch them on
    config = Config.get()
    dyn_config = config.api_conf("dynamo0.3")
    monkeypatch.setattr(dyn_config, "_run_time_checks", True)
    _, invoke_info = parse(os.path.join(BASE_PATH, "1_single_invoke.f90"),
                           api=TEST_API)
    psy = PSyFactory(TEST_API, distributed_memory=True).create(invoke_info)
    assert LFRicBuild(tmpdir).code_compiles(psy)
    generated_code = str(psy.gen)
    expected1 = (
        "      USE testkern_mod, ONLY: testkern_code\n"
        "      USE log_mod, ONLY: log_event, LOG_LEVEL_ERROR\n"
        "      USE fs_continuity_mod\n"
        "      USE mesh_mod, ONLY: mesh_type\n")
    assert expected1 in generated_code
    expected2 = (
        "      m2_proxy = m2%get_proxy()\n"
        "      !\n"
        "      ! Perform run-time checks\n"
        "      !\n"
        "      ! Check field function space and kernel metadata function spac"
        "es are compatible\n"
        "      IF (f1%which_function_space() /= W1) THEN\n"
        "        CALL log_event(\"In alg 'single_invoke' invoke 'invoke_0_tes"
        "tkern_type', the field 'f1' is passed to kernel 'testkern_code' but "
        "its function space is not compatible with the function space specifi"
        "ed in the kernel metadata 'w1'.\", LOG_LEVEL_ERROR)\n"
        "      END IF\n"
        "      IF (f2%which_function_space() /= W2) THEN\n"
        "        CALL log_event(\"In alg 'single_invoke' invoke 'invoke_0_tes"
        "tkern_type', the field 'f2' is passed to kernel 'testkern_code' but "
        "its function space is not compatible with the function space specifi"
        "ed in the kernel metadata 'w2'.\", LOG_LEVEL_ERROR)\n"
        "      END IF\n"
        "      IF (m1%which_function_space() /= W2) THEN\n"
        "        CALL log_event(\"In alg 'single_invoke' invoke 'invoke_0_tes"
        "tkern_type', the field 'm1' is passed to kernel 'testkern_code' but "
        "its function space is not compatible with the function space specifi"
        "ed in the kernel metadata 'w2'.\", LOG_LEVEL_ERROR)\n"
        "      END IF\n"
        "      IF (m2%which_function_space() /= W3) THEN\n"
        "        CALL log_event(\"In alg 'single_invoke' invoke 'invoke_0_tes"
        "tkern_type', the field 'm2' is passed to kernel 'testkern_code' but "
        "its function space is not compatible with the function space specifi"
        "ed in the kernel metadata 'w3'.\", LOG_LEVEL_ERROR)\n"
        "      END IF\n"
        "      ! Check that read-only fields are not modified\n"
        "      IF (f1_proxy%vspace%is_readonly()) THEN\n"
        "        CALL log_event(\"In alg 'single_invoke' invoke 'invoke_0_tes"
        "tkern_type', field 'f1' is on a read-only function space but is modi"
        "fied by kernel 'testkern_code'.\", LOG_LEVEL_ERROR)\n"
        "      END IF\n"
        "      !\n"
        "      ! Initialise number of layers\n")
    assert expected2 in generated_code


def test_dynruntimechecks_anyspace(tmpdir, monkeypatch):
    '''Test that run-time checks are not added for fields where the kernel
    metadata specifies anyspace.

    '''
    # run-time checks are off by default so switch them on
    config = Config.get()
    dyn_config = config.api_conf("dynamo0.3")
    monkeypatch.setattr(dyn_config, "_run_time_checks", True)
    _, invoke_info = parse(os.path.join(BASE_PATH, "11_any_space.f90"),
                           api=TEST_API)
    psy = PSyFactory(TEST_API, distributed_memory=True).create(invoke_info)
    assert LFRicBuild(tmpdir).code_compiles(psy)
    generated_code = str(psy.gen)
    expected1 = (
        "      USE function_space_mod, ONLY: BASIS, DIFF_BASIS\n"
        "      USE log_mod, ONLY: log_event, LOG_LEVEL_ERROR\n"
        "      USE fs_continuity_mod\n"
        "      USE mesh_mod, ONLY: mesh_type")
    assert expected1 in generated_code
    expected2 = (
        "      c_proxy(3) = c(3)%get_proxy()\n"
        "      !\n"
        "      ! Perform run-time checks\n"
        "      !\n"
        "      ! Check field function space and kernel metadata function spac"
        "es are compatible\n"
        "      IF (c(1)%which_function_space() /= W0) THEN\n"
        "        CALL log_event(\"In alg 'any_space_example' invoke 'invoke_0"
        "_testkern_any_space_1_type', the field 'c' is passed to kernel 'test"
        "kern_any_space_1_code' but its function space is not compatible with"
        " the function space specified in the kernel metadata 'w0'.\", LOG_LE"
        "VEL_ERROR)\n"
        "      END IF\n"
        "      ! Check that read-only fields are not modified\n"
        "      IF (a_proxy%vspace%is_readonly()) THEN\n"
        "        CALL log_event(\"In alg 'any_space_example' invoke 'invoke_0"
        "_testkern_any_space_1_type', field 'a' is on a read-only function sp"
        "ace but is modified by kernel 'testkern_any_space_1_code'.\", LOG_LE"
        "VEL_ERROR)\n"
        "      END IF\n"
        "      !\n"
        "      ! Initialise number of layers\n")
    assert expected2 in generated_code


def test_dynruntimechecks_vector(tmpdir, monkeypatch):
    ''' Test that run-time checks work for vector fields. '''
    # run-time checks are off by default so switch them on
    config = Config.get()
    dyn_config = config.api_conf("dynamo0.3")
    monkeypatch.setattr(dyn_config, "_run_time_checks", True)
    _, invoke_info = parse(os.path.join(BASE_PATH, "8_vector_field_2.f90"),
                           api=TEST_API)
    psy = PSyFactory(TEST_API, distributed_memory=True).create(invoke_info)

    assert LFRicBuild(tmpdir).code_compiles(psy)

    generated_code = str(psy.gen)
    expected1 = (
        "      USE testkern_coord_w0_2_mod, ONLY: testkern_coord_w0_2_code\n"
        "      USE log_mod, ONLY: log_event, LOG_LEVEL_ERROR\n"
        "      USE fs_continuity_mod\n"
        "      USE mesh_mod, ONLY: mesh_type\n")
    assert expected1 in generated_code
    expected2 = (
        "      f1_proxy = f1%get_proxy()\n"
        "      !\n"
        "      ! Perform run-time checks\n"
        "      !\n"
        "      ! Check field function space and kernel metadata function spac"
        "es are compatible\n"
        "      IF (chi(1)%which_function_space() /= W0) THEN\n"
        "        CALL log_event(\"In alg 'vector_field' invoke 'invoke_0_test"
        "kern_coord_w0_2_type', the field 'chi' is passed to kernel 'testkern"
        "_coord_w0_2_code' but its function space is not compatible with the "
        "function space specified in the kernel metadata 'w0'.\", "
        "LOG_LEVEL_ERROR)\n"
        "      END IF\n"
        "      IF (f1%which_function_space() /= W0) THEN\n"
        "        CALL log_event(\"In alg 'vector_field' invoke 'invoke_0_test"
        "kern_coord_w0_2_type', the field 'f1' is passed to kernel 'testkern_"
        "coord_w0_2_code' but its function space is not compatible with the "
        "function space specified in the kernel metadata 'w0'.\", "
        "LOG_LEVEL_ERROR)\n"
        "      END IF\n"
        "      ! Check that read-only fields are not modified\n"
        "      IF (chi_proxy(1)%vspace%is_readonly()) THEN\n"
        "        CALL log_event(\"In alg 'vector_field' invoke 'invoke_0_test"
        "kern_coord_w0_2_type', field 'chi' is on a read-only function space "
        "but is modified by kernel 'testkern_coord_w0_2_code'.\", "
        "LOG_LEVEL_ERROR)\n"
        "      END IF\n"
        "      IF (f1_proxy%vspace%is_readonly()) THEN\n"
        "        CALL log_event(\"In alg 'vector_field' invoke 'invoke_0_test"
        "kern_coord_w0_2_type', field 'f1' is on a read-only function space "
        "but is modified by kernel 'testkern_coord_w0_2_code'.\", "
        "LOG_LEVEL_ERROR)\n"
        "      END IF\n"
        "      !\n"
        "      ! Initialise number of layers\n")
    assert expected2 in generated_code


def test_dynruntimechecks_multikern(tmpdir, monkeypatch):
    ''' Test that run-time checks work when there are multiple kernels and
    at least one field is specified as being on a given function space
    more than once. In this case we want to avoid checking the same
    thing twice.

    '''
    # run-time checks are off by default so switch them on
    config = Config.get()
    dyn_config = config.api_conf("dynamo0.3")
    monkeypatch.setattr(dyn_config, "_run_time_checks", True)
    _, invoke_info = parse(os.path.join(BASE_PATH, "1.2_multi_invoke.f90"),
                           api=TEST_API)
    psy = PSyFactory(TEST_API, distributed_memory=True).create(invoke_info)
    assert LFRicBuild(tmpdir).code_compiles(psy)
    generated_code = str(psy.gen)
    expected1 = (
        "      USE testkern_mod, ONLY: testkern_code\n"
        "      USE log_mod, ONLY: log_event, LOG_LEVEL_ERROR\n"
        "      USE fs_continuity_mod\n"
        "      USE mesh_mod, ONLY: mesh_type\n")
    assert expected1 in generated_code
    expected2 = (
        "      f3_proxy = f3%get_proxy()\n"
        "      !\n"
        "      ! Perform run-time checks\n"
        "      !\n"
        "      ! Check field function space and kernel metadata function spac"
        "es are compatible\n"
        "      IF (f1%which_function_space() /= W1) THEN\n"
        "        CALL log_event(\"In alg 'multi_invoke' invoke 'invoke_0', th"
        "e field 'f1' is passed to kernel 'testkern_code' but its function sp"
        "ace is not compatible with the function space specified in the kerne"
        "l metadata 'w1'.\", LOG_LEVEL_ERROR)\n"
        "      END IF\n"
        "      IF (f2%which_function_space() /= W2) THEN\n"
        "        CALL log_event(\"In alg 'multi_invoke' invoke 'invoke_0', th"
        "e field 'f2' is passed to kernel 'testkern_code' but its function sp"
        "ace is not compatible with the function space specified in the kerne"
        "l metadata 'w2'.\", LOG_LEVEL_ERROR)\n"
        "      END IF\n"
        "      IF (m1%which_function_space() /= W2) THEN\n"
        "        CALL log_event(\"In alg 'multi_invoke' invoke 'invoke_0', th"
        "e field 'm1' is passed to kernel 'testkern_code' but its function sp"
        "ace is not compatible with the function space specified in the kerne"
        "l metadata 'w2'.\", LOG_LEVEL_ERROR)\n"
        "      END IF\n"
        "      IF (m2%which_function_space() /= W3) THEN\n"
        "        CALL log_event(\"In alg 'multi_invoke' invoke 'invoke_0', th"
        "e field 'm2' is passed to kernel 'testkern_code' but its function sp"
        "ace is not compatible with the function space specified in the kerne"
        "l metadata 'w3'.\", LOG_LEVEL_ERROR)\n"
        "      END IF\n"
        "      IF (f3%which_function_space() /= W2) THEN\n"
        "        CALL log_event(\"In alg 'multi_invoke' invoke 'invoke_0', th"
        "e field 'f3' is passed to kernel 'testkern_code' but its function sp"
        "ace is not compatible with the function space specified in the kerne"
        "l metadata 'w2'.\", LOG_LEVEL_ERROR)\n"
        "      END IF\n"
        "      IF (m2%which_function_space() /= W2) THEN\n"
        "        CALL log_event(\"In alg 'multi_invoke' invoke 'invoke_0', th"
        "e field 'm2' is passed to kernel 'testkern_code' but its function sp"
        "ace is not compatible with the function space specified in the kerne"
        "l metadata 'w2'.\", LOG_LEVEL_ERROR)\n"
        "      END IF\n"
        "      IF (m1%which_function_space() /= W3) THEN\n"
        "        CALL log_event(\"In alg 'multi_invoke' invoke 'invoke_0', th"
        "e field 'm1' is passed to kernel 'testkern_code' but its function sp"
        "ace is not compatible with the function space specified in the kerne"
        "l metadata 'w3'.\", LOG_LEVEL_ERROR)\n"
        "      END IF\n"
        "      ! Check that read-only fields are not modified\n"
        "      IF (f1_proxy%vspace%is_readonly()) THEN\n"
        "        CALL log_event(\"In alg 'multi_invoke' invoke 'invoke_0', fi"
        "eld 'f1' is on a read-only function space but is modified by kernel "
        "'testkern_code'.\", LOG_LEVEL_ERROR)\n"
        "      END IF\n"
        "      !\n"
        "      ! Initialise number of layers\n")
    assert expected2 in generated_code


def test_dynruntimechecks_builtins(tmpdir, monkeypatch):
    '''Test that run-time checks work when there are builtins.'''
    # run-time checks are off by default so switch them on
    config = Config.get()
    dyn_config = config.api_conf("dynamo0.3")
    monkeypatch.setattr(dyn_config, "_run_time_checks", True)
    _, invoke_info = parse(os.path.join(BASE_PATH,
                                        "15.1.1_X_plus_Y_builtin.f90"),
                           api=TEST_API)
    psy = PSyFactory(TEST_API, distributed_memory=True).create(invoke_info)
    assert LFRicBuild(tmpdir).code_compiles(psy)
    generated_code = str(psy.gen)
    expected_code1 = (
        "      USE log_mod, ONLY: log_event, LOG_LEVEL_ERROR\n"
        "      USE fs_continuity_mod\n"
        "      TYPE(field_type), intent(in) :: f3, f1, f2\n")
    assert expected_code1 in generated_code
    expected_code2 = (
        "      f2_proxy = f2%get_proxy()\n"
        "      !\n"
        "      ! Perform run-time checks\n"
        "      !\n"
        "      ! Check field function space and kernel metadata function spac"
        "es are compatible\n"
        "      ! Check that read-only fields are not modified\n"
        "      IF (f3_proxy%vspace%is_readonly()) THEN\n"
        "        CALL log_event(\"In alg 'single_invoke' invoke 'invoke_0', f"
        "ield 'f3' is on a read-only function space but is modified by kernel"
        " 'x_plus_y'.\", LOG_LEVEL_ERROR)\n"        "      END IF\n"
        "      !\n"
        "      ! Call kernels and communication routines\n")
    assert expected_code2 in generated_code


def test_dynruntimechecks_anydiscontinuous(tmpdir, monkeypatch):
    '''Test that run-time checks work when we have checks for a field
    function space being consistent with an any_discontinuous_*
    function space.

    '''
    # run-time checks are off by default so switch them on
    config = Config.get()
    dyn_config = config.api_conf("dynamo0.3")
    monkeypatch.setattr(dyn_config, "_run_time_checks", True)
    _, invoke_info = parse(os.path.join(BASE_PATH,
                                        "11.4_any_discontinuous_space.f90"),
                           api=TEST_API)
    psy = PSyFactory(TEST_API, distributed_memory=True).create(invoke_info)
    assert LFRicBuild(tmpdir).code_compiles(psy)
    generated_code = str(psy.gen)
    expected1 = (
        "      USE testkern_any_discontinuous_space_op_1_mod, ONLY: testkern_"
        "any_discontinuous_space_op_1_code\n"
        "      USE log_mod, ONLY: log_event, LOG_LEVEL_ERROR\n"
        "      USE fs_continuity_mod\n"
        "      USE mesh_mod, ONLY: mesh_type\n")
    assert expected1 in generated_code
    expected2 = (
        "      op4_proxy = op4%get_proxy()\n"
        "      !\n"
        "      ! Perform run-time checks\n"
        "      !\n"
        "      ! Check field function space and kernel metadata function spac"
        "es are compatible\n"
        "      IF (f1(1)%which_function_space() /= W3 .and. f1(1)%which_funct"
        "ion_space() /= WTHETA .and. f1(1)%which_function_space() /= W2V .and"
        ". f1(1)%which_function_space() /= W2VTRACE .and. f1(1)%which_funct"
        "ion_space() /= W2BROKEN) THEN\n"
        "        CALL log_event(\"In alg 'any_discontinuous_space_op_example_"
        "1' invoke 'invoke_0_testkern_any_discontinuous_space_op_1_type', the"
        " field 'f1' is passed to kernel 'testkern_any_discontinuous_space_op"
        "_1_code' but its function space is not compatible with the function "
        "space specified in the kernel metadata 'any_discontinuous_space_1'."
        "\", LOG_LEVEL_ERROR)\n"
        "      END IF\n"
        "      IF (f2%which_function_space() /= W3 .and. f2%which_function_sp"
        "ace() /= WTHETA .and. f2%which_function_space() /= W2V .and. f2%whic"
        "h_function_space() /= W2VTRACE .and. f2%which_function_space() /= "
        "W2BROKEN) THEN\n"
        "        CALL log_event(\"In alg 'any_discontinuous_space_op_example_"
        "1' invoke 'invoke_0_testkern_any_discontinuous_space_op_1_type', the"
        " field 'f2' is passed to kernel 'testkern_any_discontinuous_space_op"
        "_1_code' but its function space is not compatible with the function "
        "space specified in the kernel metadata 'any_discontinuous_space_2'."
        "\", LOG_LEVEL_ERROR)\n"
        "      END IF\n"
        "      ! Check that read-only fields are not modified\n"
        "      IF (f2_proxy%vspace%is_readonly()) THEN\n"
        "        CALL log_event(\"In alg 'any_discontinuous_space_op_example_"
        "1' invoke 'invoke_0_testkern_any_discontinuous_space_op_1_type', fie"
        "ld 'f2' is on a read-only function space but is modified by kernel '"
        "testkern_any_discontinuous_space_op_1_code'.\", LOG_LEVEL_ERROR)\n"
        "      END IF\n"
        "      !\n"
        "      ! Initialise number of layers\n")
    assert expected2 in generated_code


def test_dynruntimechecks_anyw2(tmpdir, monkeypatch):
    '''Test that run-time checks work when we have checks for a field
    function space being consistent with an anyw2 function
    space.

    '''
    # run-time checks are off by default so switch them on
    config = Config.get()
    dyn_config = config.api_conf("dynamo0.3")
    monkeypatch.setattr(dyn_config, "_run_time_checks", True)
    _, invoke_info = parse(os.path.join(BASE_PATH,
                                        "21.1_single_invoke_multi_anyw2.f90"),
                           api=TEST_API)
    psy = PSyFactory(TEST_API, distributed_memory=True).create(invoke_info)
    assert LFRicBuild(tmpdir).code_compiles(psy)
    generated_code = str(psy.gen)
    expected1 = (
        "      USE testkern_multi_anyw2_mod, ONLY: testkern_multi_anyw2_code\n"
        "      USE log_mod, ONLY: log_event, LOG_LEVEL_ERROR\n"
        "      USE fs_continuity_mod\n"
        "      USE mesh_mod, ONLY: mesh_type\n")
    assert expected1 in generated_code
    expected2 = (
        "      f3_proxy = f3%get_proxy()\n"
        "      !\n"
        "      ! Perform run-time checks\n"
        "      !\n"
        "      ! Check field function space and kernel metadata function spac"
        "es are compatible\n"
        "      IF (f1%which_function_space() /= W2 .and. f1%which_function_sp"
        "ace() /= W2H .and. f1%which_function_space() /= W2V .and. f1%which_f"
        "unction_space() /= W2BROKEN) THEN\n"
        "        CALL log_event(\"In alg 'single_invoke_multi_anyw2' invoke '"
        "invoke_0_testkern_multi_anyw2_type', the field 'f1' is passed to ker"
        "nel 'testkern_multi_anyw2_code' but its function space is not compat"
        "ible with the function space specified in the kernel metadata 'any_w"
        "2'.\", LOG_LEVEL_ERROR)\n"
        "      END IF\n"
        "      IF (f2%which_function_space() /= W2 .and. f2%which_function_sp"
        "ace() /= W2H .and. f2%which_function_space() /= W2V .and. f2%which_f"
        "unction_space() /= W2BROKEN) THEN\n"
        "        CALL log_event(\"In alg 'single_invoke_multi_anyw2' invoke '"
        "invoke_0_testkern_multi_anyw2_type', the field 'f2' is passed to ker"
        "nel 'testkern_multi_anyw2_code' but its function space is not compat"
        "ible with the function space specified in the kernel metadata 'any_w"
        "2'.\", LOG_LEVEL_ERROR)\n"
        "      END IF\n"
        "      IF (f3%which_function_space() /= W2 .and. f3%which_function_sp"
        "ace() /= W2H .and. f3%which_function_space() /= W2V .and. f3%which_f"
        "unction_space() /= W2BROKEN) THEN\n"
        "        CALL log_event(\"In alg 'single_invoke_multi_anyw2' invoke '"
        "invoke_0_testkern_multi_anyw2_type', the field 'f3' is passed to ker"
        "nel 'testkern_multi_anyw2_code' but its function space is not compat"
        "ible with the function space specified in the kernel metadata 'any_w"
        "2'.\", LOG_LEVEL_ERROR)\n"
        "      END IF\n"
        "      ! Check that read-only fields are not modified\n"
        "      IF (f1_proxy%vspace%is_readonly()) THEN\n"
        "        CALL log_event(\"In alg 'single_invoke_multi_anyw2' invoke '"
        "invoke_0_testkern_multi_anyw2_type', field 'f1' is on a read-only fu"
        "nction space but is modified by kernel 'testkern_multi_anyw2_code'."
        "\", LOG_LEVEL_ERROR)\n"
        "      END IF\n"
        "      !\n"
        "      ! Initialise number of layers\n")
    assert expected2 in generated_code


def test_read_only_fields_hex(tmpdir):
    '''Test that halo exchange code is produced for read-only fields.'''

    _, invoke_info = parse(os.path.join(BASE_PATH,
                                        "24.1_read_fs.f90"),
                           api=TEST_API)
    psy = PSyFactory(TEST_API, distributed_memory=True).create(invoke_info)
    assert LFRicBuild(tmpdir).code_compiles(psy)
    generated_code = str(psy.gen)
    expected = (
        "      IF (f2_proxy(1)%is_dirty(depth=1)) THEN\n"
        "        CALL f2_proxy(1)%halo_exchange(depth=1)\n"
        "      END IF\n"
        "      !\n"
        "      IF (f2_proxy(2)%is_dirty(depth=1)) THEN\n"
        "        CALL f2_proxy(2)%halo_exchange(depth=1)\n"
        "      END IF\n"
        "      !\n"
        "      IF (f2_proxy(3)%is_dirty(depth=1)) THEN\n"
        "        CALL f2_proxy(3)%halo_exchange(depth=1)\n"
        "      END IF\n")
    assert expected in generated_code<|MERGE_RESOLUTION|>--- conflicted
+++ resolved
@@ -3811,7 +3811,7 @@
 
 def test_field_gh_sum_invalid():
     ''' Tests that an error is raised when a field is specified with
-    access type gh_sum. '''
+    access type 'gh_sum'. '''
     fparser.logging.disable(fparser.logging.CRITICAL)
     code = CODE.replace("arg_type(gh_field, gh_read, w2)",
                         "arg_type(gh_field, gh_sum, w2)", 1)
@@ -3826,7 +3826,7 @@
 
 def test_operator_gh_sum_invalid():
     ''' Tests that an error is raised when an operator is specified with
-    access type gh_sum. '''
+    access type 'gh_sum'. '''
     fparser.logging.disable(fparser.logging.CRITICAL)
     code = CODE.replace("arg_type(gh_operator, gh_read, w2, w2)",
                         "arg_type(gh_operator, gh_sum, w2, w2)", 1)
@@ -5713,15 +5713,9 @@
 
 
 def test_unexpected_type_error(dist_mem):
-<<<<<<< HEAD
-    ''' Check that we raise an exception if an unexpected datatype is found
-    when running the ArgOrdering generate method. As it is abstract we use
-    the KernCallArgList sub class.
-=======
     ''' Check that we raise an exception if an unexpected argument type is
     found when running the ArgOrdering generate method. As it is abstract we
     use the KernCallArgList sub class.
->>>>>>> 77f05e4d
 
     '''
     _, invoke_info = parse(
@@ -5732,11 +5726,7 @@
                      distributed_memory=dist_mem).create(invoke_info)
     schedule = psy.invokes.invoke_list[0].schedule
     if dist_mem:
-<<<<<<< HEAD
         index = 4
-=======
-        index = 3
->>>>>>> 77f05e4d
     else:
         index = 0
     loop = schedule.children[index]
@@ -5745,12 +5735,13 @@
     kernel.arguments.args[0]._type = "invalid"
     # Now call KernCallArgList to raise an exception
     create_arg_list = KernCallArgList(kernel)
-<<<<<<< HEAD
-    with pytest.raises(GenerationError) as excinfo:
+    with pytest.raises(InternalError) as excinfo:
         create_arg_list.generate()
     assert (
-        "Unexpected arg type found in dynamo0p3.py:ArgOrdering:"
-        "generate()") in str(excinfo.value)
+        "dynamo0p3.ArgOrdering.generate(): Unexpected argument "
+        "type. Expected one of {0} but found 'invalid'".
+        format(LFRicArgDescriptor.VALID_ARG_TYPE_NAMES)
+        in str(excinfo.value))
 
 
 def test_argordering_exceptions(dist_mem):
@@ -5796,61 +5787,6 @@
                    create_arg_list.cma_operator]:
         with pytest.raises(NotImplementedError):
             method(None)
-=======
-    with pytest.raises(InternalError) as excinfo:
-        create_arg_list.generate()
-    assert (
-        "dynamo0p3.ArgOrdering.generate(): Unexpected argument "
-        "type. Expected one of {0} but found 'invalid'".
-        format(LFRicArgDescriptor.VALID_ARG_TYPE_NAMES)
-        in str(excinfo.value))
-
-
-def test_argordering_exceptions():
-    '''Check that we raise an exception if the abstract methods are called
-    in an instance of the ArgOrdering class '''
-    for distmem in [False, True]:
-        _, invoke_info = parse(
-            os.path.join(BASE_PATH,
-                         "1.0.1_single_named_invoke.f90"),
-            api=TEST_API)
-        psy = PSyFactory(TEST_API,
-                         distributed_memory=distmem).create(invoke_info)
-        schedule = psy.invokes.invoke_list[0].schedule
-        if distmem:
-            index = 3
-        else:
-            index = 0
-        loop = schedule.children[index]
-        kernel = loop.loop_body[0]
-        from psyclone.dynamo0p3 import ArgOrdering
-        create_arg_list = ArgOrdering(kernel)
-        for method in [create_arg_list.cell_map,
-                       create_arg_list.cell_position,
-                       create_arg_list.mesh_height,
-                       create_arg_list.mesh_ncell2d]:
-            with pytest.raises(NotImplementedError):
-                method()
-        for method in [create_arg_list.field_vector,
-                       create_arg_list.field,
-                       create_arg_list.stencil_unknown_extent,
-                       create_arg_list.stencil_unknown_direction,
-                       create_arg_list.stencil,
-                       create_arg_list.operator,
-                       create_arg_list.scalar,
-                       create_arg_list.fs_common,
-                       create_arg_list.fs_compulsory_field,
-                       create_arg_list.basis,
-                       create_arg_list.diff_basis,
-                       create_arg_list.orientation,
-                       create_arg_list.field_bcs_kernel,
-                       create_arg_list.operator_bcs_kernel,
-                       create_arg_list.banded_dofmap,
-                       create_arg_list.indirection_dofmap,
-                       create_arg_list.cma_operator]:
-            with pytest.raises(NotImplementedError):
-                method(None)
->>>>>>> 77f05e4d
 
 
 def test_kernel_args_has_op():
@@ -6011,21 +5947,19 @@
         assert output in generated_code
 
 
-def test_anyw2_vectors(dist_mem, tmpdir):
-    ''' Check generated code works correctly when we have any_w2 field
-    vectors. '''
+def test_anyw2_vectors():
+    '''Check generated code works correctly when we have any_w2 field
+    vectors'''
     _, invoke_info = parse(
         os.path.join(BASE_PATH, "21.3_single_invoke_anyw2_vector.f90"),
         api=TEST_API)
-    psy = PSyFactory(TEST_API,
-                     distributed_memory=dist_mem).create(invoke_info)
-    generated_code = str(psy.gen)
-
-    assert LFRicBuild(tmpdir).code_compiles(psy)
-
-    assert "f3_proxy(1) = f3(1)%get_proxy()" in generated_code
-    assert "f3_proxy(2) = f3(2)%get_proxy()" in generated_code
-    assert "f3_proxy(1)%data, f3_proxy(2)%data" in generated_code
+    for dist_mem in [False, True]:
+        psy = PSyFactory(TEST_API,
+                         distributed_memory=dist_mem).create(invoke_info)
+        generated_code = str(psy.gen)
+        assert "f3_proxy(1) = f3(1)%get_proxy()" in generated_code
+        assert "f3_proxy(2) = f3(2)%get_proxy()" in generated_code
+        assert "f3_proxy(1)%data, f3_proxy(2)%data" in generated_code
 
 
 def test_anyw2_operators(dist_mem, tmpdir):
@@ -6718,7 +6652,6 @@
 
     if annexed:
         assert "CALL f1_proxy%halo_exchange" not in result
-        assert "CALL f2_proxy%halo_exchange" not in result
     else:
         assert "CALL f1_proxy%halo_exchange" in result
         assert "CALL f2_proxy%halo_exchange" in result
