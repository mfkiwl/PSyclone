--- conflicted
+++ resolved
@@ -577,23 +577,15 @@
     assert "f2_stencil_dofmap: READ" in var_info
 
 
-<<<<<<< HEAD
-def test_lfric_operator_different_spaces():
-    ''' Tests that implicit parameters for an operator with different to
-    and from spaces are created correctly.
-=======
 def test_lfric_various_basis():
     ''' Tests that implicit parameters for various basis related
     functionality work as expected.
->>>>>>> 51733060
 
     '''
     _, invoke_info = get_invoke("10.3_operator_different_spaces.f90",
                                 "dynamo0.3", idx=0)
     var_info = str(VariablesAccessInfo(invoke_info.schedule))
     assert "orientation_w2: READ" in var_info
-<<<<<<< HEAD
-=======
     assert "basis_w3_qr: READ" in var_info
     assert "diff_basis_w0_qr: READ" in var_info
     assert "diff_basis_w2_qr: READ" in var_info
@@ -601,7 +593,6 @@
     assert "np_z_qr: READ" in var_info
     assert "weights_xy_qr: READ" in var_info
     assert "weights_z_qr: READ" in var_info
->>>>>>> 51733060
 
 
 def test_lfric_field_bc_kernel():
@@ -651,8 +642,6 @@
     var_accesses = VariablesAccessInfo()
     create_arg_list = KernStubArgList(kernel)
     create_arg_list.generate(var_accesses=var_accesses)
-<<<<<<< HEAD
-=======
     var_info = str(var_accesses)
     assert "field_1_w1: READ+WRITE" in var_info
     assert "field_2_stencil_dofmap: READ" in var_info
@@ -675,7 +664,6 @@
     assert "undf_w1: READ" in var_info
     assert "undf_w2: READ" in var_info
     assert "undf_w3: READ" in var_info
->>>>>>> 51733060
 
 
 def test_lfric_stub_args2():
@@ -702,10 +690,6 @@
 
 def test_lfric_stub_args3():
     '''Check variable usage detection for cell position, operator
-<<<<<<< HEAD
-    .
-=======
->>>>>>> 51733060
 
     '''
     from psyclone.dynamo0p3 import DynKernMetadata, DynKern
@@ -873,12 +857,8 @@
     '''Check variable usage detection when OpenACC is used.
 
     '''
-<<<<<<< HEAD
-    # Use the OpenACC transforms to create the required kernels
-=======
     # Use the OpenACC transforms to enclose the kernels
     # with OpenACC directives.
->>>>>>> 51733060
     from psyclone.transformations import ACCParallelTrans, ACCEnterDataTrans
     from psyclone.psyGen import CodedKern
     acc_par_trans = ACCParallelTrans()
@@ -912,12 +892,8 @@
     a kernel that uses an operator.
 
     '''
-<<<<<<< HEAD
-    # Use the OpenACC transforms to create the required kernels
-=======
     # Use the OpenACC transforms to enclose the kernels
     # with OpenACC directives.
->>>>>>> 51733060
     from psyclone.transformations import ACCParallelTrans, ACCEnterDataTrans
     from psyclone.psyGen import CodedKern
     acc_par_trans = ACCParallelTrans()
