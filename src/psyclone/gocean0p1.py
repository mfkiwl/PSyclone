--- conflicted
+++ resolved
@@ -40,13 +40,8 @@
 
 from __future__ import absolute_import
 from psyclone.configuration import Config
-<<<<<<< HEAD
-from psyclone.psyGen import PSy, Invokes, Invoke, InvokeSchedule, Loop, Kern, \
-    Arguments, KernelArgument, Literal
-=======
 from psyclone.psyGen import PSy, Invokes, Invoke, InvokeSchedule, Loop, \
-    CodedKern, Arguments, KernelArgument
->>>>>>> f4276f7d
+        CodedKern, Arguments, KernelArgument, Literal
 from psyclone.parse.kernel import KernelType, Descriptor
 from psyclone.parse.utils import ParseError
 
