# -----------------------------------------------------------------------------
# BSD 3-Clause License
#
# Copyright (c) 2017-2019, Science and Technology Facilities Council.
# All rights reserved.
#
# Redistribution and use in source and binary forms, with or without
# modification, are permitted provided that the following conditions are met:
#
# * Redistributions of source code must retain the above copyright notice, this
#   list of conditions and the following disclaimer.
#
# * Redistributions in binary form must reproduce the above copyright notice,
#   this list of conditions and the following disclaimer in the documentation
#   and/or other materials provided with the distribution.
#
# * Neither the name of the copyright holder nor the names of its
#   contributors may be used to endorse or promote products derived from
#   this software without specific prior written permission.
#
# THIS SOFTWARE IS PROVIDED BY THE COPYRIGHT HOLDERS AND CONTRIBUTORS
# "AS IS" AND ANY EXPRESS OR IMPLIED WARRANTIES, INCLUDING, BUT NOT
# LIMITED TO, THE IMPLIED WARRANTIES OF MERCHANTABILITY AND FITNESS
# FOR A PARTICULAR PURPOSE ARE DISCLAIMED. IN NO EVENT SHALL THE
# COPYRIGHT HOLDER OR CONTRIBUTORS BE LIABLE FOR ANY DIRECT, INDIRECT,
# INCIDENTAL, SPECIAL, EXEMPLARY, OR CONSEQUENTIAL DAMAGES (INCLUDING,
# BUT NOT LIMITED TO, PROCUREMENT OF SUBSTITUTE GOODS OR SERVICES;
# LOSS OF USE, DATA, OR PROFITS; OR BUSINESS INTERRUPTION) HOWEVER
# CAUSED AND ON ANY THEORY OF LIABILITY, WHETHER IN CONTRACT, STRICT
# LIABILITY, OR TORT (INCLUDING NEGLIGENCE OR OTHERWISE) ARISING IN
# ANY WAY OUT OF THE USE OF THIS SOFTWARE, EVEN IF ADVISED OF THE
# POSSIBILITY OF SUCH DAMAGE.
# ----------------------------------------------------------------------------
# Authors R. W. Ford, A. R. Porter and S. Siso, STFC Daresbury Lab

'''This module implements the PSyclone NEMO API by specialising
   the required base classes for both code generation (PSy, Invokes,
   Invoke, InvokeSchedule, Loop, Kern, Arguments and KernelArgument)
   and parsing (Descriptor and KernelType).

'''

from __future__ import print_function, absolute_import
import copy
from psyclone.psyGen import PSy, Invokes, Invoke, InvokeSchedule, Node, \
    Loop, Kern, InternalError, NameSpaceFactory, \
    Fparser2ASTProcessor, SCHEDULE_COLOUR_MAP as _BASE_CMAP
from fparser.two.utils import walk_ast, get_child
from fparser.two import Fortran2003

# The base colour map doesn't have CodeBlock as that is currently
# a NEMO-API-specific entity.
NEMO_SCHEDULE_COLOUR_MAP = copy.deepcopy(_BASE_CMAP)
NEMO_SCHEDULE_COLOUR_MAP["CodeBlock"] = "red"

# The valid types of loop and associated loop variable and bounds
VALID_LOOP_TYPES = {"lon": {"var": "ji", "start": "1", "stop": "jpi"},
                    "lat": {"var": "jj", "start": "1", "stop": "jpj"},
                    "levels": {"var": "jk", "start": "1", "stop": "jpk"},
                    # TODO what is the upper bound of tracer loops?
                    "tracers": {"var": "jt", "start": "1", "stop": ""},
                    "unknown": {"var": "", "start": "1", "stop": ""}}

# Mapping from loop variable to loop type. This is how we identify each
# explicit do loop we encounter.
NEMO_LOOP_TYPE_MAPPING = {"ji": "lon", "jj": "lat", "jk": "levels",
                          "jt": "tracers", "jn": "tracers"}

# Mapping from loop type to array index. NEMO uses an "i, j, k" data
# layout.
NEMO_INDEX_ORDERING = ["lon", "lat", "levels", "tracers"]


class NemoFparser2ASTProcessor(Fparser2ASTProcessor):
    '''
    Specialisation of Fparser2ASTProcessor for the Nemo API. It is used
    as a Mixin in the Nemo API.
    '''
    def _create_child(self, child, parent=None):
        '''
        Adds Nemo API specific processors for certain fparser2 types
        before calling the parent _create_child.

        :param child: node in fparser2 AST.
        :type child:  :py:class:`fparser.two.utils.Base`
        :param parent: Parent node in the PSyclone IR we are constructing.
        :type parent: :py:class:`psyclone.psyGen.Node`
        :return: Returns the PSyIRe representation of child.
        :rtype: :py:class:`psyclone.psyGen.Node`
        '''
        if NemoLoop.match(child):
            return NemoLoop(child, parent=parent)
        if isinstance(child, Fortran2003.Nonlabel_Do_Stmt):
            return None
        if NemoImplicitLoop.match(child):
            return NemoImplicitLoop(child, parent=parent)
<<<<<<< HEAD
        if NemoIfBlock.match(child):
            return NemoIfBlock(child, parent=parent)
        return super(NemoFparser2ASTProcessor,
                     self)._create_child(child, parent=parent)
=======
        else:
            return super(NemoFparser2ASTProcessor,
                         self)._create_child(child, parent=parent)
>>>>>>> 90b2919b


class NemoInvoke(Invoke):
    '''
    Represents a NEMO 'Invoke' which, since NEMO is existing code, means
    an existing program unit, e.g. a subroutine.

    :param ast: node in fparser2 AST representing the program unit.
    :type ast: :py:class:`fparser.two.Fortran2003.Main_Program` or \
               :py:class:`fparser.two.Fortran2003.Module`
    :param str name: the name of this Invoke (program unit).
    '''
    def __init__(self, ast, name):
        self._schedule = None
        self._name = name
        # Store the whole fparser2 AST
        self._ast = ast
        # A temporary workaround for the fact that we don't yet have a
        # symbol table to store information on the variable declarations.
        # TODO (#255) remove this workaround.
        self._loop_vars = []
        self._name_space_manager = NameSpaceFactory().create()
        from fparser.two.Fortran2003 import Execution_Part, Specification_Part

        # Find the section of the tree containing the execution part
        # of the code
        exe_part = get_child(ast, Execution_Part)
        if not exe_part:
            # This subroutine has no execution part so we skip it
            # TODO log this event
            return

        # Store the root of this routine's specification in the AST
        self._spec_part = get_child(ast, Specification_Part)

        # We now walk through the AST produced by fparser2 and construct a
        # new AST using objects from the nemo module.
        self._schedule = NemoInvokeSchedule(self, exe_part)

    def update(self):
        '''
        Updates the fparser2 parse tree associated with this schedule to
        make it reflect any transformations that have been applied to
        the PSyclone PSyIR.
        '''
        if not self._schedule:
            return
        self._schedule.update()


class NemoInvokes(Invokes):
    '''
    Class capturing information on all 'Invokes' (program units) within
    a single NEMO source file.

    :param ast: The fparser2 AST for the whole Fortran source file
    :type ast: :py:class:`fparser.two.Fortran2003.Main_Program`
    '''
    def __init__(self, ast):
        from fparser.two.Fortran2003 import Main_Program, Program_Stmt, \
            Subroutine_Subprogram, Function_Subprogram, Function_Stmt, \
            Subroutine_Stmt, Name

        self.invoke_map = {}
        self.invoke_list = []
        # Keep a pointer to the whole fparser2 AST
        self._ast = ast

        # Find all the subroutines contained in the file
        routines = walk_ast(ast.content, [Subroutine_Subprogram,
                                          Function_Subprogram])
        # Add the main program as a routine to analyse - take care
        # here as the Fortran source file might not contain a
        # main program (might just be a subroutine in a module)
        main_prog = get_child(ast, Main_Program)
        if main_prog:
            routines.append(main_prog)

        # Analyse each routine we've found
        for subroutine in routines:
            # Get the name of this (sub)routine
            substmt = walk_ast(subroutine.content,
                               [Subroutine_Stmt, Function_Stmt, Program_Stmt])
            if isinstance(substmt[0], Function_Stmt):
                for item in substmt[0].items:
                    if isinstance(item, Name):
                        sub_name = str(item)
                        break
            else:
                sub_name = str(substmt[0].get_name())

            my_invoke = NemoInvoke(subroutine, name=sub_name)
            self.invoke_map[sub_name] = my_invoke
            self.invoke_list.append(my_invoke)

    def update(self):
        ''' Walk down the tree and update the underlying fparser2 AST
        to reflect any transformations. '''
        for invoke in self.invoke_list:
            invoke.update()


class NemoPSy(PSy):
    '''
    The NEMO-specific PSy class. This creates a NEMO-specific
    invokes object (which controls all the required invocation calls).
    Also overrides the PSy gen() method so that we update and then
    return the fparser2 AST for the (transformed) PSy layer.

    :param ast: the fparser2 AST for this PSy layer (i.e. NEMO routine)
    :type ast: :py:class:`fparser.two.Fortran2003.Main_Program` or \
               :py:class:`fparser.two.Fortran2003.Subroutine_Subprogram` or \
               :py:class:`fparser.two.Fortran2003.Function_Subprogram`.
    :raises InternalError: if no Fortran2003.Name nodes are found in the \
                           supplied AST.
    '''
    def __init__(self, ast):
        names = walk_ast(ast.content, [Fortran2003.Name])
        # The name of the program unit will be the first in the list
        if not names:
            raise InternalError("Found no names in supplied Fortran - should "
                                "be impossible!")
        self._name = str(names[0]) + "_psy"

        self._invokes = NemoInvokes(ast)
        self._ast = ast

    def inline(self, _):
        '''
        :raises NotImplementedError: since kernels in NEMO are, in general,
                                     already in-lined.
        '''
        # Override base-class method because we don't yet support it
        raise NotImplementedError("The NemoPSy.inline method has not yet "
                                  "been implemented!")

    @property
    def gen(self):
        '''
        Generate the (updated) fparser2 AST for the NEMO code represented
        by this NemoPSy object.

        :returns: the fparser2 AST for the Fortran code.
        :rtype: :py:class:`fparser.two.Fortran2003.Main_Program` or \
                :py:class:`fparser.two.Fortran2003.Subroutine_Subprogram` or \
                :py:class:`fparser.two.Fortran2003.Function_Subprogram`.
        '''
        # Walk down our Schedule and update the underlying fparser2 AST
        # to account for any transformations
        self.invokes.update()

        # Return the fparser2 AST
        return self._ast


class NemoInvokeSchedule(InvokeSchedule, NemoFparser2ASTProcessor):
    '''
    The NEMO-specific InvokeSchedule sub-class. This is the top-level node in
    PSyclone's IR of a NEMO program unit (program, subroutine etc).

    :param invoke: The Invoke to which this NemoInvokeSchedule belongs.
    :type invoke: :py:class:`psyclone.nemo.NemoInvoke`
    :param ast: the fparser2 AST of the NEMO code for which to generate \
                a NemoInvokeSchedule.
    :type ast: :py:class:`fparser.two.Fortran2003.Main_Program` or \
               :py:class:`fparser.two.Fortran2003.Subroutine_Subprogram` or \
               :py:class:`fparser.two.Fortran2003.Function_Subprogram`.

    '''
    def __init__(self, invoke, ast):
        Node.__init__(self)
        NemoFparser2ASTProcessor.__init__(self)

        self._invoke = invoke
        self._ast = ast
        self.process_nodes(self, ast.content, ast)

    def view(self, indent=0):
        '''
        Print a representation of this NemoInvokeSchedule to stdout.

        :param int indent: level to which to indent output.
        '''
        print(self.indent(indent) + self.coloured_text + "[]")
        for entity in self._children:
            entity.view(indent=indent + 1)

    def __str__(self):
        ''' Returns the string representation of this NemoInvokeSchedule. '''
        result = "NemoInvokeSchedule():\n"
        for entity in self._children:
            result += str(entity)+"\n"
        result += "End Schedule"
        return result


class NemoKern(Kern):
    ''' Stores information about NEMO kernels as extracted from the
    NEMO code. Kernels are leaves in the PSyIR. I.e. they have
    no self._children but they do have a KernelSchedule.

    :param psyir_nodes: the list of PSyIR nodes that represent the body \
                        of this kernel.
    :type psyir_nodes: list of :py:class:`psyclone.psyGen.Node`
    :param parse_tree: Reference to the innermost loop in the fparser2 parse \
                       tree that encloses this kernel.
    :type parse_tree: \
              :py:class:`fparser.two.Fortran2003.Block_Nonlabel_Do_Construct`
    :param parent: the parent of this Kernel node in the PSyIR.
    :type parent: :py:class:`psyclone.nemo.NemoLoop`

    '''
<<<<<<< HEAD
    def __init__(self, psyir_nodes, parse_tree, parent=None):
        from psyclone.psyGen import KernelSchedule
=======
    def __init__(self, loop=None, parent=None):
        ''' Create an empty NemoKern object. The object is given state via
        a subsequent call to the load method if loop is None. '''
        # Create those member variables required for testing and to keep
        # pylint happy
        self._parent = parent
        self._children = []
>>>>>>> 90b2919b
        self._name = ""
        self._parent = parent
        # The corresponding set of nodes in the fparser2 parse tree
        self._ast = parse_tree
        # Create a kernel schedule
        self._kern_schedule = KernelSchedule(self._name)
        # Attach the PSyIR sub-tree to it
        self._kern_schedule.children = psyir_nodes[:]
        # Update the parent info for each node we've moved
        for node in self._kern_schedule.children:
            node.parent = parent
        # Reset the list of children of the parent node (if supplied) so
        # that it only contains this Kernel object.
        if parent:
            parent.children = []
            parent.addchild(self)
        # A Kernel is a leaf in the PSyIR that then has its own KernelSchedule.
        # We therefore don't have any children.
        self._children = []

    @staticmethod
    def match(node):
        '''
        Whether or not the PSyIR sub-tree pointed to by node represents a
        kernel. A kernel is defined as a section of code that sits
        within a recognised loop structure and does not itself contain
        loops, subroutine calls or IO operations.

        :param node: Node in the PSyIR to check.
        :type node: :py:class:`psyclone.psyGen.Node`
        :returns: True if this node conforms to the rules for a kernel.
        :rtype: bool
        '''
        from psyclone.psyGen import CodeBlock
        if node.walk(node.children, (CodeBlock, NemoLoop, NemoImplicitLoop)):
            # A kernel cannot contain other loops, reads or writes or calls
            return False

        return True

    def local_vars(self):
        '''
        :returns: list of the variable (names) that are local to this loop \
                  (and must therefore be e.g. threadprivate if doing OpenMP)
        :rtype: list of str
        '''
        return []

    def view(self, indent=0):
        '''
        Print representation of this node to stdout.
        :param int indent: level to which to indent output.
        '''
        print(self.indent(indent) + self.coloured_text + "[]")

    @property
    def ast(self):
        '''
        Override the default ast method as, for the NEMO API, we don't need
        to take any special action to get hold of the parse tree for the
        kernel.

        :returns: a reference to that part of the fparser2 parse tree that \
                  describes this kernel.
        :rtype: sub-class of :py:class:`fparser.two.utils.Base`
        '''
        return self._ast


class NemoLoop(Loop, NemoFparser2ASTProcessor):
    '''
    Class representing a Loop in NEMO.

    :param ast: node in the fparser2 AST representing the loop.
    :type ast: :py:class:`fparser.two.Block_Nonlabel_Do_Construct`
    :param parent: parent of this NemoLoop in the PSyclone AST.
    :type parent: :py:class:`psyclone.psyGen.Node`
    '''
    def __init__(self, ast, parent=None):
        from fparser.two.Fortran2003 import Loop_Control
        Loop.__init__(self, parent=parent,
                      valid_loop_types=VALID_LOOP_TYPES)
        NemoFparser2ASTProcessor.__init__(self)
        # Keep a ptr to the corresponding node in the parse tree
        self._ast = ast

        # Get the loop variable
        ctrl = walk_ast(ast.content, [Loop_Control])
        # If this is a DO WHILE then the first element of items will
        # not be None. The `match` method should have already rejected
        # such loops so we should never get to here.
        if ctrl[0].items[0]:
            raise InternalError("NemoLoop constructor should not have been "
                                "called for a DO WHILE")

        # Second element of items member of Loop Control is itself a tuple
        # containing:
        #   Loop variable, [start value expression, end value expression, step
        #   expression]
        # Loop variable will be an instance of Fortran2003.Name
        loop_var = str(ctrl[0].items[1][0])
        self._variable_name = str(loop_var)

        # Identify the type of loop
        if self._variable_name in NEMO_LOOP_TYPE_MAPPING:
            self.loop_type = NEMO_LOOP_TYPE_MAPPING[self._variable_name]
        else:
            self.loop_type = "unknown"

        # Get the loop limits. These are given in a list which is the second
        # element of a tuple which is itself the second element of the items
        # tuple:
        # (None, (Name('jk'), [Int_Literal_Constant('1', None), Name('jpk'),
        #                      Int_Literal_Constant('1', None)]), None)
        limits_list = ctrl[0].items[1][1]
        self._start = str(limits_list[0])
        self._stop = str(limits_list[1])
        if len(limits_list) == 3:
            self._step = str(limits_list[2])
        else:
            # Default loop increment is 1
            self._step = "1"

        # First process the rest of the parse tree below this point
        self.process_nodes(self, self._ast.content, self._ast)
        # Now check the PSyIR of this loop body to see whether it is
        # a valid kernel
        if NemoKern.match(self):
            # It is, so we create a new kernel object
            kernel = NemoKern(self.children, self._ast, parent=self)

    @staticmethod
    def match(node):
        '''
        Tests the supplied node to see whether it is a recognised form of
        NEMO loop.

        :param node: the node in the fparser2 parse tree to test for a match.
        :type node: :py:class:`fparser.two.utils.Base`

        :returns: True if the node represents a recognised form of loop, \
                  False otherwise.
        :rtype: bool

        :raises InternalError: if the parse tree represents a loop but no \
                               Loop_Control element is present.

        '''
        if not isinstance(node, Fortran2003.Block_Nonlabel_Do_Construct):
            return False
        ctrl = walk_ast(node.content, my_types=[Fortran2003.Loop_Control])
        if not ctrl:
            raise InternalError("Unrecognised form of DO loop - failed to "
                                "find Loop_Control element in parse tree.")
        if ctrl[0].items[0]:
            # If this is a DO WHILE then the first element of items will not
            # be None. (See `fparser.two.Fortran2003.Loop_Control`.)
            # TODO #359 DO WHILE's are currently just put into CodeBlocks
            # rather than being properly described in the PSyIR.
            return False
        return True

    def __str__(self):
        result = ("NemoLoop[" + self._loop_type + "]: " + self._variable_name +
                  "=" + ",".join([self._start, self._stop, self._step]) + "\n")
        for entity in self._children:
            result += str(entity) + "\n"
        result += "EndLoop"
        return result

    @property
    def kernel(self):
        '''
        :returns: the kernel object if one is associated with this loop, \
                  None otherwise.
        :rtype: :py:class:`psyclone.nemo.NemoKern` or None

        :raises NotImplementedError: if the loop contains >1 kernel.
        '''
        kernels = self.walk(self.children, NemoKern)
        if kernels:
            # TODO cope with case where loop contains >1 kernel (e.g.
            # following loop fusion)
            if len(kernels) > 1:
                raise NotImplementedError(
                    "Kernel getter method does not yet support a loop "
                    "containing more than one kernel but this loop contains "
                    "{0}".format(len(kernels)))
            return kernels[0]
        return None


class NemoImplicitLoop(NemoLoop):
    '''
    Class representing an implicit loop in NEMO (i.e. using Fortran array
    syntax).

    :param ast: the part of the fparser2 AST representing the loop.
    :type ast: :py:class:`fparser.two.Fortran2003.Assignment_Stmt`
    :param parent: the parent of this Loop in the PSyIRe.
    :type parent: :py:class:`psyclone.psyGen.Node`

    '''
    def __init__(self, ast, parent=None):
        Loop.__init__(self, parent=parent,
                      valid_loop_types=VALID_LOOP_TYPES)
        # Keep a ptr to the corresponding node in the AST
        self._ast = ast

    def __str__(self):
        # Display the LHS of the assignment in the str representation
        return "NemoImplicitLoop[{0}]\n".format(self._ast.items[0])

    @staticmethod
    def match(node):
        '''
        Checks whether the supplied node in the fparser2 AST represents
        an implicit loop (using Fortran array syntax).

        :param node: node in the fparser2 AST to check
        :type node: :py:class:`fparser.two.Fortran2003.Assignment_Stmt`
        :returns: True if the node does represent an implicit loop.
        :rtype: bool

        '''
        if not isinstance(node, Fortran2003.Assignment_Stmt):
            return False
        # We are expecting something like:
        #    array(:,:,jk) = some_expression
        # but we have to beware of cases like the following:
        #   array(1,:,:) = a_func(array2(:,:,:), mask(:,:))
        # where a_func is an array-valued function and `array2(:,:,:)`
        # could just be `array2`.
        # We check the left-hand side...
        lhs = node.items[0]
        if not isinstance(lhs, Fortran2003.Part_Ref):
            # LHS is not an array reference
            return False
        colons = walk_ast(lhs.items, [Fortran2003.Subscript_Triplet])
        if not colons:
            # LHS does not use array syntax
            return False
        # Now check the right-hand side...
        rhs = node.items[2]
        try:
            if not walk_ast(rhs.items, [Fortran2003.Subscript_Triplet]):
                # We don't have any array syntax on the RHS
                return True
        except AttributeError:
            # The RHS doesn't have the `items` attribute (it may be just
            # a Name for instance).
            return True
        # Check that we haven't got array syntax used within the index
        # expression to another array. Array references are represented by
        # Part_Ref nodes in the fparser2 AST. This would be easier to do
        # if the fparser2 AST carried parent information with each node.
        # As it is we have to walk down the tree rather than come back up
        # from each colon.
        # Find all array references
        array_refs = []
        if isinstance(rhs, Fortran2003.Part_Ref):
            # Since walk_ast is slightly clunky we have to manually allow
            # for the top-level "rhs" node being an array reference
            array_refs.append(rhs)
        array_refs += walk_ast(rhs.items, [Fortran2003.Part_Ref])
        for ref in array_refs:
            nested_refs = walk_ast(ref.items, [Fortran2003.Part_Ref])
            # Do any of these nested array references use array syntax?
            for nested_ref in nested_refs:
                colons = walk_ast(nested_ref.items,
                                  [Fortran2003.Subscript_Triplet])
                if colons:
                    return False
        return True<|MERGE_RESOLUTION|>--- conflicted
+++ resolved
@@ -94,16 +94,8 @@
             return None
         if NemoImplicitLoop.match(child):
             return NemoImplicitLoop(child, parent=parent)
-<<<<<<< HEAD
-        if NemoIfBlock.match(child):
-            return NemoIfBlock(child, parent=parent)
         return super(NemoFparser2ASTProcessor,
                      self)._create_child(child, parent=parent)
-=======
-        else:
-            return super(NemoFparser2ASTProcessor,
-                         self)._create_child(child, parent=parent)
->>>>>>> 90b2919b
 
 
 class NemoInvoke(Invoke):
@@ -316,18 +308,8 @@
     :type parent: :py:class:`psyclone.nemo.NemoLoop`
 
     '''
-<<<<<<< HEAD
     def __init__(self, psyir_nodes, parse_tree, parent=None):
         from psyclone.psyGen import KernelSchedule
-=======
-    def __init__(self, loop=None, parent=None):
-        ''' Create an empty NemoKern object. The object is given state via
-        a subsequent call to the load method if loop is None. '''
-        # Create those member variables required for testing and to keep
-        # pylint happy
-        self._parent = parent
-        self._children = []
->>>>>>> 90b2919b
         self._name = ""
         self._parent = parent
         # The corresponding set of nodes in the fparser2 parse tree
