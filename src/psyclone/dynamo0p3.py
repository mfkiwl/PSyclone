--- conflicted
+++ resolved
@@ -3234,23 +3234,11 @@
     def __init__(self, node):
         super(DynScalarArgs, self).__init__(node)
 
-<<<<<<< HEAD
         # Initialise dictionaries of real and integer scalar
         # arguments by data type and intent
         self._scalar_args = {}
         self._real_scalars = {}
         self._int_scalars = {}
-=======
-        # Create lists of real and integer scalar arguments
-        # TODO in #1047: Improve implementation of argument lists creation
-        # and intrinsic type checks (also checking that the same
-        # scalar argument is declared as `gh_real` and `gh_integer`
-        # in different kernels within the same Invoke).
-        self._real_scalar_names = {}
-        self._int_scalar_names = {}
-        scalar_args = {}
-        # Filter scalar arguments by intent
->>>>>>> 29491ed0
         for intent in FORTRAN_INTENT_NAMES:
             self._scalar_args[intent] = []
             self._real_scalars[intent] = []
@@ -3335,17 +3323,10 @@
                     self._int_scalars[intent].append(arg)
                 else:
                     raise InternalError(
-<<<<<<< HEAD
                          "Found an unsupported data type '{0}' for the "
                          "scalar argument '{1}'. Supported types are {2}.".
                          format(arg.descriptor.data_type, arg.declaration_name,
                                 LFRicArgDescriptor.VALID_SCALAR_DATA_TYPES))
-=======
-                        "Found an unsupported intrinsic type '{0}' for the "
-                        "scalar argument '{1}'. Supported types are {2}.".
-                        format(arg.intrinsic_type, declname,
-                               list(MAPPING_DATA_TYPES.values())))
->>>>>>> 29491ed0
 
         # Create declarations
         self._create_declarations(parent)
