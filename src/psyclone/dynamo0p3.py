--- conflicted
+++ resolved
@@ -1021,23 +1021,16 @@
         # LFRic constants, data structures and data structure proxies for
         # the "use" statements in modules that contain PSy-layer routines.
         const = LFRicConstants()
-<<<<<<< HEAD
-=======
         const_mod = const.UTILITIES_MOD_MAP["constants"]["module"]
         infmod_list = [const_mod, const.DATA_TYPE_MAP["field"]["module"],
                        const.DATA_TYPE_MAP["integer_field"]["module"],
                        const.DATA_TYPE_MAP["lma_operator"]["module"]]
->>>>>>> 86fc32c4
         self._infrastructure_modules = OrderedDict(
-            (k, set()) for k in const.INFRASTRUCTURE_MODULES)
+            (k, set()) for k in infmod_list)
         # Get configuration for valid argument kinds (start with
         # 'real' and 'integer' kinds)
         api_config = Config.get().api_conf("dynamo0.3")
-<<<<<<< HEAD
-        self._infrastructure_modules["constants"] = {
-=======
         self._infrastructure_modules[const_mod] = {
->>>>>>> 86fc32c4
             api_config.default_kind["real"],
             api_config.default_kind["integer"]}
 
@@ -1095,13 +1088,11 @@
         # We also iterate through the dictionary in reverse order so the
         # "use" statements for field types are before the "use" statements
         # for operator types.
-        const = LFRicConstants()
         for infmod in reversed(self._infrastructure_modules):
-            infmod_name = const.INFRASTRUCTURE_MODULES[infmod]
             if self._infrastructure_modules[infmod]:
                 infmod_types = sorted(
                     list(self._infrastructure_modules[infmod]), reverse=True)
-                psy_module.add(UseGen(psy_module, name=infmod_name,
+                psy_module.add(UseGen(psy_module, name=infmod,
                                       only=True, funcnames=infmod_types))
 
         # Return the root node of the generated code
@@ -2736,19 +2727,17 @@
                                  the same Invoke.
 
         '''
+        # Create dict of all field arguments for checks
         const = LFRicConstants()
-        # Create dict of all field arguments for checks
         fld_args = self._invoke.unique_declarations(
             argument_types=const.VALID_FIELD_NAMES)
         # Filter field arguments by intent and intrinsic type
         real_fld_args = self._invoke.unique_declarations(
             argument_types=const.VALID_FIELD_NAMES,
-            intrinsic_type=const.DATA_STRUCT_MAPPING[
-                "field_type"]["intrinsic"])
+            intrinsic_type=const.MAPPING_DATA_TYPES["gh_real"])
         int_fld_args = self._invoke.unique_declarations(
             argument_types=const.VALID_FIELD_NAMES,
-            intrinsic_type=const.DATA_STRUCT_MAPPING[
-                "integer_field_type"]["intrinsic"])
+            intrinsic_type=const.MAPPING_DATA_TYPES["gh_integer"])
 
         # Create lists of field names for real- and integer-valued fields
         fld_arg_list = [arg.declaration_name for arg in fld_args]
@@ -2779,35 +2768,21 @@
         # Add the Invoke subroutine argument declarations for real
         # and integer fields
         if real_fld_arg_list:
-<<<<<<< HEAD
-            fld_type = "field_type"
-=======
             fld_type = const.DATA_TYPE_MAP["field"]["type"]
             fld_mod = const.DATA_TYPE_MAP["field"]["module"]
->>>>>>> 86fc32c4
             parent.add(TypeDeclGen(parent, datatype=fld_type,
                                    entity_decls=real_fld_arg_list,
                                    intent="in"))
             (self._invoke.invokes.psy.
-<<<<<<< HEAD
-             infrastructure_modules[fld_type].add(fld_type))
-        if int_fld_arg_list:
-            fld_type = "integer_field_type"
-=======
              infrastructure_modules[fld_mod].add(fld_type))
         if int_fld_arg_list:
             fld_type = const.DATA_TYPE_MAP["integer_field"]["type"]
             fld_mod = const.DATA_TYPE_MAP["integer_field"]["module"]
->>>>>>> 86fc32c4
             parent.add(TypeDeclGen(parent, datatype=fld_type,
                                    entity_decls=int_fld_arg_list,
                                    intent="in"))
             (self._invoke.invokes.psy.
-<<<<<<< HEAD
-             infrastructure_modules[fld_type].add(fld_type))
-=======
              infrastructure_modules[fld_mod].add(fld_type))
->>>>>>> 86fc32c4
 
     def _stub_declarations(self, parent):
         '''
@@ -2823,15 +2798,14 @@
         '''
         api_config = Config.get().api_conf("dynamo0.3")
         const = LFRicConstants()
-        intr_infmod = {"real": "field_type", "integer": "integer_field_type"}
 
         fld_args = psyGen.args_filter(
             self._kernel.args, arg_types=const.VALID_FIELD_NAMES)
         for fld in fld_args:
             undf_name = fld.function_space.undf_name
-            fld_dtype = fld.intrinsic_type
-            fld_kind = const.DATA_STRUCT_MAPPING[
-                intr_infmod[fld_dtype]]["kind"]
+            intent = fld.intent
+            dtype = fld.intrinsic_type
+
             # Check for invalid descriptor data type
             fld_ad_dtype = fld.descriptor.data_type
             if fld_ad_dtype not in const.VALID_FIELD_DATA_TYPES:
@@ -2848,14 +2822,14 @@
                             fld.function_space.mangled_name +
                             "_v" + str(idx))
                     parent.add(
-                        DeclGen(parent, datatype=fld_dtype,
-                                kind=fld_kind,
+                        DeclGen(parent, datatype=dtype,
+                                kind=api_config.default_kind[dtype],
                                 dimension=undf_name,
-                                intent=fld.intent, entity_decls=[text]))
+                                intent=intent, entity_decls=[text]))
             else:
                 parent.add(
-                    DeclGen(parent, datatype=fld_dtype,
-                            kind=fld_kind,
+                    DeclGen(parent, datatype=dtype,
+                            kind=api_config.default_kind[dtype],
                             intent=fld.intent,
                             dimension=undf_name,
                             entity_decls=[fld.name + "_" +
@@ -3061,22 +3035,12 @@
         :type parent: :py:class:`psyclone.f2pygen.SubroutineGen`
 
         '''
+        # Declarations of real and integer field proxies
         const = LFRicConstants()
-        # Declarations of 'real' and 'integer' field proxies
         real_field_proxy_decs = self._invoke.unique_proxy_declarations(
             const.VALID_FIELD_NAMES,
-            intrinsic_type=const.DATA_STRUCT_MAPPING[
-                "field_type"]["intrinsic"])
+            intrinsic_type=const.MAPPING_DATA_TYPES["gh_real"])
         if real_field_proxy_decs:
-<<<<<<< HEAD
-            fld_proxy_type = const.DATA_STRUCT_MAPPING[
-                "field_type"]["proxy_type"]
-            parent.add(TypeDeclGen(parent,
-                                   datatype=fld_proxy_type,
-                                   entity_decls=real_field_proxy_decs))
-            (self._invoke.invokes.psy.infrastructure_modules[
-                "field_type"].add(fld_proxy_type))
-=======
             fld_type = const.DATA_TYPE_MAP["field"]["proxy_type"]
             fld_mod = const.DATA_TYPE_MAP["field"]["module"]
             parent.add(TypeDeclGen(parent,
@@ -3084,21 +3048,10 @@
                                    entity_decls=real_field_proxy_decs))
             (self._invoke.invokes.psy.infrastructure_modules[fld_mod].
              add(fld_type))
->>>>>>> 86fc32c4
         int_field_proxy_decs = self._invoke.unique_proxy_declarations(
             const.VALID_FIELD_NAMES,
-            intrinsic_type=const.DATA_STRUCT_MAPPING[
-                "integer_field_type"]["intrinsic"])
+            intrinsic_type=const.MAPPING_DATA_TYPES["gh_integer"])
         if int_field_proxy_decs:
-<<<<<<< HEAD
-            fld_proxy_type = const.DATA_STRUCT_MAPPING[
-                "integer_field_type"]["proxy_type"]
-            parent.add(TypeDeclGen(parent,
-                                   datatype=fld_proxy_type,
-                                   entity_decls=int_field_proxy_decs))
-            (self._invoke.invokes.psy.
-             infrastructure_modules["integer_field_type"].add(fld_proxy_type))
-=======
             fld_type = const.DATA_TYPE_MAP["integer_field"]["proxy_type"]
             fld_mod = const.DATA_TYPE_MAP["integer_field"]["module"]
             parent.add(TypeDeclGen(parent,
@@ -3106,21 +3059,11 @@
                                    entity_decls=int_field_proxy_decs))
             (self._invoke.invokes.psy.infrastructure_modules[fld_mod].
              add(fld_type))
->>>>>>> 86fc32c4
 
         # Declarations of LMA operator proxies
         op_proxy_decs = self._invoke.unique_proxy_declarations(
             ["gh_operator"])
         if op_proxy_decs:
-<<<<<<< HEAD
-            op_proxy_type = const.DATA_STRUCT_MAPPING[
-                "operator_type"]["proxy_type"]
-            parent.add(TypeDeclGen(parent,
-                                   datatype=op_proxy_type,
-                                   entity_decls=op_proxy_decs))
-            (self._invoke.invokes.psy.infrastructure_modules[
-                "operator_type"].add(op_proxy_type))
-=======
             op_type = const.DATA_TYPE_MAP["lma_operator"]["proxy_type"]
             op_mod = const.DATA_TYPE_MAP["lma_operator"]["module"]
             parent.add(TypeDeclGen(parent,
@@ -3128,21 +3071,11 @@
                                    entity_decls=op_proxy_decs))
             (self._invoke.invokes.psy.infrastructure_modules[op_mod].
              add(op_type))
->>>>>>> 86fc32c4
 
         # Declarations of CMA operator proxies
         cma_op_proxy_decs = self._invoke.unique_proxy_declarations(
             ["gh_columnwise_operator"])
         if cma_op_proxy_decs:
-<<<<<<< HEAD
-            cma_op_proxy_type = const.DATA_STRUCT_MAPPING[
-                "columnwise_operator_type"]["proxy_type"]
-            parent.add(TypeDeclGen(parent,
-                                   datatype=cma_op_proxy_type,
-                                   entity_decls=cma_op_proxy_decs))
-            (self._invoke.invokes.psy.infrastructure_modules[
-                "operator_type"].add(cma_op_proxy_type))
-=======
             op_type = const.DATA_TYPE_MAP["cma_operator"]["proxy_type"]
             op_mod = const.DATA_TYPE_MAP["cma_operator"]["module"]
             parent.add(TypeDeclGen(parent,
@@ -3150,7 +3083,6 @@
                                    entity_decls=cma_op_proxy_decs))
             (self._invoke.invokes.psy.infrastructure_modules[op_mod].
              add(op_type))
->>>>>>> 86fc32c4
 
     def initialise(self, parent):
         '''
@@ -3437,11 +3369,7 @@
                 if self._invoke:
                     const_mod = const.UTILITIES_MOD_MAP["constants"]["module"]
                     (self._invoke.invokes.psy.
-<<<<<<< HEAD
-                     infrastructure_modules["constants"].add(dkind))
-=======
                      infrastructure_modules[const_mod].add(dkind))
->>>>>>> 86fc32c4
                 if self._kernel:
                     self._kernel.argument_kinds.add(dkind)
                 logical_scalar_names = [arg.declaration_name for arg
@@ -3465,7 +3393,6 @@
 
         '''
         api_config = Config.get().api_conf("dynamo0.3")
-        const = LFRicConstants()
 
         lma_args = psyGen.args_filter(
             self._kernel.arguments.args, arg_types=["gh_operator"])
@@ -3475,14 +3402,14 @@
                                intent="in", entity_decls=["cell"]))
         for arg in lma_args:
             size = arg.name+"_ncell_3d"
-            op_dtype = arg.intrinsic_type
-            op_kind = const.DATA_STRUCT_MAPPING["operator_type"]["kind"]
+            dtype = arg.intrinsic_type
             parent.add(DeclGen(parent, datatype="integer",
                                kind=api_config.default_kind["integer"],
                                intent="in", entity_decls=[size]))
             ndf_name_to = arg.function_space_to.ndf_name
             ndf_name_from = arg.function_space_from.ndf_name
-            parent.add(DeclGen(parent, datatype=op_dtype, kind=op_kind,
+            parent.add(DeclGen(parent, datatype=dtype,
+                               kind=api_config.default_kind[dtype],
                                dimension=",".join([ndf_name_to,
                                                    ndf_name_from, size]),
                                intent=arg.intent,
@@ -3500,7 +3427,6 @@
         :type parent: :py:class:`psyclone.f2pygen.SubroutineGen`
 
         '''
-        const = LFRicConstants()
         # Add the Invoke subroutine argument declarations for operators
         const = LFRicConstants()
         op_args = self._invoke.unique_declarations(
@@ -3508,14 +3434,6 @@
         # Create a list of operator names
         op_arg_list = [arg.declaration_name for arg in op_args]
         if op_arg_list:
-<<<<<<< HEAD
-            op_type = "operator_type"
-            parent.add(TypeDeclGen(parent, datatype=op_type,
-                                   entity_decls=op_arg_list,
-                                   intent="in"))
-            (self._invoke.invokes.psy.infrastructure_modules[
-                "operator_type"].add(op_type))
-=======
             op_type = const.DATA_TYPE_MAP["lma_operator"]["type"]
             op_mod = const.DATA_TYPE_MAP["lma_operator"]["module"]
             parent.add(TypeDeclGen(parent, datatype=op_type,
@@ -3523,7 +3441,6 @@
                                    intent="in"))
             (self._invoke.invokes.psy.infrastructure_modules[op_mod].
              add(op_type))
->>>>>>> 86fc32c4
 
 
 class DynCMAOperators(DynCollection):
@@ -3664,16 +3581,7 @@
             argument_types=["gh_columnwise_operator"])
         # Create a list of column-wise operator names
         cma_op_arg_list = [arg.declaration_name for arg in cma_op_args]
-        cma_op_type = "columnwise_operator_type"
         if cma_op_arg_list:
-<<<<<<< HEAD
-            parent.add(TypeDeclGen(parent,
-                                   datatype=cma_op_type,
-                                   entity_decls=cma_op_arg_list,
-                                   intent="in"))
-            (self._invoke.invokes.psy.infrastructure_modules["operator_type"].
-             add(cma_op_type))
-=======
             op_type = const.DATA_TYPE_MAP["cma_operator"]["type"]
             op_mod = const.DATA_TYPE_MAP["cma_operator"]["module"]
             parent.add(TypeDeclGen(parent,
@@ -3682,16 +3590,14 @@
                                    intent="in"))
             (self._invoke.invokes.psy.infrastructure_modules[op_mod].
              add(op_type))
->>>>>>> 86fc32c4
 
         for op_name in self._cma_ops:
             # Declare the operator matrix itself
             cma_name = self._symbol_table.symbol_from_tag(
                 op_name+"_matrix").name
-            cma_op_dtype = self._cma_ops[op_name]["datatype"]
-            cma_op_kind = const.DATA_STRUCT_MAPPING[cma_op_type]["kind"]
-            parent.add(DeclGen(parent, datatype=cma_op_dtype,
-                               kind=cma_op_kind,
+            dtype = self._cma_ops[op_name]["datatype"]
+            parent.add(DeclGen(parent, datatype=dtype,
+                               kind=api_config.default_kind[dtype],
                                pointer=True,
                                entity_decls=[cma_name+"(:,:,:) => null()"]))
             # Declare the associated integer parameters
@@ -3713,7 +3619,6 @@
 
         '''
         api_config = Config.get().api_conf("dynamo0.3")
-        const = LFRicConstants()
 
         # If we have no CMA operators then we do nothing
         if not self._cma_ops:
@@ -3742,10 +3647,9 @@
             bandwidth = op_name + "_bandwidth"
             nrow = op_name + "_nrow"
             intent = self._cma_ops[op_name]["intent"]
-            op_dtype = self._cma_ops[op_name]["datatype"]
-            op_kind = const.DATA_STRUCT_MAPPING[
-                "columnwise_operator_type"]["kind"]
-            parent.add(DeclGen(parent, datatype=op_dtype, kind=op_kind,
+            dtype = self._cma_ops[op_name]["datatype"]
+            parent.add(DeclGen(parent, datatype=dtype,
+                               kind=api_config.default_kind[dtype],
                                dimension=",".join([bandwidth,
                                                    nrow, "ncell_2d"]),
                                intent=intent, entity_decls=[op_name]))
@@ -5522,24 +5426,16 @@
         :type parent: :py:class:`psyclone.f2pygen.SubroutineGen`
 
         '''
-        const = LFRicConstants()
         name = self._scalar.name
         const = LFRicConstants()
         # Use InvokeSchedule SymbolTable to share the same symbol for all
         # GlobalSums in the Invoke.
         sum_name = self.ancestor(InvokeSchedule).symbol_table.\
             symbol_from_tag("global_sum").name
-<<<<<<< HEAD
-        sum_type = "scalar_type"
-        parent.add(UseGen(parent,
-                          name=const.INFRASTRUCTURE_MODULES["scalar_type"],
-                          only=True, funcnames=[sum_type]))
-=======
         sum_type = const.DATA_TYPE_MAP["scalar"]["type"]
         sum_mod = const.DATA_TYPE_MAP["scalar"]["module"]
         parent.add(UseGen(parent, name=sum_mod, only=True,
                           funcnames=[sum_type]))
->>>>>>> 86fc32c4
         parent.add(TypeDeclGen(parent, datatype=sum_type,
                                entity_decls=[sum_name]))
         parent.add(AssignGen(parent, lhs=sum_name+"%value", rhs=name))
@@ -7906,14 +7802,9 @@
         # Add "use" statement with kinds (precisions) of all arguments
         sub_stub.add(
             UseGen(sub_stub,
-<<<<<<< HEAD
-                   name=const.INFRASTRUCTURE_MODULES["constants"], only=True,
-                   funcnames=sorted(list(self._argument_kinds), reverse=True)))
-=======
                    name=const.UTILITIES_MOD_MAP["constants"]["module"],
                    only=True, funcnames=sorted(list(self._argument_kinds),
                                                reverse=True)))
->>>>>>> 86fc32c4
 
         # Create the arglist
         create_arg_list = KernStubArgList(self)
