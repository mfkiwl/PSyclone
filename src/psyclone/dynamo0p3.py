--- conflicted
+++ resolved
@@ -57,17 +57,11 @@
                                                   LFRicBuiltIn, BUILTIN_MAP)
 from psyclone.domain.common.psylayer import PSyLoop
 from psyclone.domain.lfric import (FunctionSpace, KernCallAccArgList,
-<<<<<<< HEAD
-                                   KernCallArgList, LFRicArgDescriptor,
-                                   LFRicConstants, LFRicSymbolTable,
-                                   LFRicKern, LFRicInvoke,
-=======
                                    KernCallArgList, KernStubArgList,
                                    LFRicArgDescriptor, KernelInterface,
                                    LFRicCollection, LFRicConstants,
                                    LFRicSymbolTable, LFRicInvoke,
->>>>>>> f269fc49
-                                   LFRicKernCallFactory)
+                                   LFRicKern, LFRicKernCallFactory)
 from psyclone.errors import GenerationError, InternalError, FieldNotFoundError
 from psyclone.f2pygen import (AllocateGen, AssignGen, CallGen, CommentGen,
                               DeallocateGen, DeclGen, DoGen, IfThenGen,
@@ -1141,109 +1135,7 @@
         Invokes.__init__(self, alg_calls, LFRicInvoke, psy)
 
 
-<<<<<<< HEAD
-class DynCollection():
-    '''
-    Base class for managing the declaration and initialisation of a
-    group of related entities within an Invoke or Kernel stub
-
-    :param node: the Kernel or Invoke for which to manage variable \
-                 declarations and initialisation.
-
-    :type node: :py:class:`psyclone.dynamo0p3.LFRicInvoke` or \
-                :py:class:`psyclone.domain.lfric.LFRicKern`
-
-    :raises InternalError: if the supplied node is not an LFRicInvoke or \
-                           an LFRicKern.
-    '''
-    def __init__(self, node):
-        if isinstance(node, LFRicInvoke):
-            # We are handling declarations/initialisations for an Invoke
-            self._invoke = node
-            self._kernel = None
-            self._symbol_table = self._invoke.schedule.symbol_table
-            # The list of kernel calls we are responsible for
-            self._calls = node.schedule.kernels()
-        elif isinstance(node, LFRicKern):
-            # We are handling declarations for a Kernel stub
-            self._invoke = None
-            self._kernel = node
-            # TODO 719 The symbol table is not connected to other parts of
-            # the Stub generation.
-            self._symbol_table = LFRicSymbolTable()
-            # We only have a single kernel call in this case
-            self._calls = [node]
-        else:
-            raise InternalError(f"DynCollection takes only a LFRicInvoke "
-                                f"or a LFRicKern but got: {type(node)}")
-
-        # Whether or not the associated Invoke contains only kernels that
-        # operate on dofs.
-        if self._invoke:
-            self._dofs_only = self._invoke.operates_on_dofs_only
-        else:
-            self._dofs_only = False
-
-    def declarations(self, parent):
-        '''
-        Insert declarations for all necessary variables into the AST of
-        the generated code. Simply calls either _invoke_declarations() or
-        _stub_declarations() depending on whether we're handling an Invoke
-        or a Kernel stub.
-
-        :param parent: the node in the f2pygen AST representing the routine \
-                       in which to insert the declarations.
-        :type parent: :py:class:`psyclone.f2pygen.SubroutineGen`
-
-        :raises InternalError: if neither self._invoke or self._kernel \
-                               are set.
-        '''
-        if self._invoke:
-            self._invoke_declarations(parent)
-        elif self._kernel:
-            self._stub_declarations(parent)
-        else:
-            raise InternalError("DynCollection has neither a Kernel "
-                                "or an Invoke - should be impossible.")
-
-    def initialise(self, parent):
-        '''
-        Add code to initialise the entities being managed by this class.
-        We do nothing by default - it is up to the sub-class to override
-        this method if initialisation is required.
-
-        :param parent: the node in the f2pygen AST to which to add \
-                       initialisation code.
-        :type parent: :py:class:`psyclone.f2pygen.SubroutineGen`
-        '''
-
-    @abc.abstractmethod
-    def _invoke_declarations(self, parent):
-        '''
-        Add all necessary declarations for an Invoke.
-
-        :param parent: node in the f2pygen AST representing the Invoke to \
-                       which to add declarations.
-        :type parent: :py:class:`psyclone.f2pygen.SubroutineGen`
-
-        '''
-
-    def _stub_declarations(self, parent):
-        '''
-        Add all necessary declarations for a Kernel stub. Not abstract because
-        not all entities need representing within a Kernel.
-
-        :param parent: node in the f2pygen AST representing the Kernel stub \
-                       to which to add declarations.
-        :type parent: :py:class:`psyclone.f2pygen.SubroutineGen`
-
-        '''
-
-
-class DynStencils(DynCollection):
-=======
 class DynStencils(LFRicCollection):
->>>>>>> f269fc49
     '''
     Stencil information and code generation associated with a PSy-layer
     routine or Kernel stub.
