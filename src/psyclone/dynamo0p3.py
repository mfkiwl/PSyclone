# -----------------------------------------------------------------------------
# BSD 3-Clause License
#
# Copyright (c) 2017-2024, Science and Technology Facilities Council.
# All rights reserved.
#
# Redistribution and use in source and binary forms, with or without
# modification, are permitted provided that the following conditions are met:
#
# * Redistributions of source code must retain the above copyright notice, this
#   list of conditions and the following disclaimer.
#
# * Redistributions in binary form must reproduce the above copyright notice,
#   this list of conditions and the following disclaimer in the documentation
#   and/or other materials provided with the distribution.
#
# * Neither the name of the copyright holder nor the names of its
#   contributors may be used to endorse or promote products derived from
#   this software without specific prior written permission.
#
# THIS SOFTWARE IS PROVIDED BY THE COPYRIGHT HOLDERS AND CONTRIBUTORS
# "AS IS" AND ANY EXPRESS OR IMPLIED WARRANTIES, INCLUDING, BUT NOT
# LIMITED TO, THE IMPLIED WARRANTIES OF MERCHANTABILITY AND FITNESS
# FOR A PARTICULAR PURPOSE ARE DISCLAIMED. IN NO EVENT SHALL THE
# COPYRIGHT HOLDER OR CONTRIBUTORS BE LIABLE FOR ANY DIRECT, INDIRECT,
# INCIDENTAL, SPECIAL, EXEMPLARY, OR CONSEQUENTIAL DAMAGES (INCLUDING,
# BUT NOT LIMITED TO, PROCUREMENT OF SUBSTITUTE GOODS OR SERVICES;
# LOSS OF USE, DATA, OR PROFITS; OR BUSINESS INTERRUPTION) HOWEVER
# CAUSED AND ON ANY THEORY OF LIABILITY, WHETHER IN CONTRACT, STRICT
# LIABILITY, OR TORT (INCLUDING NEGLIGENCE OR OTHERWISE) ARISING IN
# ANY WAY OUT OF THE USE OF THIS SOFTWARE, EVEN IF ADVISED OF THE
# POSSIBILITY OF SUCH DAMAGE.
# -----------------------------------------------------------------------------
# Authors R. W. Ford, A. R. Porter and S. Siso, STFC Daresbury Lab
# Modified I. Kavcic, A. Coughtrie, L. Turner and O. Brunt, Met Office
# Modified J. Henrichs, Bureau of Meteorology
# Modified A. B. G. Chalk and N. Nobre, STFC Daresbury Lab

''' This module implements the PSyclone Dynamo 0.3 API by 1)
    specialising the required base classes in parser.py (KernelType) and
    adding a new class (DynFuncDescriptor03) to capture function descriptor
    metadata and 2) specialising the required base classes in psyGen.py
    (PSy, Invokes, Invoke, InvokeSchedule, Loop, Kern, Inf, Arguments and
    Argument). '''

import os
from enum import Enum
from collections import OrderedDict, namedtuple
from dataclasses import dataclass
from typing import Any

from psyclone import psyGen
from psyclone.configuration import Config
from psyclone.core import AccessType, Signature
from psyclone.domain.lfric.lfric_builtins import (LFRicBuiltInCallFactory,
                                                  LFRicBuiltIn)
from psyclone.domain.lfric import (FunctionSpace, KernCallAccArgList,
                                   KernCallArgList,
                                   LFRicCollection, LFRicConstants,
                                   LFRicSymbolTable, LFRicKernCallFactory,
                                   LFRicKern, LFRicInvokes, LFRicTypes,
                                   LFRicLoop)
from psyclone.errors import GenerationError, InternalError, FieldNotFoundError
from psyclone.f2pygen import (AllocateGen, AssignGen, CallGen, CommentGen,
                              DeallocateGen, DeclGen, DoGen, IfThenGen,
                              ModuleGen, TypeDeclGen, UseGen, PSyIRGen)
from psyclone.parse.kernel import getkerneldescriptors
from psyclone.parse.utils import ParseError
from psyclone.psyGen import (PSy, InvokeSchedule, Arguments,
                             KernelArgument, HaloExchange, GlobalSum,
                             DataAccess)
from psyclone.psyir.frontend.fortran import FortranReader
from psyclone.psyir.nodes import Reference, ACCEnterDataDirective, ScopingNode
from psyclone.psyir.symbols import (INTEGER_TYPE, DataSymbol, ScalarType,
                                    UnresolvedType, DataTypeSymbol,
                                    ContainerSymbol, ImportInterface,
                                    ArrayType, UnsupportedFortranType)


# pylint: disable=too-many-lines
# --------------------------------------------------------------------------- #
# ========== First section : Parser specialisations and classes ============= #
# --------------------------------------------------------------------------- #
#

# ---------- Functions ------------------------------------------------------ #


def qr_basis_alloc_args(first_dim, basis_fn):
    '''
    Generate the list of dimensions required to allocate the
    supplied basis/diff-basis function

    :param str first_dim: the variable name for the first dimension
    :param basis_fn: dict holding details on the basis function
                     we want to allocate
    :type basis_fn: dict containing 'shape', 'fspace' and and 'qr_var' keys
                    holding the quadrature shape, FunctionSpace and name
                    of the associated quadrature variable (as specified in the
                    Algorithm layer), respectively
    :return: list of dimensions to use to allocate array
    :rtype: list of strings

    :raises InternalError: if an unrecognised quadrature shape is encountered.
    :raises NotImplementedError: if a quadrature shape other than \
                                 "gh_quadrature_xyoz" is supplied.
    '''
    const = LFRicConstants()
    if basis_fn["shape"] not in const.VALID_QUADRATURE_SHAPES:
        raise InternalError(
            f"Unrecognised shape ('{basis_fn['''shape''']}') specified in "
            f"dynamo0p3.qr_basis_alloc_args(). Should be one of: "
            f"{const.VALID_QUADRATURE_SHAPES}")

    qr_var = "_" + basis_fn["qr_var"]

    # Dimensionality of the basis arrays depends on the
    # type of quadrature...
    # if basis_fn["shape"] == "gh_quadrature_xyz":
    #     alloc_args = [first_dim, basis_fn["fspace"].ndf_name,
    #          "np_xyz"+"_"+basis_fn["qr_var"]]
    if basis_fn["shape"] == "gh_quadrature_xyoz":
        alloc_args = [first_dim, basis_fn["fspace"].ndf_name,
                      "np_xy"+qr_var, "np_z"+qr_var]
    # elif basis_fn["shape"] == "gh_quadrature_xoyoz":
    #     alloc_args = [first_dim, basis_fn["fspace"].ndf_name,
    #                   "np_x"+"_"+basis_fn["qr_var"],
    #                   "np_y"+"_"+basis_fn["qr_var"],
    #                   "np_z"+"_"+basis_fn["qr_var"]]
    elif basis_fn["shape"] == "gh_quadrature_face":
        alloc_args = [first_dim, basis_fn["fspace"].ndf_name,
                      "np_xyz"+qr_var, "nfaces"+qr_var]
    elif basis_fn["shape"] == "gh_quadrature_edge":
        alloc_args = [first_dim, basis_fn["fspace"].ndf_name,
                      "np_xyz"+qr_var, "nedges"+qr_var]
    else:
        raise NotImplementedError(
            f"Unrecognised shape '{basis_fn['''shape''']}' specified in "
            f"dynamo0p3.qr_basis_alloc_args(). Should be one of: "
            f"{const.VALID_QUADRATURE_SHAPES}")
    return alloc_args

# ---------- Classes -------------------------------------------------------- #


class DynFuncDescriptor03():
    ''' The Dynamo 0.3 API includes a function-space descriptor as
    well as an argument descriptor which is not supported by the base
    classes. This class captures the information specified in a
    function-space descriptor. '''

    def __init__(self, func_type):
        self._func_type = func_type
        if func_type.name != 'func_type':
            raise ParseError(
                f"In the dynamo0.3 API each meta_func entry must be of type "
                f"'func_type' but found '{func_type.name}'")
        if len(func_type.args) < 2:
            raise ParseError(
                f"In the dynamo0.3 API each meta_func entry must have at "
                f"least 2 args, but found {len(func_type.args)}")
        self._operator_names = []
        const = LFRicConstants()
        for idx, arg in enumerate(func_type.args):
            if idx == 0:  # first func_type arg
                if arg.name not in const.VALID_FUNCTION_SPACE_NAMES:
                    raise ParseError(
                        f"In the dynamo0p3 API the 1st argument of a "
                        f"meta_func entry should be a valid function space "
                        f"name (one of {const.VALID_FUNCTION_SPACE_NAMES}), "
                        f"but found '{arg.name}' in '{func_type}'")
                self._function_space_name = arg.name
            else:  # subsequent func_type args
                if arg.name not in const.VALID_METAFUNC_NAMES:
                    raise ParseError(
                        f"In the dynamo0.3 API, the 2nd argument and all "
                        f"subsequent arguments of a meta_func entry should "
                        f"be one of {const.VALID_METAFUNC_NAMES}, but found "
                        f"'{arg.name}' in '{func_type}'")
                if arg.name in self._operator_names:
                    raise ParseError(
                        f"In the dynamo0.3 API, it is an error to specify an "
                        f"operator name more than once in a meta_func entry, "
                        f"but '{arg.name}' is replicated in '{func_type}'")
                self._operator_names.append(arg.name)
        self._name = func_type.name

    @property
    def function_space_name(self):
        ''' Returns the name of the descriptors function space '''
        return self._function_space_name

    @property
    def operator_names(self):
        ''' Returns a list of operators that are associated with this
        descriptors function space '''
        return self._operator_names

    def __repr__(self):
        return f"DynFuncDescriptor03({self._func_type})"

    def __str__(self):
        res = "DynFuncDescriptor03 object" + os.linesep
        res += f"  name='{self._name}'" + os.linesep
        res += f"  nargs={len(self._operator_names)+1}" + os.linesep
        res += f"  function_space_name[{0}] = '{self._function_space_name}'" \
               + os.linesep
        for idx, arg in enumerate(self._operator_names):
            res += f"  operator_name[{idx+1}] = '{arg}'" + \
                   os.linesep
        return res


class RefElementMetaData():
    '''
    Class responsible for parsing reference-element metadata and storing
    the properties that a kernel requires.

    :param str kernel_name: name of the Kernel that the metadata is for.
    :param type_declns: list of fparser1 parse tree nodes representing type \
                        declaration statements
    :type type_declns: list of :py:class:`fparser.one.typedecl_statements.Type`

    :raises ParseError: if an unrecognised reference-element property is found.
    :raises ParseError: if a duplicate reference-element property is found.

    '''
    # pylint: disable=too-few-public-methods
    class Property(Enum):
        '''
        Enumeration of the various properties of the Reference Element
        (that a kernel can request). The names of each of these corresponds to
        the names that must be used in kernel metadata.

        '''
        NORMALS_TO_HORIZONTAL_FACES = 1
        NORMALS_TO_VERTICAL_FACES = 2
        NORMALS_TO_FACES = 3
        OUTWARD_NORMALS_TO_HORIZONTAL_FACES = 4
        OUTWARD_NORMALS_TO_VERTICAL_FACES = 5
        OUTWARD_NORMALS_TO_FACES = 6

    def __init__(self, kernel_name, type_declns):
        # The list of properties requested in the metadata (if any)
        self.properties = []

        re_properties = []
        # Search the supplied list of type declarations for the one
        # describing the reference-element properties required by the kernel.
        for line in type_declns:
            for entry in line.selector:
                if entry == "reference_element_data_type":
                    # getkerneldescriptors raises a ParseError if the named
                    # element cannot be found.
                    re_properties = getkerneldescriptors(
                        kernel_name, line, var_name="meta_reference_element",
                        var_type="reference_element_data_type")
                    break
            if re_properties:
                # Optimisation - stop searching if we've found a type
                # declaration for the reference-element data
                break
        try:
            # The metadata entry is a declaration of a Fortran array of type
            # reference_element_data_type. The initialisation of each member
            # of this array is done as a Fortran structure constructor, the
            # argument to which gives a property of the reference element.
            for re_prop in re_properties:
                for arg in re_prop.args:
                    self.properties.append(
                        self.Property[str(arg).upper()])
        except KeyError as err:
            # We found a reference-element property that we don't recognise.
            # Sort for consistency when testing.
            sorted_names = sorted([prop.name for prop in self.Property])
            raise ParseError(
                f"Unsupported reference-element property: '{arg}'. Supported "
                f"values are: {sorted_names}") from err

        # Check for duplicate properties
        for prop in self.properties:
            if self.properties.count(prop) > 1:
                raise ParseError(f"Duplicate reference-element property "
                                 f"found: '{prop}'.")


class MeshProperty(Enum):
    '''
    Enumeration of the various properties of the mesh that a kernel may
    require (either named in metadata or implicitly, depending on the type
    of kernel).

    '''
    # pylint: disable=too-few-public-methods
    ADJACENT_FACE = 1
    NCELL_2D = 2
    NCELL_2D_NO_HALOS = 3


class MeshPropertiesMetaData():
    '''
    Parses any mesh-property kernel metadata and stores the properties that
    a kernel requires.

    :param str kernel_name: name of the kernel that the metadata is for.
    :param type_declns: list of fparser1 parse tree nodes representing type \
                        declaration statements.
    :type type_declns: list of :py:class:`fparser.one.typedecl_statements.Type`

    :raises ParseError: if an unrecognised mesh property is found.
    :raises ParseError: if a duplicate mesh property is found.

    '''
    # pylint: disable=too-few-public-methods
    # The properties that may be specified in kernel metadata are a subset
    # of the MeshProperty enumeration values.
    supported_properties = [MeshProperty.ADJACENT_FACE]

    def __init__(self, kernel_name, type_declns):
        # The list of mesh properties requested in the metadata.
        self.properties = []

        mesh_props = []
        # Search the supplied list of type declarations for the one
        # describing the reference-element properties required by the kernel.
        for line in type_declns:
            for entry in line.selector:
                if entry == "mesh_data_type":
                    # getkerneldescriptors raises a ParseError if the named
                    # element cannot be found.
                    mesh_props = getkerneldescriptors(
                        kernel_name, line, var_name="meta_mesh",
                        var_type="mesh_data_type")
                    break
            if mesh_props:
                # Optimisation - stop searching if we've found a type
                # declaration for the mesh data
                break
        try:
            # The metadata entry is a declaration of a Fortran array of type
            # mesh_data_type. The initialisation of each member
            # of this array is done as a Fortran structure constructor, the
            # argument to which gives a mesh property.
            for prop in mesh_props:
                for arg in prop.args:
                    mesh_prop = MeshProperty[str(arg).upper()]
                    if mesh_prop not in self.supported_properties:
                        raise KeyError()
                    self.properties.append(mesh_prop)
        except KeyError as err:
            # We found a mesh property that we don't recognise or that
            # is not supported.
            supported_mesh_prop = [pr.name for pr in self.supported_properties]
            raise ParseError(f"Unsupported mesh property in metadata: "
                             f"'{arg}'. Supported values are: "
                             f"{supported_mesh_prop}") from err

        # Check for duplicate properties
        for prop in self.properties:
            if self.properties.count(prop) > 1:
                raise ParseError(f"Duplicate mesh property "
                                 f"found: '{prop}'.")

# --------------------------------------------------------------------------- #
# ========== Second section : PSy specialisations =========================== #
# --------------------------------------------------------------------------- #

# ---------- Classes -------------------------------------------------------- #


<<<<<<< HEAD
class DynStencils(LFRicCollection):
    '''
    Stencil information and code generation associated with a PSy-layer
    routine or Kernel stub.

    :param node: the Invoke or Kernel stub for which to provide stencil info.
    :type node: :py:class:`psyclone.dynamo0p3.LFRicInvoke` or \
                :py:class:`psyclone.domain.lfric.LFRicKern`

    :raises GenerationError: if a literal has been supplied for a stencil \
                             direction.
    '''
    def __init__(self, node):
        # pylint: disable=too-many-branches
        super().__init__(node)

        # List of arguments which have an extent value passed to this
        # invoke routine from the algorithm layer. Duplicate argument
        # names are removed.
        self._unique_extent_args = []
        extent_names = []
        # pylint: disable=too-many-nested-blocks
        for call in self._calls:
            for arg in call.arguments.args:
                if arg.stencil:
                    # Check for the existence of arg.extent here as in
                    # the future we plan to support kernels which
                    # specify the value of extent in metadata. If this
                    # is the case then an extent argument is not
                    # required.
                    # TODO #963
                    if not arg.stencil.extent:
                        if not arg.stencil.extent_arg.is_literal():
                            if arg.stencil.extent_arg.text not in extent_names:
                                extent_names.append(
                                    arg.stencil.extent_arg.text)
                                self._unique_extent_args.append(arg)

        # A list of arguments that have a direction variable passed in
        # to this invoke routine from the algorithm layer. Duplicate
        # argument names are removed.
        self._unique_direction_args = []
        direction_names = []
        for call in self._calls:
            for idx, arg in enumerate(call.arguments.args):
                if arg.stencil and arg.stencil.direction_arg:
                    if arg.stencil.direction_arg.is_literal():
                        raise GenerationError(
                            f"Kernel {call.name}, metadata arg {idx}, a "
                            f"literal is not a valid value for a stencil "
                            f"direction")
                    if arg.stencil.direction_arg.text.lower() not in \
                       ["x_direction", "y_direction"]:
                        if arg.stencil.direction_arg.text not in \
                           direction_names:
                            direction_names.append(
                                arg.stencil.direction_arg.text)
                            self._unique_direction_args.append(arg)

        # list of stencil args with an extent variable passed in. The same
        # field name may occur more than once here from different kernels.
        self._kern_args = []
        for call in self._calls:
            for arg in call.arguments.args:
                if arg.stencil:
                    if not arg.stencil.extent:
                        self._kern_args.append(arg)

    @staticmethod
    def extent_value(arg):
        '''
        Returns the content of the stencil extent which may be a literal
        value (a number) or a variable name. This function simplifies this
        problem by returning a string in either case.

        :param arg: the argument with which the stencil is associated.
        :type arg: :py:class:`psyclone.dynamo0p3.DynKernelArgument`

        :returns: the content of the stencil extent.
        :rtype: str

        '''
        if arg.stencil.extent_arg.is_literal():
            return arg.stencil.extent_arg.text
        return arg.stencil.extent_arg.varname

    @staticmethod
    def stencil_unique_str(arg, context):
        '''
        Creates a unique identifier for a stencil. As a stencil
        differs due to the function space it operates on, type of
        stencil and extent of stencil, we concatenate these things together
        to create a unique string.

        :param arg: kernel argument with which stencil is associated.
        :type arg: :py:class:`psyclone.dynamo0p3.DynKernelArgument`
        :param str context: a context for this stencil (e.g. "size" or \
                            "direction").

        :returns: unique string identifying the stencil for this argument.
        :rtype: str

        :raises GenerationError: if an explicit stencil extent is found in \
                                 the metadata for the kernel argument.
        '''
        unique = context
        unique += arg.function_space.mangled_name
        unique += arg.descriptor.stencil['type']
        if arg.descriptor.stencil['extent']:
            raise GenerationError(
                "Found a stencil with an extent specified in the metadata. "
                "This is not coded for.")
        unique += arg.stencil.extent_arg.text.lower()
        if arg.descriptor.stencil['type'] == 'xory1d':
            unique += arg.stencil.direction_arg.text.lower()
        return unique

    def map_name(self, arg):
        '''
        Creates and registers a name for the stencil map associated with the
        supplied kernel argument.

        :param arg: kernel argument with which the stencil is associated.
        :type arg: :py:class:`psyclone.dynamo0p3.DynKernelArgument`

        :returns: a valid unique map name for a stencil in the PSy layer.
        :rtype: str
        '''
        root_name = arg.name + "_stencil_map"
        unique = DynStencils.stencil_unique_str(arg, "map")
        return self._symbol_table.find_or_create_tag(unique, root_name).name

    @staticmethod
    def dofmap_symbol(symtab, arg):
        '''
        Creates and registers a symbol for the stencil dofmap associated with
        the supplied kernel argument.

        :param symtab: symbol table that will contain (or already contains) \
            the symbol with this name.
        :type symtab: :py:class:`psyclone.psyir.symbols.SymbolTable`
        :param arg: kernel argument with which the stencil is associated.
        :type arg: :py:class:`psyclone.dynamo0p3.DynKernelArgument`

        :returns: a dofmap symbol for a stencil in the PSy layer.
        :rtype: :py:class:`psyclone.psyir.symbols.Symbol`

        '''
        root_name = arg.name + "_stencil_dofmap"
        unique = DynStencils.stencil_unique_str(arg, "dofmap")
        if arg.descriptor.stencil['type'] == "cross2d":
            num_dimensions = 4
        else:
            num_dimensions = 3
        return symtab.find_or_create_array(root_name, num_dimensions,
                                           ScalarType.Intrinsic.INTEGER,
                                           tag=unique)

    @staticmethod
    def dofmap_size_symbol(symtab, arg):
        '''
        Create a valid symbol for the size (in cells) of a stencil
        dofmap in the PSy layer.

        :param symtab: symbol table that will contain (or already contains) \
            the symbol with this name.
        :type symtab: :py:class:`psyclone.psyir.symbols.SymbolTable`
        :param arg: the kernel argument with which the stencil is associated.
        :type arg: :py:class:`psyclone.dynamo0p3.DynKernelArgument`

        :returns: a symbol for the stencil size.
        :rtype: :py:class:`psyclone.psyir.symbols.Symbol`

        '''
        root_name = arg.name + "_stencil_size"
        unique = DynStencils.stencil_unique_str(arg, "size")
        if arg.descriptor.stencil['type'] == "cross2d":
            num_dimensions = 2
        else:
            num_dimensions = 1
        return symtab.find_or_create_array(root_name, num_dimensions,
                                           ScalarType.Intrinsic.INTEGER,
                                           tag=unique)

    @staticmethod
    def max_branch_length_name(symtab, arg):
        '''
        Create a valid unique name for the maximum length of a stencil branch
        (in cells) of a 2D stencil dofmap in the PSy layer. This is required
        in the kernels for defining the maximum possible length of one of the
        dofmap array dimensions.

        :param symtab: symbol table that will contain (or already contains) \
            the symbol with this name.
        :type symtab: :py:class:`psyclone.psyir.symbols.SymbolTable`
        :param arg: the kernel argument with which the stencil is associated.
        :type arg: :py:class:`psyclone.dynamo0p3.DynKernelArgument`

        :returns: a Fortran variable name for the max stencil branch length.
        :rtype: str
        '''
        root_name = arg.name + "_max_branch_length"
        unique = DynStencils.stencil_unique_str(arg, "length")
        return symtab.find_or_create_integer_symbol(root_name, tag=unique).name

    def _unique_max_branch_length_vars(self):
        '''
        :returns: list of all the unique max stencil extent argument names in
                  this kernel call for cross2d stencils.
        :rtype: list of str
        '''
        names = []
        for arg in self._kern_args:
            if arg.descriptor.stencil['type'] == "cross2d":
                names.append(arg.name + "_max_branch_length")

        return names

    def _declare_unique_max_branch_length_vars(self, parent):
        '''
        Declare all unique max branch length arguments as integers with intent
        in and add the declaration as a child of the parent argument passed
        in.

        :param parent: the node in the f2pygen AST to which to add the \
                       declarations.
        :type parent: :py:class:`psyclone.f2pygen.SubroutineGen`

        '''
        api_config = Config.get().api_conf("dynamo0.3")

        if self._unique_max_branch_length_vars():
            parent.add(DeclGen(
                parent, datatype="integer",
                kind=api_config.default_kind["integer"],
                entity_decls=self._unique_max_branch_length_vars(), intent="in"
            ))

    @staticmethod
    def direction_name(symtab, arg):
        '''
        Creates a Fortran variable name to hold the direction of the stencil
        associated with the supplied kernel argument.

        :param symtab: symbol table that will contain (or already contains) \
            the symbol with this name.
        :type symtab: :py:class:`psyclone.psyir.symbols.SymbolTable`
        :param arg: the kernel argument with which the stencil is associated.
        :type arg: :py:class:`psyclone.dynamo0p3.DynKernelArgument`

        :returns: a Fortran variable name for the stencil direction.
        :rtype: str
        '''
        root_name = arg.name+"_direction"
        unique = DynStencils.stencil_unique_str(arg, "direction")
        return symtab.find_or_create_integer_symbol(root_name, tag=unique).name

    @property
    def _unique_extent_vars(self):
        '''
        :returns: list of all the unique extent argument names in this \
                  invoke or kernel call.
        :rtype: list of str

        :raises InternalError: if neither self._kernel or self._invoke are set.

        '''
        if self._invoke:
            names = [arg.stencil.extent_arg.varname for arg in
                     self._unique_extent_args]
        elif self._kernel:
            names = [self.dofmap_size_symbol(self._symbol_table, arg).name
                     for arg in self._unique_extent_args]
        else:
            raise InternalError("_unique_extent_vars: have neither Invoke "
                                "or Kernel. Should be impossible.")
        return names

    def _declare_unique_extent_vars(self, parent):
        '''
        Declare all unique extent arguments as integers with intent in and
        add the declaration as a child of the parent argument passed
        in.

        :param parent: the node in the f2pygen AST to which to add the \
                       declarations.
        :type parent: :py:class:`psyclone.f2pygen.SubroutineGen`

        '''
        api_config = Config.get().api_conf("dynamo0.3")

        if self._unique_extent_vars:
            if self._kernel:
                for arg in self._kern_args:
                    if arg.descriptor.stencil['type'] == "cross2d":
                        parent.add(DeclGen(
                            parent, datatype="integer",
                            kind=api_config.default_kind["integer"],
                            dimension="4",
                            entity_decls=self._unique_extent_vars, intent="in"
                        ))
                    else:
                        parent.add(DeclGen(
                            parent, datatype="integer",
                            kind=api_config.default_kind["integer"],
                            entity_decls=self._unique_extent_vars,
                            intent="in"))
            elif self._invoke:
                parent.add(DeclGen(
                    parent, datatype="integer",
                    kind=api_config.default_kind["integer"],
                    entity_decls=self._unique_extent_vars, intent="in"
                ))

    @property
    def _unique_direction_vars(self):
        '''
        :returns: a list of all the unique direction argument names in this \
                  invoke call.
        :rtype: list of str
        '''
        names = []
        for arg in self._unique_direction_args:
            if arg.stencil.direction_arg.varname:
                names.append(arg.stencil.direction_arg.varname)
            else:
                names.append(arg.name+"_direction")
        return names

    def _declare_unique_direction_vars(self, parent):
        '''
        Declare all unique direction arguments as integers with intent in
        and add the declaration as a child of the parent argument
        passed in.

        :param parent: the node in the f2pygen AST to which to add the \
                       declarations.
        :type parent: :py:class:`psyclone.f2pygen.SubroutineGen`

        '''
        api_config = Config.get().api_conf("dynamo0.3")

        if self._unique_direction_vars:
            parent.add(DeclGen(parent, datatype="integer",
                               kind=api_config.default_kind["integer"],
                               entity_decls=self._unique_direction_vars,
                               intent="in"))

    @property
    def unique_alg_vars(self):
        '''
        :returns: list of the names of the extent and direction arguments \
                  supplied to the PSy routine from the Algorithm layer.
        :rtype: list of str
        '''
        return self._unique_extent_vars + self._unique_direction_vars

    def _invoke_declarations(self, parent):
        '''
        Declares all stencil maps, extent and direction arguments passed into
        the PSy layer.

        :param parent: node in the f2pygen AST to which to add declarations.
        :type parent: :py:class:`psyclone.f2pygen.SubroutineGen`

        '''
        self._declare_unique_extent_vars(parent)
        self._declare_unique_direction_vars(parent)
        self._declare_maps_invoke(parent)

    def _stub_declarations(self, parent):
        '''
        Declare all stencil-related quanitites for a Kernel stub.

        :param parent: node in the f2pygen AST to which to add declarations.
        :type parent: :py:class:`psyclone.f2pygen.SubroutineGen`

        '''
        self._declare_unique_extent_vars(parent)
        self._declare_unique_direction_vars(parent)
        self._declare_unique_max_branch_length_vars(parent)
        self._declare_maps_stub(parent)

    def initialise(self, parent):
        '''
        Adds in the code to initialise stencil dofmaps to the PSy layer.

        :param parent: the node in the f2pygen AST to which to add the \
                       initialisations.
        :type parent: :py:class:`psyclone.f2pygen.SubroutineGen`

        :raises GenerationError: if an unsupported stencil type is encountered.
        '''
        if not self._kern_args:
            return

        parent.add(CommentGen(parent, ""))
        parent.add(CommentGen(parent, " Initialise stencil dofmaps"))
        parent.add(CommentGen(parent, ""))
        api_config = Config.get().api_conf("dynamo0.3")
        stencil_map_names = []
        const = LFRicConstants()
        for arg in self._kern_args:
            map_name = self.map_name(arg)
            if map_name not in stencil_map_names:
                # Only initialise maps once.
                stencil_map_names.append(map_name)
                stencil_type = arg.descriptor.stencil['type']
                symtab = self._symbol_table
                if stencil_type == "xory1d":
                    direction_name = arg.stencil.direction_arg.varname
                    for direction in ["x", "y"]:
                        if_then = IfThenGen(parent, direction_name +
                                            " .eq. " + direction +
                                            "_direction")
                        if_then.add(
                            AssignGen(
                                if_then, pointer=True, lhs=map_name,
                                rhs=arg.proxy_name_indexed +
                                "%vspace%get_stencil_dofmap("
                                "STENCIL_1D" + direction.upper() +
                                ","+self.extent_value(arg)+")"))
                        parent.add(if_then)
                elif stencil_type == "cross2d":
                    parent.add(
                        AssignGen(parent, pointer=True, lhs=map_name,
                                  rhs=arg.proxy_name_indexed +
                                  "%vspace%get_stencil_2D_dofmap(" +
                                  "STENCIL_2D_CROSS" + "," +
                                  self.extent_value(arg) + ")"))
                    # Max branch length in the CROSS2D stencil is used when
                    # defining the stencil_dofmap dimensions at declaration of
                    # the dummy argument in the kernel. This value is 1
                    # greater than the stencil extent as the central cell
                    # is included as part of the stencil_dofmap.
                    parent.add(
                        AssignGen(parent,
                                  lhs=self.max_branch_length_name(symtab,
                                                                  arg),
                                  rhs=self.extent_value(arg) + " + 1_" +
                                  api_config.default_kind["integer"]))
                else:
                    try:
                        stencil_name = const.STENCIL_MAPPING[stencil_type]
                    except KeyError as err:
                        raise GenerationError(
                            f"Unsupported stencil type "
                            f"'{arg.descriptor.stencil['type']}' supplied. "
                            f"Supported mappings are "
                            f"{str(const.STENCIL_MAPPING)}") from err
                    parent.add(
                        AssignGen(parent, pointer=True, lhs=map_name,
                                  rhs=arg.proxy_name_indexed +
                                  "%vspace%get_stencil_dofmap(" +
                                  stencil_name + "," +
                                  self.extent_value(arg) + ")"))

                parent.add(AssignGen(parent, pointer=True,
                                     lhs=self.dofmap_symbol(symtab, arg).name,
                                     rhs=map_name + "%get_whole_dofmap()"))

                # Add declaration and look-up of stencil size
                dofmap_size_name = self.dofmap_size_symbol(symtab, arg).name
                parent.add(AssignGen(parent, pointer=True,
                                     lhs=dofmap_size_name,
                                     rhs=map_name + "%get_stencil_sizes()"))

    def _declare_maps_invoke(self, parent):
        '''
        Declare all stencil maps in the PSy layer.

        :param parent: the node in the f2pygen AST to which to add \
                       declarations.
        :type parent: :py:class:`psyclone.f2pygen.SubroutineGen`

        :raises GenerationError: if an unsupported stencil type is encountered.
        '''
        api_config = Config.get().api_conf("dynamo0.3")

        if not self._kern_args:
            return

        symtab = self._symbol_table
        stencil_map_names = []
        const = LFRicConstants()

        for arg in self._kern_args:
            map_name = self.map_name(arg)

            if map_name in stencil_map_names:
                continue

            stencil_map_names.append(map_name)
            stencil_type = arg.descriptor.stencil['type']
            if stencil_type == "cross2d":
                smap_type = const.STENCIL_TYPE_MAP["stencil_2D_dofmap"]["type"]
                smap_mod = const.STENCIL_TYPE_MAP[
                    "stencil_2D_dofmap"]["module"]
                parent.add(UseGen(parent, name=smap_mod, only=True,
                                  funcnames=[smap_type, "STENCIL_2D_CROSS"]))
                parent.add(TypeDeclGen(parent, pointer=True,
                                       datatype=smap_type,
                                       entity_decls=[map_name +
                                                     " => null()"]))
                parent.add(DeclGen(parent, datatype="integer",
                                   kind=api_config.default_kind["integer"],
                                   pointer=True,
                                   entity_decls=[self.dofmap_symbol(symtab,
                                                                    arg).name +
                                                 "(:,:,:,:) => null()"]))
                dofmap_size_name = self.dofmap_size_symbol(symtab, arg).name
                parent.add(DeclGen(parent, datatype="integer",
                                   kind=api_config.default_kind["integer"],
                                   pointer=True,
                                   entity_decls=[f"{dofmap_size_name}(:,:) "
                                                 f"=> null()"]))
                parent.add(DeclGen(parent, datatype="integer",
                                   kind=api_config.default_kind["integer"],
                                   entity_decls=[self.max_branch_length_name(
                                       symtab, arg)]))
            else:
                smap_type = const.STENCIL_TYPE_MAP["stencil_dofmap"]["type"]
                smap_mod = const.STENCIL_TYPE_MAP["stencil_dofmap"]["module"]
                parent.add(UseGen(parent, name=smap_mod,
                                  only=True, funcnames=[smap_type]))
                if stencil_type == 'xory1d':
                    drct_mod = const.STENCIL_TYPE_MAP["direction"]["module"]
                    parent.add(UseGen(parent, name=drct_mod,
                                      only=True, funcnames=["x_direction",
                                                            "y_direction"]))
                    parent.add(UseGen(parent, name=smap_mod,
                                      only=True, funcnames=["STENCIL_1DX",
                                                            "STENCIL_1DY"]))
                else:
                    try:
                        stencil_name = const.STENCIL_MAPPING[stencil_type]
                    except KeyError as err:
                        raise GenerationError(
                            f"Unsupported stencil type "
                            f"'{arg.descriptor.stencil['type']}' supplied. "
                            f"Supported mappings are "
                            f"{const.STENCIL_MAPPING}") from err
                    parent.add(UseGen(parent, name=smap_mod,
                                      only=True, funcnames=[stencil_name]))

                parent.add(TypeDeclGen(parent, pointer=True,
                                       datatype=smap_type,
                                       entity_decls=[map_name+" => null()"]))
                parent.add(DeclGen(parent, datatype="integer",
                                   kind=api_config.default_kind["integer"],
                                   pointer=True,
                                   entity_decls=[self.dofmap_symbol(symtab,
                                                                    arg).name +
                                                 "(:,:,:) => null()"]))
                dofmap_size_name = self.dofmap_size_symbol(symtab, arg).name
                parent.add(DeclGen(parent, datatype="integer",
                                   kind=api_config.default_kind["integer"],
                                   pointer=True,
                                   entity_decls=[f"{dofmap_size_name}(:) "
                                                 f"=> null()"]))

    def _declare_maps_stub(self, parent):
        '''
        Add declarations for all stencil maps to a kernel stub.

        :param parent: the node in the f2pygen AST representing the kernel \
                       stub routine.
        :type parent: :py:class:`psyclone.f2pygen.SubroutineGen`

        '''
        api_config = Config.get().api_conf("dynamo0.3")

        symtab = self._symbol_table
        for arg in self._kern_args:
            if arg.descriptor.stencil['type'] == "cross2d":
                parent.add(DeclGen(
                    parent, datatype="integer",
                    kind=api_config.default_kind["integer"], intent="in",
                    dimension=",".join([arg.function_space.ndf_name,
                                        self.max_branch_length_name(
                                            symtab, arg), "4"]),
                    entity_decls=[self.dofmap_symbol(symtab, arg).name]))
            else:
                dofmap_size_name = self.dofmap_size_symbol(symtab, arg).name
                parent.add(DeclGen(
                    parent, datatype="integer",
                    kind=api_config.default_kind["integer"], intent="in",
                    dimension=",".join([arg.function_space.ndf_name,
                                        dofmap_size_name]),
                    entity_decls=[self.dofmap_symbol(symtab, arg).name]))
=======
class DynamoPSy(PSy):
    '''
    The LFRic-specific PSy class. This creates an LFRic-specific
    Invokes object (which controls all the required invocation calls).
    It also overrides the PSy gen method so that we generate
    LFRic-specific PSy module code.

    :param invoke_info: object containing the required invocation information \
                        for code optimisation and generation.
    :type invoke_info: :py:class:`psyclone.parse.algorithm.FileInfo`

    '''
    def __init__(self, invoke_info):
        # Make sure the scoping node creates LFRicSymbolTables
        # TODO #1954: Remove the protected access using a factory
        ScopingNode._symbol_table_class = LFRicSymbolTable
        PSy.__init__(self, invoke_info)
        self._invokes = LFRicInvokes(invoke_info.calls, self)
        # Initialise the dictionary that holds the names of the required
        # LFRic constants, data structures and data structure proxies for
        # the "use" statements in modules that contain PSy-layer routines.
        const = LFRicConstants()
        const_mod = const.UTILITIES_MOD_MAP["constants"]["module"]
        infmod_list = [const_mod]
        # Add all field and operator modules that might be used in the
        # algorithm layer. These do not appear in the code unless a
        # variable is added to the "only" part of the
        # '_infrastructure_modules' map.
        for data_type_info in const.DATA_TYPE_MAP.values():
            infmod_list.append(data_type_info["module"])

        # This also removes any duplicates from infmod_list
        self._infrastructure_modules = OrderedDict(
            (k, set()) for k in infmod_list)

        kind_names = set()

        # The infrastructure declares integer types with default
        # precision so always add this.
        api_config = Config.get().api_conf("dynamo0.3")
        kind_names.add(api_config.default_kind["integer"])

        # Datatypes declare precision information themselves. However,
        # that is not the case for literals. Therefore deal
        # with these separately here.
        for invoke in self.invokes.invoke_list:
            schedule = invoke.schedule
            for kernel in schedule.kernels():
                for arg in kernel.args:
                    if arg.is_literal:
                        kind_names.add(arg.precision)
        # Add precision names to the dictionary storing the required
        # LFRic constants.
        self._infrastructure_modules[const_mod] = kind_names

    @property
    def name(self):
        '''
        :returns: a name for the PSy layer. This is used as the PSy module \
                  name. We override the default value as the Met Office \
                  prefer "_psy" to be appended, rather than prepended.
        :rtype: str

        '''
        return self._name + "_psy"

    @property
    def orig_name(self):
        '''
        :returns: the unmodified PSy-layer name.
        :rtype: str

        '''
        return self._name

    @property
    def infrastructure_modules(self):
        '''
        :returns: the dictionary that holds the names of the required \
                  LFRic infrastructure modules to create "use" \
                  statements in the PSy-layer modules.
        :rtype: dict of set

        '''
        return self._infrastructure_modules

    @property
    def gen(self):
        '''
        Generate PSy code for the LFRic (Dynamo0.3) API.

        :returns: root node of generated Fortran AST.
        :rtype: :py:class:`psyir.nodes.Node`

        '''
        # Create an empty PSy layer module
        psy_module = ModuleGen(self.name)

        # If the container has a Routine that is not an InvokeSchedule
        # it should also be added to the generated module.
        for routine in self.container.children:
            if not isinstance(routine, InvokeSchedule):
                psy_module.add(PSyIRGen(psy_module, routine))

        # Add all invoke-specific information
        self.invokes.gen_code(psy_module)

        # Include required constants and infrastructure modules. The sets of
        # required LFRic data structures and their proxies are updated in
        # the relevant field and operator subclasses of LFRicCollection.
        # Here we sort the inputs in reverse order to have "_type" before
        # "_proxy_type" and "operator_" before "columnwise_operator_".
        # We also iterate through the dictionary in reverse order so the
        # "use" statements for field types are before the "use" statements
        # for operator types.
        for infmod in reversed(self._infrastructure_modules):
            if self._infrastructure_modules[infmod]:
                infmod_types = sorted(
                    list(self._infrastructure_modules[infmod]), reverse=True)
                psy_module.add(UseGen(psy_module, name=infmod,
                                      only=True, funcnames=infmod_types))

        # Return the root node of the generated code
        return psy_module.root
>>>>>>> dadffcae


class LFRicMeshProperties(LFRicCollection):
    '''
    Holds all information on the the mesh properties required by either an
    invoke or a kernel stub. Note that the creation of a suitable mesh
    object is handled in the `DynMeshes` class. This class merely deals with
    extracting the necessary properties from that object and providing them to
    kernels.

    :param node: kernel or invoke for which to manage mesh properties.
    :type node: :py:class:`psyclone.domain.lfric.LFRicKern` or \
                :py:class:`psyclone.dynamo0p3.LFRicInvoke`

    '''
    def __init__(self, node):
        super().__init__(node)

        # The (ordered) list of mesh properties required by this invoke or
        # kernel stub.
        self._properties = []

        for call in self._calls:
            if call.mesh:
                self._properties += [prop for prop in call.mesh.properties
                                     if prop not in self._properties]
            # Kernels that operate on the 'domain' need the number of columns,
            # excluding those in the halo.
            if call.iterates_over == "domain":
                if MeshProperty.NCELL_2D_NO_HALOS not in self._properties:
                    self._properties.append(MeshProperty.NCELL_2D_NO_HALOS)
            # Kernels performing CMA operations need the number of columns,
            # including those in the halo.
            if call.cma_operation:
                if MeshProperty.NCELL_2D not in self._properties:
                    self._properties.append(MeshProperty.NCELL_2D)

        # Store properties in symbol table
        for prop in self._properties:
            name_lower = prop.name.lower()
            if prop.name in ["NCELL_2D", "NCELL_2D_NO_HALOS"]:
                # This is an integer:
                self._symbol_table.find_or_create_integer_symbol(
                    name_lower, tag=name_lower)
            else:
                # E.g.: adjacent_face
                self._symbol_table.find_or_create_array(
                    name_lower, 2, ScalarType.Intrinsic.INTEGER,
                    tag=name_lower)

    def kern_args(self, stub=False, var_accesses=None,
                  kern_call_arg_list=None):
        # pylint: disable=too-many-locals, too-many-branches
        '''
        Provides the list of kernel arguments associated with the mesh
        properties that the kernel requires. Optionally adds variable
        access information if var_accesses is given.

        :param bool stub: whether or not we are generating code for a \
                          kernel stub.
        :param var_accesses: optional VariablesAccessInfo instance to store \
            the information about variable accesses.
        :type var_accesses: \
            :py:class:`psyclone.core.VariablesAccessInfo`
        :param kern_call_arg_list: an optional KernCallArgList instance \
            used to store PSyIR representation of the arguments.
        :type kern_call_arg_list: \
            Optional[:py:class:`psyclone.domain.lfric.KernCallArgList`]

        :returns: the kernel arguments associated with the mesh properties.
        :rtype: list of str

        :raises InternalError: if the class has been constructed for an \
                               invoke rather than a single kernel call.
        :raises InternalError: if an unsupported mesh property is encountered.

        '''
        if not self._kernel:
            raise InternalError(
                "LFRicMeshProperties.kern_args() can only be called when "
                "LFRicMeshProperties has been instantiated for a kernel "
                "rather than an invoke.")

        arg_list = []

        for prop in self._properties:
            if prop == MeshProperty.ADJACENT_FACE:
                # Is this kernel already being passed the number of horizontal
                # faces of the reference element?
                has_nfaces = (
                    RefElementMetaData.Property.NORMALS_TO_HORIZONTAL_FACES
                    in self._kernel.reference_element.properties or
                    RefElementMetaData.Property.
                    OUTWARD_NORMALS_TO_HORIZONTAL_FACES
                    in self._kernel.reference_element.properties)
                if not has_nfaces:
                    if kern_call_arg_list:
                        sym = kern_call_arg_list.\
                            append_integer_reference("nfaces_re_h")
                        name = sym.name
                    else:
                        name = self._symbol_table.\
                            find_or_create_integer_symbol(
                                "nfaces_re_h", tag="nfaces_re_h").name
                    arg_list.append(name)
                    if var_accesses is not None:
                        var_accesses.add_access(Signature(name),
                                                AccessType.READ, self._kernel)

                adj_face = "adjacent_face"
                if not stub and kern_call_arg_list:
                    # Use the functionality in kern_call_arg_list to properly
                    # declare the symbol and to create a PSyIR reference for it
                    _, cell_ref = \
                        kern_call_arg_list.cell_ref_name(var_accesses)
                    adj_face_sym = kern_call_arg_list. \
                        append_array_reference(adj_face,
                                               [":", cell_ref],
                                               ScalarType.Intrinsic.INTEGER)
                    # Update the name in case there was a clash
                    adj_face = adj_face_sym.name
                    if var_accesses:
                        var_accesses.add_access(Signature(adj_face),
                                                AccessType.READ, self._kernel,
                                                [":", cell_ref])

                if not stub:
                    adj_face = self._symbol_table.find_or_create_tag(
                        "adjacent_face").name
                    cell_name = "cell"
                    if self._kernel.is_coloured():
                        colour_name = "colour"
                        cmap_name = self._symbol_table.find_or_create_tag(
                            "cmap", root_name="cmap").name
                        adj_face += (f"(:,{cmap_name}({colour_name},"
                                     f"{cell_name}))")
                    else:
                        adj_face += f"(:,{cell_name})"
                arg_list.append(adj_face)

                if var_accesses and not kern_call_arg_list:
                    # TODO #1320 Replace [1]
                    # The [1] just indicates that this variable is accessed
                    # as a rank 1 array. #1320 will improve this.
                    var_accesses.add_access(Signature(adj_face),
                                            AccessType.READ, self._kernel,
                                            [1])
            else:
                raise InternalError(
                    f"kern_args: found unsupported mesh property '{prop}' "
                    f"when generating arguments for kernel "
                    f"'{self._kernel.name}'. Only members of the MeshProperty "
                    f"Enum are permitted ({list(MeshProperty)}).")

        return arg_list

    def _invoke_declarations(self, parent):
        '''
        Creates the necessary declarations for variables needed in order to
        provide mesh properties to a kernel call.

        :param parent: node in the f2pygen AST to which to add declarations.
        :type parent: :py:class:`psyclone.f2pygen.SubroutineGen`

        :raises InternalError: if this class has been instantiated for a \
                               kernel instead of an invoke.
        :raises InternalError: if an unsupported mesh property is found.

        '''
        api_config = Config.get().api_conf("dynamo0.3")

        if not self._invoke:
            raise InternalError(
                "_invoke_declarations() cannot be called because "
                "LFRicMeshProperties has been instantiated for a kernel and "
                "not an invoke.")

        for prop in self._properties:
            # The DynMeshes class will have created a mesh object so we
            # don't need to do that here.
            if prop == MeshProperty.ADJACENT_FACE:
                adj_face = self._symbol_table.find_or_create_tag(
                    "adjacent_face").name + "(:,:) => null()"
                parent.add(DeclGen(parent, datatype="integer",
                                   kind=api_config.default_kind["integer"],
                                   pointer=True, entity_decls=[adj_face]))
            elif prop == MeshProperty.NCELL_2D_NO_HALOS:
                name = self._symbol_table.find_or_create_integer_symbol(
                    "ncell_2d_no_halos",
                    tag="ncell_2d_no_halos").name
                parent.add(DeclGen(parent, datatype="integer",
                                   kind=api_config.default_kind["integer"],
                                   entity_decls=[name]))
            elif prop == MeshProperty.NCELL_2D:
                name = self._symbol_table.find_or_create_integer_symbol(
                    "ncell_2d", tag="ncell_2d").name
                parent.add(DeclGen(parent, datatype="integer",
                                   kind=api_config.default_kind["integer"],
                                   entity_decls=[name]))
            else:
                raise InternalError(
                    f"Found unsupported mesh property '{prop}' when generating"
                    f" invoke declarations. Only members of the MeshProperty "
                    f"Enum are permitted ({list(MeshProperty)}).")

    def _stub_declarations(self, parent):
        '''
        Creates the necessary declarations for the variables needed in order
        to provide properties of the mesh in a kernel stub.

        :param parent: node in the f2pygen AST to which to add declarations.
        :type parent: :py:class:`psyclone.f2pygen.SubroutineGen`

        :raises InternalError: if the class has been instantiated for an \
                               invoke and not a kernel.
        :raises InternalError: if an unsupported mesh property is encountered.

        '''
        api_config = Config.get().api_conf("dynamo0.3")

        if not self._kernel:
            raise InternalError(
                "_stub_declarations() cannot be called because "
                "LFRicMeshProperties has been instantiated for an invoke and "
                "not a kernel.")

        for prop in self._properties:
            if prop == MeshProperty.ADJACENT_FACE:
                adj_face = self._symbol_table.find_or_create_array(
                    "adjacent_face", 2, ScalarType.Intrinsic.INTEGER,
                    tag="adjacent_face").name
                # 'nfaces_re_h' will have been declared by the
                # DynReferenceElement class.
                dimension = self._symbol_table.\
                    find_or_create_integer_symbol("nfaces_re_h",
                                                  tag="nfaces_re_h").name
                parent.add(
                    DeclGen(
                        parent, datatype="integer",
                        kind=api_config.default_kind["integer"],
                        dimension=dimension,
                        intent="in", entity_decls=[adj_face]))
            elif prop == MeshProperty.NCELL_2D:
                ncell_2d = self._symbol_table.find_or_create_integer_symbol(
                    "ncell_2d", tag="ncell_2d")
                parent.add(
                    DeclGen(parent, datatype="integer",
                            kind=api_config.default_kind["integer"],
                            intent="in", entity_decls=[ncell_2d.name]))
            else:
                raise InternalError(
                    f"Found unsupported mesh property '{prop}' when generating"
                    f" declarations for kernel stub. Only members of the "
                    f"MeshProperty Enum are permitted ({list(MeshProperty)})")

    def initialise(self, parent):
        '''
        Creates the f2pygen nodes for the initialisation of properties of
        the mesh.

        :param parent: node in the f2pygen tree to which to add statements.
        :type parent: :py:class:`psyclone.f2pygen.SubroutineGen`

        :raises InternalError: if an unsupported mesh property is encountered.

        '''
        const = LFRicConstants()
        # Since colouring is applied via transformations, we have to check for
        # it now, rather than when this class was first constructed.
        need_colour_limits = False
        need_colour_halo_limits = False
        for call in self._calls:
            if call.is_coloured() and not call.is_intergrid:
                loop = call.parent.parent
                # Record whether or not this coloured loop accesses the halo.
                if loop.upper_bound_name in const.HALO_ACCESS_LOOP_BOUNDS:
                    need_colour_halo_limits = True
                else:
                    need_colour_limits = True

        if not self._properties and not (need_colour_limits or
                                         need_colour_halo_limits):
            # If no mesh properties are required and there's no colouring
            # (which requires a mesh object to lookup loop bounds) then we
            # need do nothing.
            return

        parent.add(CommentGen(parent, ""))
        parent.add(CommentGen(parent, " Initialise mesh properties"))
        parent.add(CommentGen(parent, ""))

        mesh = self._symbol_table.find_or_create_tag("mesh").name

        for prop in self._properties:
            if prop == MeshProperty.ADJACENT_FACE:
                adj_face = self._symbol_table.find_or_create_tag(
                    "adjacent_face").name
                parent.add(AssignGen(parent, pointer=True, lhs=adj_face,
                                     rhs=mesh+"%get_adjacent_face()"))

            elif prop == MeshProperty.NCELL_2D_NO_HALOS:
                name = self._symbol_table.find_or_create_integer_symbol(
                    "ncell_2d_no_halos", tag="ncell_2d_no_halos").name
                parent.add(AssignGen(parent, lhs=name,
                                     rhs=mesh+"%get_last_edge_cell()"))

            elif prop == MeshProperty.NCELL_2D:
                name = self._symbol_table.find_or_create_integer_symbol(
                    "ncell_2d", tag="ncell_2d").name
                parent.add(AssignGen(parent, lhs=name,
                                     rhs=mesh+"%get_ncells_2d()"))
            else:
                raise InternalError(
                    f"Found unsupported mesh property '{str(prop)}' when "
                    f"generating initialisation code. Only members of the "
                    f"MeshProperty Enum are permitted ({list(MeshProperty)})")

        if need_colour_halo_limits:
            lhs = self._symbol_table.find_or_create_tag(
                "last_halo_cell_all_colours").name
            rhs = f"{mesh}%get_last_halo_cell_all_colours()"
            parent.add(AssignGen(parent, lhs=lhs, rhs=rhs))
        if need_colour_limits:
            lhs = self._symbol_table.find_or_create_tag(
                "last_edge_cell_all_colours").name
            rhs = f"{mesh}%get_last_edge_cell_all_colours()"
            parent.add(AssignGen(parent, lhs=lhs, rhs=rhs))


class DynReferenceElement(LFRicCollection):
    '''
    Holds all information on the properties of the Reference Element
    required by an Invoke or a Kernel stub.

    :param node: Kernel or Invoke for which to manage Reference-Element \
                 properties.
    :type node: :py:class:`psyclone.domain.lfric.LFRicKern` or \
                :py:class:`psyclone.dynamo0p3.LFRicInvoke`

    :raises InternalError: if an unsupported reference-element property \
                           is encountered.

    '''
    # pylint: disable=too-many-instance-attributes
    def __init__(self, node):
        # pylint: disable=too-many-branches, too-many-statements
        super().__init__(node)

        # Create a union of the reference-element properties required by all
        # kernels in this invoke. Use a list to preserve the order in the
        # kernel metadata (in the case of a kernel stub) and remove duplicate
        # entries by using OrderedDict.
        self._properties = []
        self._nfaces_h_required = False

        for call in self._calls:
            if call.reference_element:
                self._properties.extend(call.reference_element.properties)
            if call.mesh and call.mesh.properties:
                # If a kernel requires a property of the mesh then it will
                # also require the number of horizontal faces of the
                # reference element.
                self._nfaces_h_required = True

        if not (self._properties or self._nfaces_h_required):
            return

        if self._properties:
            self._properties = list(OrderedDict.fromkeys(self._properties))

        symtab = self._symbol_table

        # Create and store a name for the reference element object
        self._ref_elem_name = \
            symtab.find_or_create_tag("reference_element").name

        # Initialise names for the properties of the reference element object:
        # Number of horizontal/vertical/all faces,
        self._nfaces_h_symbol = None
        self._nfaces_v_symbol = None
        self._nfaces_symbol = None
        # Horizontal normals to faces,
        self._horiz_face_normals_symbol = None
        self._horiz_face_out_normals_symbol = None
        # Vertical normals to faces,
        self._vert_face_normals_symbol = None
        self._vert_face_out_normals_symbol = None
        # All normals to faces.
        self._face_normals_symbol = None
        self._face_out_normals_symbol = None

        # Store argument properties for kernel calls and stub declarations
        # and argument list
        self._arg_properties = OrderedDict()

        # Populate and check reference element properties
        # Provide no. of horizontal faces if required
        if (RefElementMetaData.Property.NORMALS_TO_HORIZONTAL_FACES
                in self._properties or
                RefElementMetaData.Property.OUTWARD_NORMALS_TO_HORIZONTAL_FACES
                in self._properties or
                self._nfaces_h_required):
            self._nfaces_h_symbol = symtab.find_or_create_integer_symbol(
                "nfaces_re_h", tag="nfaces_re_h")
        # Provide no. of vertical faces if required
        if (RefElementMetaData.Property.NORMALS_TO_VERTICAL_FACES
                in self._properties or
                RefElementMetaData.Property.OUTWARD_NORMALS_TO_VERTICAL_FACES
                in self._properties):
            self._nfaces_v_symbol = symtab.find_or_create_integer_symbol(
                "nfaces_re_v", tag="nfaces_re_v")
        # Provide no. of all faces if required
        if (RefElementMetaData.Property.NORMALS_TO_FACES
                in self._properties or
                RefElementMetaData.Property.OUTWARD_NORMALS_TO_FACES
                in self._properties):
            self._nfaces_symbol = symtab.find_or_create_integer_symbol(
                "nfaces_re", tag="nfaces_re")

        # Now the arrays themselves, in the order specified in the
        # kernel metadata (in the case of a kernel stub)
        for prop in self._properties:
            # Provide horizontal normals to faces
            if prop == RefElementMetaData.Property.NORMALS_TO_HORIZONTAL_FACES:
                name = "normals_to_horiz_faces"
                self._horiz_face_normals_symbol = \
                    symtab.find_or_create_array(name, 2,
                                                ScalarType.Intrinsic.REAL,
                                                tag=name)
                if self._horiz_face_normals_symbol not in self._arg_properties:
                    self._arg_properties[self._horiz_face_normals_symbol] = \
                         self._nfaces_h_symbol
            # Provide horizontal normals to "outward" faces
            elif prop == (RefElementMetaData.Property.
                          OUTWARD_NORMALS_TO_HORIZONTAL_FACES):
                name = "out_normals_to_horiz_faces"
                self._horiz_face_out_normals_symbol = \
                    symtab.find_or_create_array(name, 2,
                                                ScalarType.Intrinsic.REAL,
                                                tag=name)
                if self._horiz_face_out_normals_symbol not in \
                        self._arg_properties:
                    self._arg_properties[self._horiz_face_out_normals_symbol] \
                        = self._nfaces_h_symbol
            elif prop == (RefElementMetaData.Property.
                          NORMALS_TO_VERTICAL_FACES):
                name = "normals_to_vert_faces"
                self._vert_face_normals_symbol = \
                    symtab.find_or_create_array(name, 2,
                                                ScalarType.Intrinsic.REAL,
                                                tag=name)
                if self._vert_face_normals_symbol not in self._arg_properties:
                    self._arg_properties[self._vert_face_normals_symbol] = \
                         self._nfaces_v_symbol
            # Provide vertical normals to "outward" faces
            elif prop == (RefElementMetaData.Property.
                          OUTWARD_NORMALS_TO_VERTICAL_FACES):
                name = "out_normals_to_vert_faces"
                self._vert_face_out_normals_symbol = \
                    symtab.find_or_create_array(name, 2,
                                                ScalarType.Intrinsic.REAL,
                                                tag=name)
                if self._vert_face_out_normals_symbol not in \
                        self._arg_properties:
                    self._arg_properties[self._vert_face_out_normals_symbol] \
                        = self._nfaces_v_symbol
            # Provide normals to all faces
            elif prop == RefElementMetaData.Property.NORMALS_TO_FACES:
                name = "normals_to_faces"
                self._face_normals_symbol = \
                    symtab.find_or_create_array(name, 2,
                                                ScalarType.Intrinsic.REAL,
                                                tag=name)
                if self._face_normals_symbol not in self._arg_properties:
                    self._arg_properties[self._face_normals_symbol] = \
                        self._nfaces_symbol
            # Provide vertical normals to all "outward" faces
            elif prop == RefElementMetaData.Property.OUTWARD_NORMALS_TO_FACES:
                name = "out_normals_to_faces"
                self._face_out_normals_symbol = \
                    symtab.find_or_create_array(name, 2,
                                                ScalarType.Intrinsic.REAL,
                                                tag=name)
                if self._face_out_normals_symbol not in \
                   self._arg_properties:
                    self._arg_properties[self._face_out_normals_symbol] = \
                        self._nfaces_symbol
            else:
                all_props = [str(sprop)
                             for sprop in RefElementMetaData.Property]
                raise InternalError(
                    f"Unsupported reference-element property ('{prop}') "
                    f"found when generating arguments for kernel "
                    f"'{self._kernel.name}'. Supported properties are: "
                    f"{all_props}")

    def kern_args(self):
        '''
        :returns: the argument list for kernel call/stub arguments.
        :rtype: List[str]

        '''
        argdict = self._arg_properties
        # Remove duplicate "nfaces" by using OrderedDict
        nfaces = list(OrderedDict.fromkeys(argdict.values()))
        kern_args = nfaces + list(argdict.keys())
        return [sym.name for sym in kern_args]

    def kern_args_symbols(self):
        '''
        :returns: the argument symbol list for kernel call/stub arguments.
        :rtype: List[:py:class:`psyclone.psyir.symbols.Symbol`]

        '''
        argdict = self._arg_properties
        # Remove duplicate "nfaces" by using OrderedDict
        nfaces = list(OrderedDict.fromkeys(argdict.values()))
        return nfaces + list(argdict.keys())

    def _invoke_declarations(self, parent):
        '''
        Create the necessary declarations for the variables needed in order
        to provide properties of the reference element in a Kernel call.

        :param parent: node in the f2pygen AST to which to add declarations.
        :type parent: :py:class:`psyclone.f2pygen.SubroutineGen`

        '''
        # Get the list of the required scalars
        if self._properties:
            # remove duplicates with an OrderedDict
            nface_vars = list(OrderedDict.fromkeys(
                self._arg_properties.values()))
        elif self._nfaces_h_required:
            # We only need the number of 'horizontal' faces
            nface_vars = [self._nfaces_h_symbol]
        else:
            # No reference-element properties required
            return

        api_config = Config.get().api_conf("dynamo0.3")
        const = LFRicConstants()

        refelem_type = const.REFELEMENT_TYPE_MAP["refelement"]["type"]
        refelem_mod = const.REFELEMENT_TYPE_MAP["refelement"]["module"]
        parent.add(UseGen(parent, name=refelem_mod, only=True,
                          funcnames=[refelem_type]))
        parent.add(
            TypeDeclGen(parent, pointer=True, is_class=True,
                        datatype=refelem_type,
                        entity_decls=[self._ref_elem_name + " => null()"]))

        parent.add(DeclGen(parent, datatype="integer",
                           kind=api_config.default_kind["integer"],
                           entity_decls=[var.name for var in nface_vars]))

        if not self._properties:
            # We only need the number of horizontal faces so we're done
            return

        # Declare the necessary arrays
        array_decls = [f"{sym.name}(:,:)"
                       for sym in self._arg_properties.keys()]
        my_kind = api_config.default_kind["real"]
        parent.add(DeclGen(parent, datatype="real", kind=my_kind,
                           allocatable=True, entity_decls=array_decls))
        # Ensure the necessary kind parameter is imported.
        const_mod = const.UTILITIES_MOD_MAP["constants"]["module"]
        const_mod_uses = self._invoke.invokes.psy.infrastructure_modules[
            const_mod]
        const_mod_uses.add(my_kind)

    def _stub_declarations(self, parent):
        '''
        Create the necessary declarations for the variables needed in order
        to provide properties of the reference element in a Kernel stub.

        :param parent: node in the f2pygen AST to which to add declarations.
        :type parent: :py:class:`psyclone.f2pygen.SubroutineGen`

        '''
        api_config = Config.get().api_conf("dynamo0.3")

        if not (self._properties or self._nfaces_h_required):
            return

        # Declare the necessary scalars (duplicates are ignored by parent.add)
        scalars = list(self._arg_properties.values())
        nfaces_h = self._symbol_table.find_or_create_integer_symbol(
            "nfaces_re_h", tag="nfaces_re_h")
        if self._nfaces_h_required and nfaces_h not in scalars:
            scalars.append(nfaces_h)

        for nface in scalars:
            parent.add(DeclGen(parent, datatype="integer",
                               kind=api_config.default_kind["integer"],
                               intent="in", entity_decls=[nface.name]))

        # Declare the necessary arrays
        for arr, sym in self._arg_properties.items():
            dimension = f"3,{sym.name}"
            parent.add(DeclGen(parent, datatype="real",
                               kind=api_config.default_kind["real"],
                               intent="in", dimension=dimension,
                               entity_decls=[arr.name]))

    def initialise(self, parent):
        '''
        Creates the f2pygen nodes representing the necessary initialisation
        code for properties of the reference element.

        :param parent: node in the f2pygen tree to which to add statements.
        :type parent: :py:class:`psyclone.f2pygen.SubroutineGen`

        '''
        if not (self._properties or self._nfaces_h_required):
            return

        parent.add(CommentGen(parent, ""))
        parent.add(
            CommentGen(parent,
                       " Get the reference element and query its properties"))
        parent.add(CommentGen(parent, ""))

        mesh_obj_name = self._symbol_table.find_or_create_tag("mesh").name
        parent.add(AssignGen(parent, pointer=True, lhs=self._ref_elem_name,
                             rhs=mesh_obj_name+"%get_reference_element()"))

        if self._nfaces_h_symbol:
            parent.add(
                AssignGen(parent, lhs=self._nfaces_h_symbol.name,
                          rhs=self._ref_elem_name +
                          "%get_number_horizontal_faces()"))
        if self._nfaces_v_symbol:
            parent.add(
                AssignGen(
                    parent, lhs=self._nfaces_v_symbol.name,
                    rhs=self._ref_elem_name + "%get_number_vertical_faces()"))

        if self._nfaces_symbol:
            parent.add(
                AssignGen(
                    parent, lhs=self._nfaces_symbol.name,
                    rhs=self._ref_elem_name + "%get_number_faces()"))

        if self._horiz_face_normals_symbol:
            parent.add(
                CallGen(parent,
                        name=f"{self._ref_elem_name}%get_normals_to_"
                             f"horizontal_faces("
                             f"{self._horiz_face_normals_symbol.name})"))

        if self._horiz_face_out_normals_symbol:
            parent.add(
                CallGen(
                    parent,
                    name=f"{self._ref_elem_name}%get_outward_normals_to_"
                         f"horizontal_faces("
                         f"{self._horiz_face_out_normals_symbol.name})"))

        if self._vert_face_normals_symbol:
            parent.add(
                CallGen(parent,
                        name=f"{self._ref_elem_name}%get_normals_to_vertical_"
                             f"faces({self._vert_face_normals_symbol.name})"))

        if self._vert_face_out_normals_symbol:
            parent.add(
                CallGen(
                    parent,
                    name=f"{self._ref_elem_name}%get_outward_normals_to_"
                         f"vertical_faces"
                         f"({self._vert_face_out_normals_symbol.name})"))

        if self._face_normals_symbol:
            parent.add(
                CallGen(parent,
                        name=f"{self._ref_elem_name}%get_normals_to_faces"
                             f"({self._face_normals_symbol.name})"))

        if self._face_out_normals_symbol:
            parent.add(
                CallGen(
                    parent,
                    name=f"{self._ref_elem_name}%get_outward_normals_to_"
                    f"faces({self._face_out_normals_symbol.name})"))


class DynDofmaps(LFRicCollection):
    '''
    Holds all information on the dofmaps (including column-banded and
    indirection) required by an invoke.

    :param node: Kernel or Invoke for which to manage dofmaps.
    :type node: :py:class:`psyclone.domain.lfric.LFRicKern` or \
                :py:class:`psyclone.dynamo0p3.LFRicInvoke`

    '''
    def __init__(self, node):
        # pylint: disable=too-many-branches
        super().__init__(node)

        # Look at every kernel call in this invoke and generate a list
        # of the unique function spaces involved.
        # We create a dictionary whose keys are the map names and entries
        # are the corresponding field objects.
        self._unique_fs_maps = OrderedDict()
        # We also create a dictionary of column-banded dofmaps. Entries
        # in this one are themselves dictionaries containing two entries:
        # "argument" - the object holding information on the CMA kernel
        #              argument
        # "direction" - whether the dofmap is required for the "to" or
        #               "from" function space of the operator.
        self._unique_cbanded_maps = OrderedDict()
        # A dictionary of required CMA indirection dofmaps. As with the
        # column-banded dofmaps, each entry is itself a dictionary with
        # "argument" and "direction" entries.
        self._unique_indirection_maps = OrderedDict()

        for call in self._calls:
            # We only need a dofmap if the kernel operates on a cell_column
            # or the domain.
            if call.iterates_over in ["cell_column", "domain"]:
                for unique_fs in call.arguments.unique_fss:
                    # We only need a dofmap if there is a *field* on this
                    # function space. If there is then we use it to look
                    # up the dofmap.
                    fld_arg = unique_fs.field_on_space(call.arguments)
                    if fld_arg:
                        map_name = unique_fs.map_name
                        if map_name not in self._unique_fs_maps:
                            self._unique_fs_maps[map_name] = fld_arg
                if call.cma_operation == "assembly":
                    # A kernel that assembles a CMA operator requires
                    # column-banded dofmaps for its 'to' and 'from'
                    # function spaces
                    cma_args = psyGen.args_filter(
                        call.arguments.args,
                        arg_types=["gh_columnwise_operator"])

                    # Sanity check - we expect only one CMA argument
                    if len(cma_args) != 1:
                        raise GenerationError(
                            f"Internal error: there should only be one CMA "
                            f"operator argument for a CMA assembly kernel but "
                            f"found {len(cma_args)}")

                    map_name = \
                        cma_args[0].function_space_to.cbanded_map_name
                    if map_name not in self._unique_cbanded_maps:
                        self._unique_cbanded_maps[map_name] = {
                            "argument": cma_args[0],
                            "direction": "to"}
                    map_name = \
                        cma_args[0].function_space_from.cbanded_map_name
                    if map_name not in self._unique_cbanded_maps:
                        self._unique_cbanded_maps[map_name] = {
                            "argument": cma_args[0],
                            "direction": "from"}
                elif call.cma_operation == "apply":
                    # A kernel that applies (or applies the inverse of) a
                    # CMA operator requires the indirection dofmaps for the
                    # to- and from-spaces of the operator.
                    cma_args = psyGen.args_filter(
                        call.arguments.args,
                        arg_types=["gh_columnwise_operator"])

                    # Sanity check - we expect only one CMA argument
                    if len(cma_args) != 1:
                        raise GenerationError(
                            f"Internal error: there should only be one CMA "
                            f"operator argument for a kernel that applies a "
                            f"CMA operator but found {len(cma_args)}")

                    map_name = cma_args[0].function_space_to\
                        .cma_indirection_map_name
                    if map_name not in self._unique_indirection_maps:
                        self._unique_indirection_maps[map_name] = {
                            "argument": cma_args[0],
                            "direction": "to"}
                    map_name = cma_args[0].function_space_from\
                        .cma_indirection_map_name
                    if map_name not in self._unique_indirection_maps:
                        self._unique_indirection_maps[map_name] = {
                            "argument": cma_args[0],
                            "direction": "from"}

    def initialise(self, parent):
        ''' Generates the calls to the LFRic infrastructure that
        look-up the necessary dofmaps. Adds these calls as children
        of the supplied parent node. This must be an appropriate
        f2pygen object. '''

        # If we've got no dofmaps then we do nothing
        if self._unique_fs_maps:
            parent.add(CommentGen(parent, ""))
            parent.add(CommentGen(parent,
                                  " Look-up dofmaps for each function space"))
            parent.add(CommentGen(parent, ""))

            for dmap, field in self._unique_fs_maps.items():
                parent.add(AssignGen(parent, pointer=True, lhs=dmap,
                                     rhs=field.proxy_name_indexed +
                                     "%" + field.ref_name() +
                                     "%get_whole_dofmap()"))
        if self._unique_cbanded_maps:
            parent.add(CommentGen(parent, ""))
            parent.add(CommentGen(parent,
                                  " Look-up required column-banded dofmaps"))
            parent.add(CommentGen(parent, ""))

            for dmap, cma in self._unique_cbanded_maps.items():
                parent.add(AssignGen(parent, pointer=True, lhs=dmap,
                                     rhs=cma["argument"].proxy_name_indexed +
                                     "%column_banded_dofmap_" +
                                     cma["direction"]))

        if self._unique_indirection_maps:
            parent.add(CommentGen(parent, ""))
            parent.add(CommentGen(parent,
                                  " Look-up required CMA indirection dofmaps"))
            parent.add(CommentGen(parent, ""))

            for dmap, cma in self._unique_indirection_maps.items():
                parent.add(AssignGen(parent, pointer=True, lhs=dmap,
                                     rhs=cma["argument"].proxy_name_indexed +
                                     "%indirection_dofmap_"+cma["direction"]))

    def _invoke_declarations(self, parent):
        '''
        Declare all unique function space dofmaps in the PSy layer as pointers
        to integer arrays of rank 2.

        :param parent: the f2pygen node to which to add the declarations.
        :type parent: :py:class:`psyclone.f2pygen.SubroutineGen`

        '''
        api_config = Config.get().api_conf("dynamo0.3")

        # Function space dofmaps
        decl_map_names = \
            [dmap+"(:,:) => null()" for dmap in sorted(self._unique_fs_maps)]

        if decl_map_names:
            parent.add(DeclGen(parent, datatype="integer",
                               kind=api_config.default_kind["integer"],
                               pointer=True, entity_decls=decl_map_names))

        # Column-banded dofmaps
        decl_bmap_names = \
            [dmap+"(:,:) => null()" for dmap in self._unique_cbanded_maps]
        if decl_bmap_names:
            parent.add(DeclGen(parent, datatype="integer",
                               kind=api_config.default_kind["integer"],
                               pointer=True, entity_decls=decl_bmap_names))

        # CMA operator indirection dofmaps
        decl_ind_map_names = \
            [dmap+"(:) => null()" for dmap in self._unique_indirection_maps]
        if decl_ind_map_names:
            parent.add(DeclGen(parent, datatype="integer",
                               kind=api_config.default_kind["integer"],
                               pointer=True, entity_decls=decl_ind_map_names))

    def _stub_declarations(self, parent):
        '''
        Add dofmap-related declarations to a Kernel stub.

        :param parent: node in the f2pygen AST representing the Kernel stub.
        :type parent: :py:class:`psyclone.f2pygen.SubroutineGen`

        '''
        api_config = Config.get().api_conf("dynamo0.3")

        # Function space dofmaps
        for dmap in sorted(self._unique_fs_maps):
            # We declare ndf first as some compilers require this
            ndf_name = \
                self._unique_fs_maps[dmap].function_space.ndf_name
            parent.add(DeclGen(parent, datatype="integer",
                               kind=api_config.default_kind["integer"],
                               intent="in", entity_decls=[ndf_name]))
            parent.add(DeclGen(parent, datatype="integer",
                               kind=api_config.default_kind["integer"],
                               intent="in", dimension=ndf_name,
                               entity_decls=[dmap]))
        # Column-banded dofmaps
        for dmap, cma in self._unique_cbanded_maps.items():
            if cma["direction"] == "to":
                ndf_name = cma["argument"].function_space_to.ndf_name
            elif cma["direction"] == "from":
                ndf_name = cma["argument"].function_space_from.ndf_name
            else:
                raise InternalError(
                    f"Invalid direction ('{cma['''direction''']}') found for "
                    f"CMA operator when collecting column-banded dofmaps. "
                    f"Should be either 'to' or 'from'.")
            parent.add(DeclGen(parent, datatype="integer",
                               kind=api_config.default_kind["integer"],
                               intent="in", entity_decls=[ndf_name]))
            parent.add(DeclGen(parent, datatype="integer",
                               kind=api_config.default_kind["integer"],
                               intent="in",
                               dimension=",".join([ndf_name, "nlayers"]),
                               entity_decls=[dmap]))
        # CMA operator indirection dofmaps
        for dmap, cma in self._unique_indirection_maps.items():
            if cma["direction"] == "to":
                dim_name = cma["argument"].name + "_nrow"
            elif cma["direction"] == "from":
                dim_name = cma["argument"].name + "_ncol"
            else:
                raise InternalError(
                    f"Invalid direction ('{cma['''direction''']}') found for "
                    f"CMA operator when collecting indirection dofmaps. "
                    f"Should be either 'to' or 'from'.")
            parent.add(DeclGen(parent, datatype="integer",
                               kind=api_config.default_kind["integer"],
                               intent="in", entity_decls=[dim_name]))
            parent.add(DeclGen(parent, datatype="integer",
                               kind=api_config.default_kind["integer"],
                               intent="in", dimension=dim_name,
                               entity_decls=[dmap]))


class DynFunctionSpaces(LFRicCollection):
    '''
    Handles the declaration and initialisation of all function-space-related
    quantities required by an Invoke.

    :param invoke: the Invoke or Kernel object.
    '''
    def __init__(self, kern_or_invoke):
        super().__init__(kern_or_invoke)

        if self._invoke:
            self._function_spaces = self._invoke.unique_fss()[:]
        else:
            self._function_spaces = self._calls[0].arguments.unique_fss

        self._var_list = []

        # Loop over all unique function spaces used by our kernel(s)
        for function_space in self._function_spaces:

            # We need ndf for a space if a kernel operates on cell-columns,
            # has a field or operator on that space and is not a
            # CMA kernel performing a matrix-matrix operation.
            if self._invoke and not self._dofs_only or \
               self._kernel and self._kernel.cma_operation != "matrix-matrix":
                self._var_list.append(function_space.ndf_name)

            # If there is a field on this space then add undf to list
            # to declare later. However, if the invoke contains only
            # kernels that operate on dofs and distributed memory is
            # enabled then the number of dofs is obtained from the
            # field proxy and undf is not required.
            if self._invoke and self._invoke.field_on_space(function_space):
                if not (self._dofs_only and Config.get().distributed_memory):
                    self._var_list.append(function_space.undf_name)
            elif self._kernel and \
                    function_space.field_on_space(self._kernel.arguments):
                self._var_list.append(function_space.undf_name)

    def _stub_declarations(self, parent):
        '''
        Add function-space-related declarations to a Kernel stub.

        :param parent: the node in the f2pygen AST representing the kernel \
                       stub to which to add declarations.
        :type parent: :py:class:`psyclone.f2pygen.SubroutineGen`

        '''
        api_config = Config.get().api_conf("dynamo0.3")

        if self._var_list:
            # Declare ndf and undf for all function spaces
            parent.add(DeclGen(parent, datatype="integer",
                               kind=api_config.default_kind["integer"],
                               intent="in", entity_decls=self._var_list))

    def _invoke_declarations(self, parent):
        '''
        Add function-space-related declarations to a PSy-layer routine.

        :param parent: the node in the f2pygen AST to which to add \
                       declarations.
        :type parent: :py:class:`psyclone.f2pygen.SubroutineGen`

        '''
        api_config = Config.get().api_conf("dynamo0.3")

        if self._var_list:
            # Declare ndf and undf for all function spaces
            parent.add(DeclGen(parent, datatype="integer",
                               kind=api_config.default_kind["integer"],
                               entity_decls=self._var_list))

    def initialise(self, parent):
        '''
        Create the code that initialises function-space quantities.

        :param parent: the node in the f2pygen AST representing the PSy-layer \
                       routine.
        :type parent: :py:class:`psyclone.f2pygen.SubroutineGen`

        '''
        # Loop over all unique function spaces used by the kernels in
        # the invoke
        for function_space in self._function_spaces:
            # Initialise information associated with this function space.
            # If we have 1+ kernels that operate on cell-columns then we
            # will need ndf and undf. If we don't then we only need undf
            # (for the upper bound of the loop over dofs) if we're not
            # doing DM.
            if not (self._dofs_only and Config.get().distributed_memory):
                parent.add(CommentGen(parent, ""))
                parent.add(CommentGen(parent,
                                      " Initialise number of DoFs for " +
                                      function_space.mangled_name))
                parent.add(CommentGen(parent, ""))

            # Find argument proxy name used to dereference the argument
            arg = self._invoke.arg_for_funcspace(function_space)
            name = arg.proxy_name_indexed
            # Initialise ndf for this function space.
            if not self._dofs_only:
                ndf_name = function_space.ndf_name
                parent.add(AssignGen(parent, lhs=ndf_name,
                                     rhs=name +
                                     "%" + arg.ref_name(function_space) +
                                     "%get_ndf()"))
            # If there is a field on this space then initialise undf
            # for this function space. However, if the invoke contains
            # only kernels that operate on dofs and distributed
            # memory is enabled then the number of dofs is obtained
            # from the field proxy and undf is not required.
            if not (self._dofs_only and Config.get().distributed_memory):
                if self._invoke.field_on_space(function_space):
                    undf_name = function_space.undf_name
                    parent.add(AssignGen(parent, lhs=undf_name,
                                         rhs=name + "%" +
                                         arg.ref_name(function_space) +
                                         "%get_undf()"))


class DynProxies(LFRicCollection):
    '''
    Handles all proxy-related declarations and initialisation. Unlike other
    sub-classes of LFRicCollection, we do not have to handle Kernel-stub
    generation since Kernels know nothing about proxies.

    An instance of this class is instantiated for each Invoke before the
    PSy Layer is constructed. For each unique field or operator argument to
    a kernel in the Invoke it:

      * Creates a DataSymbol for the corresponding proxy;
      * Creates a DataSymbol for the pointer to the data array accessed via
        the proxy. If the argument is a field vector then a DataSymbol is
        created for each component of the vector;
      * Tags that DataSymbol so that the correct symbol can always be looked
        up, irrespective of any name clashes;

    Note that since the Fortran standard forbids (Note 12.34 in the
    Fortran2008 standard) aliasing of effective arguments that are written to,
    the set of unique kernel arguments must refer to unique memory locations
    or to those that are read only.

    '''
    def __init__(self, node):
        super().__init__(node)
        const = LFRicConstants()
        real_field_args = self._invoke.unique_declarations(
            argument_types=const.VALID_FIELD_NAMES,
            intrinsic_type=const.MAPPING_DATA_TYPES["gh_real"])
        int_field_args = self._invoke.unique_declarations(
            argument_types=const.VALID_FIELD_NAMES,
            intrinsic_type=const.MAPPING_DATA_TYPES["gh_integer"])
        op_args = self._invoke.unique_declarations(
            argument_types=const.VALID_OPERATOR_NAMES)

        # We put precision Symbols in the Container symbol table.
        ctable = self._invoke.schedule.parent.symbol_table

        for arg in real_field_args + int_field_args + op_args:
            # Create symbols that we will associate with the internal
            # data arrays of fields, field vectors and LMA operators.
            if arg.argument_type == "gh_columnwise_operator":
                # CMA operators are handled by the DynCMAOperators class.
                continue
            ctable.add_lfric_precision_symbol(arg.precision)
            intrinsic_type = "integer" if arg in int_field_args else "real"
            suffix = const.ARG_TYPE_SUFFIX_MAPPING[arg.argument_type]
            if arg.vector_size > 1:
                for idx in range(1, arg.vector_size+1):
                    # Make sure we're going to create a Symbol with a unique
                    # name.
                    new_name = self._symbol_table.next_available_name(
                        f"{arg.name}_{idx}_{suffix}")
                    tag = f"{arg.name}_{idx}:{suffix}"
                    # The data for a field lives in a rank-1 array.
                    self._add_symbol(new_name, tag, intrinsic_type, arg, 1)
            else:
                # Make sure we're going to create a Symbol with a unique
                # name (since this is hardwired into the
                # UnsupportedFortranType).
                new_name = self._symbol_table.next_available_name(
                    f"{arg.name}_{suffix}")
                tag = f"{arg.name}:{suffix}"
                # The data for an operator lives in a rank-3 array.
                rank = 1 if arg not in op_args else 3
                self._add_symbol(new_name, tag, intrinsic_type, arg, rank)

    def _add_symbol(self, name, tag, intrinsic_type, arg, rank):
        '''
        Creates a new DataSymbol representing either an LFRic field or
        operator and adds it to the SymbolTable associated with this class.
        The Symbol is of UnsupportedFortranType because it is a pointer
        to the internal data array and the PSyIR does not support pointers. The
        remainder of the type information is fully supplied in the
        `partial_datatype` property of the UnsupportedFortranType.
        The supplied Symbol name is assumed not to already exist in the
        SymbolTable (e.g. it is obtained with the `next_available_name` method
        of SymbolTable) because it is used in constructing the
        UnsupportedFortranType which must be done before the Symbol is created.

        :param str name: the name of the new Symbol.
        :param str tag: the tag to associate with the new Symbol.
        :param str intrinsic_type: whether the Symbol represents "real" or
                                   "integer" data.
        :param arg: the metadata description of the associated kernel argument.
        :type arg: :py:class:`psyclone.dynamo0p3.DynKernelArgument`
        :param int rank: the rank of the array represented by the Symbol.

        '''
        if intrinsic_type == "real":
            lfric_type = "LFRicRealScalarDataType"
        else:
            lfric_type = "LFRicIntegerScalarDataType"
        precision = LFRicConstants().precision_for_type(arg.data_type)
        array_type = ArrayType(
                LFRicTypes(lfric_type)(precision),
                [ArrayType.Extent.DEFERRED]*rank)

        # Since the PSyIR doesn't have the pointer concept, we have
        # to have an UnsupportedFortranType.
        index_str = ",".join(rank*[":"])
        dtype = UnsupportedFortranType(
            f"{intrinsic_type}(kind={arg.precision}), pointer, "
            f"dimension({index_str}) :: {name} => null()",
            partial_datatype=array_type)
        try:
            self._symbol_table.new_symbol(name,
                                          symbol_type=DataSymbol,
                                          datatype=dtype,
                                          tag=tag)
        except KeyError:
            # The tag already exists and therefore we don't need to do
            # anything. This can happen if the Symbol Table has already
            # been populated by a previous call to this constructor. Even if
            # this is not the case, within a single Invoke we can have user-
            # supplied kernels that accept a full field-vector as argument
            # but also individual components of that vector might
            # be passed to Builtins. Therefore a clash with an
            # existing tag may occur which we can safely ignore.
            pass

    def _invoke_declarations(self, parent):
        '''
        Insert declarations of all proxy-related quantities into the PSy layer.

        :param parent: the node in the f2pygen AST representing the PSy- \
                       layer routine.
        :type parent: :py:class:`psyclone.f2pygen.SubroutineGen`

        '''
        const = LFRicConstants()
        const_mod = const.UTILITIES_MOD_MAP["constants"]["module"]
        table = self._symbol_table

        # Declarations of real and integer field proxies

        # Filter field arguments by intrinsic type
        real_field_args = self._invoke.unique_declarations(
            argument_types=const.VALID_FIELD_NAMES,
            intrinsic_type=const.MAPPING_DATA_TYPES["gh_real"])
        int_field_args = self._invoke.unique_declarations(
            argument_types=const.VALID_FIELD_NAMES,
            intrinsic_type=const.MAPPING_DATA_TYPES["gh_integer"])

        # Create a field argument map that splits the (real and
        # integer) fields into their different datatypes for their
        # proxy's
        field_datatype_map = OrderedDict()
        for arg in real_field_args + int_field_args:
            try:
                field_datatype_map[
                    (arg.proxy_data_type, arg.module_name)].append(arg)
            except KeyError:
                # This datatype has not been seen before so create a
                # new entry
                field_datatype_map[
                    (arg.proxy_data_type, arg.module_name)] = [arg]

        # Add the Invoke subroutine declarations for the different
        # field-type proxies
        for (fld_type, fld_mod), args in field_datatype_map.items():
            arg_list = [arg.proxy_declaration_name for arg in args]
            parent.add(TypeDeclGen(parent, datatype=fld_type,
                                   entity_decls=arg_list))
            (self._invoke.invokes.psy.
             infrastructure_modules[fld_mod].add(fld_type))

            # Create declarations for the pointers to the internal
            # data arrays.
            for arg in args:
                (self._invoke.invokes.psy.infrastructure_modules[const_mod].
                 add(arg.precision))
                suffix = const.ARG_TYPE_SUFFIX_MAPPING[arg.argument_type]
                if arg.vector_size > 1:
                    entity_names = []
                    for idx in range(1, arg.vector_size+1):
                        ttext = f"{arg.name}_{idx}:{suffix}"
                        vsym = table.lookup_with_tag(ttext)
                        entity_names.append(vsym.name)
                else:
                    ttext = f"{arg.name}:{suffix}"
                    sym = table.lookup_with_tag(ttext)
                    entity_names = [sym.name]
                if entity_names:
                    parent.add(
                        DeclGen(
                            parent, datatype=arg.intrinsic_type,
                            kind=arg.precision, dimension=":",
                            entity_decls=[f"{name} => null()" for
                                          name in entity_names],
                            pointer=True))

        # Declarations of LMA operator proxies
        op_args = self._invoke.unique_declarations(
            argument_types=["gh_operator"])
        # Filter operators by their proxy datatype
        operators_datatype_map = OrderedDict()
        for op_arg in op_args:
            try:
                operators_datatype_map[op_arg.proxy_data_type].append(op_arg)
            except KeyError:
                # This proxy datatype has not been seen before so
                # create new entry
                operators_datatype_map[op_arg.proxy_data_type] = [op_arg]
        # Declare the operator proxies
        for operator_datatype, operators_list in \
                operators_datatype_map.items():
            operators_names = [arg.proxy_declaration_name for
                               arg in operators_list]
            parent.add(TypeDeclGen(parent, datatype=operator_datatype,
                                   entity_decls=operators_names))
            for arg in operators_list:
                name = arg.name
                suffix = const.ARG_TYPE_SUFFIX_MAPPING[arg.argument_type]
                ttext = f"{name}:{suffix}"
                sym = table.lookup_with_tag(ttext)
                # Declare the pointer to the stencil array.
                parent.add(DeclGen(parent, datatype="real",
                                   kind=arg.precision,
                                   dimension=":,:,:",
                                   entity_decls=[f"{sym.name} => null()"],
                                   pointer=True))
            op_mod = operators_list[0].module_name
            # Ensure the appropriate derived datatype will be imported.
            (self._invoke.invokes.psy.infrastructure_modules[op_mod].
             add(operator_datatype))
            # Ensure the appropriate kind parameter will be imported.
            (self._invoke.invokes.psy.infrastructure_modules[const_mod].
             add(arg.precision))

        # Declarations of CMA operator proxies
        cma_op_args = self._invoke.unique_declarations(
            argument_types=["gh_columnwise_operator"])
        cma_op_proxy_decs = [arg.proxy_declaration_name for
                             arg in cma_op_args]
        if cma_op_proxy_decs:
            op_type = cma_op_args[0].proxy_data_type
            op_mod = cma_op_args[0].module_name
            parent.add(TypeDeclGen(parent,
                                   datatype=op_type,
                                   entity_decls=cma_op_proxy_decs))
            (self._invoke.invokes.psy.infrastructure_modules[op_mod].
             add(op_type))

    def initialise(self, parent):
        '''
        Insert code into the PSy layer to initialise all necessary proxies.

        :param parent: node in the f2pygen AST representing the PSy-layer
                       routine.
        :type parent: :py:class:`psyclone.f2pygen.SubroutineGen`

        :raises InternalError: if a kernel argument of an unrecognised type
            is encountered.

        '''
        parent.add(CommentGen(parent, ""))
        parent.add(CommentGen(parent,
                              " Initialise field and/or operator proxies"))
        parent.add(CommentGen(parent, ""))
        for arg in self._invoke.psy_unique_vars:
            # We don't have proxies for scalars
            if arg.is_scalar:
                continue

            const = LFRicConstants()
            suffix = const.ARG_TYPE_SUFFIX_MAPPING[arg.argument_type]

            if arg.vector_size > 1:
                # the range function below returns values from
                # 1 to the vector size which is what we
                # require in our Fortran code
                for idx in range(1, arg.vector_size+1):
                    parent.add(
                        AssignGen(parent,
                                  lhs=arg.proxy_name+"("+str(idx)+")",
                                  rhs=arg.name+"("+str(idx)+")%get_proxy()"))
                    name = self._symbol_table.lookup_with_tag(
                        f"{arg.name}_{idx}:{suffix}").name
                    parent.add(
                        AssignGen(parent,
                                  lhs=name,
                                  rhs=f"{arg.proxy_name}({idx})%data",
                                  pointer=True))
            else:
                parent.add(AssignGen(parent, lhs=arg.proxy_name,
                                     rhs=arg.name+"%get_proxy()"))
                if arg.is_field:
                    name = self._symbol_table.lookup_with_tag(
                        f"{arg.name}:{suffix}").name
                    parent.add(
                        AssignGen(parent,
                                  lhs=name,
                                  rhs=f"{arg.proxy_name}%data",
                                  pointer=True))
                elif arg.is_operator:
                    if arg.argument_type == "gh_columnwise_operator":
                        # CMA operator arguments are handled in DynCMAOperators
                        pass
                    elif arg.argument_type == "gh_operator":
                        name = self._symbol_table.lookup_with_tag(
                            f"{arg.name}:{suffix}").name
                        parent.add(
                            AssignGen(parent,
                                      lhs=name,
                                      rhs=f"{arg.proxy_name}%local_stencil",
                                      pointer=True))
                    else:
                        raise InternalError(
                            f"Kernel argument '{arg.name}' is a recognised "
                            f"operator but its type ('{arg.argument_type}') is"
                            f" not supported by DynProxies.initialise()")
                else:
                    raise InternalError(
                        f"Kernel argument '{arg.name}' of type "
                        f"'{arg.argument_type}' not "
                        f"handled in DynProxies.initialise()")


class DynCellIterators(LFRicCollection):
    '''
    Handles all entities required by kernels that operate on cell-columns.

    :param kern_or_invoke: the Kernel or Invoke for which to manage cell \
                           iterators.
    :type kern_or_invoke: :py:class:`psyclone.domain.lfric.LFRicKern` or \
                          :py:class:`psyclone.dynamo0p3.LFRicInvoke`

    : raises GenerationError: if an Invoke has no field or operator arguments.

    '''
    def __init__(self, kern_or_invoke):
        super().__init__(kern_or_invoke)

        self._nlayers_name = self._symbol_table.find_or_create_tag(
            "nlayers", symbol_type=LFRicTypes("MeshHeightDataSymbol")).name

        # Store a reference to the first field/operator object that
        # we can use to look-up nlayers in the PSy layer.
        if not self._invoke:
            # We're not generating a PSy layer so we're done here.
            return
        first_var = None
        for var in self._invoke.psy_unique_vars:
            if not var.is_scalar:
                first_var = var
                break
        if not first_var:
            raise GenerationError(
                "Cannot create an Invoke with no field/operator arguments.")
        self._first_var = first_var

    def _invoke_declarations(self, parent):
        '''
        Declare entities required for iterating over cells in the Invoke.

        :param parent: the f2pygen node representing the PSy-layer routine.
        :type parent: :py:class:`psyclone.f2pygen.SubroutineGen`

        '''
        api_config = Config.get().api_conf("dynamo0.3")

        # We only need the number of layers in the mesh if we are calling
        # one or more kernels that operate on cell-columns.
        if not self._dofs_only:
            parent.add(DeclGen(parent, datatype="integer",
                               kind=api_config.default_kind["integer"],
                               entity_decls=[self._nlayers_name]))

    def _stub_declarations(self, parent):
        '''
        Declare entities required for a kernel stub that operates on
        cell-columns.

        :param parent: the f2pygen node representing the Kernel stub.
        :type parent: :py:class:`psyclone.f2pygen.SubroutineGen`

        '''
        api_config = Config.get().api_conf("dynamo0.3")

        if self._kernel.cma_operation not in ["apply", "matrix-matrix"]:
            parent.add(DeclGen(parent, datatype="integer",
                               kind=api_config.default_kind["integer"],
                               intent="in", entity_decls=[self._nlayers_name]))

    def initialise(self, parent):
        '''
        Look-up the number of vertical layers in the mesh in the PSy layer.

        :param parent: the f2pygen node representing the PSy-layer routine.
        :type parent: :py:class:`psyclone.f2pygen.SubroutineGen`

        '''
        if not self._dofs_only:
            parent.add(CommentGen(parent, ""))
            parent.add(CommentGen(parent, " Initialise number of layers"))
            parent.add(CommentGen(parent, ""))
            parent.add(AssignGen(
                parent, lhs=self._nlayers_name,
                rhs=self._first_var.proxy_name_indexed + "%" +
                self._first_var.ref_name() + "%get_nlayers()"))


class DynLMAOperators(LFRicCollection):
    '''
    Handles all entities associated with Local-Matrix-Assembly Operators.
    '''
    def _stub_declarations(self, parent):
        '''
        Declare all LMA-related quantities in a Kernel stub.

        :param parent: the f2pygen node representing the Kernel stub.
        :type parent: :py:class:`psyclone.f2pygen.SubroutineGen`

        '''
        api_config = Config.get().api_conf("dynamo0.3")

        lma_args = psyGen.args_filter(
            self._kernel.arguments.args, arg_types=["gh_operator"])
        if lma_args:
            parent.add(DeclGen(parent, datatype="integer",
                               kind=api_config.default_kind["integer"],
                               intent="in", entity_decls=["cell"]))
        for arg in lma_args:
            size = arg.name+"_ncell_3d"
            op_dtype = arg.intrinsic_type
            op_kind = arg.precision
            parent.add(DeclGen(parent, datatype="integer",
                               kind=api_config.default_kind["integer"],
                               intent="in", entity_decls=[size]))
            ndf_name_to = arg.function_space_to.ndf_name
            ndf_name_from = arg.function_space_from.ndf_name
            parent.add(DeclGen(parent, datatype=op_dtype, kind=op_kind,
                               dimension=",".join([ndf_name_to,
                                                   ndf_name_from, size]),
                               intent=arg.intent,
                               entity_decls=[arg.name]))

    def _invoke_declarations(self, parent):
        '''
        Declare all LMA-related quantities in a PSy-layer routine.
        Note: PSy layer in LFRic does not modify the LMA operator objects.
        Hence, their Fortran intents are always "in" (the data updated in the
        kernels is only pointed to from the LMA operator object and is thus
        not a part of the object).

        :param parent: the f2pygen node representing the PSy-layer routine.
        :type parent: :py:class:`psyclone.f2pygen.SubroutineGen`

        '''
        # Add the Invoke subroutine argument declarations for operators
        op_args = self._invoke.unique_declarations(
            argument_types=["gh_operator"])
        # Filter operators by their datatype
        operators_datatype_map = OrderedDict()
        for op_arg in op_args:
            try:
                operators_datatype_map[op_arg.data_type].append(op_arg)
            except KeyError:
                # This datatype has not been seen before so create new entry
                operators_datatype_map[op_arg.data_type] = [op_arg]
        # Declare the operators
        for op_datatype, op_list in operators_datatype_map.items():
            operators_names = [arg.declaration_name for arg in op_list]
            parent.add(TypeDeclGen(
                parent, datatype=op_datatype,
                entity_decls=operators_names, intent="in"))
            op_mod = op_list[0].module_name
            # Record that we will need to import this operator
            # datatype from the appropriate infrastructure module
            (self._invoke.invokes.psy.infrastructure_modules[op_mod].
             add(op_datatype))


class DynCMAOperators(LFRicCollection):
    '''
    Holds all information on the Column-Matrix-Assembly operators
    required by an Invoke or Kernel stub.

    :param node: either an Invoke schedule or a single Kernel object.
    :type node: :py:class:`psyclone.dynamo0p3.DynSchedule` or \
                :py:class:`psyclone.domain.lfric.LFRicKern`

    '''
    # The scalar parameters that must be passed along with a CMA operator
    # if its 'to' and 'from' spaces are the same
    cma_same_fs_params = ["nrow", "bandwidth", "alpha",
                          "beta", "gamma_m", "gamma_p"]
    # The scalar parameters that must be passed along with a CMA operator
    # if its 'to' and 'from' spaces are different
    cma_diff_fs_params = ["nrow", "ncol", "bandwidth", "alpha",
                          "beta", "gamma_m", "gamma_p"]

    def __init__(self, node):
        super().__init__(node)

        # Look at every kernel call and generate a set of
        # the unique CMA operators involved. For each one we create a
        # dictionary entry. The key is the name of the CMA argument in the
        # PSy layer and the entry is itself another dictionary containing
        # two entries: the first 'arg' is the CMA argument object and the
        # second 'params' is the list of integer variables associated with
        # that CMA operator. The contents of this list depend on whether
        # or not the to/from function spaces of the CMA operator are the
        # same.
        self._cma_ops = OrderedDict()
        # You can't index into an OrderedDict so we keep a separate ref
        # to the first CMA argument we find.
        self._first_cma_arg = None
        for call in self._calls:
            if call.cma_operation:
                # Get a list of all of the CMA arguments to this call
                cma_args = psyGen.args_filter(
                    call.arguments.args,
                    arg_types=["gh_columnwise_operator"])
                # Create a dictionary entry for each argument that we
                # have not already seen
                for arg in cma_args:
                    if arg.name not in self._cma_ops:
                        if arg.function_space_to.orig_name != \
                           arg.function_space_from.orig_name:
                            self._cma_ops[arg.name] = {
                                "arg": arg,
                                "params": self.cma_diff_fs_params}
                        else:
                            self._cma_ops[arg.name] = {
                                "arg": arg,
                                "params": self.cma_same_fs_params}
                        self._cma_ops[arg.name]["intent"] = arg.intent
                        self._cma_ops[arg.name]["datatype"] = \
                            arg.intrinsic_type
                        self._cma_ops[arg.name]["kind"] = arg.precision
                        # Keep a reference to the first CMA argument
                        if not self._first_cma_arg:
                            self._first_cma_arg = arg

        # Create all the necessary Symbols here so that they are available
        # without the need to do a 'gen'.
        symtab = self._symbol_table
        const = LFRicConstants()
        suffix = const.ARG_TYPE_SUFFIX_MAPPING["gh_columnwise_operator"]
        for op_name in self._cma_ops:
            new_name = self._symbol_table.next_available_name(
                f"{op_name}_{suffix}")
            tag = f"{op_name}:{suffix}"
            arg = self._cma_ops[op_name]["arg"]
            precision = LFRicConstants().precision_for_type(arg.data_type)
            array_type = ArrayType(
                LFRicTypes("LFRicRealScalarDataType")(precision),
                [ArrayType.Extent.DEFERRED]*3)
            index_str = ",".join(3*[":"])
            dtype = UnsupportedFortranType(
                f"real(kind={arg.precision}), pointer, "
                f"dimension({index_str}) :: {new_name} => null()",
                partial_datatype=array_type)
            symtab.new_symbol(new_name,
                              symbol_type=DataSymbol,
                              datatype=dtype,
                              tag=tag)
            # Now the various integer parameters of the operator.
            for param in self._cma_ops[op_name]["params"]:
                symtab.find_or_create_integer_symbol(
                    f"{op_name}_{param}", tag=f"{op_name}:{param}:{suffix}")

    def initialise(self, parent):
        '''
        Generates the calls to the LFRic infrastructure that look-up
        the various components of each CMA operator. Adds these as
        children of the supplied parent node.

        :param parent: f2pygen node representing the PSy-layer routine.
        :type parent: :py:class:`psyclone.f2pygen.SubroutineGen`

        '''
        # If we have no CMA operators then we do nothing
        if not self._cma_ops:
            return

        parent.add(CommentGen(parent, ""))
        parent.add(CommentGen(parent,
                              " Look-up information for each CMA operator"))
        parent.add(CommentGen(parent, ""))

        const = LFRicConstants()
        suffix = const.ARG_TYPE_SUFFIX_MAPPING["gh_columnwise_operator"]

        for op_name in self._cma_ops:
            # First, assign a pointer to the array containing the actual
            # matrix.
            cma_name = self._symbol_table.lookup_with_tag(
                f"{op_name}:{suffix}").name
            parent.add(AssignGen(parent, lhs=cma_name, pointer=True,
                                 rhs=self._cma_ops[op_name]["arg"].
                                 proxy_name_indexed+"%columnwise_matrix"))
            # Then make copies of the related integer parameters
            for param in self._cma_ops[op_name]["params"]:
                param_name = self._symbol_table.find_or_create_tag(
                    f"{op_name}:{param}:{suffix}").name
                parent.add(AssignGen(parent, lhs=param_name,
                                     rhs=self._cma_ops[op_name]["arg"].
                                     proxy_name_indexed+"%"+param))

    def _invoke_declarations(self, parent):
        '''
        Generate the necessary PSy-layer declarations for all column-wise
        operators and their associated parameters.
        Note: PSy layer in LFRic does not modify the CMA operator objects.
        Hence, their Fortran intents are always "in" (the data updated in the
        kernels is only pointed to from the column-wise operator object and is
        thus not a part of the object).

        :param parent: the f2pygen node representing the PSy-layer routine.
        :type parent: :py:class:`psyclone.f2pygen.SubroutineGen`

        '''
        api_config = Config.get().api_conf("dynamo0.3")

        # If we have no CMA operators then we do nothing
        if not self._cma_ops:
            return

        # Add the Invoke subroutine argument declarations for column-wise
        # operators
        cma_op_args = self._invoke.unique_declarations(
            argument_types=["gh_columnwise_operator"])
        # Create a list of column-wise operator names
        cma_op_arg_list = [arg.declaration_name for arg in cma_op_args]
        if cma_op_arg_list:
            op_type = cma_op_args[0].data_type
            op_mod = cma_op_args[0].module_name
            parent.add(TypeDeclGen(parent,
                                   datatype=op_type,
                                   entity_decls=cma_op_arg_list,
                                   intent="in"))
            (self._invoke.invokes.psy.infrastructure_modules[op_mod].
             add(op_type))

        const = LFRicConstants()
        suffix = const.ARG_TYPE_SUFFIX_MAPPING["gh_columnwise_operator"]
        for op_name in self._cma_ops:
            # Declare the operator matrix itself.
            tag_name = f"{op_name}:{suffix}"
            cma_name = self._symbol_table.lookup_with_tag(tag_name).name
            cma_dtype = self._cma_ops[op_name]["datatype"]
            cma_kind = self._cma_ops[op_name]["kind"]
            parent.add(DeclGen(parent, datatype=cma_dtype,
                               kind=cma_kind, pointer=True,
                               dimension=":,:,:",
                               entity_decls=[f"{cma_name} => null()"]))
            const = LFRicConstants()
            const_mod = const.UTILITIES_MOD_MAP["constants"]["module"]
            const_mod_uses = self._invoke.invokes.psy. \
                infrastructure_modules[const_mod]
            # Record that we will need to import the kind of this
            # cma operator from the appropriate infrastructure
            # module
            const_mod_uses.add(cma_kind)

            # Declare the associated integer parameters
            param_names = []
            for param in self._cma_ops[op_name]["params"]:
                name = f"{op_name}_{param}"
                tag = f"{op_name}:{param}:{suffix}"
                sym = self._symbol_table.find_or_create_integer_symbol(
                    name, tag=tag)
                param_names.append(sym.name)
            parent.add(DeclGen(parent, datatype="integer",
                               kind=api_config.default_kind["integer"],
                               entity_decls=param_names))

    def _stub_declarations(self, parent):
        '''
        Generate all necessary declarations for CMA operators being passed to
        a Kernel stub.

        :param parent: f2pygen node representing the Kernel stub.
        :type parent: :py:class:`psyclone.f2pygen.SubroutineGen`

        '''
        api_config = Config.get().api_conf("dynamo0.3")

        # If we have no CMA operators then we do nothing
        if not self._cma_ops:
            return

        symtab = self._symbol_table

        # CMA operators always need the current cell index and the number
        # of columns in the mesh
        parent.add(DeclGen(parent, datatype="integer",
                           kind=api_config.default_kind["integer"],
                           intent="in", entity_decls=["cell", "ncell_2d"]))

        const = LFRicConstants()
        suffix = const.ARG_TYPE_SUFFIX_MAPPING["gh_columnwise_operator"]

        for op_name in self._cma_ops:
            # Declare the associated scalar arguments before the array because
            # some of them are used to dimension the latter (and some compilers
            # get upset if this ordering is not followed)
            _local_args = []
            for param in self._cma_ops[op_name]["params"]:
                param_name = symtab.find_or_create_tag(
                    f"{op_name}:{param}:{suffix}",
                    root_name=f"{op_name}_{param}").name
                _local_args.append(param_name)
            parent.add(DeclGen(parent, datatype="integer",
                               kind=api_config.default_kind["integer"],
                               intent="in", entity_decls=_local_args))
            # Declare the array that holds the CMA operator
            bandwidth = symtab.find_or_create_tag(
                f"{op_name}:bandwidth:{suffix}",
                root_name=f"{op_name}_bandwidth").name
            nrow = symtab.find_or_create_tag(
                f"{op_name}:nrow:{suffix}",
                root_name=f"{op_name}_nrow").name
            intent = self._cma_ops[op_name]["intent"]
            op_dtype = self._cma_ops[op_name]["datatype"]
            op_kind = self._cma_ops[op_name]["kind"]
            parent.add(DeclGen(parent, datatype=op_dtype, kind=op_kind,
                               dimension=",".join([bandwidth,
                                                   nrow, "ncell_2d"]),
                               intent=intent, entity_decls=[op_name]))


class DynMeshes():
    '''
    Holds all mesh-related information (including colour maps if
    required).  If there are no inter-grid kernels then there is only
    one mesh object required (when calling kernels with operates_on==domain,
    colouring, doing distributed memory or querying the reference element).
    However, kernels performing inter-grid operations require multiple mesh
    objects as well as mesh maps and other quantities.

    There are two types of inter-grid operation; the first is "prolongation"
    where a field on a coarse mesh is mapped onto a fine mesh. The second
    is "restriction" where a field on a fine mesh is mapped onto a coarse
    mesh.

    :param invoke: the Invoke for which to extract information on all \
                   required inter-grid operations.
    :type invoke: :py:class:`psyclone.dynamo0p3.LFRicInvoke`
    :param unique_psy_vars: list of arguments to the PSy-layer routine.
    :type unique_psy_vars: list of \
                      :py:class:`psyclone.dynamo0p3.DynKernelArgument` objects.
    '''

    def __init__(self, invoke, unique_psy_vars):
        # Dict of DynInterGrid objects holding information on the mesh-related
        # variables required by each inter-grid kernel. Keys are the kernel
        # names.
        self._ig_kernels = OrderedDict()
        # List of names of unique mesh variables referenced in the Invoke
        self._mesh_tag_names = []
        # Whether or not the associated Invoke requires colourmap information
        self._needs_colourmap = False
        self._needs_colourmap_halo = False
        # Keep a reference to the InvokeSchedule so we can check for colouring
        # later
        self._schedule = invoke.schedule
        self._symbol_table = self._schedule.symbol_table
        # Set used to generate a list of the unique mesh objects
        _name_set = set()

        # Find the first non-scalar argument to this PSy layer routine. We
        # will use this to look-up the mesh if there are no inter-grid
        # kernels in this invoke.
        self._first_var = None
        for var in unique_psy_vars:
            if not var.is_scalar:
                self._first_var = var
                break

        # Loop over all kernel calls in the schedule. Keep a list of
        # any non-intergrid kernels so that we can generate a verbose error
        # message if necessary.
        non_intergrid_kernels = []
        for call in self._schedule.coded_kernels():

            if (call.reference_element.properties or call.mesh.properties or
                    call.iterates_over == "domain" or call.cma_operation):
                _name_set.add("mesh")

            if not call.is_intergrid:
                non_intergrid_kernels.append(call)
                # Skip over any non-inter-grid kernels
                continue

            fine_args = psyGen.args_filter(call.arguments.args,
                                           arg_meshes=["gh_fine"])
            coarse_args = psyGen.args_filter(call.arguments.args,
                                             arg_meshes=["gh_coarse"])
            fine_arg = fine_args[0]
            coarse_arg = coarse_args[0]

            # Create an object to capture info. on this inter-grid kernel
            # and store in our dictionary
            self._ig_kernels[id(call)] = DynInterGrid(fine_arg, coarse_arg)

            # Create and store the names of the associated mesh objects
            _name_set.add(f"mesh_{fine_arg.name}")
            _name_set.add(f"mesh_{coarse_arg.name}")

        # If we found a mixture of both inter-grid and non-inter-grid kernels
        # then we reject the invoke()
        if non_intergrid_kernels and self._ig_kernels:
            raise GenerationError(
                f"An invoke containing inter-grid kernels must contain no "
                f"other kernel types but kernels "
                f"'{''', '''.join([c.name for c in non_intergrid_kernels])}' "
                f"in invoke '{invoke.name}' are not inter-grid kernels.")

        # If distributed memory is enabled then we will need at least
        # one mesh object if we have one or more kernels that operate
        # on cell-columns or are doing redundant computation for a
        # kernel that operates on dofs. Since the latter condition
        # comes about through the application of a transformation, we
        # don't yet know whether or not a mesh is required. Therefore,
        # the only solution is to assume that a mesh object is
        # required if distributed memory is enabled. We also require a
        # mesh object if any of the kernels require properties of
        # either the reference element or the mesh. (Colourmaps also
        # require a mesh object but that is handled in _colourmap_init().)
        if not _name_set and Config.get().distributed_memory:
            # We didn't already have a requirement for a mesh so add one now.
            _name_set.add("mesh")

        self._add_mesh_symbols(list(_name_set))

    def _add_mesh_symbols(self, mesh_tags):
        '''
        Add DataSymbols for the supplied list of mesh names and store the
        corresponding list of tags.

        A ContainerSymbol is created for the LFRic mesh module and a TypeSymbol
        for the mesh type. If distributed memory is enabled then a DataSymbol
        to hold the maximum halo depth is created for each mesh.

        :param mesh_tags: tag names for every mesh object required.
        :type mesh_tags: list of str

        '''
        if not mesh_tags:
            return

        self._mesh_tag_names = sorted(mesh_tags)

        # Look up the names of the module and type for the mesh object
        # from the LFRic constants class.
        const = LFRicConstants()
        mmod = const.MESH_TYPE_MAP["mesh"]["module"]
        mtype = const.MESH_TYPE_MAP["mesh"]["type"]
        # Create a Container symbol for the module
        csym = self._symbol_table.find_or_create_tag(
            mmod, symbol_type=ContainerSymbol)
        # Create a TypeSymbol for the mesh type
        mtype_sym = self._symbol_table.find_or_create_tag(
            mtype, symbol_type=DataTypeSymbol,
            datatype=UnresolvedType(),
            interface=ImportInterface(csym))

        name_list = []
        for name in mesh_tags:
            name_list.append(self._symbol_table.find_or_create_tag(
                name, symbol_type=DataSymbol, datatype=mtype_sym).name)

        if Config.get().distributed_memory:
            # If distributed memory is enabled then we require a variable
            # holding the maximum halo depth for each mesh.
            for name in mesh_tags:
                var_name = f"max_halo_depth_{name}"
                self._symbol_table.find_or_create_integer_symbol(
                    var_name, tag=var_name)

    def _colourmap_init(self):
        '''
        Sets-up information on any required colourmaps. This cannot be done
        in the constructor since colouring is applied by Transformations
        and happens after the Schedule has already been constructed. Therefore,
        this method is called at code-generation time.

        '''
        # pylint: disable=too-many-locals
        const = LFRicConstants()
        non_intergrid_kern = None
        sym_tab = self._schedule.symbol_table

        for call in [call for call in self._schedule.coded_kernels() if
                     call.is_coloured()]:
            # Keep a record of whether or not any kernels (loops) in this
            # invoke have been coloured and, if so, whether the associated loop
            # goes into the halo.
            if (call.parent.parent.upper_bound_name in
                    const.HALO_ACCESS_LOOP_BOUNDS):
                self._needs_colourmap_halo = True
            else:
                self._needs_colourmap = True

            if not call.is_intergrid:
                non_intergrid_kern = call
                continue

            # This is an inter-grid kernel so look-up the names of
            # the colourmap variables associated with the coarse
            # mesh (since that determines the iteration space).
            carg_name = self._ig_kernels[id(call)].coarse.name
            # Colour map
            base_name = "cmap_" + carg_name
            colour_map = sym_tab.find_or_create_array(
                base_name, 2, ScalarType.Intrinsic.INTEGER,
                tag=base_name)
            # No. of colours
            base_name = "ncolour_" + carg_name
            ncolours = sym_tab.find_or_create_integer_symbol(
                base_name, tag=base_name)
            # Array holding the last cell of a given colour.
            if (Config.get().distributed_memory and
                    not call.all_updates_are_writes):
                # This will require a loop into the halo and so the array is
                # 2D (indexed by colour *and* halo depth).
                base_name = "last_halo_cell_all_colours_" + carg_name
                last_cell = self._schedule.symbol_table.find_or_create_array(
                    base_name, 2, ScalarType.Intrinsic.INTEGER, tag=base_name)
            else:
                # Array holding the last edge cell of a given colour. Just 1D
                # as indexed by colour only.
                base_name = "last_edge_cell_all_colours_" + carg_name
                last_cell = self._schedule.symbol_table.find_or_create_array(
                    base_name, 1, ScalarType.Intrinsic.INTEGER, tag=base_name)
            # Add these symbols into the dictionary entry for this
            # inter-grid kernel
            self._ig_kernels[id(call)].set_colour_info(
                colour_map, ncolours, last_cell)

        if non_intergrid_kern and (self._needs_colourmap or
                                   self._needs_colourmap_halo):
            # There aren't any inter-grid kernels but we do need colourmap
            # information and that means we'll need a mesh object
            self._add_mesh_symbols(["mesh"])
            # This creates the colourmap information for this invoke if we
            # don't already have one.
            colour_map = non_intergrid_kern.colourmap
            # No. of colours
            ncolours = sym_tab.find_or_create_integer_symbol(
                "ncolour", tag="ncolour").name
            if self._needs_colourmap_halo:
                sym_tab.find_or_create_array(
                    "last_halo_cell_all_colours", 2,
                    ScalarType.Intrinsic.INTEGER,
                    tag="last_halo_cell_all_colours")
            if self._needs_colourmap:
                sym_tab.find_or_create_array(
                    "last_edge_cell_all_colours", 1,
                    ScalarType.Intrinsic.INTEGER,
                    tag="last_edge_cell_all_colours")

    def declarations(self, parent):
        '''
        Declare variables specific to mesh objects.

        :param parent: the parent node to which to add the declarations
        :type parent: :py:class:`psyclone.f2pygen.BaseGen`

        '''
        # pylint: disable=too-many-locals, too-many-statements
        api_config = Config.get().api_conf("dynamo0.3")
        const = LFRicConstants()

        # Since we're now generating code, any transformations must
        # have been applied so we can set-up colourmap information
        self._colourmap_init()

        # We'll need various typedefs from the mesh module
        mtype = const.MESH_TYPE_MAP["mesh"]["type"]
        mmod = const.MESH_TYPE_MAP["mesh"]["module"]
        mmap_type = const.MESH_TYPE_MAP["mesh_map"]["type"]
        mmap_mod = const.MESH_TYPE_MAP["mesh_map"]["module"]
        if self._mesh_tag_names:
            name = self._symbol_table.lookup_with_tag(mtype).name
            parent.add(UseGen(parent, name=mmod, only=True,
                              funcnames=[name]))
        if self._ig_kernels:
            parent.add(UseGen(parent, name=mmap_mod, only=True,
                              funcnames=[mmap_type]))
        # Declare the mesh object(s) and associated halo depths
        for tag_name in self._mesh_tag_names:
            name = self._symbol_table.lookup_with_tag(tag_name).name
            parent.add(TypeDeclGen(parent, pointer=True, datatype=mtype,
                                   entity_decls=[name + " => null()"]))
            # For each mesh we also need the maximum halo depth.
            if Config.get().distributed_memory:
                name = self._symbol_table.lookup_with_tag(
                    f"max_halo_depth_{tag_name}").name
                parent.add(DeclGen(parent, datatype="integer",
                                   kind=api_config.default_kind["integer"],
                                   entity_decls=[name]))

        # Declare the inter-mesh map(s) and cell map(s)
        for kern in self._ig_kernels.values():
            parent.add(TypeDeclGen(parent, pointer=True,
                                   datatype=mmap_type,
                                   entity_decls=[kern.mmap + " => null()"]))
            parent.add(
                DeclGen(parent, pointer=True, datatype="integer",
                        kind=api_config.default_kind["integer"],
                        entity_decls=[kern.cell_map + "(:,:,:) => null()"]))

            # Declare the number of cells in the fine mesh and how many fine
            # cells there are per coarse cell
            parent.add(DeclGen(parent, datatype="integer",
                               kind=api_config.default_kind["integer"],
                               entity_decls=[kern.ncell_fine,
                                             kern.ncellpercellx,
                                             kern.ncellpercelly]))
            # Declare variables to hold the colourmap information if required
            if kern.colourmap_symbol:
                parent.add(
                    DeclGen(parent, datatype="integer",
                            kind=api_config.default_kind["integer"],
                            pointer=True,
                            entity_decls=[kern.colourmap_symbol.name+"(:,:)"]))
                parent.add(
                    DeclGen(parent, datatype="integer",
                            kind=api_config.default_kind["integer"],
                            entity_decls=[kern.ncolours_var_symbol.name]))
                # The cell-count array is 2D if we go into the halo and 1D
                # otherwise (i.e. no DM or this kernel is GH_WRITE only and
                # does not access the halo).
                dim_list = len(kern.last_cell_var_symbol.datatype.shape)*":"
                decln = (f"{kern.last_cell_var_symbol.name}("
                         f"{','.join(dim_list)})")
                parent.add(
                    DeclGen(parent, datatype="integer", allocatable=True,
                            kind=api_config.default_kind["integer"],
                            entity_decls=[decln]))

        if not self._ig_kernels and (self._needs_colourmap or
                                     self._needs_colourmap_halo):
            # There aren't any inter-grid kernels but we do need
            # colourmap information
            base_name = "cmap"
            csym = self._schedule.symbol_table.lookup_with_tag("cmap")
            colour_map = csym.name
            # No. of colours
            base_name = "ncolour"
            ncolours = \
                self._schedule.symbol_table.find_or_create_tag(base_name).name
            # Add declarations for these variables
            parent.add(DeclGen(parent, datatype="integer",
                               kind=api_config.default_kind["integer"],
                               pointer=True,
                               entity_decls=[colour_map+"(:,:)"]))
            parent.add(DeclGen(parent, datatype="integer",
                               kind=api_config.default_kind["integer"],
                               entity_decls=[ncolours]))
            if self._needs_colourmap_halo:
                last_cell = self._symbol_table.find_or_create_tag(
                    "last_halo_cell_all_colours")
                parent.add(DeclGen(parent, datatype="integer",
                                   kind=api_config.default_kind["integer"],
                                   allocatable=True,
                                   entity_decls=[last_cell.name+"(:,:)"]))
            if self._needs_colourmap:
                last_cell = self._symbol_table.find_or_create_tag(
                    "last_edge_cell_all_colours")
                parent.add(DeclGen(parent, datatype="integer",
                                   kind=api_config.default_kind["integer"],
                                   allocatable=True,
                                   entity_decls=[last_cell.name+"(:)"]))

    def initialise(self, parent):
        '''
        Initialise parameters specific to inter-grid kernels.

        :param parent: the parent node to which to add the initialisations.
        :type parent: :py:class:`psyclone.f2pygen.BaseGen`

        '''
        # pylint: disable=too-many-branches
        # If we haven't got any need for a mesh in this invoke then we
        # don't do anything
        if not self._mesh_tag_names:
            return

        parent.add(CommentGen(parent, ""))

        if len(self._mesh_tag_names) == 1:
            # We only require one mesh object which means that this invoke
            # contains no inter-grid kernels (which would require at least 2)
            parent.add(CommentGen(parent, " Create a mesh object"))
            parent.add(CommentGen(parent, ""))
            rhs = "%".join([self._first_var.proxy_name_indexed,
                            self._first_var.ref_name(), "get_mesh()"])
            mesh_name = self._symbol_table.lookup_with_tag(
                self._mesh_tag_names[0]).name
            parent.add(AssignGen(parent, pointer=True, lhs=mesh_name, rhs=rhs))
            if Config.get().distributed_memory:
                # If distributed memory is enabled then we need the maximum
                # halo depth.
                depth_name = self._symbol_table.lookup_with_tag(
                    f"max_halo_depth_{self._mesh_tag_names[0]}").name
                parent.add(AssignGen(parent, lhs=depth_name,
                                     rhs=f"{mesh_name}%get_halo_depth()"))
            if self._needs_colourmap or self._needs_colourmap_halo:
                parent.add(CommentGen(parent, ""))
                parent.add(CommentGen(parent, " Get the colourmap"))
                parent.add(CommentGen(parent, ""))
                # Look-up variable names for colourmap and number of colours
                colour_map = self._schedule.symbol_table.find_or_create_tag(
                    "cmap").name
                ncolour = \
                    self._schedule.symbol_table.find_or_create_tag("ncolour")\
                                               .name
                # Get the number of colours
                parent.add(AssignGen(
                    parent, lhs=ncolour, rhs=f"{mesh_name}%get_ncolours()"))
                # Get the colour map
                parent.add(AssignGen(parent, pointer=True, lhs=colour_map,
                                     rhs=f"{mesh_name}%get_colour_map()"))
            return

        parent.add(CommentGen(
            parent,
            " Look-up mesh objects and loop limits for inter-grid kernels"))
        parent.add(CommentGen(parent, ""))

        # Keep a list of quantities that we've already initialised so
        # that we don't generate duplicate assignments
        initialised = []

        # Loop over the DynInterGrid objects in our dictionary
        for dig in self._ig_kernels.values():
            # We need pointers to both the coarse and the fine mesh as well
            # as the maximum halo depth for each.
            fine_mesh = self._schedule.symbol_table.find_or_create_tag(
                f"mesh_{dig.fine.name}").name
            coarse_mesh = self._schedule.symbol_table.find_or_create_tag(
                f"mesh_{dig.coarse.name}").name
            if fine_mesh not in initialised:
                initialised.append(fine_mesh)
                parent.add(
                    AssignGen(parent, pointer=True,
                              lhs=fine_mesh,
                              rhs="%".join([dig.fine.proxy_name_indexed,
                                            dig.fine.ref_name(),
                                            "get_mesh()"])))
                if Config.get().distributed_memory:
                    max_halo_f_mesh = (
                        self._schedule.symbol_table.find_or_create_tag(
                            f"max_halo_depth_mesh_{dig.fine.name}").name)

                    parent.add(AssignGen(parent, lhs=max_halo_f_mesh,
                                         rhs=f"{fine_mesh}%get_halo_depth()"))
            if coarse_mesh not in initialised:
                initialised.append(coarse_mesh)
                parent.add(
                    AssignGen(parent, pointer=True,
                              lhs=coarse_mesh,
                              rhs="%".join([dig.coarse.proxy_name_indexed,
                                            dig.coarse.ref_name(),
                                            "get_mesh()"])))
                if Config.get().distributed_memory:
                    max_halo_c_mesh = (
                        self._schedule.symbol_table.find_or_create_tag(
                            f"max_halo_depth_mesh_{dig.coarse.name}").name)
                    parent.add(AssignGen(
                        parent, lhs=max_halo_c_mesh,
                        rhs=f"{coarse_mesh}%get_halo_depth()"))
            # We also need a pointer to the mesh map which we get from
            # the coarse mesh
            if dig.mmap not in initialised:
                initialised.append(dig.mmap)
                parent.add(
                    AssignGen(parent, pointer=True,
                              lhs=dig.mmap,
                              rhs=f"{coarse_mesh}%get_mesh_map({fine_mesh})"))

            # Cell map. This is obtained from the mesh map.
            if dig.cell_map not in initialised:
                initialised.append(dig.cell_map)
                parent.add(
                    AssignGen(parent, pointer=True, lhs=dig.cell_map,
                              rhs=dig.mmap+"%get_whole_cell_map()"))

            # Number of cells in the fine mesh
            if dig.ncell_fine not in initialised:
                initialised.append(dig.ncell_fine)
                if Config.get().distributed_memory:
                    # TODO this hardwired depth of 2 will need changing in
                    # order to support redundant computation
                    parent.add(
                        AssignGen(parent, lhs=dig.ncell_fine,
                                  rhs=(fine_mesh+"%get_last_halo_cell"
                                       "(depth=2)")))
                else:
                    parent.add(
                        AssignGen(parent, lhs=dig.ncell_fine,
                                  rhs="%".join([dig.fine.proxy_name,
                                                dig.fine.ref_name(),
                                                "get_ncell()"])))

            # Number of fine cells per coarse cell in x.
            if dig.ncellpercellx not in initialised:
                initialised.append(dig.ncellpercellx)
                parent.add(
                    AssignGen(parent, lhs=dig.ncellpercellx,
                              rhs=dig.mmap +
                              "%get_ntarget_cells_per_source_x()"))

            # Number of fine cells per coarse cell in y.
            if dig.ncellpercelly not in initialised:
                initialised.append(dig.ncellpercelly)
                parent.add(
                    AssignGen(parent, lhs=dig.ncellpercelly,
                              rhs=dig.mmap +
                              "%get_ntarget_cells_per_source_y()"))

            # Colour map for the coarse mesh (if required)
            if dig.colourmap_symbol:
                # Number of colours
                parent.add(AssignGen(parent, lhs=dig.ncolours_var_symbol.name,
                                     rhs=coarse_mesh + "%get_ncolours()"))
                # Colour map itself
                parent.add(AssignGen(parent, lhs=dig.colourmap_symbol.name,
                                     pointer=True,
                                     rhs=coarse_mesh + "%get_colour_map()"))
                # Last halo/edge cell per colour.
                sym = dig.last_cell_var_symbol
                if len(sym.datatype.shape) == 2:
                    # Array is 2D so is a halo access.
                    name = "%get_last_halo_cell_all_colours()"
                else:
                    # Array is just 1D so go to the last edge cell.
                    name = "%get_last_edge_cell_all_colours()"
                parent.add(AssignGen(parent, lhs=sym.name,
                                     rhs=coarse_mesh + name))

    @property
    def intergrid_kernels(self):
        ''' Getter for the dictionary of intergrid kernels.

        :returns: Dictionary of intergrid kernels, indexed by name.
        :rtype: :py:class:`collections.OrderedDict`
        '''
        return self._ig_kernels


class DynInterGrid():
    '''
    Holds information on quantities required by an inter-grid kernel.

    :param fine_arg: Kernel argument on the fine mesh.
    :type fine_arg: :py:class:`psyclone.dynamo0p3.DynKernelArgument`
    :param coarse_arg: Kernel argument on the coarse mesh.
    :type coarse_arg: :py:class:`psyclone.dynamo0p3.DynKernelArgument`
    '''
    # pylint: disable=too-few-public-methods, too-many-instance-attributes
    def __init__(self, fine_arg, coarse_arg):

        # Arguments on the coarse and fine grids
        self.coarse = coarse_arg
        self.fine = fine_arg

        # Get a reference to the InvokeSchedule SymbolTable
        symtab = self.coarse.call.ancestor(InvokeSchedule).symbol_table

        # Generate name for inter-mesh map
        base_mmap_name = f"mmap_{fine_arg.name}_{coarse_arg.name}"
        self.mmap = symtab.find_or_create_tag(base_mmap_name).name

        # Generate name for ncell variables
        name = f"ncell_{fine_arg.name}"
        self.ncell_fine = symtab.find_or_create_integer_symbol(
            name, tag=name).name
        # No. of fine cells per coarse cell in x
        name = f"ncpc_{fine_arg.name}_{coarse_arg.name}_x"
        self.ncellpercellx = symtab.find_or_create_integer_symbol(
            name, tag=name).name
        # No. of fine cells per coarse cell in y
        name = f"ncpc_{fine_arg.name}_{coarse_arg.name}_y"
        self.ncellpercelly = symtab.find_or_create_integer_symbol(
            name, tag=name).name
        # Name for cell map
        base_name = "cell_map_" + coarse_arg.name
        sym = symtab.find_or_create_array(base_name, 3,
                                          ScalarType.Intrinsic.INTEGER,
                                          tag=base_name)
        self.cell_map = sym.name

        # We have no colourmap information when first created
        self._colourmap_symbol = None
        # Symbol for the variable holding the number of colours
        self._ncolours_var_symbol = None
        # Symbol of the variable holding the last cell of a particular colour.
        # Will be a 2D array if the kernel iteration space includes the halo
        # and 1D otherwise.
        self._last_cell_var_symbol = None

    def set_colour_info(self, colour_map, ncolours, last_cell):
        '''Sets the colour_map, number of colours, and
        last cell of a particular colour.

        :param colour_map: the colour map symbol.
        :type: colour_map:py:class:`psyclone.psyir.symbols.Symbol`
        :param ncolours: the number of colours.
        :type: ncolours: :py:class:`psyclone.psyir.symbols.Symbol`
        :param last_cell: the last halo cell of a particular colour.
        :type last_cell: :py:class:`psyclone.psyir.symbols.Symbol`

        '''
        self._colourmap_symbol = colour_map
        self._ncolours_var_symbol = ncolours
        self._last_cell_var_symbol = last_cell

    @property
    def colourmap_symbol(self):
        ''':returns: the colour map symbol.
        :rtype: :py:class:`psyclone.psyir.symbols.Symbol`
        '''
        return self._colourmap_symbol

    @property
    def ncolours_var_symbol(self):
        ''':returns: the symbol for storing the number of colours.
        :rtype: :py:class:`psyclone.psyir.symbols.Symbol`
        '''
        return self._ncolours_var_symbol

    @property
    def last_cell_var_symbol(self):
        ''':returns: the last halo/edge cell variable.
        :rtype: :py:class:`psyclone.psyir.symbols.Symbol`
        '''
        return self._last_cell_var_symbol


class DynBasisFunctions(LFRicCollection):
    ''' Holds all information on the basis and differential basis
    functions required by an invoke or kernel call. This covers both those
    required for quadrature and for evaluators.

    :param node: either the schedule of an Invoke or a single Kernel object \
                 for which to extract information on all required \
                 basis/diff-basis functions.
    :type node: :py:class:`psyclone.dynamo0p3.DynInvokeSchedule` or \
                :py:class:`psyclone.domain.lfric.LFRicKern`

    :raises InternalError: if a call has an unrecognised evaluator shape.

    '''
    # Dimensioning vars for the basis function arrays required by each
    # type of quadrature
    qr_dim_vars = {"xyoz": ["np_xy", "np_z"],
                   "edge": ["np_xyz", "nedges"],
                   "face": ["np_xyz", "nfaces"]}
    # The different weights arrays required by each type of quadrature
    qr_weight_vars = {"xyoz": ["weights_xy", "weights_z"],
                      "edge": ["weights_xyz"],
                      "face": ["weights_xyz"]}

    def __init__(self, node):

        super().__init__(node)

        # Construct a list of all the basis/diff-basis functions required
        # by this invoke. Each entry in the list is a dictionary holding
        # the shape, the function space and the 'target' function spaces
        # (upon which the basis functions are evaluated).
        self._basis_fns = []
        # The dictionary of quadrature objects passed to this invoke. Keys
        # are the various VALID_QUADRATURE_SHAPES, values are a list of
        # associated quadrature variables. (i.e. we have a list of
        # quadrature arguments for each shape.)
        self._qr_vars = OrderedDict()
        # The dict of target function spaces upon which we must provide
        # evaluators. Keys are the FS names, values are (FunctionSpace,
        # DynKernelArgument) tuples.
        self._eval_targets = OrderedDict()

        for call in self._calls:

            if isinstance(call, LFRicBuiltIn) or not call.eval_shapes:
                # Skip this kernel if it doesn't require basis/diff basis fns
                continue

            for shape, rule in call.qr_rules.items():

                # This kernel requires quadrature
                if shape not in self._qr_vars:
                    # We haven't seen a quadrature arg with this shape
                    # before so create a dictionary entry with an
                    # empty list
                    self._qr_vars[shape] = []
                if rule.psy_name not in self._qr_vars[shape]:
                    # Add this qr argument to the list of those that
                    # have this shape
                    self._qr_vars[shape].append(rule.psy_name)

            if "gh_evaluator" in call.eval_shapes:
                # An evaluator consists of basis or diff basis functions
                # for one FS evaluated on the nodes of another 'target' FS.
                # Make a dict of 2-tuples, each containing the
                # FunctionSpace and associated kernel argument for the
                # target FSs.

                # Loop over the target FS for evaluators required by this
                # kernel
                for fs_name in call.eval_targets:
                    if fs_name not in self._eval_targets:
                        # We don't already have this space in our list so
                        # add it to the list of target spaces
                        self._eval_targets[fs_name] = \
                            call.eval_targets[fs_name]

            # Both quadrature and evaluators require basis and/or differential
            # basis functions. This helper routine populates self._basis_fns
            # with entries describing the basis functions required by
            # this call.
            self._setup_basis_fns_for_call(call)

    @staticmethod
    def basis_first_dim_name(function_space):
        '''
        Get the name of the variable holding the first dimension of a
        basis function

        :param function_space: the function space the basis function is for
        :type function_space: :py:class:`psyclone.domain.lfric.FunctionSpace`
        :return: a Fortran variable name
        :rtype: str

        '''
        return "dim_" + function_space.mangled_name

    @staticmethod
    def basis_first_dim_value(function_space):
        '''
        Get the size of the first dimension of a basis function.

        :param function_space: the function space the basis function is for
        :type function_space: :py:class:`psyclone.domain.lfric.FunctionSpace`
        :return: an integer length.
        :rtype: string

        :raises GenerationError: if an unsupported function space is supplied \
                                 (e.g. ANY_SPACE_*, ANY_DISCONTINUOUS_SPACE_*)
        '''
        if function_space.has_scalar_basis:
            first_dim = "1"
        elif function_space.has_vector_basis:
            first_dim = "3"
        else:
            # It is not possible to determine explicitly the first basis
            # function array dimension from the metadata for any_space or
            # any_discontinuous_space. This information needs to be passed
            # from the PSy layer to the kernels (see issue #461).
            const = LFRicConstants()
            raise GenerationError(
                f"Unsupported space for basis function, "
                f"expecting one of {const.VALID_FUNCTION_SPACES} but found "
                f"'{function_space.orig_name}'")
        return first_dim

    @staticmethod
    def diff_basis_first_dim_name(function_space):
        '''
        Get the name of the variable holding the first dimension of a
        differential basis function.

        :param function_space: the function space the diff-basis function \
                               is for.
        :type function_space: :py:class:`psyclone.domain.lfric.FunctionSpace`
        :return: a Fortran variable name.
        :rtype: str

        '''
        return "diff_dim_" + function_space.mangled_name

    @staticmethod
    def diff_basis_first_dim_value(function_space):
        '''
        Get the size of the first dimension of an array for a
        differential basis function.

        :param function_space: the function space the diff-basis function \
                               is for.
        :type function_space: :py:class:`psyclone.domain.lfric.FunctionSpace`
        :return: an integer length.
        :rtype: str

        :raises GenerationError: if an unsupported function space is \
                                 supplied (e.g. ANY_SPACE_*, \
                                 ANY_DISCONTINUOUS_SPACE_*)

        '''
        if function_space.has_scalar_diff_basis:
            first_dim = "1"
        elif function_space.has_vector_diff_basis:
            first_dim = "3"
        else:
            # It is not possible to determine explicitly the first
            # differential basis function array dimension from the metadata
            # for any_space or any_discontinuous_space. This information
            # needs to be passed from the PSy layer to the kernels
            # (see issue #461).
            const = LFRicConstants()
            raise GenerationError(
                f"Unsupported space for differential basis function, "
                f"expecting one of {const.VALID_FUNCTION_SPACES} but found "
                f"'{function_space.orig_name}'")
        return first_dim

    def _setup_basis_fns_for_call(self, call):
        '''
        Populates self._basis_fns with entries describing the basis
        functions required by the supplied Call.

        :param call: the kernel call for which basis functions are required.
        :type call: :py:class:`psyclone.domain.lfric.LFRicKern`

        :raises InternalError: if the supplied call is of incorrect type.
        :raises InternalError: if the supplied call has an unrecognised \
                               evaluator shape.
        '''
        if not isinstance(call, LFRicKern):
            raise InternalError(f"Expected a LFRicKern object but got: "
                                f"'{type(call)}'")
        const = LFRicConstants()
        # We need a full FunctionSpace object for each function space
        # that has basis functions associated with it.
        for fsd in call.fs_descriptors.descriptors:

            # We need the full FS object, not just the name. Therefore
            # we first have to get a kernel argument that is on this
            # space...
            arg, fspace = call.arguments.get_arg_on_space_name(fsd.fs_name)

            for shape in call.eval_shapes:

                # Populate a dict with the shape, function space and
                # associated kernel argument for this basis/diff-basis f'n.
                entry = {"shape": shape,
                         "fspace": fspace,
                         "arg": arg}
                if shape in const.VALID_QUADRATURE_SHAPES:
                    # This is for quadrature - store the name of the
                    # qr variable
                    entry["qr_var"] = call.qr_rules[shape].psy_name
                    # Quadrature weights are evaluated at pre-determined
                    # points rather than at the nodes of another FS.
                    # We put one entry of None in the list of target
                    # spaces to facilitate cases where we loop over
                    # this list.
                    entry["nodal_fspaces"] = [None]
                elif shape == "gh_evaluator":
                    # This is an evaluator
                    entry["qr_var"] = None
                    # Store a list of the FunctionSpace objects for which
                    # these basis functions are to be evaluated
                    entry["nodal_fspaces"] = [items[0] for items in
                                              call.eval_targets.values()]
                else:
                    raise InternalError(f"Unrecognised evaluator shape: "
                                        f"'{shape}'. Should be one of "
                                        f"{const.VALID_EVALUATOR_SHAPES}")

                # Add our newly-constructed dict object to the list describing
                # the required basis and/or differential basis functions for
                # this Invoke.
                if fsd.requires_basis:
                    entry["type"] = "basis"
                    self._basis_fns.append(entry)
                if fsd.requires_diff_basis:
                    # Take a shallow copy of the dict and just modify the
                    # 'type' of the basis function it describes (this works
                    # because the 'type' entry is a primitive type [str]).
                    diff_entry = entry.copy()
                    diff_entry["type"] = "diff-basis"
                    self._basis_fns.append(diff_entry)

    def _stub_declarations(self, parent):
        '''
        Insert the variable declarations required by the basis functions into
        the Kernel stub.

        :param parent: the f2pygen node representing the Kernel stub.
        :type parent: :py:class:`psyclone.f2pygen.SubroutineGen`

        :raises InternalError: if an unsupported quadrature shape is found.

        '''
        api_config = Config.get().api_conf("dynamo0.3")

        if not self._qr_vars and not self._eval_targets:
            return

        # The quadrature shapes that this method supports
        supported_shapes = ["gh_quadrature_xyoz", "gh_quadrature_face",
                            "gh_quadrature_edge"]

        # Get the lists of dimensioning variables and basis arrays
        var_dims, basis_arrays = self._basis_fn_declns()

        if var_dims:
            parent.add(DeclGen(parent, datatype="integer",
                               kind=api_config.default_kind["integer"],
                               intent="in", entity_decls=var_dims))
        for basis in basis_arrays:
            parent.add(DeclGen(parent, datatype="real",
                               kind=api_config.default_kind["real"],
                               intent="in",
                               dimension=",".join(basis_arrays[basis]),
                               entity_decls=[basis]))

        const = LFRicConstants()

        for shape in self._qr_vars:
            qr_name = "_qr_" + shape.split("_")[-1]
            if shape == "gh_quadrature_xyoz":
                datatype = const.QUADRATURE_TYPE_MAP[shape]["intrinsic"]
                kind = const.QUADRATURE_TYPE_MAP[shape]["kind"]
                parent.add(DeclGen(
                    parent, datatype=datatype, kind=kind,
                    intent="in", dimension="np_xy"+qr_name,
                    entity_decls=["weights_xy"+qr_name]))
                parent.add(DeclGen(
                    parent, datatype=datatype, kind=kind,
                    intent="in", dimension="np_z"+qr_name,
                    entity_decls=["weights_z"+qr_name]))
            elif shape == "gh_quadrature_face":
                parent.add(DeclGen(
                    parent,
                    datatype=const.QUADRATURE_TYPE_MAP[shape]["intrinsic"],
                    kind=const.QUADRATURE_TYPE_MAP[shape]["kind"], intent="in",
                    dimension=",".join(["np_xyz"+qr_name, "nfaces"+qr_name]),
                    entity_decls=["weights_xyz"+qr_name]))
            elif shape == "gh_quadrature_edge":
                parent.add(DeclGen(
                    parent,
                    datatype=const.QUADRATURE_TYPE_MAP[shape]["intrinsic"],
                    kind=const.QUADRATURE_TYPE_MAP[shape]["kind"], intent="in",
                    dimension=",".join(["np_xyz"+qr_name, "nedges"+qr_name]),
                    entity_decls=["weights_xyz"+qr_name]))
            else:
                raise InternalError(
                    f"Quadrature shapes other than {supported_shapes} are not "
                    f"yet supported - got: '{shape}'")

    def _invoke_declarations(self, parent):
        '''
        Add basis-function declarations to the PSy layer.

        :param parent: f2pygen node represening the PSy-layer routine.
        :type parent: :py:class:`psyclone.f2pygen.SubroutineGen`

        '''
        # Create a single declaration for each quadrature type
        const = LFRicConstants()
        for shape in const.VALID_QUADRATURE_SHAPES:
            if shape in self._qr_vars and self._qr_vars[shape]:
                # The PSy-layer routine is passed objects of
                # quadrature_* type
                parent.add(
                    TypeDeclGen(parent,
                                datatype=const.
                                QUADRATURE_TYPE_MAP[shape]["type"],
                                entity_decls=self._qr_vars[shape],
                                intent="in"))
                # For each of these we'll need a corresponding proxy, use
                # the symbol_table to avoid clashes...
                var_names = []
                for var in self._qr_vars[shape]:
                    var_names.append(
                        self._symbol_table.find_or_create_tag(var+"_proxy")
                                          .name)
                parent.add(
                    TypeDeclGen(
                        parent,
                        datatype=const.
                        QUADRATURE_TYPE_MAP[shape]["proxy_type"],
                        entity_decls=var_names))

    def initialise(self, parent):
        '''
        Create the declarations and assignments required for the
        basis-functions required by an invoke. These are added as children
        of the supplied parent node in the AST.

        :param parent: the node in the f2pygen AST that will be the
                       parent of all of the declarations and assignments.
        :type parent: :py:class:`psyclone.f2pygen.SubroutineGen`

        :raises InternalError: if an invalid entry is encountered in the \
                               self._basis_fns list.
        '''
        # pylint: disable=too-many-branches, too-many-locals
        api_config = Config.get().api_conf("dynamo0.3")
        const = LFRicConstants()
        basis_declarations = []

        # We need BASIS and/or DIFF_BASIS if any kernel requires quadrature
        # or an evaluator
        if self._qr_vars or self._eval_targets:
            parent.add(
                UseGen(parent, name=const.
                       FUNCTION_SPACE_TYPE_MAP["function_space"]["module"],
                       only=True, funcnames=["BASIS", "DIFF_BASIS"]))

        if self._qr_vars:
            parent.add(CommentGen(parent, ""))
            parent.add(CommentGen(parent, " Look-up quadrature variables"))
            parent.add(CommentGen(parent, ""))

            # Look-up the module- and type-names from the QUADRATURE_TYPE_MAP
            for shp in self._qr_vars:
                quad_map = const.QUADRATURE_TYPE_MAP[shp]
                parent.add(UseGen(parent,
                                  name=quad_map["module"],
                                  only=True,
                                  funcnames=[quad_map["type"],
                                             quad_map["proxy_type"]]))
            self._initialise_xyz_qr(parent)
            self._initialise_xyoz_qr(parent)
            self._initialise_xoyoz_qr(parent)
            self._initialise_face_or_edge_qr(parent, "face")
            self._initialise_face_or_edge_qr(parent, "edge")

        if self._eval_targets:
            parent.add(CommentGen(parent, ""))
            parent.add(CommentGen(parent,
                                  " Initialise evaluator-related quantities "
                                  "for the target function spaces"))
            parent.add(CommentGen(parent, ""))

        for (fspace, arg) in self._eval_targets.values():
            # We need the list of nodes for each unique FS upon which we need
            # to evaluate basis/diff-basis functions
            nodes_name = "nodes_" + fspace.mangled_name
            parent.add(AssignGen(
                parent, lhs=nodes_name,
                rhs="%".join([arg.proxy_name_indexed, arg.ref_name(fspace),
                              "get_nodes()"]),
                pointer=True))
            my_kind = api_config.default_kind["real"]
            parent.add(DeclGen(parent, datatype="real",
                               kind=my_kind,
                               pointer=True,
                               entity_decls=[nodes_name+"(:,:) => null()"]))
            const_mod = const.UTILITIES_MOD_MAP["constants"]["module"]
            const_mod_uses = self._invoke.invokes.psy. \
                infrastructure_modules[const_mod]
            # Record that we will need to import the kind for a
            # pointer declaration (associated with a function
            # space) from the appropriate infrastructure module
            const_mod_uses.add(my_kind)

        if self._basis_fns:
            parent.add(CommentGen(parent, ""))
            parent.add(CommentGen(parent, " Allocate basis/diff-basis arrays"))
            parent.add(CommentGen(parent, ""))

        var_dim_list = []
        for basis_fn in self._basis_fns:
            # Get the extent of the first dimension of the basis array.
            if basis_fn['type'] == "basis":
                first_dim = self.basis_first_dim_name(basis_fn["fspace"])
                dim_space = "get_dim_space()"
            elif basis_fn['type'] == "diff-basis":
                first_dim = self.diff_basis_first_dim_name(
                    basis_fn["fspace"])
                dim_space = "get_dim_space_diff()"
            else:
                raise InternalError(
                    f"Unrecognised type of basis function: "
                    f"'{basis_fn['''type''']}'. Should be either 'basis' or "
                    f"'diff-basis'.")

            if first_dim not in var_dim_list:
                var_dim_list.append(first_dim)
                rhs = "%".join(
                    [basis_fn["arg"].proxy_name_indexed,
                     basis_fn["arg"].ref_name(basis_fn["fspace"]),
                     dim_space])
                parent.add(AssignGen(parent, lhs=first_dim, rhs=rhs))

        var_dims, basis_arrays = self._basis_fn_declns()

        if var_dims:
            # declare dim and diff_dim for all function spaces
            parent.add(DeclGen(parent, datatype="integer",
                               kind=api_config.default_kind["integer"],
                               entity_decls=var_dims))

        basis_declarations = []
        for basis in basis_arrays:
            parent.add(
                AllocateGen(parent,
                            basis+"("+", ".join(basis_arrays[basis])+")"))
            basis_declarations.append(
                basis+"("+",".join([":"]*len(basis_arrays[basis]))+")")

        # declare the basis function arrays
        if basis_declarations:
            my_kind = api_config.default_kind["real"]
            parent.add(DeclGen(parent, datatype="real", kind=my_kind,
                               allocatable=True,
                               entity_decls=basis_declarations))
            # Default kind (r_def) will always already exist due to
            # arrays associated with gh_shape, so there is no need to
            # declare it here.

        # Compute the values for any basis arrays
        self._compute_basis_fns(parent)

    def _basis_fn_declns(self):
        '''
        Extracts all information relating to the necessary declarations
        for basis-function arrays.

        :returns: a 2-tuple containing a list of dimensioning variables & a \
                  dict of basis arrays.
        :rtype: (list of str, dict)

        :raises InternalError: if neither self._invoke or self._kernel are set.
        :raises InternalError: if an unrecognised type of basis function is \
                               encountered.
        :raises InternalError: if an unrecognised evaluator shape is \
                               encountered.
        :raises InternalError: if there is no name for the quadrature object \
                               when generating PSy-layer code.

        '''
        # pylint: disable=too-many-branches
        # Dictionary of basis arrays where key values are the array names and
        # entries are a list of dimensions.
        basis_arrays = OrderedDict()
        # List of names of dimensioning (scalar) variables
        var_dim_list = []

        const = LFRicConstants()
        # Loop over the list of dicts describing each basis function
        # required by this Invoke.
        for basis_fn in self._basis_fns:
            # Get the extent of the first dimension of the basis array and
            # store whether we have a basis or a differential basis function.
            # Currently there are only those two possible types of basis
            # function and we store the required diff basis name in basis_name.
            if basis_fn['type'] == "basis":
                if self._invoke:
                    first_dim = self.basis_first_dim_name(basis_fn["fspace"])
                elif self._kernel:
                    first_dim = self.basis_first_dim_value(basis_fn["fspace"])
                else:
                    raise InternalError("Require basis functions but do not "
                                        "have either a Kernel or an "
                                        "Invoke. Should be impossible.")
                basis_name = "gh_basis"
            elif basis_fn['type'] == "diff-basis":
                if self._invoke:
                    first_dim = self.diff_basis_first_dim_name(
                        basis_fn["fspace"])
                elif self._kernel:
                    first_dim = self.diff_basis_first_dim_value(
                        basis_fn["fspace"])
                else:
                    raise InternalError("Require differential basis functions "
                                        "but do not have either a Kernel or "
                                        "an Invoke. Should be impossible.")
                basis_name = "gh_diff_basis"
            else:
                raise InternalError(
                    f"Unrecognised type of basis function: "
                    f"'{basis_fn['''type''']}'. Should be either 'basis' or "
                    f"'diff-basis'.")

            if self._invoke and first_dim not in var_dim_list:
                var_dim_list.append(first_dim)

            if basis_fn["shape"] in const.VALID_QUADRATURE_SHAPES:

                qr_var = basis_fn["qr_var"]
                if not qr_var:
                    raise InternalError(
                        f"Quadrature '{basis_fn['''shape''']}' is required but"
                        f" have no name for the associated Quadrature object.")

                op_name = basis_fn["fspace"].get_operator_name(basis_name,
                                                               qr_var=qr_var)
                if op_name in basis_arrays:
                    # We've already seen a basis with this name so skip
                    continue

                # Dimensionality of the basis arrays depends on the
                # type of quadrature...
                alloc_args = qr_basis_alloc_args(first_dim, basis_fn)
                for arg in alloc_args:
                    # In a kernel stub the first dimension of the array is
                    # a numerical value so make sure we don't try and declare
                    # it as a variable.
                    if not arg[0].isdigit() and arg not in var_dim_list:
                        var_dim_list.append(arg)
                basis_arrays[op_name] = alloc_args

            elif basis_fn["shape"].lower() == "gh_evaluator":
                # This is an evaluator and thus may be required on more than
                # one function space
                for target_space in basis_fn["nodal_fspaces"]:
                    op_name = basis_fn["fspace"].\
                        get_operator_name(basis_name,
                                          qr_var=basis_fn["qr_var"],
                                          on_space=target_space)
                    if op_name in basis_arrays:
                        continue
                    # We haven't seen a basis with this name before so
                    # need to store its dimensions
                    basis_arrays[op_name] = [
                        first_dim,
                        basis_fn["fspace"].ndf_name,
                        target_space.ndf_name]
            else:
                raise InternalError(
                    f"Unrecognised evaluator shape: '{basis_fn['''shape''']}'."
                    f" Should be one of {const.VALID_EVALUATOR_SHAPES}")

        return (var_dim_list, basis_arrays)

    def _initialise_xyz_qr(self, parent):
        '''
        Add in the initialisation of variables needed for XYZ
        quadrature

        :param parent: the node in the AST representing the PSy subroutine
                       in which to insert the initialisation
        :type parent: :py:class:`psyclone.f2pygen.SubroutineGen`

        '''
        # pylint: disable=unused-argument
        # This shape is not yet supported so we do nothing
        return

    def _initialise_xyoz_qr(self, parent):
        '''
        Add in the initialisation of variables needed for XYoZ
        quadrature

        :param parent: the node in the AST representing the PSy subroutine
                       in which to insert the initialisation
        :type parent: :py:class:`psyclone.f2pygen.SubroutineGen`

        '''
        api_config = Config.get().api_conf("dynamo0.3")

        if "gh_quadrature_xyoz" not in self._qr_vars:
            return

        for qr_arg_name in self._qr_vars["gh_quadrature_xyoz"]:

            # We generate unique names for the integers holding the numbers
            # of quadrature points by appending the name of the quadrature
            # argument
            parent.add(
                DeclGen(
                    parent, datatype="integer",
                    kind=api_config.default_kind["integer"],
                    entity_decls=[name+"_"+qr_arg_name
                                  for name in self.qr_dim_vars["xyoz"]]))
            decl_list = [name+"_"+qr_arg_name+"(:) => null()"
                         for name in self.qr_weight_vars["xyoz"]]
            const = LFRicConstants()
            datatype = \
                const.QUADRATURE_TYPE_MAP["gh_quadrature_xyoz"]["intrinsic"]
            kind = const.QUADRATURE_TYPE_MAP["gh_quadrature_xyoz"]["kind"]
            parent.add(
                DeclGen(parent, datatype=datatype, kind=kind,
                        pointer=True, entity_decls=decl_list))
            const_mod = const.UTILITIES_MOD_MAP["constants"]["module"]
            const_mod_uses = self._invoke.invokes.psy. \
                infrastructure_modules[const_mod]
            # Record that we will need to import the kind for a
            # declaration (associated with quadrature) from
            # the appropriate infrastructure module
            const_mod_uses.add(kind)

            # Get the quadrature proxy
            proxy_name = qr_arg_name + "_proxy"
            parent.add(
                AssignGen(parent, lhs=proxy_name,
                          rhs=qr_arg_name+"%"+"get_quadrature_proxy()"))
            # Number of points in each dimension
            for qr_var in self.qr_dim_vars["xyoz"]:
                parent.add(
                    AssignGen(parent, lhs=qr_var+"_"+qr_arg_name,
                              rhs=proxy_name+"%"+qr_var))
            # Pointers to the weights arrays
            for qr_var in self.qr_weight_vars["xyoz"]:
                parent.add(
                    AssignGen(parent, pointer=True,
                              lhs=qr_var+"_"+qr_arg_name,
                              rhs=proxy_name+"%"+qr_var))

    def _initialise_xoyoz_qr(self, parent):
        '''
        Add in the initialisation of variables needed for XoYoZ
        quadrature.

        :param parent: the node in the AST representing the PSy subroutine \
                       in which to insert the initialisation.
        :type parent: :py:class:`psyclone.f2pygen.SubroutineGen`

        '''
        # pylint: disable=unused-argument
        # This shape is not yet supported so we do nothing
        return

    def _initialise_face_or_edge_qr(self, parent, qr_type):
        '''
        Add in the initialisation of variables needed for face or edge
        quadrature.

        :param parent: the node in the AST representing the PSy subroutine \
                       in which to insert the initialisation.
        :type parent: :py:class:`psyclone.f2pygen.SubroutineGen`
        :param str qr_type: whether to generate initialisation code for \
                            "face" or "edge" quadrature.

        :raises InternalError: if `qr_type` is not "face" or "edge".

        '''
        if qr_type not in ["face", "edge"]:
            raise InternalError(
                f"_initialise_face_or_edge_qr: qr_type argument must be "
                f"either 'face' or 'edge' but got: '{qr_type}'")

        quadrature_name = f"gh_quadrature_{qr_type}"

        if quadrature_name not in self._qr_vars:
            return

        api_config = Config.get().api_conf("dynamo0.3")
        symbol_table = self._symbol_table

        for qr_arg_name in self._qr_vars[quadrature_name]:
            # We generate unique names for the integers holding the numbers
            # of quadrature points by appending the name of the quadrature
            # argument
            decl_list = [
                symbol_table.find_or_create_integer_symbol(
                    name+"_"+qr_arg_name, tag=name+"_"+qr_arg_name).name
                for name in self.qr_dim_vars[qr_type]]
            parent.add(DeclGen(parent, datatype="integer",
                               kind=api_config.default_kind["integer"],
                               entity_decls=decl_list))

            names = [f"{name}_{qr_arg_name}"
                     for name in self.qr_weight_vars[qr_type]]
            decl_list = [
                symbol_table.find_or_create_array(name, 2,
                                                  ScalarType.Intrinsic.REAL,
                                                  tag=name).name
                + "(:,:) => null()" for name in names]
            const = LFRicConstants()
            datatype = const.QUADRATURE_TYPE_MAP[quadrature_name]["intrinsic"]
            kind = const.QUADRATURE_TYPE_MAP[quadrature_name]["kind"]
            parent.add(
                DeclGen(parent, datatype=datatype, pointer=True, kind=kind,
                        entity_decls=decl_list))
            const_mod = const.UTILITIES_MOD_MAP["constants"]["module"]
            const_mod_uses = self._invoke.invokes.psy. \
                infrastructure_modules[const_mod]
            # Record that we will need to import the kind for a
            # declaration (associated with quadrature) from the
            # appropriate infrastructure module
            const_mod_uses.add(kind)
            # Get the quadrature proxy
            proxy_name = symbol_table.find_or_create_tag(
                qr_arg_name+"_proxy").name
            parent.add(
                AssignGen(parent, lhs=proxy_name,
                          rhs=qr_arg_name+"%"+"get_quadrature_proxy()"))
            # The dimensioning variables required for this quadrature
            # (e.g. nedges/nfaces, np_xyz)
            for qr_var in self.qr_dim_vars[qr_type]:
                parent.add(
                    AssignGen(parent, lhs=qr_var+"_"+qr_arg_name,
                              rhs=proxy_name+"%"+qr_var))
            # Pointers to the weights arrays
            for qr_var in self.qr_weight_vars[qr_type]:
                parent.add(
                    AssignGen(parent, pointer=True,
                              lhs=qr_var+"_"+qr_arg_name,
                              rhs=proxy_name+"%"+qr_var))

    def _compute_basis_fns(self, parent):
        '''
        Generates the necessary Fortran to compute the values of
        any basis/diff-basis arrays required

        :param parent: Node in the f2pygen AST which will be the parent
                       of the assignments created in this routine
        :type parent: :py:class:`psyclone.f2pygen.SubroutineGen`

        '''
        # pylint: disable=too-many-locals
        const = LFRicConstants()
        api_config = Config.get().api_conf("dynamo0.3")

        loop_var_list = set()
        op_name_list = []
        # add calls to compute the values of any basis arrays
        if self._basis_fns:
            parent.add(CommentGen(parent, ""))
            parent.add(CommentGen(parent, " Compute basis/diff-basis arrays"))
            parent.add(CommentGen(parent, ""))

        for basis_fn in self._basis_fns:

            # Currently there are only two possible types of basis function
            # and we store the corresponding strings to use in basis_name,
            # basis_type, and first_dim. If support for other basis function
            # types is added in future then more tests need to be added here.
            if basis_fn["type"] == "diff-basis":
                basis_name = "gh_diff_basis"
                basis_type = "DIFF_BASIS"
                first_dim = self.diff_basis_first_dim_name(basis_fn["fspace"])
            elif basis_fn["type"] == "basis":
                basis_name = "gh_basis"
                basis_type = "BASIS"
                first_dim = self.basis_first_dim_name(basis_fn["fspace"])
            else:
                raise InternalError(
                    f"Unrecognised type of basis function: "
                    f"'{basis_fn['''type''']}'. Expected one of 'basis' or "
                    f"'diff-basis'.")
            if basis_fn["shape"] in const.VALID_QUADRATURE_SHAPES:
                op_name = basis_fn["fspace"].\
                    get_operator_name(basis_name, qr_var=basis_fn["qr_var"])
                if op_name in op_name_list:
                    # Jump over any basis arrays we've seen before
                    continue
                op_name_list.append(op_name)

                # Create the argument list
                args = [basis_type, basis_fn["arg"].proxy_name_indexed + "%" +
                        basis_fn["arg"].ref_name(basis_fn["fspace"]),
                        first_dim, basis_fn["fspace"].ndf_name, op_name]

                # insert the basis array call
                parent.add(
                    CallGen(parent,
                            name=basis_fn["qr_var"]+"%compute_function",
                            args=args))
            elif basis_fn["shape"].lower() == "gh_evaluator":
                # We have an evaluator. We may need this on more than one
                # function space.
                for space in basis_fn["nodal_fspaces"]:
                    op_name = basis_fn["fspace"].\
                        get_operator_name(basis_name, on_space=space)
                    if op_name in op_name_list:
                        # Jump over any basis arrays we've seen before
                        continue
                    op_name_list.append(op_name)

                    nodal_loop_var = "df_nodal"
                    loop_var_list.add(nodal_loop_var)

                    # Loop over dofs of target function space
                    nodal_dof_loop = DoGen(
                        parent, nodal_loop_var, "1", space.ndf_name)
                    parent.add(nodal_dof_loop)

                    dof_loop_var = "df_" + basis_fn["fspace"].mangled_name
                    loop_var_list.add(dof_loop_var)

                    dof_loop = DoGen(nodal_dof_loop, dof_loop_var,
                                     "1", basis_fn["fspace"].ndf_name)
                    nodal_dof_loop.add(dof_loop)
                    lhs = op_name + "(:," + "df_" + \
                        basis_fn["fspace"].mangled_name + "," + "df_nodal)"
                    rhs = (f"{basis_fn['arg'].proxy_name_indexed}%"
                           f"{basis_fn['arg'].ref_name(basis_fn['fspace'])}%"
                           f"call_function({basis_type},{dof_loop_var},nodes_"
                           f"{space.mangled_name}(:,{nodal_loop_var}))")
                    dof_loop.add(AssignGen(dof_loop, lhs=lhs, rhs=rhs))
            else:
                raise InternalError(
                    f"Unrecognised shape '{basis_fn['''shape''']}' specified "
                    f"for basis function. Should be one of: "
                    f"{const.VALID_EVALUATOR_SHAPES}")
        if loop_var_list:
            # Declare any loop variables
            parent.add(DeclGen(parent, datatype="integer",
                               kind=api_config.default_kind["integer"],
                               entity_decls=sorted(loop_var_list)))

    def deallocate(self, parent):
        '''
        Add code to deallocate all basis/diff-basis function arrays

        :param parent: node in the f2pygen AST to which the deallocate \
                       calls will be added.
        :type parent: :py:class:`psyclone.f2pygen.SubroutineGen`

        :raises InternalError: if an unrecognised type of basis function \
                               is encountered.
        '''
        if self._basis_fns:
            # deallocate all allocated basis function arrays
            parent.add(CommentGen(parent, ""))
            parent.add(CommentGen(parent, " Deallocate basis arrays"))
            parent.add(CommentGen(parent, ""))

        func_space_var_names = set()
        for basis_fn in self._basis_fns:
            # add the basis array name to the list to use later
            if basis_fn["type"] == "basis":
                basis_name = "gh_basis"
            elif basis_fn["type"] == "diff-basis":
                basis_name = "gh_diff_basis"
            else:
                raise InternalError(
                    f"Unrecognised type of basis function: "
                    f"'{basis_fn['''type''']}'. Should be one of 'basis' or "
                    f"'diff-basis'.")
            for fspace in basis_fn["nodal_fspaces"]:
                op_name = basis_fn["fspace"].\
                    get_operator_name(basis_name,
                                      qr_var=basis_fn["qr_var"],
                                      on_space=fspace)
                func_space_var_names.add(op_name)

        if func_space_var_names:
            # add the required deallocate call
            parent.add(DeallocateGen(parent, sorted(func_space_var_names)))


class DynBoundaryConditions(LFRicCollection):
    '''
    Manages declarations and initialisation of quantities required by
    kernels that need boundary condition information.

    :param node: the Invoke or Kernel stub for which we are to handle \
                 any boundary conditions.
    :type node: :py:class:`psyclone.dynamo0p3.LFRicInvoke` or \
                :py:class:`psyclone.domain.lfric.LFRicKern`

    :raises GenerationError: if a kernel named "enforce_bc_code" is found \
                             but does not have an argument on ANY_SPACE_1.
    :raises GenerationError: if a kernel named "enforce_operator_bc_code" is \
                             found but does not have exactly one argument.
    '''
    # Define a BoundaryDofs namedtuple to help us manage the arrays that
    # are required.
    BoundaryDofs = namedtuple("BoundaryDofs", ["argument", "function_space"])

    def __init__(self, node):
        super().__init__(node)

        self._boundary_dofs = []
        # Check through all the kernel calls to see whether any of them
        # require boundary conditions. Currently this is done by recognising
        # the kernel name.
        # pylint: disable=import-outside-toplevel
        from psyclone.domain.lfric.metadata_to_arguments_rules import (
            MetadataToArgumentsRules)
        for call in self._calls:
            if MetadataToArgumentsRules.bc_kern_regex.match(call.name):
                bc_fs = None
                for fspace in call.arguments.unique_fss:
                    if fspace.orig_name == "any_space_1":
                        bc_fs = fspace
                        break
                if not bc_fs:
                    raise GenerationError(
                        "The enforce_bc_code kernel must have an argument on "
                        "ANY_SPACE_1 but failed to find such an argument.")
                farg = call.arguments.get_arg_on_space(bc_fs)
                self._boundary_dofs.append(self.BoundaryDofs(farg, bc_fs))
            elif call.name.lower() == "enforce_operator_bc_code":
                # Check that the kernel only has one argument
                if len(call.arguments.args) != 1:
                    raise GenerationError(
                        f"The enforce_operator_bc_code kernel must have "
                        f"exactly one argument but found "
                        f"{len(call.arguments.args)}")
                op_arg = call.arguments.args[0]
                bc_fs = op_arg.function_space_to
                self._boundary_dofs.append(self.BoundaryDofs(op_arg, bc_fs))

    def _invoke_declarations(self, parent):
        '''
        Add declarations for any boundary-dofs arrays required by an Invoke.

        :param parent: node in the PSyIR to which to add declarations.
        :type parent: :py:class:`psyclone.psyir.nodes.Node`

        '''
        api_config = Config.get().api_conf("dynamo0.3")

        for dofs in self._boundary_dofs:
            name = "boundary_dofs_" + dofs.argument.name
            parent.add(DeclGen(parent, datatype="integer",
                               kind=api_config.default_kind["integer"],
                               pointer=True,
                               entity_decls=[name+"(:,:) => null()"]))

    def _stub_declarations(self, parent):
        '''
        Add declarations for any boundary-dofs arrays required by a kernel.

        :param parent: node in the PSyIR to which to add declarations.
        :type parent: :py:class:`psyclone.psyir.nodes.Node`

        '''
        api_config = Config.get().api_conf("dynamo0.3")

        for dofs in self._boundary_dofs:
            name = "boundary_dofs_" + dofs.argument.name
            ndf_name = dofs.function_space.ndf_name
            parent.add(DeclGen(parent, datatype="integer",
                               kind=api_config.default_kind["integer"],
                               intent="in",
                               dimension=",".join([ndf_name, "2"]),
                               entity_decls=[name]))

    def initialise(self, parent):
        '''
        Initialise any boundary-dofs arrays required by an Invoke.

        :param parent: node in PSyIR to which to add declarations.
        :type parent: :py:class:`psyclone.psyir.nodes.Node`

        '''
        for dofs in self._boundary_dofs:
            name = "boundary_dofs_" + dofs.argument.name
            parent.add(AssignGen(
                parent, pointer=True, lhs=name,
                rhs="%".join([dofs.argument.proxy_name,
                              dofs.argument.ref_name(dofs.function_space),
                              "get_boundary_dofs()"])))


class DynInvokeSchedule(InvokeSchedule):
    ''' The Dynamo specific InvokeSchedule sub-class. This passes the Dynamo-
    specific factories for creating kernel and infrastructure calls
    to the base class so it creates the ones we require.

    :param str name: name of the Invoke.
    :param arg: list of KernelCalls parsed from the algorithm layer.
    :type arg: list of :py:class:`psyclone.parse.algorithm.KernelCall`
    :param reserved_names: optional list of names that are not allowed in the \
                           new InvokeSchedule SymbolTable.
    :type reserved_names: list of str
    :param parent: the parent of this node in the PSyIR.
    :type parent: :py:class:`psyclone.psyir.nodes.Node`

    '''

    def __init__(self, name, arg, reserved_names=None, parent=None):
        super().__init__(name, LFRicKernCallFactory,
                         LFRicBuiltInCallFactory, arg, reserved_names,
                         parent=parent, symbol_table=LFRicSymbolTable())

    def node_str(self, colour=True):
        ''' Creates a text summary of this node.

        :param bool colour: whether or not to include control codes for colour.

        :returns: text summary of this node, optionally with control codes \
                  for colour highlighting.
        :rtype: str

        '''
        return (self.coloured_name(colour) + "[invoke='" + self.invoke.name +
                "', dm=" + str(Config.get().distributed_memory)+"]")


class DynGlobalSum(GlobalSum):
    '''
    Dynamo specific global sum class which can be added to and
    manipulated in a schedule.

    :param scalar: the kernel argument for which to perform a global sum.
    :type scalar: :py:class:`psyclone.dynamo0p3.DynKernelArgument`
    :param parent: the parent node of this node in the PSyIR.
    :type parent: :py:class:`psyclone.psyir.nodes.Node`

    :raises GenerationError: if distributed memory is not enabled.
    :raises InternalError: if the supplied argument is not a scalar.
    :raises GenerationError: if the scalar is not of "real" intrinsic type.

    '''
    def __init__(self, scalar, parent=None):
        # Check that distributed memory is enabled
        if not Config.get().distributed_memory:
            raise GenerationError(
                "It makes no sense to create a DynGlobalSum object when "
                "distributed memory is not enabled (dm=False).")
        # Check that the global sum argument is indeed a scalar
        if not scalar.is_scalar:
            raise InternalError(
                f"DynGlobalSum.init(): A global sum argument should be a "
                f"scalar but found argument of type '{scalar.argument_type}'.")
        # Check scalar intrinsic types that this class supports (only
        # "real" for now)
        if scalar.intrinsic_type != "real":
            raise GenerationError(
                f"DynGlobalSum currently only supports real scalars, but "
                f"argument '{scalar.name}' in Kernel '{scalar.call.name}' has "
                f"'{scalar.intrinsic_type}' intrinsic type.")
        # Initialise the parent class
        super().__init__(scalar, parent=parent)

    def gen_code(self, parent):
        '''
        Dynamo-specific code generation for this class.

        :param parent: f2pygen node to which to add AST nodes.
        :type parent: :py:class:`psyclone.f2pygen.SubroutineGen`

        '''
        name = self._scalar.name
        # Use InvokeSchedule SymbolTable to share the same symbol for all
        # GlobalSums in the Invoke.
        sum_name = self.ancestor(InvokeSchedule).symbol_table.\
            find_or_create_tag("global_sum").name
        sum_type = self._scalar.data_type
        sum_mod = self._scalar.module_name
        parent.add(UseGen(parent, name=sum_mod, only=True,
                          funcnames=[sum_type]))
        parent.add(TypeDeclGen(parent, datatype=sum_type,
                               entity_decls=[sum_name]))
        parent.add(AssignGen(parent, lhs=sum_name+"%value", rhs=name))
        parent.add(AssignGen(parent, lhs=name, rhs=sum_name+"%get_sum()"))


def _create_depth_list(halo_info_list, sym_table):
    '''Halo exchanges may have more than one dependency. This method
    simplifies multiple dependencies to remove duplicates and any
    obvious redundancy. For example, if one dependency is for depth=1
    and another for depth=2 then we do not need the former as it is
    covered by the latter. Similarly, if we have a depth=extent+1 and
    another for depth=extent+2 then we do not need the former as it is
    covered by the latter. It also takes into account
    needs_clean_outer, which indicates whether the outermost halo
    needs to be clean (and therefore whether there is a dependence).

    :param halo_info_list: a list containing halo access information \
        derived from all read fields dependent on this halo exchange.
    :type: :func:`list` of :py:class:`psyclone.dynamo0p3.HaloReadAccess`
    :param sym_table: the symbol table of the enclosing InvokeSchedule.
    :type sym_table: :py:class:`psyclone.psyir.symbols.SymbolTable`

    :returns: a list containing halo depth information derived from \
        the halo access information.
    :rtype: :func:`list` of :py:class:`psyclone.dynamo0p3.HaloDepth`

    '''
    # pylint: disable=too-many-branches
    depth_info_list = []
    # First look to see if all field dependencies are
    # annexed_only. If so we only care about annexed dofs.
    annexed_only = True
    for halo_info in halo_info_list:
        if not (halo_info.annexed_only or
                (halo_info.literal_depth == 1
                 and not halo_info.needs_clean_outer)):
            # There are two cases when we only care about accesses to
            # annexed dofs. 1) when annexed_only is set and 2) when
            # the halo depth is 1 but we only depend on annexed dofs
            # being up-to-date (needs_clean_outer is False).
            annexed_only = False
            break
    if annexed_only:
        depth_info = HaloDepth(sym_table)
        depth_info.set_by_value(max_depth=False, var_depth="",
                                literal_depth=1, annexed_only=True,
                                max_depth_m1=False)
        return [depth_info]
    # Next look to see if one of the field dependencies specifies
    # a max_depth access. If so the whole halo region is accessed
    # so we do not need to be concerned with other accesses.
    max_depth_m1 = False
    for halo_info in halo_info_list:
        if halo_info.max_depth:
            if halo_info.needs_clean_outer:
                # Found a max_depth access so we only need one
                # HaloDepth entry.
                depth_info = HaloDepth(sym_table)
                depth_info.set_by_value(max_depth=True, var_depth="",
                                        literal_depth=0, annexed_only=False,
                                        max_depth_m1=False)
                return [depth_info]
            # Remember that we found a max_depth-1 access.
            max_depth_m1 = True

    if max_depth_m1:
        # We have at least one max_depth-1 access.
        depth_info = HaloDepth(sym_table)
        depth_info.set_by_value(max_depth=False, var_depth="",
                                literal_depth=0, annexed_only=False,
                                max_depth_m1=True)
        depth_info_list.append(depth_info)

    for halo_info in halo_info_list:
        # Go through the halo information associated with each
        # read dependency, skipping any max_depth-1 accesses.
        if halo_info.max_depth and not halo_info.needs_clean_outer:
            continue
        var_depth = halo_info.var_depth
        literal_depth = halo_info.literal_depth
        if literal_depth and not halo_info.needs_clean_outer:
            # Decrease depth by 1 if we don't care about the outermost
            # access.
            literal_depth -= 1
        match = False
        # check whether we match with existing depth information
        for depth_info in depth_info_list:
            if depth_info.var_depth == var_depth and not match:
                # This dependence uses the same variable to
                # specify its depth as an existing one, or both do
                # not have a variable so we only have a
                # literal. Therefore we only need to update the
                # literal value with the maximum of the two
                # (e.g. var_name,1 and var_name,2 => var_name,2).
                depth_info.literal_depth = max(
                    depth_info.literal_depth, literal_depth)
                match = True
                break
        if not match:
            # No matches were found with existing entries so create a
            # new one (unless no 'var_depth' and 'literal_depth' is 0).
            if var_depth or literal_depth > 0:
                depth_info = HaloDepth(sym_table)
                depth_info.set_by_value(max_depth=False, var_depth=var_depth,
                                        literal_depth=literal_depth,
                                        annexed_only=False, max_depth_m1=False)
                depth_info_list.append(depth_info)
    return depth_info_list


class LFRicHaloExchange(HaloExchange):

    '''Dynamo specific halo exchange class which can be added to and
    manipulated in a schedule.

    :param field: the field that this halo exchange will act on
    :type field: :py:class:`psyclone.dynamo0p3.DynKernelArgument`
    :param check_dirty: optional argument default True indicating \
    whether this halo exchange should be subject to a run-time check \
    for clean/dirty halos.
    :type check_dirty: bool
    :param vector_index: optional vector index (default None) to \
    identify which index of a vector field this halo exchange is \
    responsible for
    :type vector_index: int
    :param parent: optional PSyIRe parent node (default None) of this \
    object
    :type parent: :py:class:`psyclone.psyir.nodes.Node`

    '''
    def __init__(self, field, check_dirty=True,
                 vector_index=None, parent=None):
        HaloExchange.__init__(self, field, check_dirty=check_dirty,
                              vector_index=vector_index, parent=parent)
        # set up some defaults for this class
        self._halo_exchange_name = "halo_exchange"

    def _compute_stencil_type(self):
        '''Dynamically work out the type of stencil required for this halo
        exchange as it could change as transformations are applied to
        the schedule. If all stencil accesses are of the same type then we
        return that stencil, otherwise we return the "region" stencil
        type (as it is safe for all stencils).

        :return: the type of stencil required for this halo exchange
        :rtype: str

        '''
        # get information about stencil accesses from all read fields
        # dependent on this halo exchange
        halo_info_list = self._compute_halo_read_info()

        trial_stencil = halo_info_list[0].stencil_type
        for halo_info in halo_info_list:
            # assume that if stencil accesses are different that we
            # simply revert to region. We could be more clever in the
            # future e.g. x and y implies cross.
            if halo_info.stencil_type != trial_stencil:
                return "region"
        return trial_stencil

    def _compute_halo_depth(self):
        '''Dynamically determine the depth of the halo for this halo exchange,
        as the depth can change as transformations are applied to the
        schedule.

        :return: the halo exchange depth as a Fortran string
        :rtype: str

        '''
        # get information about reading from the halo from all read fields
        # dependent on this halo exchange
        depth_info_list = self._compute_halo_read_depth_info()

        # if there is only one entry in the list we can just return
        # the depth
        if len(depth_info_list) == 1:
            return str(depth_info_list[0])
        # the depth information can't be reduced to a single
        # expression, therefore we need to determine the maximum
        # of all expressions
        depth_str_list = [str(depth_info) for depth_info in
                          depth_info_list]
        return "max("+",".join(depth_str_list)+")"

    def _compute_halo_read_depth_info(self, ignore_hex_dep=False):
        '''Take a list of `psyclone.dynamo0p3.HaloReadAccess` objects and
        create an equivalent list of `psyclone.dynamo0p3.HaloDepth`
        objects. Whilst doing this we simplify the
        `psyclone.dynamo0p3.HaloDepth` list to remove redundant depth
        information e.g. depth=1 is not required if we have a depth=2.
        If the optional ignore_hex_dep argument is set to True then
        any read accesses contained in halo exchange nodes are
        ignored. This option can therefore be used to filter out any
        halo exchange dependencies and only return non-halo exchange
        dependencies if and when required.

        :param bool ignore_hex_dep: if True then ignore any read \
            accesses contained in halo exchanges. This is an optional \
            argument that defaults to False.

        :return: a list containing halo depth information derived from \
            all fields dependent on this halo exchange.
        :rtype: :func:`list` of :py:class:`psyclone.dynamo0p3.HaloDepth`

        '''
        # get our halo information
        halo_info_list = self._compute_halo_read_info(ignore_hex_dep)
        # use the halo information to generate depth information
        depth_info_list = _create_depth_list(halo_info_list,
                                             self._symbol_table)
        return depth_info_list

    def _compute_halo_read_info(self, ignore_hex_dep=False):
        '''Dynamically computes all halo read dependencies and returns the
        required halo information (i.e. halo depth and stencil type)
        in a list of HaloReadAccess objects. If the optional
        ignore_hex_dep argument is set to True then any read accesses
        contained in halo exchange nodes are ignored. This option can
        therefore be used to filter out any halo exchange dependencies
        and only return non-halo exchange dependencies if and when
        required.

        :param bool ignore_hex_dep: if True then ignore any read \
            accesses contained in halo exchanges. This is an optional \
            argument that defaults to False.

        :return: a list containing halo information for each read dependency.
        :rtype: :func:`list` of :py:class:`psyclone.dynamo0p3.HaloReadAccess`

        :raises InternalError: if there is more than one read \
            dependency associated with a halo exchange.
        :raises InternalError: if there is a read dependency \
            associated with a halo exchange and it is not the last \
            entry in the read dependency list.
        :raises GenerationError: if there is a read dependency \
            associated with an asynchronous halo exchange.
        :raises InternalError: if no read dependencies are found.

        '''
        read_dependencies = self.field.forward_read_dependencies()
        hex_deps = [dep for dep in read_dependencies
                    if isinstance(dep.call, LFRicHaloExchange)]
        if hex_deps:
            # There is a field accessed by a halo exchange that is
            # a read dependence. As ignore_hex_dep is True this should
            # be ignored so this is removed from the list.
            if any(dep for dep in hex_deps
                   if isinstance(dep.call, (LFRicHaloExchangeStart,
                                            LFRicHaloExchangeEnd))):
                raise GenerationError(
                    "Please perform redundant computation transformations "
                    "before asynchronous halo exchange transformations.")

            # There can only be one field accessed by a
            # halo exchange that is a read dependence.
            if len(hex_deps) != 1:
                raise InternalError(
                    f"There should only ever be at most one read dependency "
                    f"associated with a halo exchange in the read dependency "
                    f"list, but found {len(hex_deps)} for field "
                    f"{self.field.name}.")
            # For sanity, check that the field accessed by the halo
            # exchange is the last dependence in the list.
            if not isinstance(read_dependencies[-1].call, LFRicHaloExchange):
                raise InternalError(
                    "If there is a read dependency associated with a halo "
                    "exchange in the list of read dependencies then it should "
                    "be the last one in the list.")
            if ignore_hex_dep:
                # Remove the last entry in the list (the field accessed by
                # the halo exchange).
                del read_dependencies[-1]

        if not read_dependencies:
            raise InternalError(
                "Internal logic error. There should be at least one read "
                "dependence for a halo exchange.")
        return [HaloReadAccess(read_dependency, self._symbol_table) for
                read_dependency in read_dependencies]

    def _compute_halo_write_info(self):
        '''Determines how much of the halo has been cleaned from any previous
        redundant computation

        :return: a HaloWriteAccess object containing the required \
        information, or None if no dependence information is found.
        :rtype: :py:class:`psyclone.dynamo0p3.HaloWriteAccess` or None
        :raises GenerationError: if more than one write dependence is \
        found for this halo exchange as this should not be possible

        '''
        write_dependencies = self.field.backward_write_dependencies()
        if not write_dependencies:
            # no write dependence information
            return None
        if len(write_dependencies) > 1:
            raise GenerationError(
                f"Internal logic error. There should be at most one write "
                f"dependence for a halo exchange. Found "
                f"'{len(write_dependencies)}'")
        return HaloWriteAccess(write_dependencies[0], self._symbol_table)

    def required(self, ignore_hex_dep=False):
        '''Determines whether this halo exchange is definitely required
        ``(True, True)``, might be required ``(True, False)`` or is definitely
        not required ``(False, *)``.

        If the optional ignore_hex_dep argument is set to True then
        any read accesses contained in halo exchange nodes are
        ignored. This option can therefore be used to filter out any
        halo exchange dependencies and only consider non-halo exchange
        dependencies if and when required.

        Whilst a halo exchange is generally only ever added if it is
        required, or if it may be required, this situation can change
        if redundant computation transformations are applied. The
        first argument can be used to remove such halo exchanges if
        required.

        When the first return value is True, the second return value
        can be used to see if we need to rely on the runtime
        (set_dirty and set_clean calls) and therefore add a
        check_dirty() call around the halo exchange or whether we
        definitely know that this halo exchange is required.

        This routine assumes that a stencil size provided via a
        variable may take the value 0. If a variables value is
        constrained to be 1, or more, then the logic for deciding
        whether a halo exchange is definitely required should be
        updated. Note, the routine would still be correct as is, it
        would just return more unknown results than it should).

        :param bool ignore_hex_dep: if True then ignore any read \
            accesses contained in halo exchanges. This is an optional \
            argument that defaults to False.

        :returns: (x, y) where x specifies whether this halo \
            exchange is (or might be) required - True, or is not \
            required - False. If the first tuple item is True then the \
            second argument specifies whether we definitely know that \
            we need the HaloExchange - True, or are not sure - False.
        :rtype: (bool, bool)

        '''
        # pylint: disable=too-many-branches, too-many-return-statements
        # get *aggregated* information about halo reads
        required_clean_info = self._compute_halo_read_depth_info(
            ignore_hex_dep)
        # get information about the halo write
        clean_info = self._compute_halo_write_info()

        # no need to test whether we return at least one read
        # dependency as _compute_halo_read_depth_info() raises an
        # exception if none are found

        if Config.get().api_conf("dynamo0.3").compute_annexed_dofs and \
           len(required_clean_info) == 1 and \
           required_clean_info[0].annexed_only:
            # We definitely don't need the halo exchange as we
            # only read annexed dofs and these are always clean as
            # they are computed by default when iterating over
            # dofs and kept up-to-date by redundant computation
            # when iterating over cells.
            required = False
            known = True  # redundant information as it is always known
            return required, known

        if not clean_info:
            # this halo exchange has no previous write dependencies so
            # we do not know the initial state of the halo. This means
            # that we do not know if we need a halo exchange or not
            required = True
            known = False
            return required, known

        if clean_info.max_depth:
            if not clean_info.dirty_outer:
                # all of the halo is cleaned by redundant computation
                # so halo exchange is not required
                required = False
                known = True  # redundant information as it is always known
            else:
                # the last level halo is dirty
                if required_clean_info[0].max_depth:
                    # we know that we need to clean the outermost halo level
                    required = True
                    known = True
                else:
                    # we don't know whether the halo exchange is
                    # required or not as the reader reads the halo to
                    # a specified depth but we don't know the depth
                    # of the halo
                    required = True
                    known = False
            return required, known

        # at this point we know that clean_info.max_depth is False

        if not clean_info.literal_depth:
            # if literal_depth is 0 then the writer does not
            # redundantly compute so we definitely need the halo
            # exchange
            required = True
            known = True
            return required, known

        if clean_info.literal_depth == 1 and clean_info.dirty_outer:
            # the writer redundantly computes in the level 1 halo but
            # leaves it dirty (although annexed dofs are now clean).
            if len(required_clean_info) == 1 and \
               required_clean_info[0].annexed_only:
                # we definitely don't need the halo exchange as we
                # only read annexed dofs and these have been made
                # clean by the redundant computation
                required = False
                known = True  # redundant information as it is always known
            else:
                # we definitely need the halo exchange as the reader(s)
                # require the halo to be clean
                required = True
                known = True
            return required, known

        # At this point we know that the writer cleans the halo to a
        # known (literal) depth through redundant computation. We now
        # compute this value for use by the logic in the rest of the
        # routine.
        clean_depth = clean_info.literal_depth
        if clean_info.dirty_outer:
            # outer layer stays dirty
            clean_depth -= 1

        # If a literal value in any of the required clean halo depths
        # is greater than the cleaned depth then we definitely need
        # the halo exchange (as any additional variable depth would
        # increase the required depth value). We only look at the case
        # where we have multiple entries as the single entry case is
        # dealt with separately
        if len(required_clean_info) > 1:
            for required_clean in required_clean_info:
                if required_clean.literal_depth > clean_depth:
                    required = True
                    known = True
                    return required, known

        # The only other case where we know that a halo exchange is
        # required (or not) is where we read the halo to a known
        # literal depth. As the read information is aggregated, a known
        # literal depth will mean that there is only one
        # required_clean_info entry
        if len(required_clean_info) == 1:
            # the halo might be read to a fixed literal depth
            if required_clean_info[0].var_depth or \
               required_clean_info[0].max_depth:
                # no it isn't so we might need the halo exchange
                required = True
                known = False
            else:
                # the halo is read to a fixed literal depth.
                required_clean_depth = required_clean_info[0].literal_depth
                if clean_depth < required_clean_depth:
                    # we definitely need this halo exchange
                    required = True
                    known = True
                else:
                    # we definitely don't need this halo exchange
                    required = False
                    known = True  # redundant information as it is always known
            return required, known

        # We now know that at least one required_clean entry has a
        # variable depth and any required_clean fixed depths are less
        # than the cleaned depth so we may need a halo exchange.
        required = True
        known = False
        return required, known

    def node_str(self, colour=True):
        ''' Creates a text summary of this HaloExchange node.

        :param bool colour: whether or not to include control codes for colour.

        :returns: text summary of this node, optionally with control codes \
                  for colour highlighting.
        :rtype: str

        '''
        _, known = self.required()
        runtime_check = not known
        field_id = self._field.name
        if self.vector_index:
            field_id += f"({self.vector_index})"
        return (f"{self.coloured_name(colour)}[field='{field_id}', "
                f"type='{self._compute_stencil_type()}', "
                f"depth={self._compute_halo_depth()}, "
                f"check_dirty={runtime_check}]")

    def gen_code(self, parent):
        '''Dynamo specific code generation for this class.

        :param parent: an f2pygen object that will be the parent of \
        f2pygen objects created in this method
        :type parent: :py:class:`psyclone.f2pygen.BaseGen`

        '''
        if self.vector_index:
            ref = f"({self.vector_index})"
        else:
            ref = ""
        _, known = self.required()
        if not known:
            if_then = IfThenGen(parent, self._field.proxy_name + ref +
                                "%is_dirty(depth=" +
                                self._compute_halo_depth() + ")")
            parent.add(if_then)
            halo_parent = if_then
        else:
            halo_parent = parent
        halo_parent.add(
            CallGen(
                halo_parent, name=self._field.proxy_name + ref +
                "%" + self._halo_exchange_name +
                "(depth=" + self._compute_halo_depth() + ")"))
        parent.add(CommentGen(parent, ""))


class LFRicHaloExchangeStart(LFRicHaloExchange):
    '''The start of an asynchronous halo exchange. This is similar to a
    regular halo exchange except that the Fortran name of the call is
    different and the routine only reads the data being transferred
    (the associated field is specified as having a read access). As a
    result this class is not able to determine some important
    properties (such as whether the halo exchange is known to be
    required or not). This is solved by finding the corresponding
    asynchronous halo exchange end (a halo exchange start always has a
    corresponding halo exchange end and vice versa) and calling its
    methods (a halo exchange end is specified as having readwrite
    access to its associated field and therefore is able to determine
    the required properties).

    :param field: the field that this halo exchange will act on
    :type field: :py:class:`psyclone.dynamo0p3.DynKernelArgument`
    :param check_dirty: optional argument (default True) indicating \
    whether this halo exchange should be subject to a run-time check \
    for clean/dirty halos.
    :type check_dirty: bool
    :param vector_index: optional vector index (default None) to \
    identify which component of a vector field this halo exchange is \
    responsible for
    :type vector_index: int
    :param parent: optional PSyIRe parent node (default None) of this \
    object
    :type parent: :py:class:`psyclone.psyir.nodes.Node`

    '''
    # Textual description of the node.
    _text_name = "HaloExchangeStart"
    _colour = "yellow"

    def __init__(self, field, check_dirty=True,
                 vector_index=None, parent=None):
        LFRicHaloExchange.__init__(self, field, check_dirty=check_dirty,
                                   vector_index=vector_index, parent=parent)
        # Update the field's access appropriately. Here "gh_read"
        # specifies that the start of a halo exchange only reads
        # the field's data.
        self._field.access = AccessType.READ
        # override appropriate parent class names
        self._halo_exchange_name = "halo_exchange_start"

    def _compute_stencil_type(self):
        '''Call the required method in the corresponding halo exchange end
        object. This is done as the field in halo exchange start is
        only read and the dependence analysis beneath this call
        requires the field to be modified.

        :return: Return the type of stencil required for this pair of \
        halo exchanges
        :rtype: str

        '''
        # pylint: disable=protected-access
        return self._get_hex_end()._compute_stencil_type()

    def _compute_halo_depth(self):
        '''Call the required method in the corresponding halo exchange end
        object. This is done as the field in halo exchange start is
        only read and the dependence analysis beneath this call
        requires the field to be modified.

        :return: Return the halo exchange depth as a Fortran string
        :rtype: str

        '''
        # pylint: disable=protected-access
        return self._get_hex_end()._compute_halo_depth()

    def required(self):
        '''Call the required method in the corresponding halo exchange end
        object. This is done as the field in halo exchange start is
        only read and the dependence analysis beneath this call
        requires the field to be modified.

        :returns: (x, y) where x specifies whether this halo exchange \
                  is (or might be) required - True, or is not required \
                  - False. If the first tuple item is True then the second \
                  argument specifies whether we definitely know that we need \
                  the HaloExchange - True, or are not sure - False.
        :rtype: (bool, bool)

        '''
        return self._get_hex_end().required()

    def _get_hex_end(self):
        '''An internal helper routine for this class which finds the halo
        exchange end object corresponding to this halo exchange start
        object or raises an exception if one is not found.

        :return: The corresponding halo exchange end object
        :rtype: :py:class:`psyclone.dynamo0p3.LFRicHaloExchangeEnd`
        :raises GenerationError: If no matching HaloExchangeEnd is \
        found, or if the first matching haloexchange that is found is \
        not a HaloExchangeEnd

        '''
        # Look at all nodes following this one in schedule order
        # (which is PSyIRe node order)
        for node in self.following():
            if self.sameParent(node) and isinstance(node, LFRicHaloExchange):
                # Found a following `haloexchange`,
                # `haloexchangestart` or `haloexchangeend` PSyIRe node
                # that is at the same calling hierarchy level as this
                # haloexchangestart
                access = DataAccess(self.field)
                if access.overlaps(node.field):
                    if isinstance(node, LFRicHaloExchangeEnd):
                        return node
                    raise GenerationError(
                        f"Halo exchange start for field '{self.field.name}' "
                        f"should match with a halo exchange end, but found "
                        f"{type(node)}")
        # no match has been found which is an error as a halo exchange
        # start should always have a matching halo exchange end that
        # follows it in schedule (PSyIRe sibling) order
        raise GenerationError(
            f"Halo exchange start for field '{self.field.name}' has no "
            f"matching halo exchange end")


class LFRicHaloExchangeEnd(LFRicHaloExchange):
    '''The end of an asynchronous halo exchange. This is similar to a
    regular halo exchange except that the Fortran name of the call is
    different and the routine only writes to the data being
    transferred.

    :param field: the field that this halo exchange will act on
    :type field: :py:class:`psyclone.dynamo0p3.DynKernelArgument`
    :param check_dirty: optional argument (default True) indicating \
    whether this halo exchange should be subject to a run-time check \
    for clean/dirty halos.
    :type check_dirty: bool
    :param vector_index: optional vector index (default None) to \
    identify which index of a vector field this halo exchange is \
    responsible for
    :type vector_index: int
    :param parent: optional PSyIRe parent node (default None) of this \
    object
    :type parent: :py:class:`psyclone.psyir.nodes.Node`

    '''
    # Textual description of the node.
    _text_name = "HaloExchangeEnd"
    _colour = "yellow"

    def __init__(self, field, check_dirty=True,
                 vector_index=None, parent=None):
        LFRicHaloExchange.__init__(self, field, check_dirty=check_dirty,
                                   vector_index=vector_index, parent=parent)
        # Update field properties appropriately. The associated field is
        # written to. However, a readwrite field access needs to be
        # specified as this is required for the halo exchange logic to
        # work correctly.
        self._field.access = AccessType.READWRITE
        # override appropriate parent class names
        self._halo_exchange_name = "halo_exchange_finish"


class HaloDepth():
    '''Determines how much of the halo a read to a field accesses (the
    halo depth).

    :param sym_table: the symbol table of the enclosing InvokeSchedule.
    :type sym_table: :py:class:`psyclone.psyir.symbols.SymbolTable`

    '''
    def __init__(self, sym_table):
        # literal_depth is used to store any known (literal) component
        # of the depth of halo that is accessed. It may not be the
        # full depth as there may also be an additional var_depth
        # specified.
        self._literal_depth = 0
        # var_depth is used to store any variable component of the
        # depth of halo that is accessed. It may not be the full depth
        # as there may also be an additional literal_depth specified.
        self._var_depth = None
        # max_depth specifies whether the full depth of halo (whatever
        # that might be) is accessed. If this is set then
        # literal_depth, var_depth and max_depth_m1 have no
        # meaning. max_depth being False does not necessarily mean the
        # full halo depth is not accessed, rather it means that we do
        # not know.
        self._max_depth = False
        # max_depth_m1 specifies whether the full depth of halo
        # (whatever that might be) apart from the outermost level is
        # accessed. If this is set then literal_depth, var_depth and
        # max_depth have no meaning.
        self._max_depth_m1 = False
        # annexed only is True if the only access in the halo is for
        # annexed dofs
        self._annexed_only = False
        # Keep a reference to the symbol table so that we can look-up
        # variables holding the maximum halo depth.
        self._symbol_table = sym_table

    @property
    def annexed_only(self):
        '''
        :returns: True if only annexed dofs are accessed in the halo and \
                  False otherwise.
        :rtype: bool
        '''
        return self._annexed_only

    @property
    def max_depth(self):
        '''
        :returns: True if the read to the field is known to access all \
                  of the halo and False otherwise.
        :rtype: bool
        '''
        return self._max_depth

    @property
    def max_depth_m1(self):
        '''Returns whether the read to the field is known to access all of the
        halo except the outermost level or not.

        :returns: True if the read to the field is known to access all \
                  of the halo except the outermost and False otherwise.
        :rtype: bool

        '''
        return self._max_depth_m1

    @property
    def var_depth(self):
        '''Returns the name of the variable specifying the depth of halo
        access if one is provided. Note, a variable will only be provided for
        stencil accesses. Also note, this depth should be added to the
        literal_depth to find the total depth.

        :returns: a variable name specifying the halo access depth \
                  if one exists, and None if not.
        :rtype: str

        '''
        return self._var_depth

    @property
    def literal_depth(self):
        '''Returns the known fixed (literal) depth of halo access. Note, this
        depth should be added to the var_depth to find the total depth.

        :returns: the known fixed (literal) halo access depth.
        :rtype: int

        '''
        return self._literal_depth

    @literal_depth.setter
    def literal_depth(self, value):
        ''' Set the known fixed (literal) depth of halo access.

        :param int value: Set the known fixed (literal) halo access depth.

        '''
        self._literal_depth = value

    def set_by_value(self, max_depth, var_depth, literal_depth, annexed_only,
                     max_depth_m1):
        # pylint: disable=too-many-arguments
        '''Set halo depth information directly

        :param bool max_depth: True if the field accesses all of the \
        halo and False otherwise
        :param str var_depth: A variable name specifying the halo \
        access depth, if one exists, and None if not
        :param int literal_depth: The known fixed (literal) halo \
        access depth
        :param bool annexed_only: True if only the halo's annexed dofs \
        are accessed and False otherwise
        :param bool max_depth_m1: True if the field accesses all of \
        the halo but does not require the outermost halo to be correct \
        and False otherwise

        '''
        self._max_depth = max_depth
        self._var_depth = var_depth
        self._literal_depth = literal_depth
        self._annexed_only = annexed_only
        self._max_depth_m1 = max_depth_m1

    def __str__(self):
        '''return the depth of a halo dependency
        as a string'''
        depth_str = ""
        if self.max_depth:
            max_depth = self._symbol_table.lookup_with_tag(
                "max_halo_depth_mesh")
            depth_str += max_depth.name
        elif self.max_depth_m1:
            max_depth = self._symbol_table.lookup_with_tag(
                "max_halo_depth_mesh")
            depth_str += f"{max_depth.name}-1"
        else:
            if self.var_depth:
                depth_str += self.var_depth
                if self.literal_depth:
                    # Ignores depth == 0
                    depth_str += f"+{self.literal_depth}"
            elif self.literal_depth is not None:
                # Returns depth if depth has any value, including 0
                depth_str = str(self.literal_depth)
        return depth_str


def halo_check_arg(field, access_types):
    '''
    Support function which performs checks to ensure the first argument
    is a field, that the field is contained within Kernel or Builtin
    call and that the field is accessed in one of the ways specified
    by the second argument. If no error is reported it returns the
    call object containing this argument.

    :param field: the argument object we are checking
    :type field: :py:class:`psyclone.dynamo0p3.DynArgument`
    :param access_types: List of allowed access types.
    :type access_types: List of :py:class:`psyclone.psyGen.AccessType`.
    :return: the call containing the argument object
    :rtype: sub-class of :py:class:`psyclone.psyGen.Kern`

    :raises GenerationError: if the first argument to this function is \
                             the wrong type.
    :raises GenerationError: if the first argument is not accessed in one of \
                    the ways specified by the second argument to the function.
    :raises GenerationError: if the first argument is not contained \
                             within a call object.

    '''
    try:
        # Get the kernel/built-in call associated with this field
        call = field.call
    except AttributeError as err:
        raise GenerationError(
            f"HaloInfo class expects an argument of type DynArgument, or "
            f"equivalent, on initialisation, but found, "
            f"'{type(field)}'") from err

    if field.access not in access_types:
        api_strings = [access.api_specific_name() for access in access_types]
        raise GenerationError(
            f"In HaloInfo class, field '{field.name}' should be one of "
            f"{api_strings}, but found '{field.access.api_specific_name()}'")
    if not isinstance(call, (LFRicBuiltIn, LFRicKern)):
        raise GenerationError(
            f"In HaloInfo class, field '{field.name}' should be from a call "
            f"but found {type(call)}")
    return call


class HaloWriteAccess(HaloDepth):
    '''Determines how much of a field's halo is written to (the halo depth)
    when a field is accessed in a particular kernel within a
    particular loop nest.

    :param field: the field that we are concerned with.
    :type field: :py:class:`psyclone.dynamo0p3.DynArgument`
    :param sym_table: the symbol table associated with the scoping region \
                      that contains this halo access.
    :type sym_table: :py:class:`psyclone.psyir.symbols.SymbolTable`

    '''
    def __init__(self, field, sym_table):
        HaloDepth.__init__(self, sym_table)
        self._compute_from_field(field)

    @property
    def dirty_outer(self):
        '''Returns True if the writer is continuous and accesses the halo and
        False otherwise. It indicates that the outer level of halo that has
        been written to is actually dirty (well to be precise it is a partial
        sum).

        :returns: True if the outer layer of halo that is written \
                  to remains dirty and False otherwise.
        :rtype: bool

        '''
        return self._dirty_outer

    def _compute_from_field(self, field):
        '''Internal method to compute what parts of a field's halo are written
        to in a certain kernel and loop. The information computed is
        the depth of access and validity of the data after
        writing. The depth of access can be the maximum halo depth or
        a literal depth and the outer halo layer that is written to
        may be dirty or clean.

        :param field: the field that we are concerned with.
        :type field: :py:class:`psyclone.dynamo0p3.DynArgument`

        '''
        const = LFRicConstants()

        call = halo_check_arg(field, AccessType.all_write_accesses())
        # no test required here as all calls exist within a loop

        loop = call.parent.parent
        # The outermost halo level that is written to is dirty if it
        # is a continuous field which writes into the halo in a loop
        # over cells
        self._dirty_outer = (
            not field.discontinuous and
            loop.iteration_space == "cell_column" and
            loop.upper_bound_name in const.HALO_ACCESS_LOOP_BOUNDS)
        depth = 0
        max_depth = False
        if loop.upper_bound_name in const.HALO_ACCESS_LOOP_BOUNDS:
            # loop does redundant computation
            if loop.upper_bound_halo_depth:
                # loop redundant computation is to a fixed literal depth
                depth = loop.upper_bound_halo_depth
            else:
                # loop redundant computation is to the maximum depth
                max_depth = True
        # If this is an inter-grid kernel and we're writing to the
        # field on the fine mesh then the halo depth is effectively
        # doubled
        if call.is_intergrid and field.mesh == "gh_fine":
            depth *= 2
        # The third argument for set_by_value specifies the name of a
        # variable used to specify the depth. Variables are currently
        # not used when a halo is written to, so we pass None which
        # indicates there is no variable.  the fifth argument for
        # set_by_value indicates whether we only access
        # annexed_dofs. At the moment this is not possible when
        # modifying a field so we always return False. The sixth
        # argument indicates if the depth of access is the
        # maximum-1. This is not possible here so we return False.
        HaloDepth.set_by_value(self, max_depth, None, depth, False, False)


class HaloReadAccess(HaloDepth):
    '''Determines how much of a field's halo is read (the halo depth) and
    additionally the access pattern (the stencil) when a field is
    accessed in a particular kernel within a particular loop nest.

    :param field: the field for which we want information.
    :type field: :py:class:`psyclone.dynamo0p3.DynKernelArgument`
    :param sym_table: the symbol table associated with the scoping region \
                      that contains this halo access.
    :type sym_table: :py:class:`psyclone.psyir.symbols.SymbolTable`

    '''
    def __init__(self, field, sym_table):
        HaloDepth.__init__(self, sym_table)
        self._stencil_type = None
        self._needs_clean_outer = None
        self._compute_from_field(field)

    @property
    def needs_clean_outer(self):
        '''Returns False if the reader has a gh_inc access and accesses the
        halo. Otherwise returns True.  Indicates that the outer level
        of halo that has been read does not need to be clean (although
        any annexed dofs do).

        :return: Returns False if the outer layer of halo that is read \
        does not need to be clean and True otherwise.
        :rtype: bool

        '''
        return self._needs_clean_outer

    @property
    def stencil_type(self):
        '''Returns the type of stencil access used by the field(s) in the halo
        if one exists. If redundant computation (accessing the full
        halo) is combined with a stencil access (potentially accessing
        a subset of the halo) then the access is assumed to be full
        access (region) for all depths.

        :returns: the type of stencil access used or None if there is no \
                  stencil.
        :rtype: str

        '''
        return self._stencil_type

    def _compute_from_field(self, field):
        '''Internal method to compute which parts of a field's halo are read
        in a certain kernel and loop. The information computed is the
        depth of access and the access pattern. The depth of access
        can be the maximum halo depth, a variable specifying the depth
        and/or a literal depth. The access pattern will only be
        specified if the kernel code performs a stencil access on the
        field.

        :param field: the field that we are concerned with
        :type field: :py:class:`psyclone.dynamo0p3.DynArgument`

        '''
        # pylint: disable=too-many-branches
        const = LFRicConstants()

        self._annexed_only = False
        call = halo_check_arg(field, AccessType.all_read_accesses())

        loop = call.ancestor(LFRicLoop)

        # For GH_INC we accumulate contributions into the field being
        # modified. In order to get correct results for owned and
        # annexed dofs, this requires that the fields we are
        # accumulating contributions from have up-to-date values in
        # the halo cell(s). However, we do not need to be concerned
        # with the values of the modified field in the last-level of
        # the halo. This is because we only have enough information to
        # partially compute the contributions in those cells
        # anyway. (If the values of the field being modified are
        # required, at some later point, in that level of the halo
        # then we do a halo swap.)
        self._needs_clean_outer = (
            not (field.access == AccessType.INC
                 and loop.upper_bound_name in ["cell_halo",
                                               "colour_halo"]))
        # now we have the parent loop we can work out what part of the
        # halo this field accesses
        if loop.upper_bound_name in const.HALO_ACCESS_LOOP_BOUNDS:
            # this loop performs redundant computation
            if loop.upper_bound_halo_depth:
                # loop redundant computation is to a fixed literal depth
                self._literal_depth = loop.upper_bound_halo_depth
            else:
                # loop redundant computation is to the maximum depth
                self._max_depth = True
        elif loop.upper_bound_name == "ncolour":
            # Loop is coloured but does not access the halo.
            pass
        elif loop.upper_bound_name in ["ncells", "nannexed"]:
            if field.descriptor.stencil:
                # no need to worry about annexed dofs (if they exist)
                # as the stencil will cover these (this is currently
                # guaranteed as halo exchanges only exchange full
                # halos)
                pass
            else:  # there is no stencil
                if (field.discontinuous or call.iterates_over == "dof" or
                        call.all_updates_are_writes):
                    # There are only local accesses or the kernel is of the
                    # special form where any iteration is guaranteed to write
                    # the same value to a given shared entity.
                    pass
                else:
                    # This is a continuous field which therefore
                    # accesses annexed dofs. We set access to the
                    # level 1 halo here as there is currently no
                    # mechanism to perform a halo exchange solely on
                    # annexed dofs.
                    self._literal_depth = 1
                    self._annexed_only = True
        elif loop.upper_bound_name == "ndofs":
            # we only access owned dofs so there is no access to the
            # halo
            pass
        else:
            raise GenerationError(
                f"Internal error in HaloReadAccess._compute_from_field. Found "
                f"unexpected loop upper bound name '{loop.upper_bound_name}'")

        if self._max_depth or self._var_depth or self._literal_depth:
            # Whilst stencil type has no real meaning when there is no
            # stencil it is convenient to set it to "region" when
            # there is redundant computation as the halo exchange
            # logic is interested in the access pattern irrespective
            # of whether there is a stencil access or not. We use
            # "region" as it means access all of the halo data which
            # is what is done when performing redundant computation
            # with no stencil.
            self._stencil_type = "region"
        if field.descriptor.stencil:
            # field has a stencil access
            if self._max_depth:
                raise GenerationError(
                    "redundant computation to max depth with a stencil is "
                    "invalid")
            self._stencil_type = field.descriptor.stencil['type']
            if self._literal_depth:
                # halo exchange does not support mixed accesses to the halo
                self._stencil_type = "region"
            stencil_depth = field.descriptor.stencil['extent']
            if stencil_depth:
                # stencil_depth is provided in the kernel metadata
                self._literal_depth += stencil_depth
            else:
                # Stencil_depth is provided by the algorithm layer.
                # It is currently not possible to specify kind for an
                # integer literal stencil depth in a kernel call. This
                # will be enabled when addressing issue #753.
                if field.stencil.extent_arg.is_literal():
                    # a literal is specified
                    value_str = field.stencil.extent_arg.text
                    self._literal_depth += int(value_str)
                else:
                    # a variable is specified
                    self._var_depth = field.stencil.extent_arg.varname
        # If this is an intergrid kernel and the field in question is on
        # the fine mesh then we must double the halo depth
        if call.is_intergrid and field.mesh == "gh_fine":
            if self._literal_depth:
                self._literal_depth *= 2
            if self._var_depth:
                self._var_depth = "2*" + self._var_depth


class FSDescriptor():
    ''' Provides information about a particular function space used by
    a meta-funcs entry in the kernel metadata. '''

    def __init__(self, descriptor):
        self._descriptor = descriptor

    @property
    def requires_basis(self):
        ''' Returns True if a basis function is associated with this
        function space, otherwise it returns False. '''
        return "gh_basis" in self._descriptor.operator_names

    @property
    def requires_diff_basis(self):
        ''' Returns True if a differential basis function is
        associated with this function space, otherwise it returns
        False. '''
        return "gh_diff_basis" in self._descriptor.operator_names

    @property
    def fs_name(self):
        ''' Returns the raw metadata value of this function space. '''
        return self._descriptor.function_space_name


class FSDescriptors():
    ''' Contains a collection of FSDescriptor objects and methods
    that provide information across these objects. We have one
    FSDescriptor for each meta-funcs entry in the kernel
    metadata.
    # TODO #274 this should actually be named something like
    BasisFuncDescriptors as it holds information describing the
    basis/diff-basis functions required by a kernel.

    :param descriptors: list of objects describing the basis/diff-basis \
                        functions required by a kernel, as obtained from \
                        metadata.
    :type descriptors: list of :py:class:`psyclone.DynFuncDescriptor03`.

    '''
    def __init__(self, descriptors):
        self._orig_descriptors = descriptors
        self._descriptors = []
        for descriptor in descriptors:
            self._descriptors.append(FSDescriptor(descriptor))

    def exists(self, fspace):
        ''' Return True if a descriptor with the specified function
        space exists, otherwise return False. '''
        for descriptor in self._descriptors:
            # FS descriptors hold information taken from the kernel
            # metadata and therefore it is the original name of
            # the supplied function space that we must look at
            if descriptor.fs_name == fspace.orig_name:
                return True
        return False

    def get_descriptor(self, fspace):
        ''' Return the descriptor with the specified function space
        name. If it does not exist raise an error.'''
        for descriptor in self._descriptors:
            if descriptor.fs_name == fspace.orig_name:
                return descriptor
        raise GenerationError(
            f"FSDescriptors:get_descriptor: there is no descriptor for "
            f"function space {fspace.orig_name}")

    @property
    def descriptors(self):
        '''
        :return: the list of Descriptors, one for each of the meta-funcs
                 entries in the kernel metadata.
        :rtype: List of :py:class:`psyclone.dynamo0p3.FSDescriptor`
        '''
        return self._descriptors


def check_args(call):
    '''
    Checks that the kernel arguments provided via the invoke call are
    consistent with the information expected, as specified by the
    kernel metadata

    :param call: the object produced by the parser that describes the
                 kernel call to be checked.
    :type call: :py:class:`psyclone.parse.algorithm.KernelCall`
    :raises: GenerationError if the kernel arguments in the Algorithm layer
             do not match up with the kernel metadata
    '''
    # stencil arguments
    stencil_arg_count = 0
    for arg_descriptor in call.ktype.arg_descriptors:
        if arg_descriptor.stencil:
            if not arg_descriptor.stencil['extent']:
                # an extent argument must be provided
                stencil_arg_count += 1
            if arg_descriptor.stencil['type'] == 'xory1d':
                # a direction argument must be provided
                stencil_arg_count += 1

    const = LFRicConstants()
    # Quadrature arguments - will have as many as there are distinct
    # quadrature shapes specified in the metadata.
    qr_arg_count = len(set(call.ktype.eval_shapes).intersection(
        set(const.VALID_QUADRATURE_SHAPES)))

    expected_arg_count = len(call.ktype.arg_descriptors) + \
        stencil_arg_count + qr_arg_count

    if expected_arg_count != len(call.args):
        raise GenerationError(
            f"error: expected '{expected_arg_count}' arguments in the "
            f"algorithm layer but found '{len(call.args)}'. Expected "
            f"'{len(call.ktype.arg_descriptors)}' standard arguments, "
            f"'{stencil_arg_count}' tencil arguments and '{qr_arg_count}' "
            f"qr_arguments'")


@dataclass(frozen=True)
class LFRicArgStencil:
    '''
    Provides stencil information about an LFRic kernel argument.
    LFRicArgStencil can provide the extent, algorithm argument for the extent,
    and the direction argument of a stencil or set any of these properties.

    :param name:            the name of the stencil.
    :param extent:          the extent of the stencil if it is known. It will
                            be known if it is specified in the metadata.
    :param extent_arg:      the algorithm argument associated with the extent
                            value if extent was not found in the metadata.
    :param direction_arg:   the direction argument associated with the
                            direction of the stencil if the direction of the
                            stencil is not known.
    '''
    name: str
    extent: str = None
    extent_arg: Any = None
    direction_arg: Any = None


class DynKernelArguments(Arguments):
    '''
    Provides information about Dynamo kernel call arguments
    collectively, as specified by the kernel argument metadata.

    :param call: the kernel metadata for which to extract argument info.
    :type call: :py:class:`psyclone.parse.KernelCall`
    :param parent_call: the kernel-call object.
    :type parent_call: :py:class:`psyclone.domain.lfric.LFRicKern`
    :param bool check: whether to check for consistency between the \
        kernel metadata and the algorithm layer. Defaults to True.

    :raises GenerationError: if the kernel metadata specifies stencil extent.
    '''
    def __init__(self, call, parent_call, check=True):
        # pylint: disable=too-many-branches
        if False:  # pylint: disable=using-constant-test
            # For pyreverse
            self._0_to_n = DynKernelArgument(None, None, None, None)

        Arguments.__init__(self, parent_call)

        # check that the arguments provided by the algorithm layer are
        # consistent with those expected by the kernel(s)
        check_args(call)

        # create our arguments and add in stencil information where
        # appropriate.
        self._args = []
        idx = 0
        for arg in call.ktype.arg_descriptors:
            dyn_argument = DynKernelArgument(self, arg, call.args[idx],
                                             parent_call, check)
            idx += 1
            if dyn_argument.descriptor.stencil:
                if dyn_argument.descriptor.stencil['extent']:
                    raise GenerationError("extent metadata not yet supported")
                    # if supported we would add the following
                    # line: stencil.extent =
                    # dyn_argument.descriptor.stencil['extent']
                # An extent argument has been added.
                stencil_extent_arg = call.args[idx]
                idx += 1
                if dyn_argument.descriptor.stencil['type'] == 'xory1d':
                    # a direction argument has been added
                    stencil = LFRicArgStencil(
                        name=dyn_argument.descriptor.stencil['type'],
                        extent_arg=stencil_extent_arg,
                        direction_arg=call.args[idx]
                        )
                    idx += 1
                else:
                    # Create a stencil object and store a reference to it in
                    # our new DynKernelArgument object.
                    stencil = LFRicArgStencil(
                        name=dyn_argument.descriptor.stencil['type'],
                        extent_arg=stencil_extent_arg
                        )
                dyn_argument.stencil = stencil
            self._args.append(dyn_argument)

        # We have now completed the construction of the kernel arguments so
        # we can go back and update the names of any stencil size and/or
        # direction variable names to ensure there are no clashes.
        if self._parent_call:
            inv_sched = self._parent_call.ancestor(InvokeSchedule)
            if hasattr(inv_sched, "symbol_table"):
                symtab = inv_sched.symbol_table
            else:
                # This can happen in stub generation.
                symtab = LFRicSymbolTable()
        else:
            # TODO 719 The symtab is not connected to other parts of the
            # Stub generation.
            symtab = LFRicSymbolTable()
        const = LFRicConstants()
        for arg in self._args:
            if not arg.descriptor.stencil:
                continue
            if not arg.stencil.extent_arg.is_literal():
                if arg.stencil.extent_arg.varname:
                    # Ensure extent argument name is registered in the
                    # symbol_table.
                    tag = "AlgArgs_" + arg.stencil.extent_arg.text
                    root = arg.stencil.extent_arg.varname
                    new_name = symtab.find_or_create_tag(tag, root).name
                    arg.stencil.extent_arg.varname = new_name
            if arg.descriptor.stencil['type'] == 'xory1d':
                # a direction argument has been added
                if arg.stencil.direction_arg.varname and \
                   arg.stencil.direction_arg.varname not in \
                   const.VALID_STENCIL_DIRECTIONS:
                    # Register the name of the direction argument to ensure
                    # it is unique in the PSy layer
                    tag = "AlgArgs_" + arg.stencil.direction_arg.text
                    root = arg.stencil.direction_arg.varname
                    new_name = symtab.find_or_create_integer_symbol(
                        root, tag=tag).name
                    arg.stencil.direction_arg.varname = new_name

        self._dofs = []

        # Generate a static list of unique function-space names used
        # by the set of arguments: store the mangled names as these
        # are what we use at the level of an Invoke
        self._unique_fs_names = []
        # List of corresponding unique function-space objects
        self._unique_fss = []
        for arg in self._args:
            for function_space in arg.function_spaces:
                # We check that function_space is not None because scalar
                # args don't have one and fields only have one (only
                # operators have two).
                if function_space and \
                   function_space.mangled_name not in self._unique_fs_names:
                    self._unique_fs_names.append(function_space.mangled_name)
                    self._unique_fss.append(function_space)

    def get_arg_on_space_name(self, func_space_name):
        '''
        Returns the first argument (field or operator) found that is on
        the named function space, as specified in the kernel metadata. Also
        returns the associated FunctionSpace object.

        :param str func_space_name: Name of the function space (as specified \
                                    in kernel metadata) for which to \
                                    find an argument.
        :return: the first kernel argument that is on the named function \
                 space and the associated FunctionSpace object.
        :rtype: (:py:class:`psyclone.dynamo0p3.DynKernelArgument`,
                 :py:class:`psyclone.domain.lfric.FunctionSpace`)
        :raises: FieldNotFoundError if no field or operator argument is found \
                 for the named function space.
        '''
        for arg in self._args:
            for function_space in arg.function_spaces:
                if function_space:
                    if func_space_name == function_space.orig_name:
                        return arg, function_space
        raise FieldNotFoundError(f"DynKernelArguments:get_arg_on_space_name: "
                                 f"there is no field or operator with "
                                 f"function space {func_space_name}")

    def get_arg_on_space(self, func_space):
        '''
        Returns the first argument (field or operator) found that is on
        the specified function space. The mangled name of the supplied
        function space is used for comparison.

        :param func_space: The function space for which to find an argument.
        :type func_space: :py:class:`psyclone.domain.lfric.FunctionSpace`
        :return: the first kernel argument that is on the supplied function
                 space
        :rtype: :py:class:`psyclone.dynamo0p3.DynKernelArgument`
        :raises: FieldNotFoundError if no field or operator argument is found
                 for the specified function space.
        '''
        for arg in self._args:
            for function_space in arg.function_spaces:
                if function_space:
                    if func_space.mangled_name == function_space.mangled_name:
                        return arg

        raise FieldNotFoundError(f"DynKernelArguments:get_arg_on_space: there "
                                 f"is no field or operator with function space"
                                 f" {func_space.orig_name} (mangled name = "
                                 f"'{func_space.mangled_name}')")

    def has_operator(self, op_type=None):
        ''' Returns true if at least one of the arguments is an operator
        of type op_type (either gh_operator [LMA] or gh_columnwise_operator
        [CMA]). If op_type is None then searches for *any* valid operator
        type. '''
        const = LFRicConstants()
        if op_type and op_type not in const.VALID_OPERATOR_NAMES:
            raise GenerationError(
                f"If supplied, 'op_type' must be a valid operator type (one "
                f"of {const.VALID_OPERATOR_NAMES}) but got '{op_type}'")
        if not op_type:
            # If no operator type is specified then we match any type
            op_list = const.VALID_OPERATOR_NAMES
        else:
            op_list = [op_type]
        for arg in self._args:
            if arg.argument_type in op_list:
                return True
        return False

    @property
    def unique_fss(self):
        ''' Returns a unique list of function space objects used by the
        arguments of this kernel '''
        return self._unique_fss

    @property
    def unique_fs_names(self):
        ''' Return the list of unique function space names used by the
        arguments of this kernel. The names are unmangled (i.e. as
        specified in the kernel metadata) '''
        return self._unique_fs_names

    def iteration_space_arg(self):
        '''
        Returns an argument we can use to dereference the iteration
        space. This can be a field or operator that is modified or
        alternatively a field that is read if one or more scalars
        are modified. If a kernel writes to more than one argument then
        that requiring the largest iteration space is selected.

        :return: Kernel argument from which to obtain iteration space
        :rtype: :py:class:`psyclone.dynamo0p3.DynKernelArgument`
        '''

        # Since we always compute operators out to the L1 halo we first
        # check whether this kernel writes to an operator
        write_accesses = AccessType.all_write_accesses()
        const = LFRicConstants()
        op_args = psyGen.args_filter(
            self._args,
            arg_types=const.VALID_OPERATOR_NAMES,
            arg_accesses=write_accesses)
        if op_args:
            return op_args[0]

        # Is this an inter-grid kernel? If so, then the iteration space
        # is determined by the coarse mesh, irrespective of whether
        # we are prolonging (and thus writing to a field on the fine mesh)
        # or restricting.
        if self._parent_call.is_intergrid:
            fld_args = psyGen.args_filter(
                self._args,
                arg_types=const.VALID_FIELD_NAMES,
                arg_meshes=["gh_coarse"])
            return fld_args[0]

        # This is not an inter-grid kernel and it does not write to an
        # operator. We now check for fields that are written to. We
        # check first for any modified field on a continuous function
        # space, failing that we try any_space function spaces
        # (because we must assume such a space is continuous) and
        # finally we try all discontinuous function spaces including
        # any_discontinuous_space. We do this because if a quantity on
        # a continuous FS is modified then our iteration space must be
        # larger (include L1-halo cells)
        const = LFRicConstants()
        write_accesses = AccessType.all_write_accesses()
        fld_args = psyGen.args_filter(
            self._args,
            arg_types=const.VALID_FIELD_NAMES,
            arg_accesses=write_accesses)
        if fld_args:
            for spaces in [const.CONTINUOUS_FUNCTION_SPACES,
                           const.VALID_ANY_SPACE_NAMES,
                           const.VALID_DISCONTINUOUS_NAMES]:
                for arg in fld_args:
                    if arg.function_space.orig_name in spaces:
                        return arg

        # No modified fields or operators. Check for unmodified fields...
        fld_args = psyGen.args_filter(
            self._args,
            arg_types=const.VALID_FIELD_NAMES)
        if fld_args:
            return fld_args[0]

        # it is an error if we get to here
        raise GenerationError(
            "iteration_space_arg(). The dynamo0.3 api must have a modified "
            "field, a modified operator, or an unmodified field (in the case "
            "of a modified scalar). None of these were found.")

    @property
    def dofs(self):
        ''' Currently required for Invoke base class although this
        makes no sense for Dynamo. Need to refactor the Invoke base class
        and remove the need for this property (#279). '''
        return self._dofs

    def raw_arg_list(self):
        '''
        Constructs the class-specific argument list for a kernel.

        :returns: a list of all of the actual arguments to the \
                  kernel call.
        :rtype: list of str.

        '''
        create_arg_list = KernCallArgList(self._parent_call)
        create_arg_list.generate()
        self._raw_arg_list = create_arg_list.arglist

        return self._raw_arg_list

    def psyir_expressions(self):
        '''
        :returns: the PSyIR expressions representing this Argument list.
        :rtype: list of :py:class:`psyclone.psyir.nodes.Node`

        '''
        create_arg_list = KernCallArgList(self._parent_call)
        create_arg_list.generate()
        return create_arg_list.psyir_arglist

    @property
    def acc_args(self):
        '''
        :returns: the list of quantities that must be available on an \
                  OpenACC device before the associated kernel can be launched.
        :rtype: list of str

        '''
        create_acc_arg_list = KernCallAccArgList(self._parent_call)
        create_acc_arg_list.generate()
        return create_acc_arg_list.arglist

    @property
    def scalars(self):
        '''
        Provides the list of names of scalar arguments required by the
        kernel associated with this Arguments object. If there are none
        then the returned list is empty.

        :returns: A list of the names of scalar arguments in this object.
        :rtype: list of str
        '''
        # Return nothing for the moment as it is unclear whether
        # scalars need to be explicitly dealt with (for OpenACC) in
        # the dynamo api.
        return []


class DynKernelArgument(KernelArgument):
    '''
    This class provides information about individual LFRic kernel call
    arguments as specified by the kernel argument metadata and the
    kernel invocation in the Algorithm layer.

    :param kernel_args: object encapsulating all arguments to the \
                        kernel call.
    :type kernel_args: :py:class:`psyclone.dynamo0p3.DynKernelArguments`
    :param arg_meta_data: information obtained from the metadata for \
                          this kernel argument.
    :type arg_meta_data: :py:class:`psyclone.domain.lfric.LFRicArgDescriptor`
    :param arg_info: information on how this argument is specified in \
                     the Algorithm layer.
    :type arg_info: :py:class:`psyclone.parse.algorithm.Arg`
    :param call: the kernel object with which this argument is associated.
    :type call: :py:class:`psyclone.domain.lfric.LFRicKern`
    :param bool check: whether to check for consistency between the \
        kernel metadata and the algorithm layer. Defaults to True.

    :raises InternalError: for an unsupported metadata in the argument \
                           descriptor data type.

    '''
    # pylint: disable=too-many-public-methods, too-many-instance-attributes
    def __init__(self, kernel_args, arg_meta_data, arg_info, call, check=True):
        # Keep a reference to DynKernelArguments object that contains
        # this argument. This permits us to manage name-mangling for
        # any-space function spaces.
        self._kernel_args = kernel_args
        self._vector_size = arg_meta_data.vector_size
        self._argument_type = arg_meta_data.argument_type
        self._stencil = None
        if arg_meta_data.mesh:
            self._mesh = arg_meta_data.mesh.lower()
        else:
            self._mesh = None

        # The list of function-space objects for this argument. Each
        # object can be queried for its original name and for the
        # mangled name (used to make any-space arguments distinct
        # within an invoke). The argument will only have more than
        # one function-space associated with it if it is an operator.
        fs1 = None
        fs2 = None

        if self.is_operator:

            fs1 = FunctionSpace(arg_meta_data.function_space_to,
                                self._kernel_args)
            fs2 = FunctionSpace(arg_meta_data.function_space_from,
                                self._kernel_args)
        else:
            if arg_meta_data.function_space:
                fs1 = FunctionSpace(arg_meta_data.function_space,
                                    self._kernel_args)
        self._function_spaces = [fs1, fs2]

        # Set the argument's intrinsic type from its descriptor's
        # data type and check if an invalid data type is passed from
        # the argument descriptor.
        try:
            const = LFRicConstants()
            self._intrinsic_type = const.MAPPING_DATA_TYPES[
                arg_meta_data.data_type]
        except KeyError as err:
            raise InternalError(
                f"DynKernelArgument.__init__(): Found unsupported data "
                f"type '{arg_meta_data.data_type}' in the kernel argument "
                f"descriptor '{arg_meta_data}'.") from err

        # Addressing issue #753 will allow us to perform static checks
        # for consistency between the algorithm and the kernel
        # metadata. This will include checking that a field on a read
        # only function space is not passed to a kernel that modifies
        # it. Note, issue #79 is also related to this.
        KernelArgument.__init__(self, arg_meta_data, arg_info, call)
        # Argument proxy data type (if/as defined in LFRic infrastructure)
        self._proxy_data_type = None
        # Set up kernel argument information for scalar, field and operator
        # arguments: precision, module name, data type and proxy data type
        self._init_data_type_properties(arg_info, check)
        # Complete the initialisation of the argument (after
        # _init_data_type_properties() so the precision info etc is
        # already set up)
        self._complete_init(arg_info)

    def ref_name(self, function_space=None):
        '''
        Returns the name used to dereference this type of argument (depends
        on whether it is a field or operator and, if the latter, whether it
        is the to- or from-space that is specified).

        :param function_space: the function space of this argument
        :type function_space: :py:class:`psyclone.domain.lfric.FunctionSpace`

        :returns: the name used to dereference this argument.
        :rtype: str

        :raises GenerationError: if the supplied function space is not one \
                                 of the function spaces associated with \
                                 this argument.
        :raises GenerationError: if the supplied function space is not being \
                                 returned by either 'function_space_from' or \
                                 'function_space_to'.
        :raises GenerationError: if the argument type is not supported.

        '''
        # pylint: disable=too-many-branches
        if not function_space:
            if self.is_operator:
                # For an operator we use the 'from' FS
                function_space = self._function_spaces[1]
            else:
                function_space = self._function_spaces[0]
        else:
            # Check that the supplied function space is valid for this
            # argument
            found = False
            for fspace in self.function_spaces:
                if fspace and fspace.orig_name == function_space.orig_name:
                    found = True
                    break
            if not found:
                raise GenerationError(
                    f"DynKernelArgument.ref_name(fs): The supplied function "
                    f"space (fs='{function_space.orig_name}') is not one of "
                    f"the function spaces associated with this argument "
                    f"(fss={self.function_space_names}).")
        if self.is_field:
            return "vspace"
        if self.is_operator:
            if function_space.orig_name == self.descriptor.function_space_from:
                return "fs_from"
            if function_space.orig_name == self.descriptor.function_space_to:
                return "fs_to"
            raise GenerationError(
                f"DynKernelArgument.ref_name(fs): Function space "
                f"'{function_space.orig_name}' is one of the 'gh_operator' "
                f"function spaces '{self.function_spaces}' but is not being "
                f"returned by either function_space_from "
                f"'{self.descriptor.function_space_from}' or "
                f"function_space_to '{self.descriptor.function_space_to}'.")
        raise GenerationError(
            f"DynKernelArgument.ref_name(fs): Found unsupported argument "
            f"type '{self._argument_type}'.")

    def _init_data_type_properties(self, arg_info, check=True):
        '''Set up kernel argument information from LFRicConstants: precision,
        data type, proxy data type and module name. This is currently
        supported for scalar, field and operator arguments.

        :param arg_info: information on how this argument is specified \
            in the Algorithm layer.
        :type arg_info: :py:class:`psyclone.parse.algorithm.Arg`
        :param bool check: whether to use the algorithm \
            information. Optional argument that defaults to True.

        '''
        alg_datatype_info = None
        if arg_info:
            alg_datatype_info = arg_info._datatype
        alg_datatype = None
        alg_precision = None
        if alg_datatype_info:
            alg_datatype, alg_precision = alg_datatype_info

        const = LFRicConstants()
        if arg_info and arg_info.form == "collection":
            try:
                alg_datatype = const.FIELD_VECTOR_TO_FIELD_MAP[alg_datatype]
            except KeyError:
                # The collection datatype is not recognised or supported.
                alg_datatype = None

        if self.is_scalar:
            self._init_scalar_properties(alg_datatype, alg_precision,
                                         check)
        elif self.is_field:
            self._init_field_properties(alg_datatype, check)
        elif self.is_operator:
            self._init_operator_properties(alg_datatype, check)
        else:
            raise InternalError(
                f"Supported argument types are scalar, field and operator, "
                f"but the argument '{self.name}' in kernel "
                f"'{self._call.name}' is none of these.")

    def _init_scalar_properties(
            self, alg_datatype, alg_precision, check=True):
        '''Set up the properties of this scalar using algorithm datatype
        information if it is available.

        :param alg_datatype: the datatype of this argument as \
            specified in the algorithm layer or None if it is not \
            known.
        :type alg_datatype: str or NoneType
        :param alg_precision: the precision of this argument as \
            specified in the algorithm layer or None if it is not \
            known.
        :type alg_precision: str or NoneType
        :param bool check: whether to use the algorithm \
            information. Optional argument that defaults to True.

        :raises InternalError: if the intrinsic type of the scalar is \
            not supported.
        :raises GenerationError: if the datatype specified in the \
            algorithm layer is inconsistent with the kernel metadata.
        :raises GenerationError: if the datatype for a gh_scalar \
            could not be found in the algorithm layer.
        :raises NotImplementedError: if the scalar is a reduction and \
            its intrinsic type is not real.
        :raises GenerationError: if the scalar is a reduction and is \
            not declared with default precision.

        '''
        const = LFRicConstants()
        # Check the type of scalar defined in the metadata is supported.
        if self.intrinsic_type not in const.VALID_INTRINSIC_TYPES:
            raise InternalError(
                f"Expected one of {const.VALID_INTRINSIC_TYPES} intrinsic "
                f"types for a scalar argument but found "
                f"'{self.intrinsic_type}' in the metadata of kernel "
                f"{self._call.name} for argument {self.name}.")

        # Check the metadata and algorithm types are consistent if
        # the algorithm information is available and is not being ignored.
        if check and alg_datatype and \
           alg_datatype != self.intrinsic_type:
            raise GenerationError(
                f"The kernel metadata for argument '{self.name}' in "
                f"kernel '{self._call.name}' specifies this argument "
                f"should be a scalar of type '{self.intrinsic_type}' but "
                f"in the algorithm layer it is defined as a "
                f"'{alg_datatype}'.")

        # If the algorithm information is not being ignored and
        # the datatype is known in the algorithm layer and it is
        # not a literal then its precision should also be defined.
        if check and alg_datatype and not alg_precision and \
           not self.is_literal:
            raise GenerationError(
                f"LFRic coding standards require scalars to have "
                f"their precision defined in the algorithm layer but "
                f"'{self.name}' in '{self._call.name}' does not.")

        if self.access in AccessType.get_valid_reduction_modes():
            # Treat reductions separately to other scalars as it
            # is expected that they should match the precision of
            # the field they are reducing. At the moment there is
            # an assumption that the precision will always be a
            # particular value (the default), see issue #1570.

            # Only real reductions are supported.
            if not self.intrinsic_type == "real":
                raise NotImplementedError(
                    "Reductions for datatypes other than real are not yet "
                    "supported in PSyclone.")

            expected_precision = const.DATA_TYPE_MAP["reduction"]["kind"]
            # If the algorithm information is not being ignored
            # then check that the expected precision and the
            # precision defined in the algorithm layer are
            # the same.
            if check and alg_precision and \
               alg_precision != expected_precision:
                raise GenerationError(
                    f"This scalar is a reduction which assumes precision "
                    f"of type '{expected_precision}' but the algorithm "
                    f"declares this scalar with precision "
                    f"'{alg_precision}'.")

            # Use the default 'real' scalar reduction properties.
            self._precision = expected_precision
            self._data_type = const.DATA_TYPE_MAP["reduction"]["type"]
            self._proxy_data_type = const.DATA_TYPE_MAP[
                "reduction"]["proxy_type"]
            self._module_name = const.DATA_TYPE_MAP["reduction"]["module"]
        else:
            # This is a scalar that is not part of a reduction.

            if check and alg_precision:
                # Use the algorithm precision if it is available
                # and not being ignored.
                self._precision = alg_precision
            else:
                # Use default precision for this datatype if the
                # algorithm precision is either not available or is
                # being ignored.
                self._precision = const.SCALAR_PRECISION_MAP[
                    self.intrinsic_type]

    def _init_field_properties(self, alg_datatype, check=True):
        '''Set up the properties of this field using algorithm datatype
        information if it is available.

        :param alg_datatype: the datatype of this argument as \
            specified in the algorithm layer or None if it is not \
            known.
        :type alg_datatype: str or NoneType
        :param bool check: whether to use the algorithm \
            information. Optional argument that defaults to True.

        :raises GenerationError: if the datatype for a gh_field \
            could not be found in the algorithm layer.
        :raises GenerationError: if the datatype specified in the \
            algorithm layer is inconsistent with the kernel metadata.
        :raises InternalError: if the intrinsic type of the field is \
            not supported (i.e. is not real or integer).

        '''
        const = LFRicConstants()
        argtype = None
        # If the algorithm information is not being ignored then
        # it must be available.
        if check and not alg_datatype:
            raise GenerationError(
                f"It was not possible to determine the field type from "
                f"the algorithm layer for argument '{self.name}' in "
                f"kernel '{self._call.name}'.")

        # If the algorithm information is not being ignored then
        # check the metadata and algorithm type are consistent and
        # that the metadata specifies a supported intrinsic type.
        if self.intrinsic_type == "real":
            if not check:
                # Use the default as we are ignoring any algorithm info
                argtype = "field"
            elif alg_datatype == "field_type":
                argtype = "field"
            elif alg_datatype == "r_bl_field_type":
                argtype = "r_bl_field"
            elif alg_datatype == "r_phys_field_type":
                argtype = "r_phys_field"
            elif alg_datatype == "r_solver_field_type":
                argtype = "r_solver_field"
            elif alg_datatype == "r_tran_field_type":
                argtype = "r_tran_field"
            else:
                raise GenerationError(
                    f"The metadata for argument '{self.name}' in kernel "
                    f"'{self._call.name}' specifies that this is a real "
                    f"field, however it is declared as a "
                    f"'{alg_datatype}' in the algorithm code.")

        elif self.intrinsic_type == "integer":
            if check and alg_datatype != "integer_field_type":
                raise GenerationError(
                    f"The metadata for argument '{self.name}' in kernel "
                    f"'{self._call.name}' specifies that this is an "
                    f"integer field, however it is declared as a "
                    f"'{alg_datatype}' in the algorithm code.")
            argtype = "integer_field"
        else:
            raise InternalError(
                f"Expected one of {const.VALID_FIELD_INTRINSIC_TYPES} "
                f"intrinsic types for a field argument but found "
                f"'{self.intrinsic_type}'.")
        self._data_type = const.DATA_TYPE_MAP[argtype]["type"]
        self._precision = const.DATA_TYPE_MAP[argtype]["kind"]
        self._proxy_data_type = const.DATA_TYPE_MAP[argtype]["proxy_type"]
        self._module_name = const.DATA_TYPE_MAP[argtype]["module"]

    def _init_operator_properties(self, alg_datatype, check=True):
        '''Set up the properties of this operator using algorithm datatype
        information if it is available.

        :param alg_datatype: the datatype of this argument as \
            specified in the algorithm layer or None if it is not \
            known.
        :type alg_datatype: str or NoneType
        :param bool check: whether to use the algorithm \
            information. Optional argument that defaults to True.
        :raises GenerationError: if the datatype for a gh_operator \
            could not be found in the algorithm layer (and check is \
            True).
        :raises GenerationError: if the datatype specified in the \
            algorithm layer is inconsistent with the kernel metadata.
        :raises InternalError: if this argument is not an operator.

        '''
        const = LFRicConstants()
        argtype = None
        if self.argument_type == "gh_operator":
            if not check:
                # Use the default as we are ignoring any algorithm info
                argtype = "operator"
            elif not alg_datatype:
                # Raise an exception as we require algorithm
                # information to determine the precision of the
                # operator
                raise GenerationError(
                    f"It was not possible to determine the operator type "
                    f"from the algorithm layer for argument '{self.name}' "
                    f"in kernel '{self._call.name}'.")
            elif alg_datatype == "operator_type":
                argtype = "operator"
            elif alg_datatype == "r_solver_operator_type":
                argtype = "r_solver_operator"
            elif alg_datatype == "r_tran_operator_type":
                argtype = "r_tran_operator"
            else:
                raise GenerationError(
                    f"The metadata for argument '{self.name}' in kernel "
                    f"'{self._call.name}' specifies that this is an "
                    f"operator, however it is declared as a "
                    f"'{alg_datatype}' in the algorithm code.")
        elif self.argument_type == "gh_columnwise_operator":
            if check and alg_datatype and \
               alg_datatype != "columnwise_operator_type":
                raise GenerationError(
                    f"The metadata for argument '{self.name}' in kernel "
                    f"'{self._call.name}' specifies that this is a "
                    f"columnwise operator, however it is declared as a "
                    f"'{alg_datatype}' in the algorithm code.")
            argtype = "columnwise_operator"
        else:
            raise InternalError(
                f"Expected 'gh_operator' or 'gh_columnwise_operator' "
                f"argument type but found '{self.argument_type}'.")
        self._data_type = const.DATA_TYPE_MAP[argtype]["type"]
        self._precision = const.DATA_TYPE_MAP[argtype]["kind"]
        self._proxy_data_type = const.DATA_TYPE_MAP[argtype]["proxy_type"]
        self._module_name = const.DATA_TYPE_MAP[argtype]["module"]

    @property
    def is_scalar(self):
        '''
        :returns: True if this kernel argument represents a scalar, \
                  False otherwise.
        :rtype: bool
        '''
        const = LFRicConstants()
        return self._argument_type in const.VALID_SCALAR_NAMES

    @property
    def is_field(self):
        '''
        :returns: True if this kernel argument represents a field, \
                  False otherwise.
        :rtype: bool
        '''
        const = LFRicConstants()
        return self._argument_type in const.VALID_FIELD_NAMES

    @property
    def is_operator(self):
        '''
        :returns: True if this kernel argument represents an operator, \
                  False otherwise.
        :rtype: bool
        '''
        const = LFRicConstants()
        return self._argument_type in const.VALID_OPERATOR_NAMES

    @property
    def descriptor(self):
        '''
        :returns: a descriptor object which contains Kernel metadata \
                  about this argument.
        :rtype: :py:class:`psyclone.domain.lfric.LFRicArgDescriptor`
        '''
        return self._arg

    @property
    def argument_type(self):
        '''
        :returns: the API type of this argument, as specified in \
                  the metadata.
        :rtype: str
        '''
        return self._argument_type

    @property
    def intrinsic_type(self):
        '''
        :returns: the intrinsic Fortran type of this argument for scalars \
                  or of the argument's data for fields and operators.
        :rtype: str
        '''
        return self._intrinsic_type

    @property
    def mesh(self):
        '''
        :returns: mesh associated with argument ('GH_FINE' or 'GH_COARSE').
        :rtype: str
        '''
        return self._mesh

    @property
    def vector_size(self):
        '''
        :returns: the vector size of this argument as specified in \
                  the Kernel metadata.
        :rtype: str
        '''
        return self._vector_size

    @property
    def name_indexed(self):
        '''
        :returns: the name for this argument with an additional index \
                  which accesses the first element for a vector argument.
        :rtype: str
        '''
        if self._vector_size > 1:
            return self._name+"(1)"
        return self._name

    def psyir_expression(self):
        '''
        Looks up or creates a reference to a suitable Symbol for this kernel
        argument. If the argument is a scalar that has been provided as a
        literal (in the Algorithm layer) then the PSyIR of the expression
        is returned.

        :returns: the PSyIR for this kernel argument.
        :rtype: :py:class:`psyclone.psyir.nodes.Node`

        :raises InternalError: if this argument is a literal but we fail to \
                               construct PSyIR that is consistent with this.
        :raises NotImplementedError: if this argument is not a literal, scalar
                                     or field.

        '''
        symbol_table = self._call.scope.symbol_table

        if self.is_literal:
            reader = FortranReader()
            if self.precision:
                # Ensure any associated precision symbol is in the table.
                symbol_table.add_lfric_precision_symbol(self.precision)
            lit = reader.psyir_from_expression(self.name, symbol_table)

            # Sanity check that the resulting expression is a literal.
            if lit.walk(Reference):
                raise InternalError(
                    f"Expected argument '{self.name}' to kernel "
                    f"'{self.call.name}' to be a literal but the created "
                    f"PSyIR contains one or more References.")
            return lit

        if self.is_scalar:
            try:
                scalar_sym = symbol_table.lookup(self.name)
            except KeyError:
                # TODO once #1258 is done the symbols should already exist
                # and therefore we should raise an exception if not.
                scalar_sym = symbol_table.new_symbol(
                    self.name, symbol_type=DataSymbol,
                    datatype=self.infer_datatype())
            return Reference(scalar_sym)

        const = LFRicConstants()
        try:
            suffix = const.ARG_TYPE_SUFFIX_MAPPING[self.argument_type]
            tag_name = f"{self.name}:{suffix}"
            sym = symbol_table.lookup_with_tag(tag_name)
            return Reference(sym)

        except KeyError as err:
            raise NotImplementedError(
                f"Unsupported kernel argument type: '{self.name}' is of type "
                f"'{self.argument_type}' which is not recognised as being a "
                f"literal, scalar or field.") from err

    @property
    def declaration_name(self):
        '''
        :returns: the name for this argument with the array dimensions \
                  added if required.
        :rtype: str
        '''
        if self._vector_size > 1:
            return self._name+"("+str(self._vector_size)+")"
        return self._name

    @property
    def proxy_name(self):
        '''
        :returns: the proxy name for this argument.
        :rtype: str
        '''
        return self._name+"_proxy"

    @property
    def proxy_name_indexed(self):
        '''
        :returns: the proxy name for this argument with an additional \
                  index which accesses the first element for a vector \
                  argument.
        :rtype: str
        '''
        if self._vector_size > 1:
            return self._name+"_proxy(1)"
        return self._name+"_proxy"

    @property
    def proxy_declaration_name(self):
        '''
        :returns: the proxy name for this argument with the array \
                  dimensions added if required.
        :rtype: str
        '''
        if self._vector_size > 1:
            return self.proxy_name+"("+str(self._vector_size)+")"
        return self.proxy_name

    @property
    def proxy_data_type(self):
        '''
        :returns: the type of this argument's proxy (if it exists) as \
                  defined in LFRic infrastructure.
        :rtype: str or NoneType

        '''
        return self._proxy_data_type

    @property
    def function_space(self):
        '''
        Returns the expected finite element function space for a kernel
        argument as specified by the kernel argument metadata: a single
        function space for a field and function_space_from for an operator.

        :returns: function space for this argument.
        :rtype: :py:class:`psyclone.domain.lfric.FunctionSpace`
        '''
        if self._argument_type == "gh_operator":
            # We return the 'from' space for an operator argument
            return self.function_space_from
        return self._function_spaces[0]

    @property
    def function_space_to(self):
        '''
        :returns: the 'to' function space of an operator.
        :rtype: str
        '''
        return self._function_spaces[0]

    @property
    def function_space_from(self):
        '''
        :returns:  the 'from' function space of an operator.
        :rtype: str
        '''
        return self._function_spaces[1]

    @property
    def function_spaces(self):
        '''
        Returns the expected finite element function space for a kernel
        argument as specified by the kernel argument metadata: a single
        function space for a field and a list containing
        function_space_to and function_space_from for an operator.

        :returns: function space(s) for this argument.
        :rtype: list of :py:class:`psyclone.domain.lfric.FunctionSpace`

        '''
        return self._function_spaces

    @property
    def function_space_names(self):
        '''
        Returns a list of the names of the function spaces associated
        with this argument. We have more than one function space when
        dealing with operators.

        :returns: list of function space names for this argument.
        :rtype: list of str

        '''
        fs_names = []
        for fspace in self._function_spaces:
            if fspace:
                fs_names.append(fspace.orig_name)
        return fs_names

    @property
    def intent(self):
        '''
        Returns the Fortran intent of this argument as defined by the
        valid access types for this API

        :returns: the expected Fortran intent for this argument as \
                  specified by the kernel argument metadata
        :rtype: str

        '''
        write_accesses = AccessType.all_write_accesses()
        if self.access == AccessType.READ:
            return "in"
        if self.access in write_accesses:
            return "inout"
        # An argument access other than the pure "read" or one of
        # the "write" accesses is invalid
        valid_accesses = [AccessType.READ.api_specific_name()] + \
            [access.api_specific_name() for access in write_accesses]
        raise GenerationError(
            f"In the LFRic API the argument access must be one of "
            f"{valid_accesses}, but found '{self.access}'.")

    @property
    def discontinuous(self):
        '''
        Returns True if this argument is known to be on a discontinuous
        function space including any_discontinuous_space, otherwise
        returns False.

        :returns: whether the argument is discontinuous.
        :rtype: bool

        '''
        const = LFRicConstants()
        if self.function_space.orig_name in \
           const.VALID_DISCONTINUOUS_NAMES:
            return True
        if self.function_space.orig_name in \
           const.VALID_ANY_SPACE_NAMES:
            # We will eventually look this up based on our dependence
            # analysis but for the moment we assume the worst
            return False
        return False

    @property
    def stencil(self):
        '''
        :returns: stencil information for this argument if it exists.
        :rtype: :py:class:`psyclone.dynamo0p3.LFRicArgStencil`
        '''
        return self._stencil

    @stencil.setter
    def stencil(self, value):
        '''
        Sets stencil information for this kernel argument.

        :param value: stencil information for this argument.
        :type value: :py:class:`psyclone.dynamo0p3.LFRicArgStencil`

        '''
        self._stencil = value

    def infer_datatype(self, proxy=False):
        '''
        Infer the datatype of this kernel argument in the PSy layer using
        the LFRic API rules. If any LFRic infrastructure modules are required
        but are not already present then suitable ContainerSymbols are added
        to the outermost symbol table. Similarly, DataTypeSymbols are added for
        any required LFRic derived types that are not already in the symbol
        table.

        TODO #1258 - ultimately this routine should not have to create any
        DataTypeSymbols as that should already have been done.

        :param bool proxy: whether or not we want the type of the proxy \
            object for this kernel argument. Defaults to False (i.e.
            return the type rather than the proxy type).

        :returns: the datatype of this argument.
        :rtype: :py:class:`psyclone.psyir.symbols.DataType`

        :raises NotImplementedError: if an unsupported argument type is found.

        '''
        # We want to put any Container symbols in the outermost scope so find
        # the corresponding symbol table.
        symbol_table = self._call.scope.symbol_table
        root_table = symbol_table
        while root_table.parent_symbol_table():
            root_table = root_table.parent_symbol_table()

        def _find_or_create_type(mod_name, type_name):
            '''
            Utility to find or create a DataTypeSymbol with the supplied name,
            imported from the named module.

            :param str mod_name: the name of the module from which the \
                                 DataTypeSymbol should be imported.
            :param str type_name: the name of the derived type for which to \
                                  create a DataTypeSymbol.

            :returns: the symbol for the requested type.
            :rtype: :py:class:`psyclone.psyir.symbols.DataTypeSymbol`

            '''
            return root_table.find_or_create(
                    type_name,
                    symbol_type=DataTypeSymbol,
                    datatype=UnresolvedType(),
                    interface=ImportInterface(root_table.find_or_create(
                        mod_name,
                        symbol_type=ContainerSymbol)
                        ))

        if self.is_scalar:
            # Find or create the DataType for the appropriate scalar type.
            if self.intrinsic_type == "real":
                prim_type = ScalarType.Intrinsic.REAL
            elif self.intrinsic_type == "integer":
                prim_type = ScalarType.Intrinsic.INTEGER
            elif self.intrinsic_type == "logical":
                prim_type = ScalarType.Intrinsic.BOOLEAN
            else:
                raise NotImplementedError(
                    f"Unsupported scalar type '{self.intrinsic_type}'")

            kind_name = self.precision
            try:
                kind_symbol = symbol_table.lookup(kind_name)
            except KeyError:
                mod_map = LFRicConstants().UTILITIES_MOD_MAP
                const_mod = mod_map["constants"]["module"]
                try:
                    constants_container = symbol_table.lookup(const_mod)
                except KeyError:
                    # TODO Once #696 is done, we should *always* have a
                    # symbol for this container at this point so should
                    # raise an exception if we haven't.
                    constants_container = LFRicTypes(const_mod)
                    root_table.add(constants_container)
                kind_symbol = DataSymbol(
                    kind_name, INTEGER_TYPE,
                    interface=ImportInterface(constants_container))
                root_table.add(kind_symbol)
            return ScalarType(prim_type, kind_symbol)

        if self.is_field or self.is_operator:
            # Find or create the DataTypeSymbol for the appropriate
            # field or operator type.
            mod_name = self._module_name
            if proxy:
                type_name = self._proxy_data_type
            else:
                type_name = self._data_type
            return _find_or_create_type(mod_name, type_name)

        raise NotImplementedError(
            f"'{str(self)}' is not a scalar, field or operator argument")


class DynACCEnterDataDirective(ACCEnterDataDirective):
    '''
    Sub-classes ACCEnterDataDirective to provide an API-specific implementation
    of data_on_device().

    '''
    def data_on_device(self, _):
        '''
        Provide a hook to be able to add information about data being on a
        device (or not). This is currently not used in dynamo0p3.

        '''
        return None


# ---------- Documentation utils -------------------------------------------- #
# The list of module members that we wish AutoAPI to generate
# documentation for. (See https://psyclone-ref.readthedocs.io)
__all__ = [
    'DynFuncDescriptor03',
<<<<<<< HEAD
    'DynStencils',
=======
    'DynamoPSy',
>>>>>>> dadffcae
    'DynDofmaps',
    'DynFunctionSpaces',
    'DynProxies',
    'DynCellIterators',
    'DynLMAOperators',
    'DynCMAOperators',
    'DynMeshes',
    'DynInterGrid',
    'DynBasisFunctions',
    'DynBoundaryConditions',
    'DynInvokeSchedule',
    'DynGlobalSum',
    'LFRicHaloExchange',
    'LFRicHaloExchangeStart',
    'LFRicHaloExchangeEnd',
    'HaloDepth',
    'HaloWriteAccess',
    'HaloReadAccess',
    'FSDescriptor',
    'FSDescriptors',
    'LFRicArgStencil',
    'DynKernelArguments',
    'DynKernelArgument',
    'DynACCEnterDataDirective']<|MERGE_RESOLUTION|>--- conflicted
+++ resolved
@@ -366,725 +366,6 @@
 # --------------------------------------------------------------------------- #
 
 # ---------- Classes -------------------------------------------------------- #
-
-
-<<<<<<< HEAD
-class DynStencils(LFRicCollection):
-    '''
-    Stencil information and code generation associated with a PSy-layer
-    routine or Kernel stub.
-
-    :param node: the Invoke or Kernel stub for which to provide stencil info.
-    :type node: :py:class:`psyclone.dynamo0p3.LFRicInvoke` or \
-                :py:class:`psyclone.domain.lfric.LFRicKern`
-
-    :raises GenerationError: if a literal has been supplied for a stencil \
-                             direction.
-    '''
-    def __init__(self, node):
-        # pylint: disable=too-many-branches
-        super().__init__(node)
-
-        # List of arguments which have an extent value passed to this
-        # invoke routine from the algorithm layer. Duplicate argument
-        # names are removed.
-        self._unique_extent_args = []
-        extent_names = []
-        # pylint: disable=too-many-nested-blocks
-        for call in self._calls:
-            for arg in call.arguments.args:
-                if arg.stencil:
-                    # Check for the existence of arg.extent here as in
-                    # the future we plan to support kernels which
-                    # specify the value of extent in metadata. If this
-                    # is the case then an extent argument is not
-                    # required.
-                    # TODO #963
-                    if not arg.stencil.extent:
-                        if not arg.stencil.extent_arg.is_literal():
-                            if arg.stencil.extent_arg.text not in extent_names:
-                                extent_names.append(
-                                    arg.stencil.extent_arg.text)
-                                self._unique_extent_args.append(arg)
-
-        # A list of arguments that have a direction variable passed in
-        # to this invoke routine from the algorithm layer. Duplicate
-        # argument names are removed.
-        self._unique_direction_args = []
-        direction_names = []
-        for call in self._calls:
-            for idx, arg in enumerate(call.arguments.args):
-                if arg.stencil and arg.stencil.direction_arg:
-                    if arg.stencil.direction_arg.is_literal():
-                        raise GenerationError(
-                            f"Kernel {call.name}, metadata arg {idx}, a "
-                            f"literal is not a valid value for a stencil "
-                            f"direction")
-                    if arg.stencil.direction_arg.text.lower() not in \
-                       ["x_direction", "y_direction"]:
-                        if arg.stencil.direction_arg.text not in \
-                           direction_names:
-                            direction_names.append(
-                                arg.stencil.direction_arg.text)
-                            self._unique_direction_args.append(arg)
-
-        # list of stencil args with an extent variable passed in. The same
-        # field name may occur more than once here from different kernels.
-        self._kern_args = []
-        for call in self._calls:
-            for arg in call.arguments.args:
-                if arg.stencil:
-                    if not arg.stencil.extent:
-                        self._kern_args.append(arg)
-
-    @staticmethod
-    def extent_value(arg):
-        '''
-        Returns the content of the stencil extent which may be a literal
-        value (a number) or a variable name. This function simplifies this
-        problem by returning a string in either case.
-
-        :param arg: the argument with which the stencil is associated.
-        :type arg: :py:class:`psyclone.dynamo0p3.DynKernelArgument`
-
-        :returns: the content of the stencil extent.
-        :rtype: str
-
-        '''
-        if arg.stencil.extent_arg.is_literal():
-            return arg.stencil.extent_arg.text
-        return arg.stencil.extent_arg.varname
-
-    @staticmethod
-    def stencil_unique_str(arg, context):
-        '''
-        Creates a unique identifier for a stencil. As a stencil
-        differs due to the function space it operates on, type of
-        stencil and extent of stencil, we concatenate these things together
-        to create a unique string.
-
-        :param arg: kernel argument with which stencil is associated.
-        :type arg: :py:class:`psyclone.dynamo0p3.DynKernelArgument`
-        :param str context: a context for this stencil (e.g. "size" or \
-                            "direction").
-
-        :returns: unique string identifying the stencil for this argument.
-        :rtype: str
-
-        :raises GenerationError: if an explicit stencil extent is found in \
-                                 the metadata for the kernel argument.
-        '''
-        unique = context
-        unique += arg.function_space.mangled_name
-        unique += arg.descriptor.stencil['type']
-        if arg.descriptor.stencil['extent']:
-            raise GenerationError(
-                "Found a stencil with an extent specified in the metadata. "
-                "This is not coded for.")
-        unique += arg.stencil.extent_arg.text.lower()
-        if arg.descriptor.stencil['type'] == 'xory1d':
-            unique += arg.stencil.direction_arg.text.lower()
-        return unique
-
-    def map_name(self, arg):
-        '''
-        Creates and registers a name for the stencil map associated with the
-        supplied kernel argument.
-
-        :param arg: kernel argument with which the stencil is associated.
-        :type arg: :py:class:`psyclone.dynamo0p3.DynKernelArgument`
-
-        :returns: a valid unique map name for a stencil in the PSy layer.
-        :rtype: str
-        '''
-        root_name = arg.name + "_stencil_map"
-        unique = DynStencils.stencil_unique_str(arg, "map")
-        return self._symbol_table.find_or_create_tag(unique, root_name).name
-
-    @staticmethod
-    def dofmap_symbol(symtab, arg):
-        '''
-        Creates and registers a symbol for the stencil dofmap associated with
-        the supplied kernel argument.
-
-        :param symtab: symbol table that will contain (or already contains) \
-            the symbol with this name.
-        :type symtab: :py:class:`psyclone.psyir.symbols.SymbolTable`
-        :param arg: kernel argument with which the stencil is associated.
-        :type arg: :py:class:`psyclone.dynamo0p3.DynKernelArgument`
-
-        :returns: a dofmap symbol for a stencil in the PSy layer.
-        :rtype: :py:class:`psyclone.psyir.symbols.Symbol`
-
-        '''
-        root_name = arg.name + "_stencil_dofmap"
-        unique = DynStencils.stencil_unique_str(arg, "dofmap")
-        if arg.descriptor.stencil['type'] == "cross2d":
-            num_dimensions = 4
-        else:
-            num_dimensions = 3
-        return symtab.find_or_create_array(root_name, num_dimensions,
-                                           ScalarType.Intrinsic.INTEGER,
-                                           tag=unique)
-
-    @staticmethod
-    def dofmap_size_symbol(symtab, arg):
-        '''
-        Create a valid symbol for the size (in cells) of a stencil
-        dofmap in the PSy layer.
-
-        :param symtab: symbol table that will contain (or already contains) \
-            the symbol with this name.
-        :type symtab: :py:class:`psyclone.psyir.symbols.SymbolTable`
-        :param arg: the kernel argument with which the stencil is associated.
-        :type arg: :py:class:`psyclone.dynamo0p3.DynKernelArgument`
-
-        :returns: a symbol for the stencil size.
-        :rtype: :py:class:`psyclone.psyir.symbols.Symbol`
-
-        '''
-        root_name = arg.name + "_stencil_size"
-        unique = DynStencils.stencil_unique_str(arg, "size")
-        if arg.descriptor.stencil['type'] == "cross2d":
-            num_dimensions = 2
-        else:
-            num_dimensions = 1
-        return symtab.find_or_create_array(root_name, num_dimensions,
-                                           ScalarType.Intrinsic.INTEGER,
-                                           tag=unique)
-
-    @staticmethod
-    def max_branch_length_name(symtab, arg):
-        '''
-        Create a valid unique name for the maximum length of a stencil branch
-        (in cells) of a 2D stencil dofmap in the PSy layer. This is required
-        in the kernels for defining the maximum possible length of one of the
-        dofmap array dimensions.
-
-        :param symtab: symbol table that will contain (or already contains) \
-            the symbol with this name.
-        :type symtab: :py:class:`psyclone.psyir.symbols.SymbolTable`
-        :param arg: the kernel argument with which the stencil is associated.
-        :type arg: :py:class:`psyclone.dynamo0p3.DynKernelArgument`
-
-        :returns: a Fortran variable name for the max stencil branch length.
-        :rtype: str
-        '''
-        root_name = arg.name + "_max_branch_length"
-        unique = DynStencils.stencil_unique_str(arg, "length")
-        return symtab.find_or_create_integer_symbol(root_name, tag=unique).name
-
-    def _unique_max_branch_length_vars(self):
-        '''
-        :returns: list of all the unique max stencil extent argument names in
-                  this kernel call for cross2d stencils.
-        :rtype: list of str
-        '''
-        names = []
-        for arg in self._kern_args:
-            if arg.descriptor.stencil['type'] == "cross2d":
-                names.append(arg.name + "_max_branch_length")
-
-        return names
-
-    def _declare_unique_max_branch_length_vars(self, parent):
-        '''
-        Declare all unique max branch length arguments as integers with intent
-        in and add the declaration as a child of the parent argument passed
-        in.
-
-        :param parent: the node in the f2pygen AST to which to add the \
-                       declarations.
-        :type parent: :py:class:`psyclone.f2pygen.SubroutineGen`
-
-        '''
-        api_config = Config.get().api_conf("dynamo0.3")
-
-        if self._unique_max_branch_length_vars():
-            parent.add(DeclGen(
-                parent, datatype="integer",
-                kind=api_config.default_kind["integer"],
-                entity_decls=self._unique_max_branch_length_vars(), intent="in"
-            ))
-
-    @staticmethod
-    def direction_name(symtab, arg):
-        '''
-        Creates a Fortran variable name to hold the direction of the stencil
-        associated with the supplied kernel argument.
-
-        :param symtab: symbol table that will contain (or already contains) \
-            the symbol with this name.
-        :type symtab: :py:class:`psyclone.psyir.symbols.SymbolTable`
-        :param arg: the kernel argument with which the stencil is associated.
-        :type arg: :py:class:`psyclone.dynamo0p3.DynKernelArgument`
-
-        :returns: a Fortran variable name for the stencil direction.
-        :rtype: str
-        '''
-        root_name = arg.name+"_direction"
-        unique = DynStencils.stencil_unique_str(arg, "direction")
-        return symtab.find_or_create_integer_symbol(root_name, tag=unique).name
-
-    @property
-    def _unique_extent_vars(self):
-        '''
-        :returns: list of all the unique extent argument names in this \
-                  invoke or kernel call.
-        :rtype: list of str
-
-        :raises InternalError: if neither self._kernel or self._invoke are set.
-
-        '''
-        if self._invoke:
-            names = [arg.stencil.extent_arg.varname for arg in
-                     self._unique_extent_args]
-        elif self._kernel:
-            names = [self.dofmap_size_symbol(self._symbol_table, arg).name
-                     for arg in self._unique_extent_args]
-        else:
-            raise InternalError("_unique_extent_vars: have neither Invoke "
-                                "or Kernel. Should be impossible.")
-        return names
-
-    def _declare_unique_extent_vars(self, parent):
-        '''
-        Declare all unique extent arguments as integers with intent in and
-        add the declaration as a child of the parent argument passed
-        in.
-
-        :param parent: the node in the f2pygen AST to which to add the \
-                       declarations.
-        :type parent: :py:class:`psyclone.f2pygen.SubroutineGen`
-
-        '''
-        api_config = Config.get().api_conf("dynamo0.3")
-
-        if self._unique_extent_vars:
-            if self._kernel:
-                for arg in self._kern_args:
-                    if arg.descriptor.stencil['type'] == "cross2d":
-                        parent.add(DeclGen(
-                            parent, datatype="integer",
-                            kind=api_config.default_kind["integer"],
-                            dimension="4",
-                            entity_decls=self._unique_extent_vars, intent="in"
-                        ))
-                    else:
-                        parent.add(DeclGen(
-                            parent, datatype="integer",
-                            kind=api_config.default_kind["integer"],
-                            entity_decls=self._unique_extent_vars,
-                            intent="in"))
-            elif self._invoke:
-                parent.add(DeclGen(
-                    parent, datatype="integer",
-                    kind=api_config.default_kind["integer"],
-                    entity_decls=self._unique_extent_vars, intent="in"
-                ))
-
-    @property
-    def _unique_direction_vars(self):
-        '''
-        :returns: a list of all the unique direction argument names in this \
-                  invoke call.
-        :rtype: list of str
-        '''
-        names = []
-        for arg in self._unique_direction_args:
-            if arg.stencil.direction_arg.varname:
-                names.append(arg.stencil.direction_arg.varname)
-            else:
-                names.append(arg.name+"_direction")
-        return names
-
-    def _declare_unique_direction_vars(self, parent):
-        '''
-        Declare all unique direction arguments as integers with intent in
-        and add the declaration as a child of the parent argument
-        passed in.
-
-        :param parent: the node in the f2pygen AST to which to add the \
-                       declarations.
-        :type parent: :py:class:`psyclone.f2pygen.SubroutineGen`
-
-        '''
-        api_config = Config.get().api_conf("dynamo0.3")
-
-        if self._unique_direction_vars:
-            parent.add(DeclGen(parent, datatype="integer",
-                               kind=api_config.default_kind["integer"],
-                               entity_decls=self._unique_direction_vars,
-                               intent="in"))
-
-    @property
-    def unique_alg_vars(self):
-        '''
-        :returns: list of the names of the extent and direction arguments \
-                  supplied to the PSy routine from the Algorithm layer.
-        :rtype: list of str
-        '''
-        return self._unique_extent_vars + self._unique_direction_vars
-
-    def _invoke_declarations(self, parent):
-        '''
-        Declares all stencil maps, extent and direction arguments passed into
-        the PSy layer.
-
-        :param parent: node in the f2pygen AST to which to add declarations.
-        :type parent: :py:class:`psyclone.f2pygen.SubroutineGen`
-
-        '''
-        self._declare_unique_extent_vars(parent)
-        self._declare_unique_direction_vars(parent)
-        self._declare_maps_invoke(parent)
-
-    def _stub_declarations(self, parent):
-        '''
-        Declare all stencil-related quanitites for a Kernel stub.
-
-        :param parent: node in the f2pygen AST to which to add declarations.
-        :type parent: :py:class:`psyclone.f2pygen.SubroutineGen`
-
-        '''
-        self._declare_unique_extent_vars(parent)
-        self._declare_unique_direction_vars(parent)
-        self._declare_unique_max_branch_length_vars(parent)
-        self._declare_maps_stub(parent)
-
-    def initialise(self, parent):
-        '''
-        Adds in the code to initialise stencil dofmaps to the PSy layer.
-
-        :param parent: the node in the f2pygen AST to which to add the \
-                       initialisations.
-        :type parent: :py:class:`psyclone.f2pygen.SubroutineGen`
-
-        :raises GenerationError: if an unsupported stencil type is encountered.
-        '''
-        if not self._kern_args:
-            return
-
-        parent.add(CommentGen(parent, ""))
-        parent.add(CommentGen(parent, " Initialise stencil dofmaps"))
-        parent.add(CommentGen(parent, ""))
-        api_config = Config.get().api_conf("dynamo0.3")
-        stencil_map_names = []
-        const = LFRicConstants()
-        for arg in self._kern_args:
-            map_name = self.map_name(arg)
-            if map_name not in stencil_map_names:
-                # Only initialise maps once.
-                stencil_map_names.append(map_name)
-                stencil_type = arg.descriptor.stencil['type']
-                symtab = self._symbol_table
-                if stencil_type == "xory1d":
-                    direction_name = arg.stencil.direction_arg.varname
-                    for direction in ["x", "y"]:
-                        if_then = IfThenGen(parent, direction_name +
-                                            " .eq. " + direction +
-                                            "_direction")
-                        if_then.add(
-                            AssignGen(
-                                if_then, pointer=True, lhs=map_name,
-                                rhs=arg.proxy_name_indexed +
-                                "%vspace%get_stencil_dofmap("
-                                "STENCIL_1D" + direction.upper() +
-                                ","+self.extent_value(arg)+")"))
-                        parent.add(if_then)
-                elif stencil_type == "cross2d":
-                    parent.add(
-                        AssignGen(parent, pointer=True, lhs=map_name,
-                                  rhs=arg.proxy_name_indexed +
-                                  "%vspace%get_stencil_2D_dofmap(" +
-                                  "STENCIL_2D_CROSS" + "," +
-                                  self.extent_value(arg) + ")"))
-                    # Max branch length in the CROSS2D stencil is used when
-                    # defining the stencil_dofmap dimensions at declaration of
-                    # the dummy argument in the kernel. This value is 1
-                    # greater than the stencil extent as the central cell
-                    # is included as part of the stencil_dofmap.
-                    parent.add(
-                        AssignGen(parent,
-                                  lhs=self.max_branch_length_name(symtab,
-                                                                  arg),
-                                  rhs=self.extent_value(arg) + " + 1_" +
-                                  api_config.default_kind["integer"]))
-                else:
-                    try:
-                        stencil_name = const.STENCIL_MAPPING[stencil_type]
-                    except KeyError as err:
-                        raise GenerationError(
-                            f"Unsupported stencil type "
-                            f"'{arg.descriptor.stencil['type']}' supplied. "
-                            f"Supported mappings are "
-                            f"{str(const.STENCIL_MAPPING)}") from err
-                    parent.add(
-                        AssignGen(parent, pointer=True, lhs=map_name,
-                                  rhs=arg.proxy_name_indexed +
-                                  "%vspace%get_stencil_dofmap(" +
-                                  stencil_name + "," +
-                                  self.extent_value(arg) + ")"))
-
-                parent.add(AssignGen(parent, pointer=True,
-                                     lhs=self.dofmap_symbol(symtab, arg).name,
-                                     rhs=map_name + "%get_whole_dofmap()"))
-
-                # Add declaration and look-up of stencil size
-                dofmap_size_name = self.dofmap_size_symbol(symtab, arg).name
-                parent.add(AssignGen(parent, pointer=True,
-                                     lhs=dofmap_size_name,
-                                     rhs=map_name + "%get_stencil_sizes()"))
-
-    def _declare_maps_invoke(self, parent):
-        '''
-        Declare all stencil maps in the PSy layer.
-
-        :param parent: the node in the f2pygen AST to which to add \
-                       declarations.
-        :type parent: :py:class:`psyclone.f2pygen.SubroutineGen`
-
-        :raises GenerationError: if an unsupported stencil type is encountered.
-        '''
-        api_config = Config.get().api_conf("dynamo0.3")
-
-        if not self._kern_args:
-            return
-
-        symtab = self._symbol_table
-        stencil_map_names = []
-        const = LFRicConstants()
-
-        for arg in self._kern_args:
-            map_name = self.map_name(arg)
-
-            if map_name in stencil_map_names:
-                continue
-
-            stencil_map_names.append(map_name)
-            stencil_type = arg.descriptor.stencil['type']
-            if stencil_type == "cross2d":
-                smap_type = const.STENCIL_TYPE_MAP["stencil_2D_dofmap"]["type"]
-                smap_mod = const.STENCIL_TYPE_MAP[
-                    "stencil_2D_dofmap"]["module"]
-                parent.add(UseGen(parent, name=smap_mod, only=True,
-                                  funcnames=[smap_type, "STENCIL_2D_CROSS"]))
-                parent.add(TypeDeclGen(parent, pointer=True,
-                                       datatype=smap_type,
-                                       entity_decls=[map_name +
-                                                     " => null()"]))
-                parent.add(DeclGen(parent, datatype="integer",
-                                   kind=api_config.default_kind["integer"],
-                                   pointer=True,
-                                   entity_decls=[self.dofmap_symbol(symtab,
-                                                                    arg).name +
-                                                 "(:,:,:,:) => null()"]))
-                dofmap_size_name = self.dofmap_size_symbol(symtab, arg).name
-                parent.add(DeclGen(parent, datatype="integer",
-                                   kind=api_config.default_kind["integer"],
-                                   pointer=True,
-                                   entity_decls=[f"{dofmap_size_name}(:,:) "
-                                                 f"=> null()"]))
-                parent.add(DeclGen(parent, datatype="integer",
-                                   kind=api_config.default_kind["integer"],
-                                   entity_decls=[self.max_branch_length_name(
-                                       symtab, arg)]))
-            else:
-                smap_type = const.STENCIL_TYPE_MAP["stencil_dofmap"]["type"]
-                smap_mod = const.STENCIL_TYPE_MAP["stencil_dofmap"]["module"]
-                parent.add(UseGen(parent, name=smap_mod,
-                                  only=True, funcnames=[smap_type]))
-                if stencil_type == 'xory1d':
-                    drct_mod = const.STENCIL_TYPE_MAP["direction"]["module"]
-                    parent.add(UseGen(parent, name=drct_mod,
-                                      only=True, funcnames=["x_direction",
-                                                            "y_direction"]))
-                    parent.add(UseGen(parent, name=smap_mod,
-                                      only=True, funcnames=["STENCIL_1DX",
-                                                            "STENCIL_1DY"]))
-                else:
-                    try:
-                        stencil_name = const.STENCIL_MAPPING[stencil_type]
-                    except KeyError as err:
-                        raise GenerationError(
-                            f"Unsupported stencil type "
-                            f"'{arg.descriptor.stencil['type']}' supplied. "
-                            f"Supported mappings are "
-                            f"{const.STENCIL_MAPPING}") from err
-                    parent.add(UseGen(parent, name=smap_mod,
-                                      only=True, funcnames=[stencil_name]))
-
-                parent.add(TypeDeclGen(parent, pointer=True,
-                                       datatype=smap_type,
-                                       entity_decls=[map_name+" => null()"]))
-                parent.add(DeclGen(parent, datatype="integer",
-                                   kind=api_config.default_kind["integer"],
-                                   pointer=True,
-                                   entity_decls=[self.dofmap_symbol(symtab,
-                                                                    arg).name +
-                                                 "(:,:,:) => null()"]))
-                dofmap_size_name = self.dofmap_size_symbol(symtab, arg).name
-                parent.add(DeclGen(parent, datatype="integer",
-                                   kind=api_config.default_kind["integer"],
-                                   pointer=True,
-                                   entity_decls=[f"{dofmap_size_name}(:) "
-                                                 f"=> null()"]))
-
-    def _declare_maps_stub(self, parent):
-        '''
-        Add declarations for all stencil maps to a kernel stub.
-
-        :param parent: the node in the f2pygen AST representing the kernel \
-                       stub routine.
-        :type parent: :py:class:`psyclone.f2pygen.SubroutineGen`
-
-        '''
-        api_config = Config.get().api_conf("dynamo0.3")
-
-        symtab = self._symbol_table
-        for arg in self._kern_args:
-            if arg.descriptor.stencil['type'] == "cross2d":
-                parent.add(DeclGen(
-                    parent, datatype="integer",
-                    kind=api_config.default_kind["integer"], intent="in",
-                    dimension=",".join([arg.function_space.ndf_name,
-                                        self.max_branch_length_name(
-                                            symtab, arg), "4"]),
-                    entity_decls=[self.dofmap_symbol(symtab, arg).name]))
-            else:
-                dofmap_size_name = self.dofmap_size_symbol(symtab, arg).name
-                parent.add(DeclGen(
-                    parent, datatype="integer",
-                    kind=api_config.default_kind["integer"], intent="in",
-                    dimension=",".join([arg.function_space.ndf_name,
-                                        dofmap_size_name]),
-                    entity_decls=[self.dofmap_symbol(symtab, arg).name]))
-=======
-class DynamoPSy(PSy):
-    '''
-    The LFRic-specific PSy class. This creates an LFRic-specific
-    Invokes object (which controls all the required invocation calls).
-    It also overrides the PSy gen method so that we generate
-    LFRic-specific PSy module code.
-
-    :param invoke_info: object containing the required invocation information \
-                        for code optimisation and generation.
-    :type invoke_info: :py:class:`psyclone.parse.algorithm.FileInfo`
-
-    '''
-    def __init__(self, invoke_info):
-        # Make sure the scoping node creates LFRicSymbolTables
-        # TODO #1954: Remove the protected access using a factory
-        ScopingNode._symbol_table_class = LFRicSymbolTable
-        PSy.__init__(self, invoke_info)
-        self._invokes = LFRicInvokes(invoke_info.calls, self)
-        # Initialise the dictionary that holds the names of the required
-        # LFRic constants, data structures and data structure proxies for
-        # the "use" statements in modules that contain PSy-layer routines.
-        const = LFRicConstants()
-        const_mod = const.UTILITIES_MOD_MAP["constants"]["module"]
-        infmod_list = [const_mod]
-        # Add all field and operator modules that might be used in the
-        # algorithm layer. These do not appear in the code unless a
-        # variable is added to the "only" part of the
-        # '_infrastructure_modules' map.
-        for data_type_info in const.DATA_TYPE_MAP.values():
-            infmod_list.append(data_type_info["module"])
-
-        # This also removes any duplicates from infmod_list
-        self._infrastructure_modules = OrderedDict(
-            (k, set()) for k in infmod_list)
-
-        kind_names = set()
-
-        # The infrastructure declares integer types with default
-        # precision so always add this.
-        api_config = Config.get().api_conf("dynamo0.3")
-        kind_names.add(api_config.default_kind["integer"])
-
-        # Datatypes declare precision information themselves. However,
-        # that is not the case for literals. Therefore deal
-        # with these separately here.
-        for invoke in self.invokes.invoke_list:
-            schedule = invoke.schedule
-            for kernel in schedule.kernels():
-                for arg in kernel.args:
-                    if arg.is_literal:
-                        kind_names.add(arg.precision)
-        # Add precision names to the dictionary storing the required
-        # LFRic constants.
-        self._infrastructure_modules[const_mod] = kind_names
-
-    @property
-    def name(self):
-        '''
-        :returns: a name for the PSy layer. This is used as the PSy module \
-                  name. We override the default value as the Met Office \
-                  prefer "_psy" to be appended, rather than prepended.
-        :rtype: str
-
-        '''
-        return self._name + "_psy"
-
-    @property
-    def orig_name(self):
-        '''
-        :returns: the unmodified PSy-layer name.
-        :rtype: str
-
-        '''
-        return self._name
-
-    @property
-    def infrastructure_modules(self):
-        '''
-        :returns: the dictionary that holds the names of the required \
-                  LFRic infrastructure modules to create "use" \
-                  statements in the PSy-layer modules.
-        :rtype: dict of set
-
-        '''
-        return self._infrastructure_modules
-
-    @property
-    def gen(self):
-        '''
-        Generate PSy code for the LFRic (Dynamo0.3) API.
-
-        :returns: root node of generated Fortran AST.
-        :rtype: :py:class:`psyir.nodes.Node`
-
-        '''
-        # Create an empty PSy layer module
-        psy_module = ModuleGen(self.name)
-
-        # If the container has a Routine that is not an InvokeSchedule
-        # it should also be added to the generated module.
-        for routine in self.container.children:
-            if not isinstance(routine, InvokeSchedule):
-                psy_module.add(PSyIRGen(psy_module, routine))
-
-        # Add all invoke-specific information
-        self.invokes.gen_code(psy_module)
-
-        # Include required constants and infrastructure modules. The sets of
-        # required LFRic data structures and their proxies are updated in
-        # the relevant field and operator subclasses of LFRicCollection.
-        # Here we sort the inputs in reverse order to have "_type" before
-        # "_proxy_type" and "operator_" before "columnwise_operator_".
-        # We also iterate through the dictionary in reverse order so the
-        # "use" statements for field types are before the "use" statements
-        # for operator types.
-        for infmod in reversed(self._infrastructure_modules):
-            if self._infrastructure_modules[infmod]:
-                infmod_types = sorted(
-                    list(self._infrastructure_modules[infmod]), reverse=True)
-                psy_module.add(UseGen(psy_module, name=infmod,
-                                      only=True, funcnames=infmod_types))
-
-        # Return the root node of the generated code
-        return psy_module.root
->>>>>>> dadffcae
 
 
 class LFRicMeshProperties(LFRicCollection):
@@ -7032,11 +6313,6 @@
 # documentation for. (See https://psyclone-ref.readthedocs.io)
 __all__ = [
     'DynFuncDescriptor03',
-<<<<<<< HEAD
-    'DynStencils',
-=======
-    'DynamoPSy',
->>>>>>> dadffcae
     'DynDofmaps',
     'DynFunctionSpaces',
     'DynProxies',
