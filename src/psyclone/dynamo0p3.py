# -----------------------------------------------------------------------------
# BSD 3-Clause License
#
# Copyright (c) 2017-2020, Science and Technology Facilities Council.
# All rights reserved.
#
# Redistribution and use in source and binary forms, with or without
# modification, are permitted provided that the following conditions are met:
#
# * Redistributions of source code must retain the above copyright notice, this
#   list of conditions and the following disclaimer.
#
# * Redistributions in binary form must reproduce the above copyright notice,
#   this list of conditions and the following disclaimer in the documentation
#   and/or other materials provided with the distribution.
#
# * Neither the name of the copyright holder nor the names of its
#   contributors may be used to endorse or promote products derived from
#   this software without specific prior written permission.
#
# THIS SOFTWARE IS PROVIDED BY THE COPYRIGHT HOLDERS AND CONTRIBUTORS
# "AS IS" AND ANY EXPRESS OR IMPLIED WARRANTIES, INCLUDING, BUT NOT
# LIMITED TO, THE IMPLIED WARRANTIES OF MERCHANTABILITY AND FITNESS
# FOR A PARTICULAR PURPOSE ARE DISCLAIMED. IN NO EVENT SHALL THE
# COPYRIGHT HOLDER OR CONTRIBUTORS BE LIABLE FOR ANY DIRECT, INDIRECT,
# INCIDENTAL, SPECIAL, EXEMPLARY, OR CONSEQUENTIAL DAMAGES (INCLUDING,
# BUT NOT LIMITED TO, PROCUREMENT OF SUBSTITUTE GOODS OR SERVICES;
# LOSS OF USE, DATA, OR PROFITS; OR BUSINESS INTERRUPTION) HOWEVER
# CAUSED AND ON ANY THEORY OF LIABILITY, WHETHER IN CONTRACT, STRICT
# LIABILITY, OR TORT (INCLUDING NEGLIGENCE OR OTHERWISE) ARISING IN
# ANY WAY OUT OF THE USE OF THIS SOFTWARE, EVEN IF ADVISED OF THE
# POSSIBILITY OF SUCH DAMAGE.
# -----------------------------------------------------------------------------
# Authors R. W. Ford, A. R. Porter and S. Siso, STFC Daresbury Lab
# Modified I. Kavcic, Met Office

''' This module implements the PSyclone Dynamo 0.3 API by 1)
    specialising the required base classes in parser.py (Descriptor,
    KernelType) and adding a new class (DynFuncDescriptor03) to
    capture function descriptor metadata and 2) specialising the
    required base classes in psyGen.py (PSy, Invokes, Invoke, InvokeSchedule,
    Loop, Kern, Inf, Arguments and Argument). '''

# Imports
from __future__ import print_function, absolute_import
import abc
import os
from enum import Enum
from collections import OrderedDict, namedtuple
import fparser
from psyclone.parse.kernel import Descriptor, KernelType
from psyclone.parse.utils import ParseError
import psyclone.expression as expr
from psyclone import psyGen
from psyclone.configuration import Config
from psyclone.core.access_type import AccessType
from psyclone.psyir.nodes import Loop, Literal, Schedule
from psyclone.errors import GenerationError, InternalError, FieldNotFoundError
from psyclone.psyGen import PSy, Invokes, Invoke, InvokeSchedule, \
    Arguments, KernelArgument, HaloExchange, GlobalSum, \
    FORTRAN_INTENT_NAMES, DataAccess, CodedKern, ACCEnterDataDirective
from psyclone.psyir.symbols import DataType, DataSymbol, SymbolTable

# --------------------------------------------------------------------------- #
# ========== First section : Parser specialisations and classes ============= #
# --------------------------------------------------------------------------- #
#
# ---------- Function spaces (FS) ------------------------------------------- #
# Discontinuous FS
DISCONTINUOUS_FUNCTION_SPACES = ["w3", "wtheta", "w2v", "w2broken"]
# Continuous FS
# Note, any_w2 is not a space on its own. any_w2 is used as a common term for
# any vector "w2*" function space (w2, w2h, w2v, w2broken) but not w2trace
# (a space of scalar functions). As any_w2 stands for all vector "w2*" spaces
# it needs to a) be treated as continuous and b) have vector basis and scalar
# differential basis dimensions.
CONTINUOUS_FUNCTION_SPACES = ["w0", "w1", "w2", "w2h", "w2trace", "any_w2"]

# Valid FS and FS names
VALID_FUNCTION_SPACES = DISCONTINUOUS_FUNCTION_SPACES + \
    CONTINUOUS_FUNCTION_SPACES

# Valid any_space metadata (general FS, could be continuous or discontinuous)
VALID_ANY_SPACE_NAMES = ["any_space_{0}".format(x+1) for x in range(10)]

# Valid any_discontinuous_space metadata (general FS known to be discontinuous)
VALID_ANY_DISCONTINUOUS_SPACE_NAMES = \
    ["any_discontinuous_space_{0}".format(x+1) for x in range(10)]

# Valid discontinuous FS names (for optimisation purposes)
VALID_DISCONTINUOUS_FUNCTION_SPACE_NAMES = DISCONTINUOUS_FUNCTION_SPACES + \
    VALID_ANY_DISCONTINUOUS_SPACE_NAMES

# FS names consist of all valid names
VALID_FUNCTION_SPACE_NAMES = VALID_FUNCTION_SPACES + \
                             VALID_ANY_SPACE_NAMES + \
                             VALID_ANY_DISCONTINUOUS_SPACE_NAMES

# Lists of function spaces that have
# a) scalar basis functions;
SCALAR_BASIS_SPACE_NAMES = ["w0", "w2trace", "w3", "wtheta"]
# b) vector basis functions;
VECTOR_BASIS_SPACE_NAMES = ["w1", "w2", "w2h", "w2v", "w2broken", "any_w2"]
# c) scalar differential basis functions;
SCALAR_DIFF_BASIS_SPACE_NAMES = ["w2", "w2h", "w2v", "w2broken", "any_w2"]
# d) vector differential basis functions.
VECTOR_DIFF_BASIS_SPACE_NAMES = ["w0", "w1", "w2trace", "w3", "wtheta"]

# ---------- Evaluators ---------------------------------------------------- #
# Evaluators: basis and differential basis
VALID_EVALUATOR_NAMES = ["gh_basis", "gh_diff_basis"]

# Meta functions
VALID_METAFUNC_NAMES = VALID_EVALUATOR_NAMES + ["gh_orientation"]

# Evaluators: quadrature
VALID_QUADRATURE_SHAPES = ["gh_quadrature_xyoz"]
VALID_EVALUATOR_SHAPES = VALID_QUADRATURE_SHAPES + ["gh_evaluator"]
# Dictionary allowing us to look-up the name of the Fortran module, type
# and proxy-type associated with each quadrature shape
QUADRATURE_TYPE_MAP = {
    "gh_quadrature_xyoz": {"module": "quadrature_xyoz_mod",
                           "type": "quadrature_xyoz_type",
                           "proxy_type": "quadrature_xyoz_proxy_type"}}

# ---------- API datatypes (scalars, fields, operators) --------------------- #
GH_VALID_SCALAR_NAMES = ["gh_real", "gh_integer"]
GH_VALID_OPERATOR_NAMES = ["gh_operator", "gh_columnwise_operator"]
GH_VALID_ARG_TYPE_NAMES = ["gh_field"] + GH_VALID_OPERATOR_NAMES + \
    GH_VALID_SCALAR_NAMES

# ---------- Fortran datatypes ------------------------- #
SUPPORTED_FORTRAN_DATATYPES = ["real", "integer", "logical"]

# ---------- Stencils ------------------------------------------------------- #
VALID_STENCIL_TYPES = ["x1d", "y1d", "xory1d", "cross", "region"]
# Note, can't use VALID_STENCIL_DIRECTIONS at all locations in this
# file as it causes failures with py.test 2.8.7. Therefore some parts
# of the code do not use the VALID_STENCIL_DIRECTIONS variable.
VALID_STENCIL_DIRECTIONS = ["x_direction", "y_direction"]
# Note, xory1d does not have a direct mapping in STENCIL_MAPPING as it
# indicates either x1d or y1d.
# Note, the LFRic infrastructure currently does not have 'region' as
# an option in stencil_dofmap_mod.F90 so it is not included in
# STENCIL_MAPPING.
STENCIL_MAPPING = {"x1d": "STENCIL_1DX", "y1d": "STENCIL_1DY",
                   "cross": "STENCIL_CROSS"}

# ---------- Mesh types ----------------------------------------------------- #
# These are the valid mesh types that may be specified for a field
# using the mesh_arg=... meta-data element (for inter-grid kernels that
# perform prolongation/restriction).
VALID_MESH_TYPES = ["gh_coarse", "gh_fine"]

# ---------- Loops (bounds, types, names) ----------------------------------- #
# These are loop bound names which identify positions in a fields
# halo. It is useful to group these together as we often need to
# determine whether an access to a field or other object includes
# access to the halo, or not.
HALO_ACCESS_LOOP_BOUNDS = ["cell_halo", "dof_halo", "colour_halo"]

VALID_LOOP_BOUNDS_NAMES = (["start",     # the starting
                                         # index. Currently this is
                                         # always 1
                            "inner",     # a placeholder for when we
                                         # support loop splitting into
                                         # work that does not access
                                         # the halo and work that does.
                                         # This will be used to help
                                         # overlap computation and
                                         # communication
                            "ncolour",   # the number of cells with
                                         # the current colour
                            "ncolours",  # the number of colours in a
                                         # coloured loop
                            "ncells",    # the number of owned cells
                            "ndofs",     # the number of owned dofs
                            "nannexed"]  # the number of owned dofs
                                         # plus the number of annexed
                                         # dofs. As the indices of
                                         # dofs are arranged that
                                         # owned dofs have lower
                                         # indices than annexed dofs,
                                         # having this value as an
                                         # upper bound will compute
                                         # both owned and annexed
                                         # dofs.
                           + HALO_ACCESS_LOOP_BOUNDS)


# Valid Dynamo0.3 loop types. The default is "" which is over cells (in the
# horizontal plane).
VALID_LOOP_TYPES = ["dofs", "colours", "colour", ""]

# ---------- psyGen mappings ------------------------------------------------ #
# Mappings used by non-API-Specific code in psyGen
psyGen.MAPPING_SCALARS = {"iscalar": "gh_integer", "rscalar": "gh_real"}
psyGen.VALID_ARG_TYPE_NAMES = GH_VALID_ARG_TYPE_NAMES

# ---------- Functions ------------------------------------------------------ #


def get_fs_map_name(function_space):
    ''' Returns a dofmap name for the supplied FunctionSpace. '''
    return "map_" + function_space.mangled_name


def get_cbanded_map_name(function_space):
    ''' Returns the name of a column-banded dofmap for the supplied
    FunctionSpace. '''
    return "cbanded_map_" + function_space.mangled_name


def get_cma_indirection_map_name(function_space):
    ''' Returns the name of a CMA indirection dofmap for the supplied
    FunctionSpace. '''
    return "cma_indirection_map_" + function_space.mangled_name


def get_fs_ndf_name(function_space):
    ''' Returns a ndf name for this FunctionSpace object. '''
    return "ndf_" + function_space.mangled_name


def get_fs_undf_name(function_space):
    ''' Returns a undf name for this FunctionSpace object. '''
    return "undf_" + function_space.mangled_name


def get_fs_orientation_name(function_space):
    ''' Returns an orientation name for a function space with the
    supplied name '''
    return "orientation" + "_" + function_space.mangled_name


def get_fs_basis_name(function_space, qr_var=None, on_space=None):
    '''
    Returns a name for the basis function on this FunctionSpace. If
    the name of an associated quadrature object is supplied then this
    is appended to the returned name. Similarly, if the function space
    at which the basis is to be evaluated is supplied then this is
    also appended to the name.

    :param function_space: the function space for which the basis is required
    :type function_space: :py:class:`psyclone.dynamo0p3.FunctionSpace`
    :param string qr_var: the name of the Quadrature Object for which the
                          basis functions are required
    :param on_space: the function space at which the basis functions
                     will be evaluated
    :type on_space: :py:class:`psyclone.dynamo0p3.FunctionSpace`
    :return: Name for the Fortran array holding the basis function
    :rtype: string
    '''
    name = "_".join(["basis", function_space.mangled_name])
    if qr_var:
        name += "_" + qr_var
    if on_space:
        name += "_on_" + on_space.mangled_name
    return name


def get_fs_diff_basis_name(function_space, qr_var=None, on_space=None):
    '''
    Returns a name for the differential basis function on the
    supplied FunctionSpace.  If the name of an associated quadrature
    object is supplied then this is appended to the returned name. Similarly,
    if the function space at which the basis is to be evaluated is supplied
    then this is also appended to the name.

    :param function_space: the function space for which the differential basis
                           is required
    :type function_space: :py:class:`psyclone.dynamo0p3.FunctionSpace`
    :param string qr_var: the name of the Quadrature Object for which the
                          differential basis functions are required
    :param on_space: the function space at which the differential basis
                     functions will be evaluated
    :type on_space: :py:class:`psyclone.dynamo0p3.FunctionSpace`
    :return: Name for the Fortran array holding the differential basis function
    :rtype: string
    '''
    name = "_".join(["diff_basis", function_space.mangled_name])
    if qr_var:
        name += "_" + qr_var
    if on_space:
        name += "_on_" + on_space.mangled_name
    return name


def qr_basis_alloc_args(first_dim, basis_fn):
    '''
    Generate the list of dimensions required to allocate the
    supplied basis/diff-basis function

    :param str first_dim: the variable name for the first dimension
    :param basis_fn: dict holding details on the basis function
                     we want to allocate
    :type basis_fn: dict containing 'shape', 'fspace' and and 'qr_var' keys
                    holding the quadrature shape, FunctionSpace and name
                    of the associated quadrature variable (as specified in the
                    Algorithm layer), respectively
    :return: list of dimensions to use to allocate array
    :rtype: list of strings

    :raises InternalError: if an unrecognised quadrature shape is encountered.
    :raises NotImplementedError: if a quadrature shape other than \
                                 "gh_quadrature_xyoz" is supplied.
    '''
    if basis_fn["shape"] not in VALID_QUADRATURE_SHAPES:
        raise InternalError(
            "Unrecognised shape ({0}) specified in "
            "dynamo0p3.qr_basis_alloc_args(). Should be one of: "
            "{1}".format(basis_fn["shape"], VALID_QUADRATURE_SHAPES))

    # Dimensionality of the basis arrays depends on the
    # type of quadrature...
    # if basis_fn["shape"] == "gh_quadrature_xyz":
    #     alloc_args = [first_dim, get_fs_ndf_name(basis_fn["fspace"]),
    #          "np_xyz"+"_"+basis_fn["qr_var"]]
    if basis_fn["shape"] == "gh_quadrature_xyoz":
        alloc_args = [first_dim, get_fs_ndf_name(basis_fn["fspace"])]
        if basis_fn["qr_var"]:
            alloc_args += ["np_xy"+"_"+basis_fn["qr_var"],
                           "np_z"+"_"+basis_fn["qr_var"]]
        else:
            # We have no name for the QR variable (as will be the case when
            # generating a kernel stub).
            alloc_args += ["np_xy", "np_z"]
    # elif basis_fn["shape"] == "gh_quadrature_xoyoz":
    #     alloc_args = [first_dim, get_fs_ndf_name(basis_fn["fspace"]),
    #                   "np_x"+"_"+basis_fn["qr_var"],
    #                   "np_y"+"_"+basis_fn["qr_var"],
    #                   "np_z"+"_"+basis_fn["qr_var"]]
    else:
        raise NotImplementedError(
            "Quadrature shape '{0}' not yet supported in "
            "dynamo0p3.qr_basis_alloc_args().".format(basis_fn["shape"]))
    return alloc_args


def get_fs_operator_name(operator_name, function_space, qr_var=None,
                         on_space=None):
    '''
    Returns the name of the specified operator (orientation, basis or
    differential basis) for the supplied FunctionSpace.
    :param string operator_name: Name (type) of the operator
    :param function_space: the function space for which the operator is
                           required
    :type function_space: :py:class:`psyclone.dynamo0p3.FunctionSpace`
    :param string qr_var: the name of the Quadrature Object for which the
                          operator is required.
    :param on_space: the function space at which the operator is required
    :type on_space: :py:class:`psyclone.dynamo0p3.FunctionSpace`
    :return: Name for the Fortran arry holding the named operator
             for the specified function space
    :rtype: string
    '''
    if operator_name == "gh_orientation":
        return get_fs_orientation_name(function_space)
    elif operator_name == "gh_basis":
        return get_fs_basis_name(function_space, qr_var=qr_var,
                                 on_space=on_space)
    elif operator_name == "gh_diff_basis":
        return get_fs_diff_basis_name(function_space, qr_var=qr_var,
                                      on_space=on_space)
    else:
        raise GenerationError(
            "Unsupported name '{0}' found. Expected one of {1}".
            format(operator_name, VALID_METAFUNC_NAMES))


def mangle_fs_name(args, fs_name):
    ''' Construct the mangled version of a function-space name given
    a list of kernel arguments '''
    if fs_name not in VALID_ANY_SPACE_NAMES + \
       VALID_ANY_DISCONTINUOUS_SPACE_NAMES:
        # If the supplied function-space name is not any any_space
        # or any_discontinuous_space then we don't need to mangle the name
        return fs_name
    for arg in args:
        for fspace in arg.function_spaces:
            if fspace and fspace.orig_name.lower() == fs_name.lower():
                return fs_name.lower() + "_" + arg.name
    raise FieldNotFoundError("No kernel argument found for function space "
                             "'{0}'".format(fs_name))


def field_on_space(function_space, arguments):
    ''' Returns the corresponding argument if the supplied list of arguments
    contains a field that exists on the specified space. Otherwise
    returns None.'''
    if function_space.mangled_name in arguments.unique_fs_names:
        for arg in arguments.args:
            # First, test that arg is a field as some argument objects won't
            # have function spaces, e.g. scalars
            if arg.type == "gh_field" and \
               arg.function_space.orig_name == function_space.orig_name:
                return arg
    return None


def cma_on_space(function_space, arguments):
    ''' Returns the corresponding argument if the supplied list of arguments
    contains a cma operator that maps to/from the specified space. Otherwise
    returns None.'''
    if function_space.mangled_name in arguments.unique_fs_names:
        for arg in arguments.args:
            # First, test that arg is a CMA op as some argument objects won't
            # have function spaces, e.g. scalars
            if arg.type == "gh_columnwise_operator" and \
               function_space.orig_name in [arg.function_space_to.orig_name,
                                            arg.function_space_from.orig_name]:
                return arg
    return None

# ---------- Classes -------------------------------------------------------- #


class FunctionSpace(object):
    ''' Manages the name of a function space. If it is an any-space
    then its name is mangled such that it is unique within the scope
    of an Invoke '''

    def __init__(self, name, kernel_args):
        self._orig_name = name
        self._kernel_args = kernel_args
        if self._orig_name not in VALID_ANY_SPACE_NAMES + \
           VALID_ANY_DISCONTINUOUS_SPACE_NAMES:
            # We only need to name-mangle any_space and
            # any_discontinuous_space spaces
            self._mangled_name = self._orig_name
        else:
            # We do not construct the name-mangled name at this point
            # as the full list of kernel arguments may still be under
            # construction.
            self._mangled_name = None

    @property
    def orig_name(self):
        ''' Returns the name of this function space as declared in the
        kernel meta-data '''
        return self._orig_name

    @property
    def mangled_name(self):
        ''' Returns the mangled name of this function space such that
        it is unique within the scope of an invoke. If the mangled
        name has not been generated then we do that the first time we're
        called. '''
        if self._mangled_name:
            return self._mangled_name
        # Cannot use kernel_args.field_on_space(x) here because that
        # routine itself requires the mangled name in order to identify
        # whether the space is present in the kernel call.
        self._mangled_name = mangle_fs_name(self._kernel_args.args,
                                            self._orig_name)
        return self._mangled_name


class DynFuncDescriptor03(object):
    ''' The Dynamo 0.3 API includes a function-space descriptor as
    well as an argument descriptor which is not supported by the base
    classes. This class captures the information specified in a
    function-space descriptor. '''

    def __init__(self, func_type):
        self._func_type = func_type
        if func_type.name != 'func_type':
            raise ParseError(
                "In the dynamo0.3 API each meta_func entry must be of type "
                "'func_type' but found '{0}'".format(func_type.name))
        if len(func_type.args) < 2:
            raise ParseError(
                "In the dynamo0.3 API each meta_func entry must have at "
                "least 2 args, but found '{0}'".format(len(func_type.args)))
        self._operator_names = []
        for idx, arg in enumerate(func_type.args):
            if idx == 0:  # first func_type arg
                if arg.name not in VALID_FUNCTION_SPACE_NAMES:
                    raise ParseError(
                        "In the dynamo0p3 API the 1st argument of a "
                        "meta_func entry should be a valid function space "
                        "name (one of {0}), but found '{1}' in '{2}'".format(
                            VALID_FUNCTION_SPACE_NAMES, arg.name, func_type))
                self._function_space_name = arg.name
            else:  # subsequent func_type args
                if arg.name not in VALID_METAFUNC_NAMES:
                    raise ParseError(
                        "In the dynamo0.3 API, the 2nd argument and all "
                        "subsequent arguments of a meta_func entry should "
                        "be one of {0}, but found "
                        "'{1}' in '{2}".format(VALID_METAFUNC_NAMES,
                                               arg.name, func_type))
                if arg.name in self._operator_names:
                    raise ParseError(
                        "In the dynamo0.3 API, it is an error to specify an "
                        "operator name more than once in a meta_func entry, "
                        "but '{0}' is replicated in '{1}".format(arg.name,
                                                                 func_type))
                self._operator_names.append(arg.name)
        self._name = func_type.name

    @property
    def function_space_name(self):
        ''' Returns the name of the descriptors function space '''
        return self._function_space_name

    @property
    def operator_names(self):
        ''' Returns a list of operators that are associated with this
        descriptors function space '''
        return self._operator_names

    def __repr__(self):
        return "DynFuncDescriptor03({0})".format(self._func_type)

    def __str__(self):
        res = "DynFuncDescriptor03 object" + os.linesep
        res += "  name='{0}'".format(self._name) + os.linesep
        res += "  nargs={0}".format(len(self._operator_names)+1) + os.linesep
        res += "  function_space_name[{0}] = '{1}'".\
               format(0, self._function_space_name) + os.linesep
        for idx, arg in enumerate(self._operator_names):
            res += "  operator_name[{0}] = '{1}'".format(idx+1, arg) + \
                   os.linesep
        return res


class DynArgDescriptor03(Descriptor):
    ''' This class captures the information specified in an argument
    descriptor.'''

    def __init__(self, arg_type):
        '''
        :param arg_type: dynamo0.3 argument type (scalar, field or operator)
        :type arg_type: :py:class:`psyclone.expression.FunctionVar`
        '''
        self._arg_type = arg_type
        if arg_type.name != 'arg_type':
            raise ParseError(
                "In the dynamo0.3 API each meta_arg entry must be of type "
                "'arg_type', but found '{0}'".format(arg_type.name))

        # We require at least 2 args
        if len(arg_type.args) < 2:
            raise ParseError(
                "In the dynamo0.3 API each meta_arg entry must have at least "
                "2 args, but found '{0}'".format(len(arg_type.args)))

        # The first arg is the type of field, possibly with a *n appended
        self._vector_size = 1
        if isinstance(arg_type.args[0], expr.BinaryOperator):
            # We expect 'field_type * n' to have been specified
            self._type = arg_type.args[0].toks[0].name
            operator = arg_type.args[0].toks[1]
            try:
                self._vector_size = int(arg_type.args[0].toks[2])
            except TypeError:
                raise ParseError(
                    "In the dynamo0.3 API vector notation expects the format "
                    "(field*n) where n is an integer, but the following was "
                    "found '{0}' in '{1}'.".
                    format(str(arg_type.args[0].toks[2]), arg_type))
            if self._type not in GH_VALID_ARG_TYPE_NAMES:
                raise ParseError(
                    "In the dynamo0.3 API the 1st argument of a meta_arg "
                    "entry should be a valid argument type (one of {0}), but "
                    "found '{1}' in '{2}'".format(GH_VALID_ARG_TYPE_NAMES,
                                                  self._type, arg_type))
            if self._type in GH_VALID_SCALAR_NAMES and self._vector_size > 1:
                raise ParseError(
                    "In the dynamo0.3 API vector notation is not supported "
                    "for scalar arguments (found '{0}')".
                    format(arg_type.args[0]))
            if operator != "*":
                raise ParseError(
                    "In the dynamo0.3 API the 1st argument of a meta_arg "
                    "entry may be a vector but if so must use '*' as the "
                    "separator in the format (field*n), but found '{0}' in "
                    "'{1}'".format(operator, arg_type))
            if self._vector_size <= 1:
                raise ParseError(
                    "In the dynamo0.3 API the 1st argument of a meta_arg "
                    "entry may be a vector but if so must contain a valid "
                    "integer vector size in the format (field*n where n>1), "
                    "but found '{0}' in '{1}'".format(self._vector_size,
                                                      arg_type))

        elif isinstance(arg_type.args[0], expr.FunctionVar):
            # We expect 'field_type' to have been specified
            if arg_type.args[0].name not in GH_VALID_ARG_TYPE_NAMES:
                raise ParseError(
                    "In the dynamo0.3 API the 1st argument of a "
                    "meta_arg entry should be a valid argument type (one of "
                    "{0}), but found '{1}' in '{2}'".
                    format(GH_VALID_ARG_TYPE_NAMES, arg_type.args[0].name,
                           arg_type))
            self._type = arg_type.args[0].name
        else:
            raise ParseError(
                "Internal error in DynArgDescriptor03.__init__, (1) should "
                "not get to here")

        # The 2nd arg is an access descriptor
        # Convert from GH_* names to the generic access type:
        api_config = Config.get().api_conf("dynamo0.3")
        access_mapping = api_config.get_access_mapping()
        try:
            self._access_type = access_mapping[arg_type.args[1].name]
        except KeyError:
            valid_names = api_config.get_valid_accesses_api()
            raise ParseError(
                "In the dynamo0.3 API the 2nd argument of a meta_arg entry "
                "must be a valid access descriptor (one of {0}), but found "
                "'{1}' in '{2}'".format(valid_names,
                                        arg_type.args[1].name, arg_type))

        # Reduction access descriptors are only valid for real scalar arguments
        if self._type != "gh_real" and \
           self._access_type in \
           AccessType.get_valid_reduction_modes():
            raise ParseError(
                "In the dynamo0.3 API a reduction access '{0}' is only valid "
                "with a real scalar argument, but '{1}' was found".
                format(self._access_type.api_specific_name(),
                       self._type))

        # FIELD, OPERATOR and SCALAR datatypes descriptors and rules
        stencil = None
        mesh = None
        # Fields
        if self._type == "gh_field":
            if len(arg_type.args) < 3:
                raise ParseError(
                    "In the dynamo0.3 API each meta_arg entry must have at "
                    "least 3 arguments if its first argument is gh_field, but "
                    "found {0} in '{1}'".format(len(arg_type.args), arg_type)
                    )
            # There must be at most 4 arguments.
            if len(arg_type.args) > 4:
                raise ParseError(
                    "In the dynamo0.3 API each meta_arg entry must have at "
                    "most 4 arguments if its first argument is gh_field, but "
                    "found {0} in '{1}'".format(len(arg_type.args), arg_type))
            # The 3rd argument must be a function space name
            if arg_type.args[2].name not in VALID_FUNCTION_SPACE_NAMES:
                raise ParseError(
                    "In the dynamo0.3 API the 3rd argument of a meta_arg "
                    "entry must be a valid function space name if its first "
                    "argument is gh_field (one of {0}), but found '{1}' in "
                    "'{2}".format(VALID_FUNCTION_SPACE_NAMES,
                                  arg_type.args[2].name, arg_type))
            self._function_space1 = arg_type.args[2].name

            # The optional 4th argument is either a stencil specification
            # or a mesh identifier (for inter-grid kernels)
            if len(arg_type.args) == 4:
                try:
                    from psyclone.parse.kernel import get_stencil, get_mesh
                    if "stencil" in str(arg_type.args[3]):
                        stencil = get_stencil(arg_type.args[3],
                                              VALID_STENCIL_TYPES)
                    elif "mesh" in str(arg_type.args[3]):
                        mesh = get_mesh(arg_type.args[3], VALID_MESH_TYPES)
                    else:
                        raise ParseError("Unrecognised meta-data entry")
                except ParseError as err:
                    raise ParseError(
                        "In the dynamo0.3 API the 4th argument of a "
                        "meta_arg entry must be either a valid stencil "
                        "specification  or a mesh identifier (for inter-"
                        "grid kernels). However, "
                        "entry {0} raised the following error: {1}".
                        format(arg_type, str(err)))
            # Test allowed accesses for fields
            if self._function_space1.lower() in \
               VALID_DISCONTINUOUS_FUNCTION_SPACE_NAMES \
               and self._access_type == AccessType.INC:
                raise ParseError(
                    "It does not make sense for a field on a discontinuous "
                    "space ({0}) to have a 'gh_inc' access".
                    format(self._function_space1.lower()))
            if self._function_space1.lower() in CONTINUOUS_FUNCTION_SPACES \
               and self._access_type == AccessType.READWRITE:
                raise ParseError(
                    "It does not make sense for a field on a continuous "
                    "space ({0}) to have a 'gh_readwrite' access".
                    format(self._function_space1.lower()))
            # TODO: extend restriction to "gh_write" for kernels that loop
            # over cells (issue #138) and update access rules for kernels
            # (built-ins) that loop over DoFs to accesses for discontinuous
            # quantities (issue #471)
            if self._function_space1.lower() in VALID_ANY_SPACE_NAMES \
               and self._access_type == AccessType.READWRITE:
                raise ParseError(
                    "In the Dynamo0.3 API a field on any_space cannot "
                    "have 'gh_readwrite' access because it is treated "
                    "as continuous")
            if stencil and self._access_type != AccessType.READ:
                raise ParseError("a stencil must be read only so its access "
                                 "should be gh_read")

        # Operators
        elif self._type in GH_VALID_OPERATOR_NAMES:
            # we expect 4 arguments with the 3rd and 4th each being a
            # function space
            if len(arg_type.args) != 4:
                raise ParseError(
                    "In the dynamo0.3 API each meta_arg entry must have 4 "
                    "arguments if its first argument is gh_operator or "
                    "gh_columnwise_operator, but "
                    "found {0} in '{1}'".format(len(arg_type.args), arg_type))
            if arg_type.args[2].name not in VALID_FUNCTION_SPACE_NAMES:
                raise ParseError(
                    "In the dynamo0.3 API the 3rd argument of a meta_arg "
                    "entry must be a valid function space name (one of {0}), "
                    "but found '{1}' in '{2}".
                    format(VALID_FUNCTION_SPACE_NAMES, arg_type.args[2].name,
                           arg_type))
            self._function_space1 = arg_type.args[2].name
            if arg_type.args[3].name not in VALID_FUNCTION_SPACE_NAMES:
                raise ParseError(
                    "In the dynamo0.3 API the 4th argument of a meta_arg "
                    "entry must be a valid function space name (one of {0}), "
                    "but found '{1}' in '{2}".
                    format(VALID_FUNCTION_SPACE_NAMES, arg_type.args[2].name,
                           arg_type))
            self._function_space2 = arg_type.args[3].name
            # Test allowed accesses for operators
            if self._access_type == AccessType.INC:
                raise ParseError(
                    "In the dynamo0.3 API operators cannot have a 'gh_inc' "
                    "access because they behave as discontinuous quantities")

        # Scalars
        elif self._type in GH_VALID_SCALAR_NAMES:
            if len(arg_type.args) != 2:
                raise ParseError(
                    "In the dynamo0.3 API each meta_arg entry must have 2 "
                    "arguments if its first argument is gh_{{r,i}}scalar, but "
                    "found {0} in '{1}'".format(len(arg_type.args), arg_type))
            # Test allowed accesses for scalars (read_only or reduction)
            if self._access_type not in [AccessType.READ] + \
               AccessType.get_valid_reduction_modes():
                rev_access_mapping = api_config.get_reverse_access_mapping()
                api_specific_name = rev_access_mapping[self._access_type]
                valid_reductions = AccessType.get_valid_reduction_names()
                raise ParseError(
                    "In the dynamo0.3 API scalar arguments must be "
                    "read-only (gh_read) or a reduction ({0}) but found "
                    "'{1}' in '{2}'".format(valid_reductions,
                                            api_specific_name,
                                            arg_type))
            # Scalars don't have a function space
            self._function_space1 = None
            self._vector_size = 0

        # We should never get to here
        else:
            raise ParseError(
                "Internal error in DynArgDescriptor03.__init__, (2) should "
                "not get to here")

        Descriptor.__init__(self, self._access_type,
                            self._function_space1, stencil=stencil,
                            mesh=mesh)

    @property
    def function_space_to(self):
        ''' Return the "to" function space for a gh_operator. This is
        the first function space specified in the metadata. Raise an
        error if this is not an operator. '''
        if self._type in GH_VALID_OPERATOR_NAMES:
            return self._function_space1
        raise RuntimeError(
            "function_space_to only makes sense for one of {0}, but "
            "this is a '{1}'".format(GH_VALID_OPERATOR_NAMES, self._type))

    @property
    def function_space_from(self):
        ''' Return the "from" function space for a gh_operator. This is
        the second function space specified in the metadata. Raise an
        error if this is not an operator. '''
        if self._type in GH_VALID_OPERATOR_NAMES:
            return self._function_space2
        raise RuntimeError(
            "function_space_from only makes sense for one of {0}, but this"
            " is a '{1}'".format(GH_VALID_OPERATOR_NAMES, self._type))

    @property
    def function_space(self):
        ''' Return the function space name that this instance operates
        on. In the case of a gh_operator/gh_columnwise_operator, where there
        are 2 function spaces, return function_space_from. '''
        if self._type == "gh_field":
            return self._function_space1
        if self._type in GH_VALID_OPERATOR_NAMES:
            return self._function_space2
        if self._type in GH_VALID_SCALAR_NAMES:
            return None
        raise RuntimeError(
            "Internal error, DynArgDescriptor03:function_space(), should "
            "not get to here.")

    @property
    def function_spaces(self):
        ''' Return the function space names that this instance operates
        on as a list. In the case of a gh_operator, where there are 2 function
        spaces, we return both. '''
        if self._type == "gh_field":
            return [self.function_space]
        if self._type in GH_VALID_OPERATOR_NAMES:
            # return to before from to maintain expected ordering
            return [self.function_space_to, self.function_space_from]
        if self._type in GH_VALID_SCALAR_NAMES:
            return []
        raise RuntimeError(
            "Internal error, DynArgDescriptor03:function_spaces(), should "
            "not get to here.")

    @property
    def vector_size(self):
        ''' Returns the vector size of the argument. This will be 1 if *n
        has not been specified. '''
        return self._vector_size

    @property
    def type(self):
        ''' returns the type of the argument (gh_field, gh_operator, ...). '''
        return self._type

    def __str__(self):
        res = "DynArgDescriptor03 object" + os.linesep
        res += "  argument_type[0]='{0}'".format(self._type)
        if self._vector_size > 1:
            res += "*"+str(self._vector_size)
        res += os.linesep
        res += "  access_descriptor[1]='{0}'"\
               .format(self._access_type.api_specific_name())\
               + os.linesep
        if self._type == "gh_field":
            res += "  function_space[2]='{0}'".format(self._function_space1) \
                   + os.linesep
        elif self._type in GH_VALID_OPERATOR_NAMES:
            res += "  function_space_to[2]='{0}'".\
                   format(self._function_space1) + os.linesep
            res += "  function_space_from[3]='{0}'".\
                   format(self._function_space2) + os.linesep
        elif self._type in GH_VALID_SCALAR_NAMES:
            pass  # we have nothing to add if we're a scalar
        else:  # we should never get to here
            raise ParseError("Internal error in DynArgDescriptor03.__str__")
        return res


class RefElementMetaData(object):
    '''
    Class responsible for parsing reference-element meta-data and storing
    the properties that a kernel requires.

    :param str kernel_name: name of the Kernel that the meta-data is for.
    :param type_declns: list of fparser1 parse tree nodes representing type \
                        declaration statements
    :type type_declns: list of :py:class:`fparser.one.typedecl_statements.Type`

    :raises ParseError: if an unrecognised reference-element property is found.
    :raises ParseError: if a duplicate reference-element property is found.

    '''
    class Property(Enum):
        '''
        Enumeration of the various properties of the Reference Element
        (that a kernel can request). The names of each of these corresponds to
        the names that must be used in kernel meta-data.

        '''
        NORMALS_TO_HORIZONTAL_FACES = 1
        NORMALS_TO_VERTICAL_FACES = 2
        NORMALS_TO_FACES = 3
        OUTWARD_NORMALS_TO_HORIZONTAL_FACES = 4
        OUTWARD_NORMALS_TO_VERTICAL_FACES = 5
        OUTWARD_NORMALS_TO_FACES = 6

    def __init__(self, kernel_name, type_declns):
        from psyclone.parse.kernel import getkerneldescriptors

        # The list of properties requested in the meta-data (if any)
        self.properties = []

        re_properties = []
        # Search the supplied list of type declarations for the one
        # describing the reference-element properties required by the kernel.
        for line in type_declns:
            for entry in line.selector:
                if entry == "reference_element_data_type":
                    # getkerneldescriptors raises a ParseError if the named
                    # element cannot be found.
                    re_properties = getkerneldescriptors(
                        kernel_name, line, var_name="meta_reference_element",
                        var_type="reference_element_data_type")
                    break
            if re_properties:
                # Optimisation - stop searching if we've found a type
                # declaration for the reference-element data
                break
        try:
            # The meta-data entry is a declaration of a Fortran array of type
            # reference_element_data_type. The initialisation of each member
            # of this array is done as a Fortran structure constructor, the
            # argument to which gives a property of the reference element.
            for re_prop in re_properties:
                for arg in re_prop.args:
                    self.properties.append(
                        self.Property[str(arg).upper()])
        except KeyError:
            # We found a reference-element property that we don't recognise.
            # Sort for consistency when testing.
            sorted_names = sorted([prop.name for prop in self.Property])
            raise ParseError(
                "Unsupported reference-element property: '{0}'. Supported "
                "values are: {1}".format(arg, sorted_names))

        # Check for duplicate properties
        for prop in self.properties:
            if self.properties.count(prop) > 1:
                raise ParseError("Duplicate reference-element property "
                                 "found: '{0}'.".format(prop))


class DynKernMetadata(KernelType):
    ''' Captures the Kernel subroutine code and metadata describing
    the subroutine for the Dynamo 0.3 API.

    :param ast: fparser1 AST for the kernel.
    :type ast: :py:class:`fparser.block_statements.BeginSource`
    :param str name: The name of this kernel.

    :raises ParseError: if the meta-data does not conform to the \
                        rules for the Dynamo 0.3 API.
    '''
    def __init__(self, ast, name=None):
        from psyclone.parse.kernel import getkerneldescriptors

        KernelType.__init__(self, ast, name=name)

        # The type of CMA operation this kernel performs (or None if
        # no CMA operators are involved)
        self._cma_operation = None

        # Query the meta-data for the evaluator shape (only required if
        # kernel uses quadrature or an evaluator). If it is not
        # present then eval_shape will be None.
        self._eval_shape = self.get_integer_variable('gh_shape')
        # The list of function space names for which an evaluator is
        # required. We set this up below once we've processed the meta-
        # -data describing the kernel arguments.
        self._eval_targets = []

        # Whether or not this is an inter-grid kernel (i.e. has a mesh
        # specified for each [field] argument). This property is
        # set to True if all the checks in _validate_inter_grid() pass.
        self._is_intergrid = False

        # parse the arg_type metadata
        self._arg_descriptors = []
        for arg_type in self._inits:
            self._arg_descriptors.append(DynArgDescriptor03(arg_type))

        # Get a list of the Type declarations in the metadata
        type_declns = [cline for cline in self._ktype.content if
                       isinstance(cline, fparser.one.typedecl_statements.Type)]

        # Parse the func_type metadata if it exists
        func_types = []
        for line in type_declns:
            for entry in line.selector:
                if entry == "func_type":
                    func_types = getkerneldescriptors(
                        name, line, var_name="meta_funcs",
                        var_type="func_type")
                    break

        self._func_descriptors = []
        # populate a list of function descriptor objects which we
        # return via the func_descriptors method.
        arg_fs_names = []
        for descriptor in self._arg_descriptors:
            arg_fs_names.extend(descriptor.function_spaces)
        used_fs_names = []
        need_evaluator = False
        for func_type in func_types:
            descriptor = DynFuncDescriptor03(func_type)
            fs_name = descriptor.function_space_name
            # check that function space names in meta_funcs are specified in
            # meta_args
            if fs_name not in arg_fs_names:
                raise ParseError(
                    "In the dynamo0.3 API all function spaces specified in "
                    "meta_funcs must exist in meta_args, but '{0}' breaks "
                    "this rule in ...\n'{1}'.".
                    format(fs_name, self._ktype.content))
            if fs_name not in used_fs_names:
                used_fs_names.append(fs_name)
            else:
                raise ParseError(
                    "In the dynamo0.3 API function spaces specified in "
                    "meta_funcs must be unique, but '{0}' is replicated."
                    .format(fs_name))

            # Check that a valid shape has been specified if
            # this function space requires a basis or differential basis
            for name in descriptor.operator_names:
                if name in VALID_EVALUATOR_NAMES:
                    need_evaluator = True
                    if not self._eval_shape:
                        raise ParseError(
                            "In the dynamo0.3 API any kernel requiring "
                            "quadrature or an evaluator ({0}) must also "
                            "supply the shape of that evaluator by setting "
                            "'gh_shape' in the kernel meta-data but "
                            "this is missing for kernel '{1}'".
                            format(VALID_EVALUATOR_NAMES, self.name))
                    if self._eval_shape not in VALID_EVALUATOR_SHAPES:
                        raise ParseError(
                            "In the dynamo0.3 API a kernel requiring either "
                            "quadrature or an evaluator must request a valid "
                            "gh_shape (one of {0}) but got '{1}' for "
                            "kernel '{2}'".
                            format(VALID_EVALUATOR_SHAPES, self._eval_shape,
                                   self.name))

            self._func_descriptors.append(descriptor)

        # Check to see whether the optional 'gh_evaluator_targets'
        # has been supplied. This lists the function spaces for which
        # any evaluators (gh_shape=gh_evaluator) should be provided.
        _targets = self.get_integer_array('gh_evaluator_targets')
        if not _targets and \
           self._eval_shape and self._eval_shape.lower() == "gh_evaluator":
            # Use the FS of the kernel arguments that are updated
            write_accesses = AccessType.all_write_accesses()
            write_args = psyGen.args_filter(self._arg_descriptors,
                                            arg_accesses=write_accesses)
            # We want the 'to' space of any operator arguments so get
            # the first FS associated with the kernel argument.
            _targets = [arg.function_spaces[0] for arg in write_args]
        # Ensure that _eval_targets entries are not duplicated
        for target in _targets:
            if target not in self._eval_targets:
                self._eval_targets.append(target)

        # Does this kernel require any properties of the reference element?
        self.reference_element = RefElementMetaData(self.name, type_declns)

        # Perform further checks that the meta-data we've parsed
        # conforms to the rules for this API
        self._validate(need_evaluator)

    def _validate(self, need_evaluator):
        '''
        Check that the meta-data conforms to Dynamo 0.3 rules for a
        user-provided kernel or a built-in

        :param bool need_evaluator: whether this kernel requires an
                                    evaluator/quadrature
        :raises: ParseError: if meta-data breaks the Dynamo 0.3 rules
        '''
        from psyclone.dynamo0p3_builtins import BUILTIN_MAP
        # We must have at least one argument that is written to
        write_count = 0
        for arg in self._arg_descriptors:
            if arg.access != AccessType.READ:
                write_count += 1
                # We must not write to scalar arguments if it's not a
                # built-in
                if self.name not in BUILTIN_MAP and \
                   arg.type in GH_VALID_SCALAR_NAMES:
                    raise ParseError(
                        "A user-supplied Dynamo 0.3 kernel must not "
                        "write/update a scalar argument but kernel {0} has "
                        "{1} with {2} access"
                        .format(self.name,
                                arg.type,
                                arg.access.api_specific_name()))
        if write_count == 0:
            raise ParseError("A Dynamo 0.3 kernel must have at least one "
                             "argument that is updated (written to) but "
                             "found none for kernel {0}".format(self.name))

        # Check that no shape has been supplied if no basis or
        # differential basis functions are required for the kernel
        if not need_evaluator and self._eval_shape:
            raise ParseError(
                "Kernel '{0}' specifies a gh_shape ({1}) but does not "
                "need an evaluator because no basis or differential basis "
                "functions are required".format(self.name, self._eval_shape))
        # Check that gh_evaluator_targets is only present if required
        if self._eval_targets:
            if not need_evaluator:
                raise ParseError(
                    "Kernel '{0}' specifies gh_evaluator_targets ({1}) but "
                    "does not need an evaluator because no basis or "
                    "differential basis functions are required".
                    format(self.name, self._eval_targets))
            if self._eval_shape != "gh_evaluator":
                raise ParseError(
                    "Kernel '{0}' specifies gh_evaluator_targets ({1}) but "
                    "does not need an evaluator because gh_shape={2}".
                    format(self.name, self._eval_targets, self._eval_shape))
            # Check that there is a kernel argument on each of the
            # specified spaces...
            # Create a list (set) of the function spaces associated with
            # the kernel arguments
            fs_list = set()
            for arg in self._arg_descriptors:
                fs_list.update(arg.function_spaces)
            # Check each evaluator_target against this list
            for eval_fs in self._eval_targets:
                if eval_fs not in fs_list:
                    raise ParseError(
                        "Kernel '{0}' specifies that an evaluator is required "
                        "on {1} but does not have an argument on this space."
                        .format(self.name, eval_fs))
        # If we have a columnwise operator as argument then we need to
        # identify the operation that this kernel performs (one of
        # assemble, apply/apply-inverse and matrix-matrix)
        cwise_ops = psyGen.args_filter(self._arg_descriptors,
                                       arg_types=["gh_columnwise_operator"])
        if cwise_ops:
            self._cma_operation = self._identify_cma_op(cwise_ops)

        # Perform checks for inter-grid kernels
        self._validate_inter_grid()

    def _validate_inter_grid(self):
        '''
        Checks that the kernel meta-data obeys the rules for Dynamo 0.3
        inter-grid kernels. If none of the kernel arguments has a mesh
        associated with it then it is not an inter-grid kernel and this
        routine silently returns.

        :raises: ParseError: if meta-data breaks inter-grid rules
        '''
        # Dictionary of meshes associated with arguments (for inter-grid
        # kernels). Keys are the meshes, values are lists of function spaces
        # of the corresponding field arguments.
        mesh_dict = OrderedDict()
        # Whether or not any field args are missing the mesh_arg specifier
        missing_mesh = False
        # If this is an inter-grid kernel then it must only have field
        # arguments. Keep a record of any non-field arguments for the benefit
        # of a verbose error message.
        non_field_arg_types = set()
        for arg in self._arg_descriptors:
            # Collect info so that we can check inter-grid kernels
            if arg.type == "gh_field":
                if arg.mesh:
                    # Argument has a mesh associated with it so this must
                    # be an inter-grid kernel
                    if arg.mesh in mesh_dict:
                        mesh_dict[arg.mesh].append(arg.function_space)
                    else:
                        mesh_dict[arg.mesh] = [arg.function_space]
                else:
                    # Record the fact that we have a field without a
                    # mesh specifier (in case this is an inter-grid kernel)
                    missing_mesh = True
            else:
                # Inter-grid kernels are only permitted to have field args
                # so collect a list of other types
                non_field_arg_types.add(arg.type)

        mesh_list = mesh_dict.keys()
        if not mesh_list:
            # There are no meshes associated with any of the arguments so
            # this is not an inter-grid kernel
            return

        if len(VALID_MESH_TYPES) != 2:
            # Sanity check that nobody has messed with the number of
            # grid types that we recognise. This is here because the
            # implementation assumes that there are just two grids
            # (coarse and fine).
            raise ParseError(
                "The implementation of inter-grid support in the Dynamo "
                "0.3 API assumes there are exactly two mesh types but "
                "dynamo0p3.VALID_MESH_TYPES contains {0}: {1}".
                format(len(VALID_MESH_TYPES), VALID_MESH_TYPES))
        if len(mesh_list) != len(VALID_MESH_TYPES):
            raise ParseError(
                "Inter-grid kernels in the Dynamo 0.3 API must have at least "
                "one field argument on each of the mesh types ({0}). However, "
                "kernel {1} has arguments only on {2}".format(
                    VALID_MESH_TYPES, self.name,
                    [str(name) for name in mesh_list]))
        # Inter-grid kernels must only have field arguments
        if non_field_arg_types:
            raise ParseError(
                "Inter-grid kernels in the Dynamo 0.3 API are only "
                "permitted to have field arguments but kernel {0} also "
                "has arguments of type {1}".format(
                    self.name, [str(name) for name in non_field_arg_types]))
        # Check that all arguments have a mesh specified
        if missing_mesh:
            raise ParseError(
                "Inter-grid kernels in the Dynamo 0.3 API must specify "
                "which mesh each field argument is on but kernel {0} has "
                "at least one field argument for which mesh_arg is "
                "missing.".format(self.name))
        # Check that arguments on different meshes are on different
        # function spaces. We do this by checking that no function space
        # is listed as being associated with (arguments on) both meshes.
        fs_sets = []
        for mesh in mesh_dict:
            fs_sets.append(set(mesh_dict[mesh]))
        # Check that the sets of spaces (one for each mesh type) have
        # no intersection
        fs_common = fs_sets[0] & fs_sets[1]
        if fs_common:
            raise ParseError(
                "In the Dynamo 0.3 API field arguments to inter-grid "
                "kernels must be on different function spaces if they are "
                "on different meshes. However kernel {0} has a field on "
                "function space(s) {1} on each of the mesh types {2}.".
                format(self.name,
                       [str(name) for name in fs_common],
                       [str(name) for name in mesh_list]))
        # Finally, record that this is a valid inter-grid kernel
        self._is_intergrid = True

    def _identify_cma_op(self, cwise_ops):
        '''Identify and return the type of CMA-operator-related operation
        this kernel performs (one of "assemble", "apply" or "matrix-matrix")'''

        for arg in self._arg_descriptors:
            # No vector arguments are permitted
            if arg.vector_size > 1:
                raise ParseError(
                    "Kernel {0} takes a CMA operator but has a "
                    "vector argument ({1}). This is forbidden.".
                    format(self.name,
                           arg.type+"*"+str(arg.vector_size)))
            # No stencil accesses are permitted
            if arg.stencil:
                raise ParseError(
                    "Kernel {0} takes a CMA operator but has an argument "
                    "with a stencil access ({1}). This is forbidden.".
                    format(self.name, arg.stencil['type']))

        # Count the number of CMA operators that are written to
        write_count = 0
        for cop in cwise_ops:
            if cop.access in AccessType.all_write_accesses():
                write_count += 1

        if write_count == 0:
            # This kernel only reads from CMA operators and must
            # therefore be an apply (or apply-inverse). It must
            # have one CMA operator, one read-only field and one
            # written field as arguments
            if len(cwise_ops) != 1:
                raise ParseError(
                    "In the Dynamo 0.3 API a kernel that applies a CMA "
                    "operator must only have one such operator in its "
                    "list of arguments but found {0} for kernel {1}".
                    format(len(cwise_ops), self.name))
            cma_op = cwise_ops[0]
            if len(self._arg_descriptors) != 3:
                raise ParseError(
                    "In the Dynamo 0.3 API a kernel that applies a CMA "
                    "operator must have 3 arguments (the operator and "
                    "two fields) but kernel {0} has {1} arguments".
                    format(self.name, len(self._arg_descriptors)))
            # Check that the other two arguments are fields
            farg_read = psyGen.args_filter(self._arg_descriptors,
                                           arg_types=["gh_field"],
                                           arg_accesses=[AccessType.READ])
            write_accesses = AccessType.all_write_accesses()
            farg_write = psyGen.args_filter(self._arg_descriptors,
                                            arg_types=["gh_field"],
                                            arg_accesses=write_accesses)
            if len(farg_read) != 1:
                raise ParseError(
                    "Kernel {0} has a read-only CMA operator. In order "
                    "to apply it the kernel must have one read-only field "
                    "argument.".format(self.name))
            if len(farg_write) != 1:
                raise ParseError(
                    "Kernel {0} has a read-only CMA operator. In order "
                    "to apply it the kernel must write to one field "
                    "argument.".format(self.name))
            # Check that the function spaces match up
            if farg_read[0].function_space != cma_op.function_space_from:
                raise ParseError(
                    "Kernel {0} applies a CMA operator but the function "
                    "space of the field argument it reads from ({1}) "
                    "does not match the 'from' space of the operator "
                    "({2})".format(self.name, farg_read[0].function_space,
                                   cma_op.function_space_from))
            if farg_write[0].function_space != cma_op.function_space_to:
                raise ParseError(
                    "Kernel {0} applies a CMA operator but the function "
                    "space of the field argument it writes to ({1}) "
                    "does not match the 'to' space of the operator "
                    "({2})".format(self.name, farg_write[0].function_space,
                                   cma_op.function_space_to))
            # This is a valid CMA-apply or CMA-apply-inverse kernel
            return "apply"

        elif write_count == 1:
            # This kernel writes to a single CMA operator and therefore
            # must either be assembling a CMA operator
            # or performing a matrix-matrix operation...
            # The kernel must not write to any args other than the CMA
            # operator
            write_accesses = AccessType.all_write_accesses()
            write_args = psyGen.args_filter(self._arg_descriptors,
                                            arg_accesses=write_accesses)
            if len(write_args) > 1:
                # Remove the one CMA operator from the list of arguments
                # that are written to so that we can produce a nice
                # error message
                for arg in write_args[:]:
                    if arg.type == 'gh_columnwise_operator':
                        write_args.remove(arg)
                        break
                raise ParseError(
                    "Kernel {0} writes to a column-wise operator but "
                    "also writes to {1} argument(s). This is not "
                    "allowed.".format(self.name,
                                      [str(arg.type) for arg in write_args]))
            if len(cwise_ops) == 1:

                # If this is a valid assembly kernel then we need at least one
                # read-only LMA operator
                lma_read_ops = psyGen.args_filter(
                    self._arg_descriptors,
                    arg_types=["gh_operator"],
                    arg_accesses=[AccessType.READ])
                if lma_read_ops:
                    return "assembly"
                else:
                    raise ParseError(
                        "Kernel {0} has a single column-wise operator "
                        "argument but does not conform to the rules for an "
                        "Assembly kernel because it does not have any read-"
                        "only LMA operator arguments".format(self.name))
            else:
                # A valid matrix-matrix kernel must only have CMA operators
                # and scalars as arguments.
                scalar_args = psyGen.args_filter(
                    self._arg_descriptors, arg_types=GH_VALID_SCALAR_NAMES)
                if (len(scalar_args) + len(cwise_ops)) != \
                   len(self._arg_descriptors):
                    raise ParseError(
                        "A column-wise matrix-matrix kernel must have only "
                        "column-wise operators and scalars as arguments but "
                        "kernel {0} has: {1}.".
                        format(self.name,
                               [str(arg.type) for arg in
                                self._arg_descriptors]))
                return "matrix-matrix"
        else:
            raise ParseError(
                "A Dynamo 0.3 kernel cannot update more than one CMA "
                "(column-wise) operator but kernel {0} updates {1}".
                format(self.name, write_count))

    @property
    def func_descriptors(self):
        ''' Returns metadata about the function spaces within a
        Kernel. This metadata is provided within Kernel code via the
        meta_funcs variable. Information is returned as a list of
        DynFuncDescriptor03 objects, one for each function space. '''
        return self._func_descriptors

    @property
    def cma_operation(self):
        ''' Returns the type of CMA operation identified from the kernel
        meta-data (one of 'assembly', 'apply' or 'matrix-matrix') or
        None if the kernel does not involve CMA operators '''
        return self._cma_operation

    @property
    def eval_shape(self):
        '''
        Returns the shape of evaluator required by this kernel or an
        empty string if none.

        :return: the shape of the evaluator (one of VALID_EVALUATOR_SHAPES)
                 or an empty string if the kernel does not require one.
        :rtype: string
        '''
        if self._eval_shape:
            return self._eval_shape
        return ""

    @property
    def eval_targets(self):
        '''
        Returns the list of function spaces upon which any evaluator must be
        provided. This list is obtained from the GH_EVALUATOR_TARGETS meta-data
        entry (if present). If this is not specified in the meta-data then
        we default to providing evaluators on all of the function spaces
        associated with the arguments which this kernel updates.

        :return: list of the names of the function spaces (as they appear in \
                 kernel metadata) upon which any evaluator must be provided.
        :rtype: list of str
        '''
        return self._eval_targets

    @property
    def is_intergrid(self):
        '''
        Returns whether or not this is an inter-grid kernel.

        :return: True if kernel is an inter-grid kernel, False otherwise
        :rtype: bool
        '''
        return self._is_intergrid

# --------------------------------------------------------------------------- #
# ========== Second section : PSy specialisations =========================== #
# --------------------------------------------------------------------------- #

# ---------- Classes -------------------------------------------------------- #


class DynamoPSy(PSy):
    ''' The Dynamo specific PSy class. This creates a Dynamo specific
    invokes object (which controls all the required invocation calls).
    It also overrides the PSy gen method so that we generate dynamo
    specific PSy module code.

    :param invoke_info: object containing the required invocation information \
                        for code optimisation and generation.
    :type invoke_info: :py:class:`psyclone.parse.algorithm.FileInfo`
    '''
    def __init__(self, invoke_info):
        PSy.__init__(self, invoke_info)
        self._invokes = DynamoInvokes(invoke_info.calls, self)

    @property
    def name(self):
        '''Returns a name for the psy layer. This is used as the psy module
        name. We override the default value as the Met Office prefer
        _psy to be appended, rather than prepended'''
        return self._name + "_psy"

    @property
    def gen(self):
        '''
        Generate PSy code for the Dynamo0.3 api.

        :return: Root node of generated Fortran AST
        :rtype: :py:class:`psyir.nodes.Node`

        '''
        from psyclone.f2pygen import ModuleGen, UseGen
        api_config = Config.get().api_conf("dynamo0.3")

        # Create an empty PSy layer module
        psy_module = ModuleGen(self.name)
        # Include required infrastructure modules
        psy_module.add(UseGen(psy_module, name="field_mod", only=True,
                              funcnames=["field_type", "field_proxy_type"]))
        psy_module.add(UseGen(psy_module, name="operator_mod", only=True,
                              funcnames=["operator_type",
                                         "operator_proxy_type",
                                         "columnwise_operator_type",
                                         "columnwise_operator_proxy_type"]))
        psy_module.add(
            UseGen(psy_module, name="constants_mod", only=True,
                   funcnames=[api_config.default_kind["real"],
                              api_config.default_kind["integer"]]))

        # add all invoke specific information
        self.invokes.gen_code(psy_module)
        # inline kernels where requested
        self.inline(psy_module)
        # Return the root node of the generated code
        return psy_module.root


class DynamoInvokes(Invokes):
    '''The Dynamo specific invokes class. This passes the Dynamo
    specific invoke class to the base class so it creates the one we
    require.

    :param alg_calls: list of objects containing the parsed invoke \
        information.
    :type alg_calls: list of \
        :py:class:`psyclone.parse.algorithm.InvokeCall`
    :param psy: the PSy object containing this DynamoInvokes object.
    :type psy: :py:class`psyclone.dynamo0p3.DynamoPSy`

    '''
    def __init__(self, alg_calls, psy):
        self._0_to_n = DynInvoke(None, None, None)  # for pyreverse
        Invokes.__init__(self, alg_calls, DynInvoke, psy)


class DynCollection(object):
    '''
    Base class for managing the declaration and initialisation of a
    group of related entities within an Invoke or Kernel stub

    :param node: the Kernel or Invoke for which to manage variable \
                 declarations and initialisation.
    :type node: :py:class:`psyclone.dynamo0p3.DynInvoke` or \
                :py:class:`psyclone.dynamo0p3.DynKern`

    :raises InternalError: if the supplied node is not a DynInvoke or a \
                           DynKern.
    '''
    def __init__(self, node):
        if isinstance(node, DynInvoke):
            # We are handling declarations/initialisations for an Invoke
            self._invoke = node
            self._kernel = None
            # The list of kernel calls we are responsible for
            self._calls = node.schedule.kernels()
        elif isinstance(node, DynKern):
            # We are handling declarations for a Kernel stub
            self._invoke = None
            self._kernel = node
            # We only have a single kernel call in this case
            self._calls = [node]
        else:
            raise InternalError("DynCollection takes only a DynInvoke "
                                "or a DynKern but got: {0}".format(
                                    type(node)))

        # Whether or not the associated Invoke contains only kernels that
        # iterate over dofs.
        if self._invoke:
            self._dofs_only = self._invoke.iterate_over_dofs_only
        else:
            self._dofs_only = False

    def declarations(self, parent):
        '''
        Insert declarations for all necessary variables into the AST of
        the generated code. Simply calls either _invoke_declarations() or
        _stub_declarations() depending on whether we're handling an Invoke
        or a Kernel stub.

        :param parent: the node in the f2pygen AST representing the routine \
                       in which to insert the declarations.
        :type parent: :py:class:`psyclone.f2pygen.SubroutineGen`

        :raises InternalError: if neither self._invoke or self._kernel \
                               are set.
        '''
        if self._invoke:
            self._invoke_declarations(parent)
        elif self._kernel:
            self._stub_declarations(parent)
        else:
            raise InternalError("DynCollection has neither a Kernel "
                                "or an Invoke - should be impossible.")

    def initialise(self, parent):
        '''
        Add code to initialise the entities being managed by this class.
        We do nothing by default - it is up to the sub-class to override
        this method if initialisation is required.

        :param parent: the node in the f2pygen AST to which to add \
                       initialisation code.
        :type parent: :py:class:`psyclone.f2pygen.SubroutineGen`
        '''

    @abc.abstractmethod
    def _invoke_declarations(self, parent):
        '''
        Add all necessary declarations for an Invoke.

        :param parent: node in the f2pygen AST representing the Invoke to \
                       which to add declarations.
        :type parent: :py:class:`psyclone.f2pygen.SubroutineGen`

        '''

    def _stub_declarations(self, parent):
        '''
        Add all necessary declarations for a Kernel stub. Not abstract because
        not all entities need representing within a Kernel.

        :param parent: node in the f2pygen AST representing the Kernel stub \
                       to which to add declarations.
        :type parent: :py:class:`psyclone.f2pygen.SubroutineGen`

        '''


class DynStencils(DynCollection):
    '''
    Stencil information and code generation associated with a PSy-layer
    routine or Kernel stub.

    :param node: the Invoke or Kernel stub for which to provide stencil info.
    :type node: :py:class:`psyclone.dynamo0p3.DynInvoke` or \
                :py:class:`psyclone.dynamo0p3.DynKern`

    :raises GenerationError: if a literal has been supplied for a stencil \
                             direction.
    '''
    def __init__(self, node):
        super(DynStencils, self).__init__(node)

        # List of arguments which have an extent value passed to this
        # invoke routine from the algorithm layer. Duplicate argument
        # names are removed.
        self._unique_extent_args = []
        extent_names = []
        for call in self._calls:
            for arg in call.arguments.args:
                if arg.stencil:
                    # Check for the existence of arg.extent here as in
                    # the future we plan to support kernels which
                    # specify the value of extent in metadata. If this
                    # is the case then an extent argument is not
                    # required.
                    if not arg.stencil.extent:
                        if not arg.stencil.extent_arg.is_literal():
                            if arg.stencil.extent_arg.text not in extent_names:
                                extent_names.append(
                                    arg.stencil.extent_arg.text)
                                self._unique_extent_args.append(arg)

        # A list of arguments that have a direction variable passed in
        # to this invoke routine from the algorithm layer. Duplicate
        # argument names are removed.
        self._unique_direction_args = []
        direction_names = []
        for call in self._calls:
            for idx, arg in enumerate(call.arguments.args):
                if arg.stencil and arg.stencil.direction_arg:
                    if arg.stencil.direction_arg.is_literal():
                        raise GenerationError(
                            "Kernel {0}, metadata arg {1}, a literal is not "
                            "a valid value for a stencil direction".
                            format(call.name, str(idx)))
                    if arg.stencil.direction_arg.text.lower() not in \
                       ["x_direction", "y_direction"]:
                        if arg.stencil.direction_arg.text not in \
                           direction_names:
                            direction_names.append(
                                arg.stencil.direction_arg.text)
                            self._unique_direction_args.append(arg)

        # list of stencil args with an extent variable passed in. The same
        # field name may occur more than once here from different kernels.
        self._kern_args = []
        for call in self._calls:
            for arg in call.arguments.args:
                if arg.stencil:
                    if not arg.stencil.extent:
                        self._kern_args.append(arg)

    @staticmethod
    def extent_value(arg):
        '''
        Returns the content of the stencil extent which may be a literal
        value (a number) or a variable name. This function simplifies this
        problem by returning a string in either case.

        :param arg: the argument with which the stencil is associated.
        :type arg: :py:class:`psyclone.dynamo0p3.DynKernelArgument`

        :returns: the content of the stencil extent.
        :rtype: str

        '''
        if arg.stencil.extent_arg.is_literal():
            return arg.stencil.extent_arg.text
        return arg.stencil.extent_arg.varname

    @staticmethod
    def stencil_unique_str(arg, context):
        '''
        Creates a unique identifier for a stencil. As a stencil
        differs due to the function space it operates on, type of
        stencil and extent of stencil, we concatenate these things together
        to create a unique string.

        :param arg: kernel argument with which stencil is associated.
        :type arg: :py:class:`psyclone.dynamo0p3.DynKernelArgument`
        :param str context: a context for this stencil (e.g. "size" or \
                            "direction").

        :returns: unique string identifying the stencil for this argument.
        :rtype: str

        :raises GenerationError: if an explicit stencil extent is found in \
                                 the meta-data for the kernel argument.
        '''
        unique = context
        unique += arg.function_space.mangled_name
        unique += arg.descriptor.stencil['type']
        if arg.descriptor.stencil['extent']:
            raise GenerationError(
                "Found a stencil with an extent specified in the metadata. "
                "This is not coded for.")
        unique += arg.stencil.extent_arg.text.lower()
        if arg.descriptor.stencil['type'] == 'xory1d':
            unique += arg.stencil.direction_arg.text.lower()
        return unique

    def map_name(self, arg):
        '''
        Creates and registers a name for the stencil map associated with the
        supplied kernel argument.

        :param arg: kernel argument with which the stencil is associated.
        :type arg: :py:class:`psyclone.dynamo0p3.DynKernelArgument`

        :returns: a valid unique map name for a stencil in the PSy layer.
        :rtype: str
        '''
        root_name = arg.name + "_stencil_map"
        unique = DynStencils.stencil_unique_str(arg, "map")
        return self._invoke.schedule.symbol_table.name_from_tag(
            unique, root=root_name)

    @staticmethod
    def dofmap_name(symtab, arg):
        '''
        Creates and registers a name for the stencil dofmap associated with
        the supplied kernel argument.

        :param symtab: symbol table that will contain (or already contains) \
            the symbol with this name.
        :type symtab: :py:class:`psyclone.psyir.symbols.SymbolTable`
        :param arg: kernel argument with which the stencil is associated.
        :type arg: :py:class:`psyclone.dynamo0p3.DynKernelArgument`

        :returns: a valid unique dofmap name for a stencil in the PSy layer.
        :rtype: str
        '''
        root_name = arg.name + "_stencil_dofmap"
        unique = DynStencils.stencil_unique_str(arg, "dofmap")
        return symtab.name_from_tag(unique, root=root_name)

    @staticmethod
    def dofmap_size_name(symtab, arg):
        '''
        Create a valid unique name for the size (in cells) of a stencil
        dofmap in the PSy layer.

        :param symtab: symbol table that will contain (or already contains) \
            the symbol with this name.
        :type symtab: :py:class:`psyclone.psyir.symbols.SymbolTable`
        :param arg: the kernel argument with which the stencil is associated.
        :type arg: :py:class:`psyclone.dynamo0p3.DynKernelArgument`

        :returns: a Fortran variable name for the stencil size.
        :rtype: str
        '''
        root_name = arg.name + "_stencil_size"
        unique = DynStencils.stencil_unique_str(arg, "size")
        return symtab.name_from_tag(unique, root=root_name)

    @staticmethod
    def direction_name(symtab, arg):
        '''
        Creates a Fortran variable name to hold the direction of the stencil
        associated with the supplied kernel argument.

        :param symtab: symbol table that will contain (or already contains) \
            the symbol with this name.
        :type symtab: :py:class:`psyclone.psyir.symbols.SymbolTable`
        :param arg: the kernel argument with which the stencil is associated.
        :type arg: :py:class:`psyclone.dynamo0p3.DynKernelArgument`

        :returns: a Fortran variable name for the stencil direction.
        :rtype: str
        '''
        root_name = arg.name+"_direction"
        unique = DynStencils.stencil_unique_str(arg, "direction")
        return symtab.name_from_tag(unique, root=root_name)

    @property
    def _unique_extent_vars(self):
        '''
        :returns: list of all the unique extent argument names in this \
                  invoke or kernel call.
        :rtype: list of str

        :raises InternalError: if neither self._kernel or self._invoke are set.

        '''
        if self._invoke:
            names = [arg.stencil.extent_arg.varname for arg in
                     self._unique_extent_args]
        elif self._kernel:
            # TODO 719 The symtab is not connected to other parts of the
            # Stub generation.
            symtab = SymbolTable()
            names = [self.dofmap_size_name(symtab, arg)
                     for arg in self._unique_extent_args]
        else:
            raise InternalError("_unique_extent_vars: have neither Invoke "
                                "or Kernel. Should be impossible.")
        return names

    def _declare_unique_extent_vars(self, parent):
        '''
        Declare all unique extent arguments as integers with intent in and
        add the declaration as a child of the parent argument passed
        in.

        :param parent: the node in the f2pygen AST to which to add the \
                       declarations.
        :type parent: :py:class:`psyclone.f2pygen.SubroutineGen`

        '''
        from psyclone.f2pygen import DeclGen
        api_config = Config.get().api_conf("dynamo0.3")

        if self._unique_extent_vars:
            parent.add(DeclGen(parent, datatype="integer",
                               kind=api_config.default_kind["integer"],
                               entity_decls=self._unique_extent_vars,
                               intent="in"))

    @property
    def _unique_direction_vars(self):
        '''
        :returns: a list of all the unique direction argument names in this \
                  invoke call.
        :rtype: list of str
        '''
        names = []
        for arg in self._unique_direction_args:
            if arg.stencil.direction_arg.varname:
                names.append(arg.stencil.direction_arg.varname)
            else:
                names.append(arg.name+"_direction")
        return names

    def _declare_unique_direction_vars(self, parent):
        '''
        Declare all unique direction arguments as integers with intent in
        and add the declaration as a child of the parent argument
        passed in.

        :param parent: the node in the f2pygen AST to which to add the \
                       declarations.
        :type parent: :py:class:`psyclone.f2pygen.SubroutineGen`

        '''
        from psyclone.f2pygen import DeclGen
        api_config = Config.get().api_conf("dynamo0.3")

        if self._unique_direction_vars:
            parent.add(DeclGen(parent, datatype="integer",
                               kind=api_config.default_kind["integer"],
                               entity_decls=self._unique_direction_vars,
                               intent="in"))

    @property
    def unique_alg_vars(self):
        '''
        :returns: list of the names of the extent and direction arguments \
                  supplied to the PSy routine from the Algorithm layer.
        :rtype: list of str
        '''
        return self._unique_extent_vars + self._unique_direction_vars

    def _invoke_declarations(self, parent):
        '''
        Declares all stencil maps, extent and direction arguments passed into
        the PSy layer.

        :param parent: node in the f2pygen AST to which to add declarations.
        :type parent: :py:class:`psyclone.f2pygen.SubroutineGen`

        '''
        self._declare_unique_extent_vars(parent)
        self._declare_unique_direction_vars(parent)
        self._declare_maps_invoke(parent)

    def _stub_declarations(self, parent):
        '''
        Declare all stencil-related quanitites for a Kernel stub.

        :param parent: node in the f2pygen AST to which to add declarations.
        :type parent: :py:class:`psyclone.f2pygen.SubroutineGen`

        '''
        self._declare_unique_extent_vars(parent)
        self._declare_unique_direction_vars(parent)
        self._declare_maps_stub(parent)

    def initialise(self, parent):
        '''
        Adds in the code to initialise stencil dofmaps to the PSy layer.

        :param parent: the node in the f2pygen AST to which to add the \
                       initialisations.
        :type parent: :py:class:`psyclone.f2pygen.SubroutineGen`

        :raises GenerationError: if an unsupported stencil type is encountered.
        '''
        from psyclone.f2pygen import AssignGen, IfThenGen, CommentGen
        if not self._kern_args:
            return

        parent.add(CommentGen(parent, ""))
        parent.add(CommentGen(parent, " Initialise stencil dofmaps"))
        parent.add(CommentGen(parent, ""))
        stencil_map_names = []
        for arg in self._kern_args:
            map_name = self.map_name(arg)
            if map_name not in stencil_map_names:
                # Only initialise maps once.
                stencil_map_names.append(map_name)
                stencil_type = arg.descriptor.stencil['type']
                if stencil_type == "xory1d":
                    direction_name = arg.stencil.direction_arg.varname
                    for direction in ["x", "y"]:
                        if_then = IfThenGen(parent, direction_name +
                                            " .eq. " + direction +
                                            "_direction")
                        if_then.add(
                            AssignGen(
                                if_then, pointer=True, lhs=map_name,
                                rhs=arg.proxy_name_indexed +
                                "%vspace%get_stencil_dofmap("
                                "STENCIL_1D" + direction.upper() +
                                ","+self.extent_value(arg)+")"))
                        parent.add(if_then)
                else:
                    try:
                        stencil_name = STENCIL_MAPPING[stencil_type]
                    except KeyError:
                        raise GenerationError(
                            "Unsupported stencil type '{0}' supplied. "
                            "Supported mappings are {1}".
                            format(arg.descriptor.stencil['type'],
                                   str(STENCIL_MAPPING)))
                    parent.add(
                        AssignGen(parent, pointer=True, lhs=map_name,
                                  rhs=arg.proxy_name_indexed +
                                  "%vspace%get_stencil_dofmap(" +
                                  stencil_name + "," +
                                  self.extent_value(arg) + ")"))

                symtab = self._invoke.schedule.symbol_table
                parent.add(AssignGen(parent, pointer=True,
                                     lhs=self.dofmap_name(symtab, arg),
                                     rhs=map_name + "%get_whole_dofmap()"))

                # Add declaration and look-up of stencil size
                parent.add(AssignGen(parent,
                                     lhs=self.dofmap_size_name(symtab, arg),
                                     rhs=map_name + "%get_size()"))

    def _declare_maps_invoke(self, parent):
        '''
        Declare all stencil maps in the PSy layer.

        :param parent: the node in the f2pygen AST to which to add \
                       declarations.
        :type parent: :py:class:`psyclone.f2pygen.SubroutineGen`

        :raises GenerationError: if an unsupported stencil type is encountered.
        '''
        from psyclone.f2pygen import TypeDeclGen, DeclGen, UseGen
        api_config = Config.get().api_conf("dynamo0.3")

        if not self._kern_args:
            return

        parent.add(UseGen(parent, name="stencil_dofmap_mod", only=True,
                          funcnames=["stencil_dofmap_type"]))

        symtab = self._invoke.schedule.symbol_table
        stencil_map_names = []
        for arg in self._kern_args:
            map_name = self.map_name(arg)

            if map_name in stencil_map_names:
                continue

            stencil_map_names.append(map_name)

            parent.add(TypeDeclGen(parent, pointer=True,
                                   datatype="stencil_dofmap_type",
                                   entity_decls=[map_name+" => null()"]))
            parent.add(DeclGen(parent, datatype="integer",
                               kind=api_config.default_kind["integer"],
                               pointer=True,
                               entity_decls=[self.dofmap_name(symtab, arg) +
                                             "(:,:,:) => null()"]))
            parent.add(DeclGen(parent, datatype="integer",
                               kind=api_config.default_kind["integer"],
                               entity_decls=[self.dofmap_size_name(symtab,
                                                                   arg)]))

            stencil_type = arg.descriptor.stencil['type']
            if stencil_type == "xory1d":
                parent.add(UseGen(parent, name="flux_direction_mod",
                                  only=True, funcnames=["x_direction",
                                                        "y_direction"]))
                parent.add(UseGen(parent, name="stencil_dofmap_mod",
                                  only=True, funcnames=["STENCIL_1DX",
                                                        "STENCIL_1DY"]))
            else:
                try:
                    stencil_name = STENCIL_MAPPING[stencil_type]
                except KeyError:
                    raise GenerationError(
                        "Unsupported stencil type '{0}' supplied. "
                        "Supported mappings are {1}".
                        format(arg.descriptor.stencil['type'],
                               str(STENCIL_MAPPING)))
                parent.add(UseGen(parent, name="stencil_dofmap_mod",
                                  only=True, funcnames=[stencil_name]))
                parent.add(
                    DeclGen(parent, datatype="integer",
                            kind=api_config.default_kind["integer"],
                            pointer=True,
                            entity_decls=[self.dofmap_name(symtab, arg) +
                                          "(:,:,:) => null()"]))

    def _declare_maps_stub(self, parent):
        '''
        Add declarations for all stencil maps to a Kernel stub.

        :param parent: the node in the f2pygen AST representing the Kernel \
                       stub routine.
        :type parent: :py:class:`psyclone.f2pygen.SubroutineGen`

        '''
        from psyclone.f2pygen import DeclGen
        api_config = Config.get().api_conf("dynamo0.3")

        # TODO 719 The symtab is not connected to other parts of the
        # Stub generation.
        symtab = SymbolTable()
        for arg in self._kern_args:
            parent.add(DeclGen(
                parent, datatype="integer",
                kind=api_config.default_kind["integer"], intent="in",
                dimension=",".join([get_fs_ndf_name(arg.function_space),
                                    self.dofmap_size_name(symtab, arg)]),
                entity_decls=[self.dofmap_name(symtab, arg)]))


class DynReferenceElement(DynCollection):
    '''
    Holds all information on the properties of the Reference Element
    required by an Invoke.

    :param node: Kernel or Invoke for which to manage Reference-Element \
                 properties.
    :type node: :py:class:`psyclone.dynamo0p3.DynKern` or \
                :py:class:`psyclone.dynamo0p3.DynInvoke`

    :raises InternalError: if an unsupported reference-element property \
                           is encountered.

    '''
    # pylint: disable=too-many-instance-attributes
    def __init__(self, node):
        super(DynReferenceElement, self).__init__(node)

        # Create a union of the reference-element properties required by all
        # kernels in this invoke. Use a list to preserve the order in the
        # kernel metadata and remove duplicate entries by using OrderedDict.
        self._properties = []
        for call in self._calls:
            if call.reference_element:
                self._properties.extend(call.reference_element.properties)
        if not self._properties:
            return
        self._properties = list(OrderedDict.fromkeys(self._properties))

        # Create and store a name for the reference element object
        self._ref_elem_name = self._invoke.schedule.symbol_table.name_from_tag(
            "reference_element")

        # Initialise names for the properties of the reference element object:
        # Number of horizontal/vertical/all faces,
        self._nfaces_h_name = ""
        self._nfaces_v_name = ""
        self._nfaces_name = ""
        # Horizontal normals to faces,
        self._horiz_face_normals_name = ""
        self._horiz_face_out_normals_name = ""
        # Vertical normals to faces,
        self._vert_face_normals_name = ""
        self._vert_face_out_normals_name = ""
        # All normals to faces.
        self._face_normals_name = ""
        self._face_out_normals_name = ""

        # Store argument properties for kernel calls and stub declarations
        # and argument list
        self._arg_properties = OrderedDict()

        # Populate and check reference element properties
        # Provide no. of horizontal faces if required
        if (RefElementMetaData.Property.NORMALS_TO_HORIZONTAL_FACES
                in self._properties or
                RefElementMetaData.Property.OUTWARD_NORMALS_TO_HORIZONTAL_FACES
                in self._properties):
<<<<<<< HEAD
            self._nfaces_h_name = self._name_space_manager.create_name(
                root_name="nfaces_re_h", context="PSyVars",
                label="nfaces_re_h")
        # Provide no. of vertical faces if required
        if (RefElementMetaData.Property.NORMALS_TO_VERTICAL_FACES
                in self._properties or
                RefElementMetaData.Property.OUTWARD_NORMALS_TO_VERTICAL_FACES
                in self._properties):
            self._nfaces_v_name = self._name_space_manager.create_name(
                root_name="nfaces_re_v", context="PSyVars",
                label="nfaces_re_v")
        # Provide no. of all faces if required
        if (RefElementMetaData.Property.NORMALS_TO_FACES
                in self._properties or
                RefElementMetaData.Property.OUTWARD_NORMALS_TO_FACES
                in self._properties):
            self._nfaces_name = self._name_space_manager.create_name(
                root_name="nfaces_re", context="PSyVars",
                label="nfaces_re")

        # Now the arrays themselves, in the order specified in the
        # kernel metadata
        for prop in self._properties:
            # Provide horizontal normals to faces
            if prop == \
               RefElementMetaData.Property.NORMALS_TO_HORIZONTAL_FACES:
                self._horiz_face_normals_name = \
                    self._name_space_manager.create_name(
                        root_name="normals_to_horiz_faces", context="PSyVars",
                        label="normals_to_horiz_faces")
                if self._horiz_face_normals_name not in self._arg_properties:
                    self._arg_properties[self._horiz_face_normals_name] = \
                         self._nfaces_h_name
            # Provide horizontal normals to "outward" faces
            elif prop == (RefElementMetaData.Property.
                          OUTWARD_NORMALS_TO_HORIZONTAL_FACES):
                self._horiz_face_out_normals_name = \
                    self._name_space_manager.create_name(
                        root_name="out_normals_to_horiz_faces",
                        context="PSyVars", label="out_normals_to_horiz_faces")
                if self._horiz_face_out_normals_name not in \
                   self._arg_properties:
                    self._arg_properties[self._horiz_face_out_normals_name] = \
                         self._nfaces_h_name
            elif prop == (RefElementMetaData.Property.
                          NORMALS_TO_VERTICAL_FACES):
                self._vert_face_normals_name = \
                    self._name_space_manager.create_name(
                        root_name="normals_to_vert_faces", context="PSyVars",
                        label="normals_to_vert_faces")
                if self._vert_face_normals_name not in self._arg_properties:
                    self._arg_properties[self._vert_face_normals_name] = \
                         self._nfaces_v_name
            # Provide vertical normals to "outward" faces
            elif prop == (RefElementMetaData.Property.
                          OUTWARD_NORMALS_TO_VERTICAL_FACES):
                self._vert_face_out_normals_name = \
                    self._name_space_manager.create_name(
                        root_name="out_normals_to_vert_faces",
                        context="PSyVars",
                        label="out_normals_to_vert_faces")
                if self._vert_face_out_normals_name not in \
                   self._arg_properties:
                    self._arg_properties[self._vert_face_out_normals_name] = \
                        self._nfaces_v_name
            # Provide normals to all faces
            elif prop == RefElementMetaData.Property.NORMALS_TO_FACES:
                self._face_normals_name = \
                    self._name_space_manager.create_name(
                        root_name="normals_to_faces", context="PSyVars",
                        label="normals_to_faces")
                if self._face_normals_name not in self._arg_properties:
                    self._arg_properties[self._face_normals_name] = \
                        self._nfaces_name
            # Provide vertical normals to all "outward" faces
            elif prop == RefElementMetaData.Property.OUTWARD_NORMALS_TO_FACES:
                self._face_out_normals_name = \
                    self._name_space_manager.create_name(
                        root_name="out_normals_to_faces",
                        context="PSyVars",
                        label="out_normals_to_faces")
                if self._face_out_normals_name not in \
                   self._arg_properties:
                    self._arg_properties[self._face_out_normals_name] = \
                        self._nfaces_name
            else:
                raise InternalError(
                    "Unsupported reference-element property ('{0}') found "
                    "when generating arguments for kernel '{1}'. Supported "
                    "properties are: {2}".format(
                        str(prop), self._kernel.name,
                        [str(sprop) for sprop in RefElementMetaData.Property]))

    @property
    def arg_properties(self):
        '''
        Returns the dictionary of reference element argument properties
        for kernel calls and stub declarations where keys are the reference
        element arrays and values are the relevant number of faces.

        :return: reference element properties for kernel call and stub \
                 declarations and argument lists.
        :rtype: OrderedDict containing key-value pairs of \
                (reference element array, number of faces).

        '''
        return self._arg_properties

    @classmethod
    def kern_args(cls, kern):
        '''
        Create argument list for kernel call and stub.

        :param kern: kernel to create the argument list for.
        :type kern: :py:class:`psyclone.dynamo0p3.DynKern`

        :return: list of kernel call/stub arguments.
        :rtype: list

        '''
        # Use classmethod to avoid instantiating the class for argument list
        argdict = cls(kern).arg_properties
        # Remove duplicate "nfaces" by using OrderedDict
        nfaces = list(OrderedDict.fromkeys(argdict.values()))
        kern_args = nfaces + list(argdict.keys())
        return kern_args
=======
            self._nfaces_h_name = \
                self._invoke.schedule.symbol_table.name_from_tag("nfaces_re_h")
            if RefElementMetaData.Property.NORMALS_TO_HORIZONTAL_FACES \
               in self._properties:
                self._horiz_face_normals_name = \
                    self._invoke.schedule.symbol_table.name_from_tag(
                        "normals_to_horiz_faces")
            if RefElementMetaData.Property.OUTWARD_NORMALS_TO_HORIZONTAL_FACES\
               in self._properties:
                self._horiz_face_out_normals_name = \
                    self._invoke.schedule.symbol_table.name_from_tag(
                        "out_normals_to_horiz_faces")

        if (RefElementMetaData.Property.NORMALS_TO_VERTICAL_FACES
                in self._properties or
                RefElementMetaData.Property.OUTWARD_NORMALS_TO_VERTICAL_FACES
                in self._properties):
            self._nfaces_v_name = \
                self._invoke.schedule.symbol_table.name_from_tag("nfaces_re_v")
            if RefElementMetaData.Property.NORMALS_TO_VERTICAL_FACES \
               in self._properties:
                self._vert_face_normals_name = \
                    self._invoke.schedule.symbol_table.name_from_tag(
                        "normals_to_vert_faces")
            if RefElementMetaData.Property.OUTWARD_NORMALS_TO_VERTICAL_FACES\
               in self._properties:
                self._vert_face_out_normals_name = \
                    self._invoke.schedule.symbol_table.name_from_tag(
                        "out_normals_to_vert_faces")
>>>>>>> 9dc0acf4

    def _invoke_declarations(self, parent):
        '''
        Create the necessary declarations for the variables needed in order
        to provide properties of the reference element in a Kernel call.

        :param parent: node in the f2pygen AST to which to add declarations.
        :type parent: :py:class:`psyclone.f2pygen.SubroutineGen`

        '''
        from psyclone.f2pygen import DeclGen, TypeDeclGen, UseGen
        api_config = Config.get().api_conf("dynamo0.3")

        if not self._properties:
            return

        parent.add(UseGen(parent, name="reference_element_mod", only=True,
                          funcnames=["reference_element_type"]))
        parent.add(
            TypeDeclGen(parent, pointer=True, is_class=True,
                        datatype="reference_element_type",
                        entity_decls=[self._ref_elem_name + " => null()"]))

        # Declare the necessary scalars (duplicates are ignored by parent.add)
        nface_vars = list(self._arg_properties.values())
        parent.add(DeclGen(parent, datatype="integer",
                           kind=api_config.default_kind["integer"],
                           entity_decls=nface_vars))

        # Declare the necessary arrays
        array_decls = [arr + "(:,:)" for arr in self._arg_properties.keys()]
        parent.add(DeclGen(parent, datatype="real",
                           kind=api_config.default_kind["real"],
                           allocatable=True, entity_decls=array_decls))

    def _stub_declarations(self, parent):
        '''
        Create the necessary declarations for the variables needed in order
        to provide properties of the reference element in a Kernel stub.

        :param parent: node in the f2pygen AST to which to add declarations.
        :type parent: :py:class:`psyclone.f2pygen.SubroutineGen`

        '''
        from psyclone.f2pygen import DeclGen
        api_config = Config.get().api_conf("dynamo0.3")

        if not self._properties:
            return

        # Declare the necessary scalars (duplicates are ignored by parent.add)
        for nface in list(self._arg_properties.values()):
            parent.add(DeclGen(parent, datatype="integer",
                               kind=api_config.default_kind["integer"],
                               intent="in", entity_decls=[nface]))

        # Declare the necessary arrays
        for arr in self._arg_properties.keys():
            dimension = ",".join(["3", self._arg_properties[arr]])
            parent.add(DeclGen(parent, datatype="real",
                               kind=api_config.default_kind["real"],
                               intent="in", dimension=dimension,
                               entity_decls=[arr]))

    def initialise(self, parent):
        '''
        Creates the f2pygen nodes representing the necessary initialisation
        code for properties of the reference element.

        :param parent: node in the f2pygen tree to which to add statements.
        :type parent: :py:class:`psyclone.f2pygen.SubroutineGen`

        '''
        from psyclone.f2pygen import CommentGen, AssignGen, CallGen

        if not self._properties:
            return

        parent.add(CommentGen(parent, ""))
        parent.add(
            CommentGen(parent,
                       " Get the reference element and query its properties"))
        parent.add(CommentGen(parent, ""))

        mesh_obj_name = \
            self._invoke.schedule.symbol_table.name_from_tag("mesh")
        parent.add(AssignGen(parent, pointer=True, lhs=self._ref_elem_name,
                             rhs=mesh_obj_name+"%get_reference_element()"))

        if self._nfaces_h_name:
            parent.add(
                AssignGen(parent, lhs=self._nfaces_h_name,
                          rhs=self._ref_elem_name +
                          "%get_number_horizontal_faces()"))
        if self._nfaces_v_name:
            parent.add(
                AssignGen(
                    parent, lhs=self._nfaces_v_name,
                    rhs=self._ref_elem_name + "%get_number_vertical_faces()"))

        if self._nfaces_name:
            parent.add(
                AssignGen(
                    parent, lhs=self._nfaces_name,
                    rhs=self._ref_elem_name + "%get_number_faces()"))

        if self._horiz_face_normals_name:
            parent.add(
                CallGen(parent,
                        name="{0}%get_normals_to_horizontal_faces({1})".format(
                            self._ref_elem_name,
                            self._horiz_face_normals_name)))

        if self._horiz_face_out_normals_name:
            parent.add(
                CallGen(
                    parent,
                    name="{0}%get_outward_normals_to_horizontal_faces({1})".
                    format(self._ref_elem_name,
                           self._horiz_face_out_normals_name)))

        if self._vert_face_normals_name:
            parent.add(
                CallGen(parent,
                        name="{0}%get_normals_to_vertical_faces({1})".format(
                            self._ref_elem_name,
                            self._vert_face_normals_name)))

        if self._vert_face_out_normals_name:
            parent.add(
                CallGen(
                    parent,
                    name="{0}%get_outward_normals_to_vertical_faces({1})".
                    format(self._ref_elem_name,
                           self._vert_face_out_normals_name)))

        if self._face_normals_name:
            parent.add(
                CallGen(parent,
                        name="{0}%get_normals_to_faces({1})".format(
                            self._ref_elem_name,
                            self._face_normals_name)))

        if self._face_out_normals_name:
            parent.add(
                CallGen(
                    parent,
                    name="{0}%get_outward_normals_to_faces({1})".
                    format(self._ref_elem_name,
                           self._face_out_normals_name)))


class DynDofmaps(DynCollection):
    '''
    Holds all information on the dofmaps (including column-banded and
    indirection) required by an invoke.

    :param node: Kernel or Invoke for which to manage dofmaps.
    :type node: :py:class:`psyclone.dynamo0p3.DynKern` or \
                :py:class:`psyclone.dynamo0p3.DynInvoke`

    '''
    def __init__(self, node):
        super(DynDofmaps, self).__init__(node)

        # Look at every kernel call in this invoke and generate a list
        # of the unique function spaces involved.
        # We create a dictionary whose keys are the map names and entries
        # are the corresponding field objects.
        self._unique_fs_maps = OrderedDict()
        # We also create a dictionary of column-banded dofmaps. Entries
        # in this one are themselves dictionaries containing two entries:
        # "argument" - the object holding information on the CMA kernel
        #              argument
        # "direction" - whether the dofmap is required for the "to" or
        #               "from" function space of the operator.
        self._unique_cbanded_maps = OrderedDict()
        # A dictionary of required CMA indirection dofmaps. As with the
        # column-banded dofmaps, each entry is itself a dictionary with
        # "argument" and "direction" entries.
        self._unique_indirection_maps = OrderedDict()

        for call in self._calls:
            # We only need a dofmap if the kernel iterates over cells
            if call.iterates_over == "cells":
                for unique_fs in call.arguments.unique_fss:
                    # We only need a dofmap if there is a *field* on this
                    # function space. If there is then we use it to look
                    # up the dofmap.
                    fld_arg = field_on_space(unique_fs, call.arguments)
                    if fld_arg:
                        map_name = get_fs_map_name(unique_fs)
                        if map_name not in self._unique_fs_maps:
                            self._unique_fs_maps[map_name] = fld_arg
                if call.cma_operation == "assembly":
                    # A kernel that assembles a CMA operator requires
                    # column-banded dofmaps for its 'to' and 'from'
                    # function spaces
                    cma_args = psyGen.args_filter(
                        call.arguments.args,
                        arg_types=["gh_columnwise_operator"])

                    # Sanity check - we expect only one CMA argument
                    if len(cma_args) != 1:
                        raise GenerationError(
                            "Internal error: there should only be one CMA "
                            "operator argument for a CMA assembly kernel but "
                            "found {0}".format(len(cma_args)))

                    map_name = get_cbanded_map_name(
                        cma_args[0].function_space_to)
                    if map_name not in self._unique_cbanded_maps:
                        self._unique_cbanded_maps[map_name] = {
                            "argument": cma_args[0],
                            "direction": "to"}
                    map_name = get_cbanded_map_name(
                        cma_args[0].function_space_from)
                    if map_name not in self._unique_cbanded_maps:
                        self._unique_cbanded_maps[map_name] = {
                            "argument": cma_args[0],
                            "direction": "from"}
                elif call.cma_operation == "apply":
                    # A kernel that applies (or applies the inverse of) a
                    # CMA operator requires the indirection dofmaps for the
                    # to- and from-spaces of the operator.
                    cma_args = psyGen.args_filter(
                        call.arguments.args,
                        arg_types=["gh_columnwise_operator"])

                    # Sanity check - we expect only one CMA argument
                    if len(cma_args) != 1:
                        raise GenerationError(
                            "Internal error: there should only be one CMA "
                            "operator argument for a kernel that applies a "
                            "CMA operator but found {0}".format(len(cma_args)))

                    map_name = get_cma_indirection_map_name(
                        cma_args[0].function_space_to)
                    if map_name not in self._unique_indirection_maps:
                        self._unique_indirection_maps[map_name] = {
                            "argument": cma_args[0],
                            "direction": "to"}
                    map_name = get_cma_indirection_map_name(
                        cma_args[0].function_space_from)
                    if map_name not in self._unique_indirection_maps:
                        self._unique_indirection_maps[map_name] = {
                            "argument": cma_args[0],
                            "direction": "from"}

    def initialise(self, parent):
        ''' Generates the calls to the LFRic infrastructure that
        look-up the necessary dofmaps. Adds these calls as children
        of the supplied parent node. This must be an appropriate
        f2pygen object. '''
        from psyclone.f2pygen import CommentGen, AssignGen

        # If we've got no dofmaps then we do nothing
        if self._unique_fs_maps:
            parent.add(CommentGen(parent, ""))
            parent.add(CommentGen(parent,
                                  " Look-up dofmaps for each function space"))
            parent.add(CommentGen(parent, ""))

            for dmap, field in self._unique_fs_maps.items():
                parent.add(AssignGen(parent, pointer=True, lhs=dmap,
                                     rhs=field.proxy_name_indexed +
                                     "%" + field.ref_name() +
                                     "%get_whole_dofmap()"))
        if self._unique_cbanded_maps:
            parent.add(CommentGen(parent, ""))
            parent.add(CommentGen(parent,
                                  " Look-up required column-banded dofmaps"))
            parent.add(CommentGen(parent, ""))

            for dmap, cma in self._unique_cbanded_maps.items():
                parent.add(AssignGen(parent, pointer=True, lhs=dmap,
                                     rhs=cma["argument"].proxy_name_indexed +
                                     "%column_banded_dofmap_" +
                                     cma["direction"]))

        if self._unique_indirection_maps:
            parent.add(CommentGen(parent, ""))
            parent.add(CommentGen(parent,
                                  " Look-up required CMA indirection dofmaps"))
            parent.add(CommentGen(parent, ""))

            for dmap, cma in self._unique_indirection_maps.items():
                parent.add(AssignGen(parent, pointer=True, lhs=dmap,
                                     rhs=cma["argument"].proxy_name_indexed +
                                     "%indirection_dofmap_"+cma["direction"]))

    def _invoke_declarations(self, parent):
        '''
        Declare all unique function space dofmaps in the PSy layer as pointers
        to integer arrays of rank 2.

        :param parent: the f2pygen node to which to add the declarations.
        :type parent: :py:class:`psyclone.f2pygen.SubroutineGen`

        '''
        from psyclone.f2pygen import DeclGen
        api_config = Config.get().api_conf("dynamo0.3")

        # Function space dofmaps
        decl_map_names = \
            [dmap+"(:,:) => null()" for dmap in sorted(self._unique_fs_maps)]

        if decl_map_names:
            parent.add(DeclGen(parent, datatype="integer",
                               kind=api_config.default_kind["integer"],
                               pointer=True, entity_decls=decl_map_names))

        # Column-banded dofmaps
        decl_bmap_names = \
            [dmap+"(:,:) => null()" for dmap in self._unique_cbanded_maps]
        if decl_bmap_names:
            parent.add(DeclGen(parent, datatype="integer",
                               kind=api_config.default_kind["integer"],
                               pointer=True, entity_decls=decl_bmap_names))

        # CMA operator indirection dofmaps
        decl_ind_map_names = \
            [dmap+"(:) => null()" for dmap in self._unique_indirection_maps]
        if decl_ind_map_names:
            parent.add(DeclGen(parent, datatype="integer",
                               kind=api_config.default_kind["integer"],
                               pointer=True, entity_decls=decl_ind_map_names))

    def _stub_declarations(self, parent):
        '''
        Add dofmap-related declarations to a Kernel stub.

        :param parent: node in the f2pygen AST representing the Kernel stub.
        :type parent: :py:class:`psyclone.f2pygen.SubroutineGen`

        '''
        from psyclone.f2pygen import DeclGen
        api_config = Config.get().api_conf("dynamo0.3")

        # Function space dofmaps
        for dmap in sorted(self._unique_fs_maps):
            # We declare ndf first as some compilers require this
            ndf_name = get_fs_ndf_name(
                self._unique_fs_maps[dmap].function_space)
            parent.add(DeclGen(parent, datatype="integer",
                               kind=api_config.default_kind["integer"],
                               intent="in", entity_decls=[ndf_name]))
            parent.add(DeclGen(parent, datatype="integer",
                               kind=api_config.default_kind["integer"],
                               intent="in", dimension=ndf_name,
                               entity_decls=[dmap]))
        # Column-banded dofmaps
        for dmap, cma in self._unique_cbanded_maps.items():
            if cma["direction"] == "to":
                ndf_name = get_fs_ndf_name(cma["argument"].function_space_to)
            elif cma["direction"] == "from":
                ndf_name = get_fs_ndf_name(cma["argument"].function_space_from)
            else:
                raise InternalError(
                    "Invalid direction ('{0}') found for CMA operator when "
                    "collecting column-banded dofmaps. Should "
                    "be either 'to' or 'from'.".format(cma["direction"]))
            parent.add(DeclGen(parent, datatype="integer",
                               kind=api_config.default_kind["integer"],
                               intent="in", entity_decls=[ndf_name]))
            parent.add(DeclGen(parent, datatype="integer",
                               kind=api_config.default_kind["integer"],
                               intent="in",
                               dimension=",".join([ndf_name, "nlayers"]),
                               entity_decls=[dmap]))
        # CMA operator indirection dofmaps
        for dmap, cma in self._unique_indirection_maps.items():
            if cma["direction"] == "to":
                dim_name = cma["argument"].name + "_nrow"
            elif cma["direction"] == "from":
                dim_name = cma["argument"].name + "_ncol"
            else:
                raise InternalError(
                    "Invalid direction ('{0}') found for CMA operator when "
                    "collecting indirection dofmaps. Should "
                    "be either 'to' or 'from'.".format(cma["direction"]))
            parent.add(DeclGen(parent, datatype="integer",
                               kind=api_config.default_kind["integer"],
                               intent="in", entity_decls=[dim_name]))
            parent.add(DeclGen(parent, datatype="integer",
                               kind=api_config.default_kind["integer"],
                               intent="in", dimension=dim_name,
                               entity_decls=[dmap]))


class DynOrientations(DynCollection):
    '''
    Handle the declaration of any orientation arrays. Orientation arrays
    are initialised on a per-cell basis (within the loop over cells) and
    this is therefore handled by the kernel-call generation.

    '''
    # We use a named-tuple to manage the storage of the various quantities
    # that we require. This is neater and more robust than a dict.
    Orientation = namedtuple("Orientation", ["name", "field",
                                             "function_space"])

    def __init__(self, node):
        super(DynOrientations, self).__init__(node)

        self._orients = []

        # Loop over each kernel call and check whether orientation is required.
        # If it is then we create an Orientation object for it and store in
        # our internal list.
        for call in self._calls:
            for unique_fs in call.arguments.unique_fss:
                if call.fs_descriptors.exists(unique_fs):
                    fs_descriptor = call.fs_descriptors.get_descriptor(
                        unique_fs)
                    if fs_descriptor.requires_orientation:
                        field = call.arguments.get_arg_on_space(unique_fs)
                        oname = get_fs_orientation_name(unique_fs)
                        self._orients.append(
                            self.Orientation(oname, field, unique_fs))

    def _stub_declarations(self, parent):
        '''
        Insert declarations for any orientation quantities into a Kernel stub.

        :param parent: the f2pygen node representing the Kernel stub.
        :type parent: :py:class:`psyclone.f2pygen.SubroutineGen`

        '''
        from psyclone.f2pygen import DeclGen
        api_config = Config.get().api_conf("dynamo0.3")

        for orient in self._orients:
            ndf_name = get_fs_ndf_name(orient.function_space)
            parent.add(DeclGen(parent, datatype="integer",
                               kind=api_config.default_kind["integer"],
                               intent="in", dimension=ndf_name,
                               entity_decls=[orient.name]))

    def _invoke_declarations(self, parent):
        '''
        Insert declarations for any orientation quantities into a PSy-layer
        routine.

        :param parent: the f2pygen node representing the PSy-layer routine.
        :type parent: :py:class:`psyclone.f2pygen.SubroutineGen`

        '''
        from psyclone.f2pygen import DeclGen
        api_config = Config.get().api_conf("dynamo0.3")

        declns = [orient.name+"(:) => null()" for orient in self._orients]
        if declns:
            parent.add(DeclGen(parent, datatype="integer",
                               kind=api_config.default_kind["integer"],
                               pointer=True, entity_decls=declns))


class DynFunctionSpaces(DynCollection):
    '''
    Handles the declaration and initialisation of all function-space-related
    quantities required by an Invoke.

    :param invoke: the Invoke or Kernel object.
    '''
    def __init__(self, kern_or_invoke):
        super(DynFunctionSpaces, self).__init__(kern_or_invoke)

        if self._invoke:
            self._function_spaces = self._invoke.unique_fss()[:]
        else:
            self._function_spaces = self._calls[0].arguments.unique_fss

        self._var_list = []

        # Loop over all unique function spaces used by our kernel(s)
        for function_space in self._function_spaces:

            # We need ndf for a space if a kernel iterates over cells,
            # has a field or operator on that space and is not a
            # CMA kernel performing a matrix-matrix operation.
            if self._invoke and not self._dofs_only or \
               self._kernel and self._kernel.cma_operation != "matrix-matrix":
                self._var_list.append(get_fs_ndf_name(function_space))

            # If there is a field on this space then add undf to list
            # to declare later. However, if the invoke contains only
            # kernels that iterate over dofs and distributed memory is
            # enabled then the number of dofs is obtained from the
            # field proxy and undf is not required.
            if self._invoke and self._invoke.field_on_space(function_space):
                if not (self._dofs_only and Config.get().distributed_memory):
                    self._var_list.append(get_fs_undf_name(function_space))
            elif self._kernel and field_on_space(function_space,
                                                 self._kernel.arguments):
                self._var_list.append(get_fs_undf_name(function_space))

    def _stub_declarations(self, parent):
        '''
        Add function-space-related declarations to a Kernel stub.

        :param parent: the node in the f2pygen AST representing the kernel \
                       stub to which to add declarations.
        :type parent: :py:class:`psyclone.f2pygen.SubroutineGen`
        '''
        from psyclone.f2pygen import DeclGen
        api_config = Config.get().api_conf("dynamo0.3")

        if self._var_list:
            # Declare ndf and undf for all function spaces
            parent.add(DeclGen(parent, datatype="integer",
                               kind=api_config.default_kind["integer"],
                               intent="in", entity_decls=self._var_list))

    def _invoke_declarations(self, parent):
        '''
        Add function-space-related declarations to a PSy-layer routine.

        :param parent: the node in the f2pygen AST to which to add \
                       declarations.
        :type parent: :py:class:`psyclone.f2pygen.SubroutineGen`

        '''
        from psyclone.f2pygen import DeclGen
        api_config = Config.get().api_conf("dynamo0.3")

        if self._var_list:
            # Declare ndf and undf for all function spaces
            parent.add(DeclGen(parent, datatype="integer",
                               kind=api_config.default_kind["integer"],
                               entity_decls=self._var_list))

    def initialise(self, parent):
        '''
        Create the code that initialises function-space quantities.

        :param parent: the node in the f2pygen AST representing the PSy-layer \
                       routine.
        :type parent: :py:class:`psyclone.f2pygen.SubroutineGen`

        '''
        from psyclone.f2pygen import CommentGen, AssignGen
        # Loop over all unique function spaces used by the kernels in
        # the invoke
        for function_space in self._function_spaces:
            # Initialise information associated with this function space.
            # If we have 1+ kernels that iterate over cells then we
            # will need ndf and undf. If we don't then we only need undf
            # (for the upper bound of the loop over dofs) if we're not
            # doing DM.
            if not (self._dofs_only and Config.get().distributed_memory):
                parent.add(CommentGen(parent, ""))
                parent.add(CommentGen(parent,
                                      " Initialise number of DoFs for " +
                                      function_space.mangled_name))
                parent.add(CommentGen(parent, ""))

            # Find an argument on this space to use to dereference
            arg = self._invoke.arg_for_funcspace(function_space)
            name = arg.proxy_name_indexed
            # Initialise ndf for this function space.
            if not self._dofs_only:
                ndf_name = get_fs_ndf_name(function_space)
                parent.add(AssignGen(parent, lhs=ndf_name,
                                     rhs=name +
                                     "%" + arg.ref_name(function_space) +
                                     "%get_ndf()"))
            # If there is a field on this space then initialise undf
            # for this function space. However, if the invoke contains
            # only kernels that iterate over dofs and distributed
            # memory is enabled then the number of dofs is obtained
            # from the field proxy and undf is not required.
            if not (self._dofs_only and Config.get().distributed_memory):
                if self._invoke.field_on_space(function_space):
                    undf_name = get_fs_undf_name(function_space)
                    parent.add(AssignGen(parent, lhs=undf_name,
                                         rhs=name + "%" +
                                         arg.ref_name(function_space) +
                                         "%get_undf()"))


class DynFields(DynCollection):
    '''
    Manages the declarations for all field arguments required by an Invoke
    or Kernel stub.

    '''
    def _invoke_declarations(self, parent):
        '''
        Add field-related declarations to the PSy-layer routine.

        :param parent: the node in the f2pygen AST representing the PSy-layer \
                       routine to which to add declarations.
        :type parent: :py:class:`psyclone.f2pygen.SubroutineGen`
        '''
        from psyclone.f2pygen import TypeDeclGen
        # Add the subroutine argument declarations for fields
        fld_args = self._invoke.unique_declns_by_intent("gh_field")
        for intent in FORTRAN_INTENT_NAMES:
            if fld_args[intent]:
                if intent == "out":
                    # The data part of a field might have intent(out) but
                    # in order to preserve the state of the whole
                    # derived-type object it must be declared as inout.
                    fort_intent = "inout"
                else:
                    fort_intent = intent
                parent.add(TypeDeclGen(parent, datatype="field_type",
                                       entity_decls=fld_args[intent],
                                       intent=fort_intent))

    def _stub_declarations(self, parent):
        '''
        Add field-related declarations to a Kernel stub.

        :param parent: the node in the f2pygen AST representing the Kernel \
                       stub to which to add declarations.
        :type parent: :py:class:`psyclone.f2pygen.SubroutineGen`
        '''
        from psyclone.f2pygen import DeclGen
        api_config = Config.get().api_conf("dynamo0.3")

        fld_args = psyGen.args_filter(self._kernel.args,
                                      arg_types=["gh_field"])
        for fld in fld_args:
            undf_name = get_fs_undf_name(fld.function_space)
            intent = fld.intent

            if fld.vector_size > 1:
                for idx in range(1, fld.vector_size+1):
                    text = (fld.name + "_" +
                            fld.function_space.mangled_name +
                            "_v" + str(idx))
                    parent.add(
                        DeclGen(parent, datatype="real",
                                kind=api_config.default_kind["real"],
                                dimension=undf_name,
                                intent=intent, entity_decls=[text]))
            else:
                parent.add(
                    DeclGen(parent, datatype="real",
                            kind=api_config.default_kind["real"],
                            intent=fld.intent,
                            dimension=undf_name,
                            entity_decls=[fld.name + "_" +
                                          fld.function_space.mangled_name]))


class DynProxies(DynCollection):
    '''
    Handles all proxy-related declarations and initialisation. Unlike other
    sub-classes of DynCollection, we do not have to handle Kernel-stub
    generation since Kernels know nothing about proxies.

    '''
    def _invoke_declarations(self, parent):
        '''
        Insert declarations of all proxy-related quantities into the PSy layer.

        :param parent: the node in the f2pygen AST representing the PSy- \
                       layer routine.
        :type parent: :py:class:`psyclone.f2pygen.SubroutineGen`

        '''
        from psyclone.f2pygen import TypeDeclGen
        field_proxy_decs = self._invoke.unique_proxy_declarations("gh_field")
        if field_proxy_decs:
            parent.add(TypeDeclGen(parent,
                                   datatype="field_proxy_type",
                                   entity_decls=field_proxy_decs))
        op_proxy_decs = self._invoke.unique_proxy_declarations("gh_operator")
        if op_proxy_decs:
            parent.add(TypeDeclGen(parent,
                                   datatype="operator_proxy_type",
                                   entity_decls=op_proxy_decs))
        cma_op_proxy_decs = self._invoke.unique_proxy_declarations(
            "gh_columnwise_operator")
        if cma_op_proxy_decs:
            parent.add(TypeDeclGen(parent,
                                   datatype="columnwise_operator_proxy_type",
                                   entity_decls=cma_op_proxy_decs))

    def initialise(self, parent):
        '''
        Insert code into the PSy layer to initialise all necessary proxies.

        :param parent: node in the f2pygen AST representing the PSy-layer \
                       routine.
        :type parent: :py:class:`psyclone.f2pygen.SubroutineGen`

        '''
        from psyclone.f2pygen import CommentGen, AssignGen
        parent.add(CommentGen(parent, ""))
        parent.add(CommentGen(parent,
                              " Initialise field and/or operator proxies"))
        parent.add(CommentGen(parent, ""))
        for arg in self._invoke.psy_unique_vars:
            # We don't have proxies for scalars
            if arg.type in GH_VALID_SCALAR_NAMES:
                continue
            if arg.vector_size > 1:
                # the range function below returns values from
                # 1 to the vector size which is what we
                # require in our Fortran code
                for idx in range(1, arg.vector_size+1):
                    parent.add(
                        AssignGen(parent,
                                  lhs=arg.proxy_name+"("+str(idx)+")",
                                  rhs=arg.name+"("+str(idx)+")%get_proxy()"))
            else:
                parent.add(AssignGen(parent, lhs=arg.proxy_name,
                                     rhs=arg.name+"%get_proxy()"))


class DynCellIterators(DynCollection):
    '''
    Handles all entities required by kernels that iterate over cells.

    :param kern_or_invoke: the Kernel or Invoke for which to manage cell \
                           iterators.
    :type kern_or_invoke: :py:class:`psyclone.dynamo0p3.DynKern` or \
                          :py:class:`psyclone.dynamo0p3.DynInvoke`
    '''
    def __init__(self, kern_or_invoke):
        super(DynCellIterators, self).__init__(kern_or_invoke)

        if self._invoke:
            self._nlayers_name = \
                self._invoke.schedule.symbol_table.name_from_tag("nlayers")
        else:
            # If it is not connected to an invoke (e.g. Stubs) we will hardcode
            # the name without adding into the SymbolTable.
            self._nlayers_name = "nlayers"

        # Store a reference to the first field/operator object that
        # we can use to look-up nlayers in the PSy layer.
        if not self._invoke:
            # We're not generating a PSy layer so we're done here.
            return
        first_var = None
        for var in self._invoke.psy_unique_vars:
            if var.type not in GH_VALID_SCALAR_NAMES:
                first_var = var
                break
        if not first_var:
            raise GenerationError(
                "Cannot create an Invoke with no field/operator arguments")
        self._first_var = first_var

    def _invoke_declarations(self, parent):
        '''
        Declare entities required for iterating over cells in the Invoke.

        :param parent: the f2pygen node representing the PSy-layer routine.
        :type parent: :py:class:`psyclone.f2pygen.SubroutineGen`

        '''
        from psyclone.f2pygen import DeclGen
        api_config = Config.get().api_conf("dynamo0.3")

        # We only need the number of layers in the mesh if we are calling
        # one or more kernels that iterate over cells
        if not self._dofs_only:
            parent.add(DeclGen(parent, datatype="integer",
                               kind=api_config.default_kind["integer"],
                               entity_decls=[self._nlayers_name]))

    def _stub_declarations(self, parent):
        '''
        Declare entities required for a kernel stub that iterates over cells.

        :param parent: the f2pygen node representing the Kernel stub.
        :type parent: :py:class:`psyclone.f2pygen.SubroutineGen`
        '''
        from psyclone.f2pygen import DeclGen
        api_config = Config.get().api_conf("dynamo0.3")

        if self._kernel.cma_operation not in ["apply", "matrix-matrix"]:
            parent.add(DeclGen(parent, datatype="integer",
                               kind=api_config.default_kind["integer"],
                               intent="in", entity_decls=[self._nlayers_name]))

    def initialise(self, parent):
        '''
        Look-up the number of vertical layers in the mesh in the PSy layer.

        :param parent: the f2pygen node representing the PSy-layer routine.
        :type parent: :py:class:`psyclone.f2pygen.SubroutineGen`

        '''
        from psyclone.f2pygen import CommentGen, AssignGen
        if not self._dofs_only:
            parent.add(CommentGen(parent, ""))
            parent.add(CommentGen(parent, " Initialise number of layers"))
            parent.add(CommentGen(parent, ""))
            parent.add(AssignGen(
                parent, lhs=self._nlayers_name,
                rhs=self._first_var.proxy_name_indexed + "%" +
                self._first_var.ref_name() + "%get_nlayers()"))


class DynScalarArgs(DynCollection):
    '''
    Handles the declaration of scalar kernel arguments appearing in either
    an Invoke or Kernel stub.

    :param node: the Kernel stub or Invoke for which to manage the scalar \
                 arguments.
    :type node: :py:class:`psyclone.dynamo0p3.DynKern` or \
                :py:class:`psyclone.dynamo0p3.DynInvoke`

    :raises InternalError: if an unrecognised type of scalar argument is \
                           encountered.
    '''
    def __init__(self, node):
        super(DynScalarArgs, self).__init__(node)

        if self._invoke:
            self._real_scalars = self._invoke.unique_declns_by_intent(
                "gh_real")
            self._int_scalars = self._invoke.unique_declns_by_intent(
                "gh_integer")
        else:
            # We have a kernel stub.
            self._real_scalars = {}
            self._int_scalars = {}
            for intent in FORTRAN_INTENT_NAMES:
                self._real_scalars[intent] = []
                self._int_scalars[intent] = []
            for arg in self._calls[0].arguments.args:
                if arg.type in GH_VALID_SCALAR_NAMES:
                    if arg.type == "gh_real":
                        self._real_scalars[arg.intent].append(arg.name)
                    elif arg.type == "gh_integer":
                        self._int_scalars[arg.intent].append(arg.name)
                    else:
                        raise InternalError(
                            "Scalar type '{0}' is in GH_VALID_SCALAR_NAMES but"
                            " not handled in DynScalarArgs".format(arg.type))

    def _invoke_declarations(self, parent):
        '''
        Insert declarations for all of the scalar arguments.

        :param parent: the f2pygen node in which to insert declarations.
        :type parent: :py:class:`psyclone.f2pygen.SubroutineGen`
        '''
        from psyclone.f2pygen import DeclGen
        api_config = Config.get().api_conf("dynamo0.3")

        for intent in FORTRAN_INTENT_NAMES:
            if self._real_scalars[intent]:
                parent.add(DeclGen(parent, datatype="real",
                                   kind=api_config.default_kind["real"],
                                   entity_decls=self._real_scalars[intent],
                                   intent=intent))

        for intent in FORTRAN_INTENT_NAMES:
            if self._int_scalars[intent]:
                parent.add(
                    DeclGen(parent, datatype="integer",
                            kind=api_config.default_kind["integer"],
                            entity_decls=self._int_scalars[intent],
                            intent=intent))

    def _stub_declarations(self, parent):
        '''
        Declarations for scalars in Kernel stubs are the same as for those
        in Invokes.

        :param parent: node in the f2pygen AST representing the Kernel stub \
                       to which to add declarations.
        :type parent: :py:class:`psyclone.f2pygen.SubroutineGen`
        '''
        self._invoke_declarations(parent)


class DynLMAOperators(DynCollection):
    '''
    Handles all entities associated with Local-Matrix-Assembly Operators.
    '''
    def _stub_declarations(self, parent):
        '''
        Declare all LMA-related quantities in a Kernel stub.

        :param parent: the f2pygen node representing the Kernel stub.
        :type parent: :py:class:`psyclone.f2pygen.SubroutineGen`

        '''
        from psyclone.f2pygen import DeclGen
        api_config = Config.get().api_conf("dynamo0.3")

        lma_args = psyGen.args_filter(
            self._kernel.arguments.args, arg_types=["gh_operator"])
        if lma_args:
            parent.add(DeclGen(parent, datatype="integer",
                               kind=api_config.default_kind["integer"],
                               intent="in", entity_decls=["cell"]))
        for arg in lma_args:
            size = arg.name+"_ncell_3d"
            parent.add(DeclGen(parent, datatype="integer",
                               kind=api_config.default_kind["integer"],
                               intent="in", entity_decls=[size]))
            ndf_name_to = get_fs_ndf_name(arg.function_space_to)
            ndf_name_from = get_fs_ndf_name(arg.function_space_from)
            parent.add(DeclGen(parent, datatype="real",
                               kind=api_config.default_kind["real"],
                               dimension=",".join([ndf_name_to,
                                                   ndf_name_from, size]),
                               intent=arg.intent,
                               entity_decls=[arg.name]))

    def _invoke_declarations(self, parent):
        '''
        Declare all LMA-related quantities in a PSy-layer routine.

        :param parent: the f2pygen node representing the PSy-layer routine.
        :type parent: :py:class:`psyclone.f2pygen.SubroutineGen`

        '''
        from psyclone.f2pygen import TypeDeclGen

        op_declarations_dict = self._invoke.unique_declns_by_intent(
            "gh_operator")
        for intent in FORTRAN_INTENT_NAMES:
            if op_declarations_dict[intent]:
                if intent == "out":
                    # The data part of an operator might have intent(out) but
                    # in order to preserve the state of the whole derived-type
                    # object it must be declared as inout.
                    fort_intent = "inout"
                else:
                    fort_intent = intent
                parent.add(
                    TypeDeclGen(parent, datatype="operator_type",
                                entity_decls=op_declarations_dict[intent],
                                intent=fort_intent))


class DynCMAOperators(DynCollection):
    '''
    Holds all information on the Column-Matrix-Assembly operators
    required by an Invoke or Kernel stub.

    :param node: either an Invoke schedule or a single Kernel object.
    :type node: :py:class:`psyclone.dynamo0p3.DynSchedule` or \
                :py:class:`psyclone.dynamo0p3.DynKern`

    '''
    # The scalar parameters that must be passed along with a CMA operator
    # if its 'to' and 'from' spaces are the same
    cma_same_fs_params = ["nrow", "bandwidth", "alpha",
                          "beta", "gamma_m", "gamma_p"]
    # The scalar parameters that must be passed along with a CMA operator
    # if its 'to' and 'from' spaces are different
    cma_diff_fs_params = ["nrow", "ncol", "bandwidth", "alpha",
                          "beta", "gamma_m", "gamma_p"]

    def __init__(self, node):
        super(DynCMAOperators, self).__init__(node)

        # Look at every kernel call and generate a set of
        # the unique CMA operators involved. For each one we create a
        # dictionary entry. The key is the name of the CMA argument in the
        # PSy layer and the entry is itself another dictionary containing
        # two entries: the first 'arg' is the CMA argument object and the
        # second 'params' is the list of integer variables associated with
        # that CMA operator. The contents of this list depend on whether
        # or not the to/from function spaces of the CMA operator are the
        # same.
        self._cma_ops = OrderedDict()
        # You can't index into an OrderedDict so we keep a separate ref
        # to the first CMA argument we find.
        self._first_cma_arg = None
        for call in self._calls:
            if call.cma_operation:
                # Get a list of all of the CMA arguments to this call
                cma_args = psyGen.args_filter(
                    call.arguments.args,
                    arg_types=["gh_columnwise_operator"])
                # Create a dictionary entry for each argument that we
                # have not already seen
                for arg in cma_args:
                    if arg.name not in self._cma_ops:
                        if arg.function_space_to.orig_name != \
                           arg.function_space_from.orig_name:
                            self._cma_ops[arg.name] = {
                                "arg": arg,
                                "params": self.cma_diff_fs_params}
                        else:
                            self._cma_ops[arg.name] = {
                                "arg": arg,
                                "params": self.cma_same_fs_params}
                        self._cma_ops[arg.name]["intent"] = arg.intent
                        # Keep a reference to the first CMA argument
                        if not self._first_cma_arg:
                            self._first_cma_arg = arg

    def initialise(self, parent):
        '''
        Generates the calls to the LFRic infrastructure that look-up
        the various components of each CMA operator. Adds these as
        children of the supplied parent node.

        :param parent: f2pygen node representing the PSy-layer routine.
        :type parent: :py:class:`psyclone.f2pygen.SubroutineGen`

        '''
        from psyclone.f2pygen import CommentGen, AssignGen, DeclGen
        api_config = Config.get().api_conf("dynamo0.3")

        # If we have no CMA operators then we do nothing
        if not self._cma_ops:
            return

        # If we have one or more CMA operators then we will need the number
        # of columns in the mesh
        parent.add(CommentGen(parent, ""))
        parent.add(CommentGen(parent, " Initialise number of cols"))
        parent.add(CommentGen(parent, ""))
        ncol_name = \
            self._invoke.schedule.symbol_table.name_from_tag("ncell_2d")
        parent.add(
            AssignGen(
                parent, lhs=ncol_name,
                rhs=self._first_cma_arg.proxy_name_indexed + "%ncell_2d"))
        parent.add(DeclGen(parent, datatype="integer",
                           kind=api_config.default_kind["integer"],
                           entity_decls=[ncol_name]))

        parent.add(CommentGen(parent, ""))
        parent.add(CommentGen(parent,
                              " Look-up information for each CMA operator"))
        parent.add(CommentGen(parent, ""))

        for op_name in self._cma_ops:
            # First create a pointer to the array containing the actual
            # matrix
            cma_name = self._invoke.schedule.symbol_table.\
                name_from_tag(op_name+"_matrix")
            parent.add(AssignGen(parent, lhs=cma_name, pointer=True,
                                 rhs=self._cma_ops[op_name]["arg"].
                                 proxy_name_indexed+"%columnwise_matrix"))
            # Then make copies of the related integer parameters
            for param in self._cma_ops[op_name]["params"]:
                param_name = self._invoke.schedule.symbol_table.\
                    name_from_tag(op_name+"_"+param)
                parent.add(AssignGen(parent, lhs=param_name,
                                     rhs=self._cma_ops[op_name]["arg"].
                                     proxy_name_indexed+"%"+param))

    def _invoke_declarations(self, parent):
        '''
        Generate the necessary PSy-layer declarations for all column-wise
        operators and their associated parameters.

        :param parent: the f2pygen node representing the PSy-layer routine.
        :type parent: :py:class:`psyclone.f2pygen.SubroutineGen`

        '''
        from psyclone.f2pygen import DeclGen, TypeDeclGen
        api_config = Config.get().api_conf("dynamo0.3")

        # If we have no CMA operators then we do nothing
        if not self._cma_ops:
            return

        # Add subroutine argument declarations for CMA operators that are
        # read or written (as with normal/LMA operators, they are never 'inc'
        # because they are discontinuous)
        cma_op_declarations_dict = self._invoke.unique_declns_by_intent(
            "gh_columnwise_operator")
        for intent in FORTRAN_INTENT_NAMES:
            if cma_op_declarations_dict[intent]:
                if intent == "out":
                    # The data part of an operator might have intent(out) but
                    # in order to preserve the state of the whole derived-type
                    # object it must be declared as inout.
                    fort_intent = "inout"
                else:
                    fort_intent = intent
                parent.add(
                    TypeDeclGen(parent, datatype="columnwise_operator_type",
                                entity_decls=cma_op_declarations_dict[intent],
                                intent=fort_intent))

        for op_name in self._cma_ops:
            # Declare the matrix itself
            cma_name = self._invoke.schedule.symbol_table.\
                    name_from_tag(op_name+"_matrix")
            parent.add(DeclGen(parent, datatype="real",
                               kind=api_config.default_kind["real"],
                               pointer=True,
                               entity_decls=[cma_name+"(:,:,:) => null()"]))
            # Declare the associated integer parameters
            param_names = []
            for param in self._cma_ops[op_name]["params"]:
                param_names.append(self._invoke.schedule.symbol_table.
                                   name_from_tag(op_name+"_"+param))
            parent.add(DeclGen(parent, datatype="integer",
                               kind=api_config.default_kind["integer"],
                               entity_decls=param_names))

    def _stub_declarations(self, parent):
        '''
        Generate all necessary declarations for CMA operators being passed to
        a Kernel stub.

        :param parent: f2pygen node representing the Kernel stub.
        :type parent: :py:class:`psyclone.f2pygen.SubroutineGen`

        '''
        from psyclone.f2pygen import DeclGen
        api_config = Config.get().api_conf("dynamo0.3")

        # If we have no CMA operators then we do nothing
        if not self._cma_ops:
            return

        # TODO 719 The symtab is not connected to other parts of the
        # Stub generation.
        symtab = SymbolTable()

        # CMA operators always need the current cell index and the number
        # of columns in the mesh
        parent.add(DeclGen(parent, datatype="integer",
                           kind=api_config.default_kind["integer"],
                           intent="in", entity_decls=["cell", "ncell_2d"]))

        for op_name in self._cma_ops:
            # Declare the associated scalar arguments before the array because
            # some of them are used to dimension the latter (and some compilers
            # get upset if this ordering is not followed)
            _local_args = []
            for param in self._cma_ops[op_name]["params"]:
                param_name = symtab.name_from_tag(op_name+"_"+param)
                _local_args.append(param_name)
            parent.add(DeclGen(parent, datatype="integer",
                               kind=api_config.default_kind["integer"],
                               intent="in", entity_decls=_local_args))
            # Declare the array that holds the CMA operator
            bandwidth = op_name + "_bandwidth"
            nrow = op_name + "_nrow"
            intent = self._cma_ops[op_name]["intent"]
            parent.add(DeclGen(parent, datatype="real",
                               kind=api_config.default_kind["real"],
                               dimension=",".join([bandwidth,
                                                   nrow, "ncell_2d"]),
                               intent=intent, entity_decls=[op_name]))


class DynMeshes(object):
    '''
    Holds all mesh-related information (including colour maps if
    required).  If there are no inter-grid kernels then there is only
    one mesh object required (when colouring, doing distributed memory or
    querying the reference element). However, kernels performing inter-grid
    operations require multiple mesh objects as well as mesh maps and other
    quantities.

    There are two types of inter-grid operation; the first is "prolongation"
    where a field on a coarse mesh is mapped onto a fine mesh. The second
    is "restriction" where a field on a fine mesh is mapped onto a coarse
    mesh.

    :param invoke: the Invoke for which to extract information on all \
                   required inter-grid operations.
    :type invoke: :py:class:`psyclone.dynamo0p3.DynInvoke`
    :param unique_psy_vars: list of arguments to the PSy-layer routine.
    :type unique_psy_vars: list of \
                      :py:class:`psyclone.dynamo0p3.DynKernelArgument` objects.
    '''

    def __init__(self, invoke, unique_psy_vars):
        # Dict of DynInterGrid objects holding information on the mesh-related
        # variables required by each inter-grid kernel. Keys are the kernel
        # names.
        self._ig_kernels = OrderedDict()
        # List of names of unique mesh variables referenced in the Invoke
        self._mesh_names = []
        # Whether or not the associated Invoke requires colourmap information
        self._needs_colourmap = False
        # Keep a reference to the InvokeSchedule so we can check for colouring
        # later
        self._schedule = invoke.schedule

        # Set used to generate a list of the unique mesh objects
        _name_set = set()

        # Find the first non-scalar argument to this PSy layer routine. We
        # will use this to look-up the mesh if there are no inter-grid
        # kernels in this invoke.
        self._first_var = None
        for var in unique_psy_vars:
            if var.type not in GH_VALID_SCALAR_NAMES:
                self._first_var = var
                break

        # Loop over all kernel calls in the schedule. Keep a list of
        # any non-intergrid kernels so that we can generate a verbose error
        # message if necessary.
        non_intergrid_kernels = []
        requires_ref_element = False
        for call in self._schedule.coded_kernels():

            if call.reference_element.properties:
                requires_ref_element = True

            if not call.is_intergrid:
                non_intergrid_kernels.append(call)
                # Skip over any non-inter-grid kernels
                continue

            fine_args = psyGen.args_filter(call.arguments.args,
                                           arg_meshes=["gh_fine"])
            coarse_args = psyGen.args_filter(call.arguments.args,
                                             arg_meshes=["gh_coarse"])
            fine_arg = fine_args[0]
            coarse_arg = coarse_args[0]

            # Create an object to capture info. on this inter-grid kernel
            # and store in our dictionary
            self._ig_kernels[call.name] = DynInterGrid(fine_arg, coarse_arg)

            # Create and store the names of the associated mesh objects
            _name_set.add(self._schedule.symbol_table.name_from_tag(
                "mesh_{0}".format(fine_arg.name)))
            _name_set.add(self._schedule.symbol_table.name_from_tag(
                "mesh_{0}".format(coarse_arg.name)))

        # If we found a mixture of both inter-grid and non-inter-grid kernels
        # then we reject the invoke()
        if non_intergrid_kernels and self._ig_kernels:
            raise GenerationError(
                "An invoke containing inter-grid kernels must contain no "
                "other kernel types but kernels '{0}' in invoke '{1}' are "
                "not inter-grid kernels.".format(
                    ", ".join([call.name for call in non_intergrid_kernels]),
                    invoke.name))

        # If we didn't have any inter-grid kernels but distributed memory
        # is enabled then we will still need a mesh object if we have one or
        # more kernels that iterate over cells. We also require a mesh object
        # if any of the kernels require properties of the reference element.
        # (Colourmaps also require a mesh object but that is handled in
        # _colourmap_init().)
        if not _name_set:
            if (requires_ref_element or (Config.get().distributed_memory and
                                         not invoke.iterate_over_dofs_only)):
                _name_set.add(
                    self._schedule.symbol_table.name_from_tag("mesh"))

        # Convert the set of mesh names to a list and store
        self._mesh_names = sorted(_name_set)

    def _colourmap_init(self):
        '''
        Sets-up information on any required colourmaps. This cannot be done
        in the constructor since colouring is applied by Transformations
        and happens after the Schedule has already been constructed.
        '''
        for call in [call for call in self._schedule.coded_kernels() if
                     call.is_coloured()]:
            # Keep a record of whether or not any kernels (loops) in this
            # invoke have been coloured
            self._needs_colourmap = True

            if call.is_intergrid:
                # This is an inter-grid kernel so look-up the names of
                # the colourmap variables associated with the coarse
                # mesh (since that determines the iteration space).
                carg_name = self._ig_kernels[call.name].coarse.name
                # Colour map
                base_name = "cmap_" + carg_name
                colour_map = \
                    self._schedule.symbol_table.name_from_tag(base_name)
                # No. of colours
                base_name = "ncolour_" + carg_name
                ncolours = \
                    self._schedule.symbol_table.name_from_tag(base_name)
                # Add these names into the dictionary entry for this
                # inter-grid kernel
                self._ig_kernels[call.name].colourmap = colour_map
                self._ig_kernels[call.name].ncolours_var = ncolours

        if not self._mesh_names and self._needs_colourmap:
            # There aren't any inter-grid kernels but we do need colourmap
            # information and that means we'll need a mesh object
            mesh_name = \
                self._schedule.symbol_table.name_from_tag("mesh")
            self._mesh_names.append(mesh_name)

    def declarations(self, parent):
        '''
        Declare variables specific to mesh objects.

        :param parent: the parent node to which to add the declarations
        :type parent: an instance of :py:class:`psyclone.f2pygen.BaseGen`
        '''
        from psyclone.f2pygen import DeclGen, TypeDeclGen, UseGen
        api_config = Config.get().api_conf("dynamo0.3")

        # Since we're now generating code, any transformations must
        # have been applied so we can set-up colourmap information
        self._colourmap_init()

        # We'll need various typedefs from the mesh module
        if self._mesh_names:
            parent.add(UseGen(parent, name="mesh_mod", only=True,
                              funcnames=["mesh_type"]))
        if self._ig_kernels:
            parent.add(UseGen(parent, name="mesh_map_mod", only=True,
                              funcnames=["mesh_map_type"]))
        # Declare the mesh object(s)
        for name in self._mesh_names:
            parent.add(TypeDeclGen(parent, pointer=True, datatype="mesh_type",
                                   entity_decls=[name + " => null()"]))
        # Declare the inter-mesh map(s) and cell map(s)
        for kern in self._ig_kernels.values():
            parent.add(TypeDeclGen(parent, pointer=True,
                                   datatype="mesh_map_type",
                                   entity_decls=[kern.mmap + " => null()"]))
            parent.add(
                DeclGen(parent, pointer=True, datatype="integer",
                        kind=api_config.default_kind["integer"],
                        entity_decls=[kern.cell_map + "(:,:) => null()"]))

            # Declare the number of cells in the fine mesh and how many fine
            # cells there are per coarse cell
            parent.add(DeclGen(parent, datatype="integer",
                               kind=api_config.default_kind["integer"],
                               entity_decls=[kern.ncell_fine,
                                             kern.ncellpercell]))
            # Declare variables to hold the colourmap information if required
            if kern.colourmap:
                parent.add(
                    DeclGen(parent, datatype="integer",
                            kind=api_config.default_kind["integer"],
                            pointer=True,
                            entity_decls=[kern.colourmap+"(:,:)"]))
                parent.add(
                    DeclGen(parent, datatype="integer",
                            kind=api_config.default_kind["integer"],
                            entity_decls=[kern.ncolours_var]))

        if not self._ig_kernels and self._needs_colourmap:
            # There aren't any inter-grid kernels but we do need
            # colourmap information
            base_name = "cmap"
            colour_map = \
                self._schedule.symbol_table.name_from_tag(base_name)
            # No. of colours
            base_name = "ncolour"
            ncolours = \
                self._schedule.symbol_table.name_from_tag(base_name)
            # Add declarations for these variables
            parent.add(DeclGen(parent, datatype="integer",
                               kind=api_config.default_kind["integer"],
                               pointer=True,
                               entity_decls=[colour_map+"(:,:)"]))
            parent.add(DeclGen(parent, datatype="integer",
                               kind=api_config.default_kind["integer"],
                               entity_decls=[ncolours]))

    def initialise(self, parent):
        '''
        Initialise parameters specific to inter-grid kernels

        :param parent: the parent node to which to add the initialisations
        :type parent: an instance of :py:class:`psyclone.f2pygen.BaseGen`
        '''
        from psyclone.f2pygen import CommentGen, AssignGen

        # If we haven't got any need for a mesh in this invoke then we
        # don't do anything
        if len(self._mesh_names) == 0:
            return

        parent.add(CommentGen(parent, ""))

        if len(self._mesh_names) == 1:
            # We only require one mesh object which means that this invoke
            # contains no inter-grid kernels (which would require at least 2)
            parent.add(CommentGen(parent, " Create a mesh object"))
            parent.add(CommentGen(parent, ""))
            rhs = "%".join([self._first_var.proxy_name_indexed,
                            self._first_var.ref_name(), "get_mesh()"])
            parent.add(AssignGen(parent, pointer=True,
                                 lhs=self._mesh_names[0], rhs=rhs))
            if self._needs_colourmap:
                parent.add(CommentGen(parent, ""))
                parent.add(CommentGen(parent, " Get the colourmap"))
                parent.add(CommentGen(parent, ""))
                # Look-up variable names for colourmap and number of colours
                colour_map = self._schedule.symbol_table.name_from_tag("cmap")
                ncolour = \
                    self._schedule.symbol_table.name_from_tag("ncolour")
                # Get the number of colours
                parent.add(AssignGen(
                    parent, lhs=ncolour,
                    rhs="{0}%get_ncolours()".format(self._mesh_names[0])))
                # Get the colour map
                parent.add(AssignGen(parent, pointer=True, lhs=colour_map,
                                     rhs=self._mesh_names[0] +
                                     "%get_colour_map()"))
            return

        parent.add(CommentGen(
            parent,
            " Look-up mesh objects and loop limits for inter-grid kernels"))
        parent.add(CommentGen(parent, ""))

        # Keep a list of quantities that we've already initialised so
        # that we don't generate duplicate assignments
        initialised = []

        # Loop over the DynInterGrid objects in our dictionary
        for dig in self._ig_kernels.values():
            # We need pointers to both the coarse and the fine mesh
            fine_mesh = self._schedule.symbol_table.name_from_tag(
                "mesh_{0}".format(dig.fine.name))
            coarse_mesh = self._schedule.symbol_table.name_from_tag(
                "mesh_{0}".format(dig.coarse.name))
            if fine_mesh not in initialised:
                initialised.append(fine_mesh)
                parent.add(
                    AssignGen(parent, pointer=True,
                              lhs=fine_mesh,
                              rhs="%".join([dig.fine.proxy_name_indexed,
                                            dig.fine.ref_name(),
                                            "get_mesh()"])))

            if coarse_mesh not in initialised:
                initialised.append(coarse_mesh)
                parent.add(
                    AssignGen(parent, pointer=True,
                              lhs=coarse_mesh,
                              rhs="%".join([dig.coarse.proxy_name_indexed,
                                            dig.coarse.ref_name(),
                                            "get_mesh()"])))
            # We also need a pointer to the mesh map which we get from
            # the coarse mesh
            if dig.mmap not in initialised:
                initialised.append(dig.mmap)
                parent.add(
                    AssignGen(parent, pointer=True,
                              lhs=dig.mmap,
                              rhs="{0}%get_mesh_map({1})".format(coarse_mesh,
                                                                 fine_mesh)))

            # Cell map. This is obtained from the mesh map.
            if dig.cell_map not in initialised:
                initialised.append(dig.cell_map)
                parent.add(
                    AssignGen(parent, pointer=True, lhs=dig.cell_map,
                              rhs=dig.mmap+"%get_whole_cell_map()"))

            # Number of cells in the fine mesh
            if dig.ncell_fine not in initialised:
                initialised.append(dig.ncell_fine)
                if Config.get().distributed_memory:
                    # TODO this hardwired depth of 2 will need changing in
                    # order to support redundant computation
                    parent.add(
                        AssignGen(parent, lhs=dig.ncell_fine,
                                  rhs=(fine_mesh+"%get_last_halo_cell"
                                       "(depth=2)")))
                else:
                    parent.add(
                        AssignGen(parent, lhs=dig.ncell_fine,
                                  rhs="%".join([dig.fine.proxy_name,
                                                dig.fine.ref_name(),
                                                "get_ncell()"])))

            # Number of fine cells per coarse cell.
            if dig.ncellpercell not in initialised:
                initialised.append(dig.ncellpercell)
                parent.add(
                    AssignGen(parent, lhs=dig.ncellpercell,
                              rhs=dig.mmap +
                              "%get_ntarget_cells_per_source_cell()"))

            # Colour map for the coarse mesh (if required)
            if dig.colourmap:
                # Number of colours
                parent.add(AssignGen(parent, lhs=dig.ncolours_var,
                                     rhs=coarse_mesh + "%get_ncolours()"))
                # Colour map itself
                parent.add(AssignGen(parent, lhs=dig.colourmap,
                                     pointer=True,
                                     rhs=coarse_mesh + "%get_colour_map()"))

    @property
    def intergrid_kernels(self):
        ''' Getter for the dictionary of intergrid kernels.

        :returns: Dictionary of intergrid kernels, indexed by name.
        :rtype: :py:class:`collections.OrderedDict`
        '''
        return self._ig_kernels


class DynInterGrid(object):
    '''
    Holds information on quantities required by an inter-grid kernel.

    :param fine_arg: Kernel argument on the fine mesh.
    :type fine_arg: :py:class:`psyclone.dynamo0p3.DynKernelArgument`
    :param coarse_arg: Kernel argument on the coarse mesh.
    :type coarse_arg: :py:class:`psyclone.dynamo0p3.DynKernelArgument`
    '''
    def __init__(self, fine_arg, coarse_arg):

        # Arguments on the coarse and fine grids
        self.coarse = coarse_arg
        self.fine = fine_arg

        # Get a reference to the InvokeSchedule SymbolTable
        symtab = self.coarse.call.root.symbol_table

        # Generate name for inter-mesh map
        base_mmap_name = "mmap_{0}_{1}".format(fine_arg.name,
                                               coarse_arg.name)
        self.mmap = symtab.name_from_tag(base_mmap_name)

        # Generate name for ncell variables
        self.ncell_fine = symtab.name_from_tag(
            "ncell_{0}".format(fine_arg.name))
        # No. of fine cells per coarse cell
        self.ncellpercell = symtab.name_from_tag(
            "ncpc_{0}_{1}".format(fine_arg.name, coarse_arg.name))
        # Name for cell map
        base_name = "cell_map_" + coarse_arg.name
        self.cell_map = symtab.name_from_tag(base_name)

        # We have no colourmap information when first created
        self.colourmap = ""
        # Name of the variable holding the number of colours
        self.ncolours_var = ""


class DynBasisFunctions(DynCollection):
    ''' Holds all information on the basis and differential basis
    functions required by an invoke or kernel call. This covers both those
    required for quadrature and for evaluators.

    :param node: either the schedule of an Invoke or a single Kernel object \
                 for which to extract information on all required \
                 basis/diff-basis functions.
    :type node: :py:class:`psyclone.dynamo0p3.DynInvokeSchedule` or \
                :py:class:`psyclone.dynamo0p3.DynKern`

    :raises InternalError: if a call has an unrecognised evaluator shape.
    '''
    qr_dim_vars = {"xyoz": ["np_xy", "np_z"]}
    qr_weight_vars = {"xyoz": ["weights_xy", "weights_z"]}

    def __init__(self, node):
        from psyclone.dynamo0p3_builtins import DynBuiltIn

        super(DynBasisFunctions, self).__init__(node)

        # Construct a list of all the basis/diff-basis functions required
        # by this invoke. Each entry in the list is a dictionary holding
        # the shape, the function space and the 'target' function spaces
        # (upon which the basis functions are evaluated).
        self._basis_fns = []
        # The dictionary of quadrature objects passed to this invoke. Keys
        # are the various VALID_QUADRATURE_SHAPES, values are a list of
        # associated quadrature variables. (i.e. we have a list of
        # quadrature arguments for each shape.)
        self._qr_vars = {}
        # The dict of target function spaces upon which we must provide
        # evaluators. Keys are the FS names, values are (FunctionSpace,
        # DynKernelArgument) tuples.
        self._eval_targets = OrderedDict()

        for call in self._calls:

            if isinstance(call, DynBuiltIn) or not call.eval_shape:
                # Skip this kernel if it doesn't require basis/diff basis fns
                continue

            if call.eval_shape in VALID_QUADRATURE_SHAPES:

                # This kernel requires quadrature
                if call.eval_shape not in self._qr_vars:
                    # We haven't seen a quadrature arg with this shape
                    # before so create a dictionary entry with an
                    # empty list
                    self._qr_vars[call.eval_shape] = []
                if call.qr_name not in self._qr_vars[call.eval_shape]:
                    # Add this qr argument to the list of those that
                    # have this shape
                    self._qr_vars[call.eval_shape].append(call.qr_name)

            elif call.eval_shape.lower() == "gh_evaluator":
                # An evaluator consists of basis or diff basis functions
                # for one FS evaluated on the nodes of another 'target' FS.
                # Make a dict of 2-tuples, each containing the FunctionSpace
                # and associated kernel argument for the target FSs.

                # Loop over the target FS for evaluators required by this
                # kernel
                for fs_name in call.eval_targets:
                    if fs_name not in self._eval_targets:
                        # We don't already have this space in our list so
                        # add it to the list of target spaces
                        self._eval_targets[fs_name] = \
                            call.eval_targets[fs_name]
            else:
                raise InternalError("Unrecognised evaluator shape: '{0}'. "
                                    "Should be one of {1}".format(
                                        call.eval_shape,
                                        VALID_EVALUATOR_SHAPES))

            # Both quadrature and evaluators require basis and/or differential
            # basis functions. This helper routine populates self._basis_fns
            # with entries describing the basis functions required by
            # this call.
            self._setup_basis_fns_for_call(call)

    @staticmethod
    def basis_first_dim_name(function_space):
        '''
        Get the name of the variable holding the first dimension of a
        basis function

        :param function_space: the function space the basis function is for
        :type function_space: :py:class:`psyclone.dynamo0p3.FunctionSpace`
        :return: a Fortran variable name
        :rtype: str

        '''
        return "dim_" + function_space.mangled_name

    @staticmethod
    def basis_first_dim_value(function_space):
        '''
        Get the size of the first dimension of a basis function.

        :param function_space: the function space the basis function is for
        :type function_space: :py:class:`psyclone.dynamo0p3.FunctionSpace`
        :return: an integer length.
        :rtype: string

        :raises GenerationError: if an unsupported function space is supplied \
                                 (e.g. ANY_SPACE_*, ANY_DISCONTINUOUS_SPACE_*)
        '''
        if function_space.orig_name.lower() in SCALAR_BASIS_SPACE_NAMES:
            first_dim = "1"
        elif function_space.orig_name.lower() in VECTOR_BASIS_SPACE_NAMES:
            first_dim = "3"
        else:
            # It is not possible to determine explicitly the first basis
            # function array dimension from the metadata for any_space or
            # any_discontinuous_space. This information needs to be passed
            # from the PSy layer to the kernels (see issue #461).
            raise GenerationError(
                "Unsupported space for basis function, "
                "expecting one of {0} but found "
                "'{1}'".format(VALID_FUNCTION_SPACES,
                               function_space.orig_name))
        return first_dim

    @staticmethod
    def diff_basis_first_dim_name(function_space):
        '''
        Get the name of the variable holding the first dimension of a
        differential basis function.

        :param function_space: the function space the diff-basis function \
                               is for.
        :type function_space: :py:class:`psyclone.dynamo0p3.FunctionSpace`
        :return: a Fortran variable name.
        :rtype: str

        '''
        return "diff_dim_" + function_space.mangled_name

    @staticmethod
    def diff_basis_first_dim_value(function_space):
        '''
        Get the size of the first dimension of an array for a
        differential basis function.

        :param function_space: the function space the diff-basis function \
                               is for.
        :type function_space: :py:class:`psyclone.dynamo0p3.FunctionSpace`
        :return: an integer length.
        :rtype: str

        :raises GenerationError: if an unsupported function space is \
                                 supplied (e.g. ANY_SPACE_*, \
                                 ANY_DISCONTINUOUS_SPACE_*)

        '''
        if function_space.orig_name.lower() in SCALAR_DIFF_BASIS_SPACE_NAMES:
            first_dim = "1"
        elif function_space.orig_name.lower() in VECTOR_DIFF_BASIS_SPACE_NAMES:
            first_dim = "3"
        else:
            # It is not possible to determine explicitly the first
            # differential basis function array dimension from the metadata
            # for any_space or any_discontinuous_space. This information
            # needs to be passed from the PSy layer to the kernels
            # (see issue #461).
            raise GenerationError(
                "Unsupported space for differential basis function, expecting "
                "one of {0} but found '{1}'".format(VALID_FUNCTION_SPACES,
                                                    function_space.orig_name))
        return first_dim

    def _setup_basis_fns_for_call(self, call):
        '''
        Populates self._basis_fns with entries describing the basis
        functions required by the supplied Call.

        :param call: the kernel call for which basis functions are required.
        :type call: :py:class:`psyclone.dynamo0p3.DynKern`

        :raises InternalError: if the supplied call is of incorrect type.
        :raises InternalError: if the supplied call has an unrecognised \
                               evaluator shape.
        '''
        if not isinstance(call, DynKern):
            raise InternalError("Expected a DynKern object but got: '{0}'".
                                format(type(call)))
        # We need a full FunctionSpace object for each function space
        # that has basis functions associated with it.
        for fsd in call.fs_descriptors.descriptors:

            # We need the full FS object, not just the name. Therefore
            # we first have to get a kernel argument that is on this
            # space...
            arg, fspace = call.arguments.get_arg_on_space_name(fsd.fs_name)

            # Populate a dict with the shape, function space and
            # associated kernel argument for this basis/diff-basis f'n.
            entry = {"shape": call.eval_shape,
                     "fspace": fspace,
                     "arg": arg}
            if call.eval_shape in VALID_QUADRATURE_SHAPES:
                # This is for quadrature - store the name of the
                # qr variable
                entry["qr_var"] = call.qr_name
                # Quadrature are evaluated at pre-determined
                # points rather than at the nodes of another FS.
                # We put one entry of None in the list of target
                # spaces to facilitate cases where we loop over
                # this list.
                entry["nodal_fspaces"] = [None]
            elif call.eval_shape.lower() == "gh_evaluator":
                # This is an evaluator
                entry["qr_var"] = None
                # Store a list of the FunctionSpace objects for which
                # these basis functions are to be evaluated
                entry["nodal_fspaces"] = [items[0] for items in
                                          call.eval_targets.values()]
            else:
                raise InternalError("Unrecognised evaluator shape: '{0}'. "
                                    "Should be one of {1}".format(
                                        call.eval_shape,
                                        VALID_EVALUATOR_SHAPES))

            # Add our newly-constructed dict object to the list describing
            # the required basis and/or differential basis functions for
            # this Invoke.
            if fsd.requires_basis:
                entry["type"] = "basis"
                self._basis_fns.append(entry)
            if fsd.requires_diff_basis:
                # Take a shallow copy of the dict and just modify the
                # 'type' of the basis function it describes (this works
                # because the 'type' entry is a primitive type [str]).
                diff_entry = entry.copy()
                diff_entry["type"] = "diff-basis"
                self._basis_fns.append(diff_entry)

    def _stub_declarations(self, parent):
        '''
        Insert the variable declarations required by the basis functions into
        the Kernel stub.

        :param parent: the f2pygen node representing the Kernel stub.
        :type parent: :py:class:`psyclone.f2pygen.SubroutineGen`

        '''
        from psyclone.f2pygen import DeclGen
        api_config = Config.get().api_conf("dynamo0.3")

        if not self._qr_vars and not self._eval_targets:
            return

        # Get the lists of dimensioning variables and basis arrays
        var_dims, basis_arrays = self._basis_fn_declns()

        if var_dims:
            parent.add(DeclGen(parent, datatype="integer",
                               kind=api_config.default_kind["integer"],
                               intent="in", entity_decls=var_dims))
        for basis in basis_arrays:
            parent.add(DeclGen(parent, datatype="real",
                               kind=api_config.default_kind["real"],
                               intent="in",
                               dimension=",".join(basis_arrays[basis]),
                               entity_decls=[basis]))
        for qr_shape in VALID_QUADRATURE_SHAPES:
            if qr_shape.lower() == "gh_quadrature_xyoz":
                if qr_shape not in self._qr_vars:
                    continue
                parent.add(DeclGen(parent, datatype="real",
                                   kind=api_config.default_kind["real"],
                                   intent="in", dimension="np_xy",
                                   entity_decls=["weights_xy"]))
                parent.add(DeclGen(parent, datatype="real",
                                   kind=api_config.default_kind["real"],
                                   intent="in", dimension="np_z",
                                   entity_decls=["weights_z"]))
            else:
                raise GenerationError(
                    "Quadrature shapes other than GH_QUADRATURE_XYoZ are not "
                    "yet supported - got '{0}'".format(qr_shape))

    def _invoke_declarations(self, parent):
        '''
        Add basis-function declarations to the PSy layer.

        :param parent: f2pygen node represening the PSy-layer routine.
        :type parent: :py:class:`psyclone.f2pygen.SubroutineGen`

        '''
        from psyclone.f2pygen import TypeDeclGen
        # Create a single declaration for each quadrature type
        for shape in VALID_QUADRATURE_SHAPES:
            if shape in self._qr_vars and self._qr_vars[shape]:
                # The PSy-layer routine is passed objects of
                # quadrature_* type
                parent.add(
                    TypeDeclGen(parent,
                                datatype=QUADRATURE_TYPE_MAP[shape]["type"],
                                entity_decls=self._qr_vars[shape],
                                intent="in"))
                # For each of these we'll need a corresponding proxy, use
                # the symbol_table to avoid clashes...
                var_names = []
                for var in self._qr_vars[shape]:
                    var_names.append(self._invoke.schedule.symbol_table.
                                     name_from_tag(var+"_proxy"))
                parent.add(
                    TypeDeclGen(
                        parent,
                        datatype=QUADRATURE_TYPE_MAP[shape]["proxy_type"],
                        entity_decls=var_names))

    def initialise(self, parent):
        '''
        Create the declarations and assignments required for the
        basis-functions required by an invoke. These are added as children
        of the supplied parent node in the AST.

        :param parent: the node in the f2pygen AST that will be the
                       parent of all of the declarations and assignments.
        :type parent: :py:class:`psyclone.f2pygen.SubroutineGen`

        :raises InternalError: if an invalid entry is encountered in the \
                               self._basis_fns list.
        '''
        from psyclone.f2pygen import CommentGen, AssignGen, DeclGen, \
            AllocateGen, UseGen
        api_config = Config.get().api_conf("dynamo0.3")

        basis_declarations = []

        # We need BASIS and/or DIFF_BASIS if any kernel requires quadrature
        # or an evaluator
        if self._qr_vars or self._eval_targets:
            parent.add(UseGen(parent, name="function_space_mod",
                              only=True,
                              funcnames=["BASIS", "DIFF_BASIS"]))

        if self._qr_vars:
            parent.add(CommentGen(parent, ""))
            parent.add(CommentGen(parent, " Look-up quadrature variables"))
            parent.add(CommentGen(parent, ""))

            # Look-up the module- and type-names from the QUADRATURE_TYPE_MAP
            for shp in self._qr_vars:
                parent.add(UseGen(parent,
                                  name=QUADRATURE_TYPE_MAP[shp]["module"],
                                  only=True,
                                  funcnames=[
                                      QUADRATURE_TYPE_MAP[shp]["type"],
                                      QUADRATURE_TYPE_MAP[shp]["proxy_type"]]))
            self._initialise_xyz_qr(parent)
            self._initialise_xyoz_qr(parent)
            self._initialise_xoyoz_qr(parent)

        if self._eval_targets:
            parent.add(CommentGen(parent, ""))
            parent.add(CommentGen(parent,
                                  " Initialise evaluator-related quantities "
                                  "for the target function spaces"))
            parent.add(CommentGen(parent, ""))

        for (fspace, arg) in self._eval_targets.values():
            # We need the list of nodes for each unique FS upon which we need
            # to evaluate basis/diff-basis functions
            nodes_name = "nodes_" + fspace.mangled_name
            parent.add(AssignGen(
                parent, lhs=nodes_name,
                rhs="%".join([arg.proxy_name_indexed, arg.ref_name(fspace),
                              "get_nodes()"]),
                pointer=True))
            parent.add(DeclGen(parent, datatype="real",
                               kind=api_config.default_kind["real"],
                               pointer=True,
                               entity_decls=[nodes_name+"(:,:) => null()"]))

        if self._basis_fns:
            parent.add(CommentGen(parent, ""))
            parent.add(CommentGen(parent, " Allocate basis/diff-basis arrays"))
            parent.add(CommentGen(parent, ""))

        var_dim_list = []
        for basis_fn in self._basis_fns:
            # Get the extent of the first dimension of the basis array. and
            if basis_fn['type'] == "basis":
                first_dim = self.basis_first_dim_name(basis_fn["fspace"])
                dim_space = "get_dim_space()"
            elif basis_fn['type'] == "diff-basis":
                first_dim = self.diff_basis_first_dim_name(
                    basis_fn["fspace"])
                dim_space = "get_dim_space_diff()"
            else:
                raise InternalError(
                    "Unrecognised type of basis function: '{0}'. Should "
                    "be either 'basis' or 'diff-basis'.".format(
                        basis_fn['type']))

            if first_dim not in var_dim_list:
                var_dim_list.append(first_dim)
                rhs = "%".join(
                    [basis_fn["arg"].proxy_name_indexed,
                     basis_fn["arg"].ref_name(basis_fn["fspace"]),
                     dim_space])
                parent.add(AssignGen(parent, lhs=first_dim, rhs=rhs))

        var_dims, basis_arrays = self._basis_fn_declns()

        if var_dims:
            # declare dim and diff_dim for all function spaces
            parent.add(DeclGen(parent, datatype="integer",
                               kind=api_config.default_kind["integer"],
                               entity_decls=var_dims))

        basis_declarations = []
        for basis in basis_arrays:
            parent.add(
                AllocateGen(parent,
                            basis+"("+", ".join(basis_arrays[basis])+")"))
            basis_declarations.append(
                basis+"("+",".join([":"]*len(basis_arrays[basis]))+")")

        # declare the basis function arrays
        if basis_declarations:
            parent.add(DeclGen(parent, datatype="real",
                               kind=api_config.default_kind["real"],
                               allocatable=True,
                               entity_decls=basis_declarations))

        # Compute the values for any basis arrays
        self._compute_basis_fns(parent)

    def _basis_fn_declns(self):
        '''
        Extracts all information relating to the necessary declarations
        for basis-function arrays.

        :returns: a 2-tuple containing a list of dimensioning variables & a \
                  dict of basis arrays.
        :rtype: (list of str, dict)

        :raises InternalError: if neither self._invoke or self._kernel are set.
        :raises InternalError: if an unrecognised type of basis function is \
                               encountered.
        :raises InternalError: if an unrecognised evaluator shape is \
                               encountered.
        '''
        # Dictionary of basis arrays where key values are the array names and
        # entries are a list of dimensions.
        basis_arrays = OrderedDict()
        # List of names of dimensioning (scalar) variables
        var_dim_list = []

        # Loop over the list of dicts describing each basis function
        # required by this Invoke.
        for basis_fn in self._basis_fns:
            # Get the extent of the first dimension of the basis array and
            # store whether we have a basis or a differential basis function.
            # Currently there are only those two possible types of basis
            # function and we store which we have in is_diff_basis. Should
            # further basis-function types be added in the future then the if
            # blocks that use if_diff_basis further down must be updated.
            if basis_fn['type'] == "basis":
                if self._invoke:
                    first_dim = self.basis_first_dim_name(basis_fn["fspace"])
                elif self._kernel:
                    first_dim = self.basis_first_dim_value(basis_fn["fspace"])
                else:
                    raise InternalError("Require basis functions but do not "
                                        "have either a Kernel or an "
                                        "Invoke. Should be impossible.")
                dim_space = "get_dim_space()"
                is_diff_basis = False
            elif basis_fn['type'] == "diff-basis":
                if self._invoke:
                    first_dim = self.diff_basis_first_dim_name(
                        basis_fn["fspace"])
                elif self._kernel:
                    first_dim = self.diff_basis_first_dim_value(
                        basis_fn["fspace"])
                else:
                    raise InternalError("Require differential basis functions "
                                        "but do not have either a Kernel or "
                                        "an Invoke. Should be impossible.")
                dim_space = "get_dim_space_diff()"
                is_diff_basis = True
            else:
                raise InternalError(
                    "Unrecognised type of basis function: '{0}'. Should "
                    "be either 'basis' or 'diff-basis'.".format(
                        basis_fn['type']))

            if self._invoke and first_dim not in var_dim_list:
                var_dim_list.append(first_dim)

            if basis_fn["shape"] in VALID_QUADRATURE_SHAPES:

                if is_diff_basis:
                    op_name = get_fs_operator_name("gh_diff_basis",
                                                   basis_fn["fspace"],
                                                   qr_var=basis_fn["qr_var"])
                else:
                    op_name = get_fs_operator_name("gh_basis",
                                                   basis_fn["fspace"],
                                                   qr_var=basis_fn["qr_var"])
                if op_name in basis_arrays:
                    # We've already seen a basis with this name so skip
                    continue

                # Dimensionality of the basis arrays depends on the
                # type of quadrature...
                alloc_args = qr_basis_alloc_args(first_dim, basis_fn)
                for arg in alloc_args:
                    # In a kernel stub the first dimension of the array is
                    # a numerical value so make sure we don't try and declare
                    # it as a variable.
                    if not arg[0].isdigit() and arg not in var_dim_list:
                        var_dim_list.append(arg)
                basis_arrays[op_name] = alloc_args

            elif basis_fn["shape"].lower() == "gh_evaluator":
                # This is an evaluator and thus may be required on more than
                # one function space
                for target_space in basis_fn["nodal_fspaces"]:
                    if is_diff_basis:
                        op_name = get_fs_operator_name(
                            "gh_diff_basis", basis_fn["fspace"],
                            qr_var=basis_fn["qr_var"],
                            on_space=target_space)
                    else:
                        op_name = get_fs_operator_name(
                            "gh_basis", basis_fn["fspace"],
                            qr_var=basis_fn["qr_var"],
                            on_space=target_space)
                    if op_name in basis_arrays:
                        continue
                    # We haven't seen a basis with this name before so
                    # need to store its dimensions
                    basis_arrays[op_name] = [
                        first_dim,
                        get_fs_ndf_name(basis_fn["fspace"]),
                        get_fs_ndf_name(target_space)]
            else:
                raise InternalError(
                    "Unrecognised evaluator shape: '{0}'. Should be one of "
                    "{1}".format(basis_fn["shape"], VALID_EVALUATOR_SHAPES))

        return (var_dim_list, basis_arrays)

    def _initialise_xyz_qr(self, parent):
        '''
        Add in the initialisation of variables needed for XYZ
        quadrature

        :param parent: the node in the AST representing the PSy subroutine
                       in which to insert the initialisation
        :type parent: :py:class:``psyclone.f2pygen.SubroutineGen`
        '''
        # This shape is not yet supported so we do nothing
        return

    def _initialise_xyoz_qr(self, parent):
        '''
        Add in the initialisation of variables needed for XYoZ
        quadrature

        :param parent: the node in the AST representing the PSy subroutine
                       in which to insert the initialisation
        :type parent: :py:class:``psyclone.f2pygen.SubroutineGen`
        '''
        from psyclone.f2pygen import AssignGen, DeclGen
        api_config = Config.get().api_conf("dynamo0.3")

        if "gh_quadrature_xyoz" not in self._qr_vars:
            return

        for qr_arg_name in self._qr_vars["gh_quadrature_xyoz"]:

            # We generate unique names for the integers holding the numbers
            # of quadrature points by appending the name of the quadrature
            # argument
            parent.add(
                DeclGen(
                    parent, datatype="integer",
                    kind=api_config.default_kind["integer"],
                    entity_decls=[name+"_"+qr_arg_name
                                  for name in self.qr_dim_vars["xyoz"]]))
            decl_list = [name+"_"+qr_arg_name+"(:) => null()"
                         for name in self.qr_weight_vars["xyoz"]]
            parent.add(
                DeclGen(parent, datatype="real",
                        kind=api_config.default_kind["real"],
                        pointer=True, entity_decls=decl_list))
            # Get the quadrature proxy
            proxy_name = qr_arg_name + "_proxy"
            parent.add(
                AssignGen(parent, lhs=proxy_name,
                          rhs=qr_arg_name+"%"+"get_quadrature_proxy()"))
            # Number of points in each dimension
            for qr_var in self.qr_dim_vars["xyoz"]:
                parent.add(
                    AssignGen(parent, lhs=qr_var+"_"+qr_arg_name,
                              rhs=proxy_name+"%"+qr_var))
            # Pointers to the weights arrays
            for qr_var in self.qr_weight_vars["xyoz"]:
                parent.add(
                    AssignGen(parent, pointer=True,
                              lhs=qr_var+"_"+qr_arg_name,
                              rhs=proxy_name+"%"+qr_var))

    def _initialise_xoyoz_qr(self, parent):
        '''
        Add in the initialisation of variables needed for XoYoZ
        quadrature

        :param parent: the node in the AST representing the PSy subroutine
                       in which to insert the initialisation
        :type parent: :py:class:``psyclone.f2pygen.SubroutineGen`
        '''
        # This shape is not yet supported so we do nothing
        return

    def _compute_basis_fns(self, parent):
        '''
        Generates the necessary Fortran to compute the values of
        any basis/diff-basis arrays required

        :param parent: Node in the f2pygen AST which will be the parent
                       of the assignments created in this routine
        :type parent: :py:class:`psyclone.f2pygen.SubroutineGen`
        '''
        from psyclone.f2pygen import CommentGen, AssignGen, CallGen, DoGen, \
            DeclGen
        api_config = Config.get().api_conf("dynamo0.3")

        loop_var_list = set()
        op_name_list = []
        # add calls to compute the values of any basis arrays
        if self._basis_fns:
            parent.add(CommentGen(parent, ""))
            parent.add(CommentGen(parent, " Compute basis/diff-basis arrays"))
            parent.add(CommentGen(parent, ""))

        for basis_fn in self._basis_fns:

            # Currently there are only two possible types of basis function
            # and we store which we have in is_diff_basis. If support for
            # other basis function types is added in future then the if-blocks
            # (further down) that use is_diff_basis will have to be changed.
            if basis_fn["type"] == "diff-basis":
                is_diff_basis = True
            elif basis_fn["type"] == "basis":
                is_diff_basis = False
            else:
                raise InternalError(
                    "Unrecognised type of basis function: '{0}'. Expected one "
                    "of 'basis' or 'diff-basis'.". format(basis_fn["type"]))
            if basis_fn["shape"] in VALID_QUADRATURE_SHAPES:
                if is_diff_basis:
                    op_name = get_fs_operator_name("gh_diff_basis",
                                                   basis_fn["fspace"],
                                                   qr_var=basis_fn["qr_var"])
                else:
                    op_name = get_fs_operator_name("gh_basis",
                                                   basis_fn["fspace"],
                                                   qr_var=basis_fn["qr_var"])
                if op_name in op_name_list:
                    # Jump over any basis arrays we've seen before
                    continue
                op_name_list.append(op_name)

                # Create the argument list
                if is_diff_basis:
                    args = ["DIFF_BASIS",
                            basis_fn["arg"].proxy_name_indexed + "%" +
                            basis_fn["arg"].ref_name(basis_fn["fspace"]),
                            self.diff_basis_first_dim_name(basis_fn["fspace"]),
                            get_fs_ndf_name(basis_fn["fspace"]), op_name]
                else:
                    args = ["BASIS",
                            basis_fn["arg"].proxy_name_indexed + "%" +
                            basis_fn["arg"].ref_name(basis_fn["fspace"]),
                            self.basis_first_dim_name(basis_fn["fspace"]),
                            get_fs_ndf_name(basis_fn["fspace"]), op_name]
                # insert the basis array call
                parent.add(
                    CallGen(parent,
                            name=basis_fn["qr_var"]+"%compute_function",
                            args=args))
            elif basis_fn["shape"].lower() == "gh_evaluator":
                # We have an evaluator. We may need this on more than one
                # function space.
                for space in basis_fn["nodal_fspaces"]:
                    if is_diff_basis:
                        op_name = get_fs_operator_name("gh_diff_basis",
                                                       basis_fn["fspace"],
                                                       on_space=space)
                    else:
                        op_name = get_fs_operator_name("gh_basis",
                                                       basis_fn["fspace"],
                                                       on_space=space)
                    if op_name in op_name_list:
                        # Jump over any basis arrays we've seen before
                        continue
                    op_name_list.append(op_name)

                    nodal_loop_var = "df_nodal"
                    loop_var_list.add(nodal_loop_var)

                    # Loop over dofs of target function space
                    nodal_dof_loop = DoGen(
                        parent, nodal_loop_var, "1", get_fs_ndf_name(space))
                    parent.add(nodal_dof_loop)

                    dof_loop_var = "df_" + basis_fn["fspace"].mangled_name
                    loop_var_list.add(dof_loop_var)

                    dof_loop = DoGen(nodal_dof_loop, dof_loop_var,
                                     "1", get_fs_ndf_name(basis_fn["fspace"]))
                    nodal_dof_loop.add(dof_loop)
                    lhs = op_name + "(:," + "df_" + \
                        basis_fn["fspace"].mangled_name + "," + "df_nodal)"
                    if is_diff_basis:
                        rhs = "%".join(
                            [basis_fn["arg"].proxy_name_indexed,
                             basis_fn["arg"].ref_name(basis_fn["fspace"]),
                             "call_function(DIFF_BASIS," + dof_loop_var +
                             ",nodes_" + space.mangled_name +
                             "(:," + nodal_loop_var + "))"])
                    else:
                        rhs = "%".join(
                            [basis_fn["arg"].proxy_name_indexed,
                             basis_fn["arg"].ref_name(basis_fn["fspace"]),
                             "call_function(BASIS," + dof_loop_var +
                             ",nodes_" + space.mangled_name +
                             "(:," + nodal_loop_var + "))"])
                    dof_loop.add(AssignGen(dof_loop, lhs=lhs, rhs=rhs))
            else:
                raise InternalError(
                    "Unrecognised shape '{0}' specified for basis function. "
                    "Should be one of: {1}".format(basis_fn['shape'],
                                                   VALID_EVALUATOR_SHAPES))
        if loop_var_list:
            # Declare any loop variables
            parent.add(DeclGen(parent, datatype="integer",
                               kind=api_config.default_kind["integer"],
                               entity_decls=sorted(loop_var_list)))

    def deallocate(self, parent):
        '''
        Add code to deallocate all basis/diff-basis function arrays

        :param parent: node in the f2pygen AST to which the deallocate
                       calls will be added
        :type parent: :py:class:`psyclone.f2pygen.SubroutineGen`

        :raises InternalError: if an unrecognised type of basis function \
                               is encountered.
        '''
        from psyclone.f2pygen import CommentGen, DeallocateGen

        if self._basis_fns:
            # deallocate all allocated basis function arrays
            parent.add(CommentGen(parent, ""))
            parent.add(CommentGen(parent, " Deallocate basis arrays"))
            parent.add(CommentGen(parent, ""))

        func_space_var_names = set()
        for basis_fn in self._basis_fns:
            # add the basis array name to the list to use later
            if basis_fn["type"] == "basis":
                for fspace in basis_fn["nodal_fspaces"]:
                    op_name = get_fs_operator_name("gh_basis",
                                                   basis_fn["fspace"],
                                                   qr_var=basis_fn["qr_var"],
                                                   on_space=fspace)
                    func_space_var_names.add(op_name)
            elif basis_fn["type"] == "diff-basis":
                for fspace in basis_fn["nodal_fspaces"]:
                    op_name = get_fs_operator_name("gh_diff_basis",
                                                   basis_fn["fspace"],
                                                   qr_var=basis_fn["qr_var"],
                                                   on_space=fspace)
                    func_space_var_names.add(op_name)
            else:
                raise InternalError(
                    "Unrecognised type of basis function: '{0}'. Should be "
                    "one of 'basis' or 'diff-basis'.".format(basis_fn["type"]))
        if func_space_var_names:
            # add the required deallocate call
            parent.add(DeallocateGen(parent, sorted(func_space_var_names)))


class DynBoundaryConditions(DynCollection):
    '''
    Manages declarations and initialisation of quantities required by
    kernels that need boundary condition information.

    :param node: the Invoke or Kernel stub for which we are to handle \
                 any boundary conditions.
    :type node: :py:class:`psyclone.dynamo0p3.DynInvoke` or \
                :py:class:`psyclone.dynamo0p3.DynKern`

    :raises GenerationError: if a kernel named "enforce_bc_code" is found \
                             but does not have an argument on ANY_SPACE_1.
    :raises GenerationError: if a kernel named "enforce_operator_bc_code" is \
                             found but does not have exactly one argument.
    '''
    # Define a BoundaryDofs namedtuple to help us manage the arrays that
    # are required.
    BoundaryDofs = namedtuple("BoundaryDofs", ["argument", "function_space"])

    def __init__(self, node):
        super(DynBoundaryConditions, self).__init__(node)

        self._boundary_dofs = []
        # Check through all the kernel calls to see whether any of them
        # require boundary conditions. Currently this is done by recognising
        # the kernel name.
        for call in self._calls:
            if call.name.lower() == "enforce_bc_code":
                bc_fs = None
                for fspace in call.arguments.unique_fss:
                    if fspace.orig_name == "any_space_1":
                        bc_fs = fspace
                        break
                if not bc_fs:
                    raise GenerationError(
                        "The enforce_bc_code kernel must have an argument on "
                        "ANY_SPACE_1 but failed to find such an argument.")
                farg = call.arguments.get_arg_on_space(bc_fs)
                self._boundary_dofs.append(self.BoundaryDofs(farg, bc_fs))
            elif call.name.lower() == "enforce_operator_bc_code":
                # Check that the kernel only has one argument
                if len(call.arguments.args) != 1:
                    raise GenerationError(
                        "The enforce_operator_bc_code kernel must have exactly"
                        " one argument but found {0}".format(
                            len(call.arguments.args)))
                op_arg = call.arguments.args[0]
                bc_fs = op_arg.function_space_to
                self._boundary_dofs.append(self.BoundaryDofs(op_arg, bc_fs))

    def _invoke_declarations(self, parent):
        '''
        Add declarations for any boundary-dofs arrays required by an Invoke.

        :param parent: node in the PSyIR to which to add declarations.
        :type parent: :py:class:`psyclone.psyir.nodes.Node`
        '''
        from psyclone.f2pygen import DeclGen
        api_config = Config.get().api_conf("dynamo0.3")

        for dofs in self._boundary_dofs:
            name = "boundary_dofs_" + dofs.argument.name
            parent.add(DeclGen(parent, datatype="integer",
                               kind=api_config.default_kind["integer"],
                               pointer=True,
                               entity_decls=[name+"(:,:) => null()"]))

    def _stub_declarations(self, parent):
        '''
        Add declarations for any boundary-dofs arrays required by a kernel.

        :param parent: node in the PSyIR to which to add declarations.
        :type parent: :py:class:`psyclone.psyir.nodes.Node`
        '''
        from psyclone.f2pygen import DeclGen
        api_config = Config.get().api_conf("dynamo0.3")

        for dofs in self._boundary_dofs:
            name = "boundary_dofs_" + dofs.argument.name
            ndf_name = get_fs_ndf_name(dofs.function_space)
            parent.add(DeclGen(parent, datatype="integer",
                               kind=api_config.default_kind["integer"],
                               intent="in",
                               dimension=",".join([ndf_name, "2"]),
                               entity_decls=[name]))

    def initialise(self, parent):
        '''
        Initialise any boundary-dofs arrays required by an Invoke.

        :param parent: node in PSyIR to which to add declarations.
        :type parent: :py:class:`psyclone.psyir.nodes.Node`
        '''
        from psyclone.f2pygen import AssignGen
        for dofs in self._boundary_dofs:
            name = "boundary_dofs_" + dofs.argument.name
            parent.add(AssignGen(
                parent, pointer=True, lhs=name,
                rhs="%".join([dofs.argument.proxy_name,
                              dofs.argument.ref_name(dofs.function_space),
                              "get_boundary_dofs()"])))


class DynInvoke(Invoke):
    '''The Dynamo specific invoke class. This passes the Dynamo specific
    InvokeSchedule class to the base class so it creates the one we
    require.  Also overrides the gen_code method so that we generate
    dynamo specific invocation code.

    :param alg_invocation: object containing the invoke call information.
    :type alg_invocation: :py:class:`psyclone.parse.algorithm.InvokeCall`
    :param int idx: the position of the invoke in the list of invokes \
        contained in the Algorithm.
    :param invokes: the Invokes object containing this DynInvoke \
        object.
    :type invokes: :py:class:`psyclone.dynamo0p3.DynamoInvokes`

    :raises GenerationError: if integer reductions are required in the \
        psy-layer.

    '''
    def __init__(self, alg_invocation, idx, invokes):
        if not alg_invocation and not idx:
            # This if test is added to support pyreverse.
            return
        self._schedule = DynInvokeSchedule(None)  # for pyreverse
        reserved_names_list = []
        reserved_names_list.extend(STENCIL_MAPPING.values())
        reserved_names_list.extend(VALID_STENCIL_DIRECTIONS)
        reserved_names_list.extend(["omp_get_thread_num",
                                    "omp_get_max_threads"])
        Invoke.__init__(self, alg_invocation, idx, DynInvokeSchedule,
                        invokes, reserved_names=reserved_names_list)

        # The baseclass works out the algorithm code's unique argument
        # list and stores it in the self._alg_unique_args
        # list. However, the base class currently ignores any stencil and qr
        # arguments so we need to add them in.

        self.scalar_args = DynScalarArgs(self)

        # initialise our invoke stencil information
        self.stencil = DynStencils(self)

        # Initialise our information on the function spaces used by this Invoke
        self.function_spaces = DynFunctionSpaces(self)

        # Initialise the object holding all information on the dofmaps
        # required by this invoke.
        self.dofmaps = DynDofmaps(self)

        # Initialise information on all of the fields accessed in this Invoke.
        self.fields = DynFields(self)

        # Initialise info. on all of the LMA operators used in this Invoke.
        self.lma_ops = DynLMAOperators(self)

        # Initialise the object holding all information on the column-
        # -matrix assembly operators required by this invoke.
        self.cma_ops = DynCMAOperators(self)

        # Initialise the object holding all information on the quadrature
        # and/or evaluators required by this invoke
        self.evaluators = DynBasisFunctions(self)

        # Initialise the object holding all information related to meshes
        # and inter-grid operations
        self.meshes = DynMeshes(self, self.psy_unique_vars)

        # Initialise the object holding information on any boundary-condition
        # kernel calls
        self.boundary_conditions = DynBoundaryConditions(self)

        # Information on all proxies required by this Invoke
        self.proxies = DynProxies(self)

        # Information required by kernels that iterate over cells
        self.cell_iterators = DynCellIterators(self)

        # Information on any orientation arrays required by this invoke
        self.orientation = DynOrientations(self)

        # Information on the required properties of the reference element
        self.reference_element_properties = DynReferenceElement(self)

        # Extend arg list with stencil information
        self._alg_unique_args.extend(self.stencil.unique_alg_vars)

        # adding in qr arguments
        self._alg_unique_qr_args = []
        for call in self.schedule.kernels():
            if call.qr_required:
                if call.qr_text not in self._alg_unique_qr_args:
                    self._alg_unique_qr_args.append(call.qr_text)
        self._alg_unique_args.extend(self._alg_unique_qr_args)
        # we also need to work out the names to use for the qr
        # arguments within the psy layer. These are stored in the
        # _psy_unique_qr_vars list
        self._psy_unique_qr_vars = []
        for call in self.schedule.kernels():
            if call.qr_required:
                if call.qr_name not in self._psy_unique_qr_vars:
                    self._psy_unique_qr_vars.append(call.qr_name)

        # lastly, add in halo exchange calls and global sums if
        # required. We only need to add halo exchange calls for fields
        # since operators are assembled in place and scalars don't
        # have halos. We only need to add global sum calls for scalars
        # which have a gh_sum access.
        if Config.get().distributed_memory:
            # halo exchange calls
            for loop in self.schedule.loops():
                loop.create_halo_exchanges()
            # global sum calls
            for loop in self.schedule.loops():
                for scalar in loop.args_filter(
                        arg_types=GH_VALID_SCALAR_NAMES,
                        arg_accesses=AccessType.get_valid_reduction_modes(),
                        unique=True):
                    global_sum = DynGlobalSum(scalar, parent=loop.parent)
                    loop.parent.children.insert(loop.position+1, global_sum)

    def unique_proxy_declarations(self, datatype, access=None):
        ''' Returns a list of all required proxy declarations for the
        specified datatype.  If access is supplied (e.g. "AccessType.WRITE")
        then only declarations with that access are returned.
        :param str datatype: Datatype that proxy declarations are \
                             searched for.
        :param access: optional AccessType for the specified data type.
        :type access: :py:class:`psyclone.core.access_type.AccessType`.
        :return: a list of all required proxy declarations for the \
                 specified datatype.
        :raises GenerationError: if datatype is invalid.
        :raises InternalError: if an invalid access is specified, i.e. \
                not of type AccessType.
        '''
        if datatype not in GH_VALID_ARG_TYPE_NAMES:
            raise GenerationError(
                "unique_proxy_declarations called with an invalid datatype. "
                "Expected one of '{0}' but found '{1}'".
                format(str(GH_VALID_ARG_TYPE_NAMES), datatype))
        if access and not isinstance(access, AccessType):
            api_config = Config.get().api_conf("dynamo0.3")
            valid_names = api_config.get_valid_accesses_api()
            raise InternalError(
                "unique_proxy_declarations called with an invalid access "
                "type. Expected one of '{0}' but got '{1}'".
                format(valid_names, access))
        declarations = []
        for call in self.schedule.kernels():
            for arg in call.arguments.args:
                if not access or arg.access == access:
                    if arg.text and arg.type == datatype:
                        if arg.proxy_declaration_name not in declarations:
                            declarations.append(arg.proxy_declaration_name)
        return declarations

    def arg_for_funcspace(self, fspace):
        ''' Returns an argument object which is on the requested
        function space. Searches through all Kernel calls in this
        invoke. Currently the first argument object that is found is
        used. Throws an exception if no argument exists. '''
        for kern_call in self.schedule.kernels():
            try:
                return kern_call.arguments.get_arg_on_space(fspace)
            except FieldNotFoundError:
                pass
        raise GenerationError(
            "No argument found on '{0}' space".format(fspace.mangled_name))

    def unique_fss(self):
        ''' Returns the unique function space *objects* over all kernel
        calls in this invoke. '''
        unique_fs = []
        unique_fs_names = []
        for kern_call in self.schedule.kernels():
            kern_fss = kern_call.arguments.unique_fss
            for fspace in kern_fss:
                if fspace.mangled_name not in unique_fs_names:
                    unique_fs.append(fspace)
                    unique_fs_names.append(fspace.mangled_name)
        return unique_fs

    def is_coloured(self):
        ''' Returns true if at least one of the loops in the
        schedule of this invoke has been coloured '''
        for loop in self.schedule.loops():
            if loop.loop_type == "colours":
                return True
        return False

    @property
    def iterate_over_dofs_only(self):
        '''
        :returns: whether or not this Invoke consists only of kernels that \
                  iterate over DoFs.
        :rtype: bool
        '''
        for kern_call in self.schedule.kernels():
            if kern_call.iterates_over.lower() != "dofs":
                return False
        return True

    def field_on_space(self, func_space):
        ''' If a field exists on this space for any kernel in this
        invoke then return that field. Otherwise return None. '''
        for kern_call in self.schedule.kernels():
            field = field_on_space(func_space, kern_call.arguments)
            if field:
                return field
        return None

    def gen_code(self, parent):
        '''
        Generates Dynamo specific invocation code (the subroutine
        called by the associated invoke call in the algorithm
        layer). This consists of the PSy invocation subroutine and the
        declaration of its arguments.
        :param parent: The parent node in the AST (of the code to be \
                       generated) to which the node describing the PSy \
                       subroutine will be added
        :type parent: :py:class:`psyclone.f2pygen.ModuleGen`
        '''
        from psyclone.f2pygen import SubroutineGen, AssignGen, \
            DeclGen, CommentGen

        # Create the subroutine
        invoke_sub = SubroutineGen(parent, name=self.name,
                                   args=self.psy_unique_var_names +
                                   self.stencil.unique_alg_vars +
                                   self._psy_unique_qr_vars)

        # Declare all quantities required by this PSy routine (invoke)
        for entities in [self.scalar_args, self.fields, self.lma_ops,
                         self.stencil, self.orientation, self.meshes,
                         self.function_spaces, self.dofmaps, self.cma_ops,
                         self.boundary_conditions, self.evaluators,
                         self.proxies, self.cell_iterators,
                         self.reference_element_properties]:
            entities.declarations(invoke_sub)

        # Initialise all quantities required by this PSy routine (invoke)

        if self.schedule.reductions(reprod=True):
            # We have at least one reproducible reduction so we need
            # to know the number of OpenMP threads
            from psyclone.f2pygen import UseGen
            omp_function_name = "omp_get_max_threads"
            tag = "omp_num_threads"
            nthreads_name = \
                self.schedule.symbol_table.lookup_with_tag(tag).name
            invoke_sub.add(UseGen(invoke_sub, name="omp_lib", only=True,
                                  funcnames=[omp_function_name]))
            # Note: There is no assigned kind for integer nthreads as this
            # would imply assigning kind to th_idx and other elements of
            # the psyGen OMPParallelDirective
            invoke_sub.add(DeclGen(invoke_sub, datatype="integer",
                                   entity_decls=[nthreads_name]))
            invoke_sub.add(CommentGen(invoke_sub, ""))
            invoke_sub.add(CommentGen(
                invoke_sub, " Determine the number of OpenMP threads"))
            invoke_sub.add(CommentGen(invoke_sub, ""))
            invoke_sub.add(AssignGen(invoke_sub, lhs=nthreads_name,
                                     rhs=omp_function_name+"()"))

        for entities in [self.proxies, self.cell_iterators, self.meshes,
                         self.stencil, self.orientation, self.dofmaps,
                         self.cma_ops, self.boundary_conditions,
                         self.function_spaces, self.evaluators,
                         self.reference_element_properties]:
            entities.initialise(invoke_sub)

        # Now that everything is initialised, we can call our kernels

        invoke_sub.add(CommentGen(invoke_sub, ""))
        if Config.get().distributed_memory:
            invoke_sub.add(CommentGen(invoke_sub, " Call kernels and "
                                      "communication routines"))
        else:
            invoke_sub.add(CommentGen(invoke_sub, " Call our kernels"))
        invoke_sub.add(CommentGen(invoke_sub, ""))

        # Add content from the schedule
        self.schedule.gen_code(invoke_sub)

        # Deallocate any basis arrays
        self.evaluators.deallocate(invoke_sub)

        invoke_sub.add(CommentGen(invoke_sub, ""))

        # finally, add me to my parent
        parent.add(invoke_sub)


class DynInvokeSchedule(InvokeSchedule):
    ''' The Dynamo specific InvokeSchedule sub-class. This passes the Dynamo-
    specific factories for creating kernel and infrastructure calls
    to the base class so it creates the ones we require. '''

    def __init__(self, arg, reserved_names=None):
        from psyclone.dynamo0p3_builtins import DynBuiltInCallFactory
        InvokeSchedule.__init__(self, DynKernCallFactory,
                                DynBuiltInCallFactory, arg, reserved_names)

    def node_str(self, colour=True):
        ''' Creates a text summary of this node.

        :param bool colour: whether or not to include control codes for colour.

        :returns: text summary of this node, optionally with control codes \
                  for colour highlighting.
        :rtype: str

        '''
        return (self.coloured_name(colour) + "[invoke='" + self.invoke.name +
                "', dm=" + str(Config.get().distributed_memory)+"]")


class DynGlobalSum(GlobalSum):
    '''
    Dynamo specific global sum class which can be added to and
    manipulated in, a schedule.

    :param scalar: the kernel argument for which to perform a global sum.
    :type scalar: :py:class:`psyclone.dynamo0p3.DynKernelArgument`
    :param parent: the parent node of this node in the PSyIR
    :type parent: :py:class:`psyclone.psyir.nodes.Node`

    :raises GenerationError: if distributed memory is not enabled.
    :raises GenerationError: if the scalar is not of type gh_real.
    '''
    def __init__(self, scalar, parent=None):
        if not Config.get().distributed_memory:
            raise GenerationError("It makes no sense to create a DynGlobalSum "
                                  "object when dm=False")
        # a list of scalar types that this class supports
        self._supported_scalars = ["gh_real"]
        if scalar.type not in self._supported_scalars:
            raise GenerationError(
                "DynGlobalSum currently only supports '{0}', but found '{1}'. "
                "Error found in Kernel '{2}', argument '{3}'".
                format(self._supported_scalars, scalar.type,
                       scalar.call.name, scalar.name))
        super(DynGlobalSum, self).__init__(scalar, parent=parent)

    def gen_code(self, parent):
        ''' Dynamo specific code generation for this class '''
        from psyclone.f2pygen import AssignGen, TypeDeclGen, UseGen
        name = self._scalar.name
        sum_name = self.root.symbol_table.name_from_tag("global_sum")
        parent.add(UseGen(parent, name="scalar_mod", only=True,
                          funcnames=["scalar_type"]))
        parent.add(TypeDeclGen(parent, datatype="scalar_type",
                               entity_decls=[sum_name]))
        parent.add(AssignGen(parent, lhs=sum_name+"%value", rhs=name))
        parent.add(AssignGen(parent, lhs=name, rhs=sum_name+"%get_sum()"))


def _create_depth_list(halo_info_list):
    '''Halo exchanges may have more than one dependency. This method
    simplifies multiple dependencies to remove duplicates and any
    obvious redundancy. For example, if one dependency is for depth=1
    and another for depth=2 then we do not need the former as it is
    covered by the latter. Similarly, if we have a depth=extent+1 and
    another for depth=extent+2 then we do not need the former as it is
    covered by the latter. It also takes into account
    needs_clean_outer, which indicates whether the outermost halo
    needs to be clean (and therefore whether there is a dependence).

    :param: a list containing halo access information derived from
    all read fields dependent on this halo exchange
    :type: :func:`list` of :py:class:`psyclone.dynamo0p3.HaloReadAccess`
    :return: a list containing halo depth information derived from
    the halo access information
    :rtype: :func:`list` of :py:class:`psyclone.dynamo0p3.HaloDepth`

    '''
    depth_info_list = []
    # first look to see if all field dependencies are
    # annexed_only. If so we only care about annexed dofs
    annexed_only = True
    for halo_info in halo_info_list:
        if not (halo_info.annexed_only or
                (halo_info.literal_depth == 1
                 and not halo_info.needs_clean_outer)):
            # There are two cases when we only care about accesses to
            # annexed dofs. 1) when annexed_only is set and 2) when
            # the halo depth is 1 but we only depend on annexed dofs
            # being up-to-date (needs_clean_outer is False)
            annexed_only = False
            break
    if annexed_only:
        depth_info = HaloDepth()
        depth_info.set_by_value(max_depth=False, var_depth="",
                                literal_depth=1, annexed_only=True,
                                max_depth_m1=False)
        return [depth_info]
    # next look to see if one of the field dependencies specifies
    # a max_depth access. If so the whole halo region is accessed
    # so we do not need to be concerned with other accesses.
    max_depth_m1 = False
    for halo_info in halo_info_list:
        if halo_info.max_depth:
            if halo_info.needs_clean_outer:
                # found a max_depth access so we only need one
                # HaloDepth entry
                depth_info = HaloDepth()
                depth_info.set_by_value(max_depth=True, var_depth="",
                                        literal_depth=0, annexed_only=False,
                                        max_depth_m1=False)
                return [depth_info]
            # remember that we found a max_depth-1 access
            max_depth_m1 = True

    if max_depth_m1:
        # we have at least one max_depth-1 access.
        depth_info = HaloDepth()
        depth_info.set_by_value(max_depth=False, var_depth="",
                                literal_depth=0, annexed_only=False,
                                max_depth_m1=True)
        depth_info_list.append(depth_info)

    for halo_info in halo_info_list:
        # go through the halo information associated with each
        # read dependency, skipping any max_depth-1 accesses
        if halo_info.max_depth and not halo_info.needs_clean_outer:
            continue
        var_depth = halo_info.var_depth
        literal_depth = halo_info.literal_depth
        if literal_depth and not halo_info.needs_clean_outer:
            # decrease depth by 1 if we don't care about the outermost
            # access
            literal_depth -= 1
        match = False
        # check whether we match with existing depth information
        for depth_info in depth_info_list:
            if depth_info.var_depth == var_depth and not match:
                # this dependence uses the same variable to
                # specify its depth as an existing one, or both do
                # not have a variable so we only have a
                # literal. Therefore we only need to update the
                # literal value with the maximum of the two
                # (e.g. var_name,1 and var_name,2 => var_name,2)
                depth_info.literal_depth = max(
                    depth_info.literal_depth, literal_depth)
                match = True
                break
        if not match:
            # no matches were found with existing entries so
            # create a new one
            depth_info = HaloDepth()
            depth_info.set_by_value(max_depth=False, var_depth=var_depth,
                                    literal_depth=literal_depth,
                                    annexed_only=False, max_depth_m1=False)
            depth_info_list.append(depth_info)
    return depth_info_list


class DynHaloExchange(HaloExchange):

    '''Dynamo specific halo exchange class which can be added to and
    manipulated in a schedule.

    :param field: the field that this halo exchange will act on
    :type field: :py:class:`psyclone.dynamo0p3.DynKernelArgument`
    :param check_dirty: optional argument default True indicating \
    whether this halo exchange should be subject to a run-time check \
    for clean/dirty halos.
    :type check_dirty: bool
    :param vector_index: optional vector index (default None) to \
    identify which index of a vector field this halo exchange is \
    responsible for
    :type vector_index: int
    :param parent: optional PSyIRe parent node (default None) of this \
    object
    :type parent: :py:class:`psyclone.psyGen.node`

    '''
    def __init__(self, field, check_dirty=True,
                 vector_index=None, parent=None):
        HaloExchange.__init__(self, field, check_dirty=check_dirty,
                              vector_index=vector_index, parent=parent)
        # set up some defaults for this class
        self._halo_exchange_name = "halo_exchange"

    def _compute_stencil_type(self):
        '''Dynamically work out the type of stencil required for this halo
        exchange as it could change as transformations are applied to
        the schedule. If all stencil accesses are of the same type then we
        return that stencil, otherwise we return the "region" stencil
        type (as it is safe for all stencils).

        :return: the type of stencil required for this halo exchange
        :rtype: str

        '''
        # get information about stencil accesses from all read fields
        # dependendent on this halo exchange
        halo_info_list = self._compute_halo_read_info()

        trial_stencil = halo_info_list[0].stencil_type
        for halo_info in halo_info_list:
            # assume that if stencil accesses are different that we
            # simply revert to region. We could be more clever in the
            # future e.g. x and y implies cross.
            if halo_info.stencil_type != trial_stencil:
                return "region"
        return trial_stencil

    def _compute_halo_depth(self):
        '''Dynamically determine the depth of the halo for this halo exchange,
        as the depth can change as transformations are applied to the
        schedule.

        :return: the halo exchange depth as a Fortran string
        :rtype: str

        '''
        # get information about reading from the halo from all read fields
        # dependendent on this halo exchange
        depth_info_list = self._compute_halo_read_depth_info()

        # if there is only one entry in the list we can just return
        # the depth
        if len(depth_info_list) == 1:
            return str(depth_info_list[0])
        # the depth information can't be reduced to a single
        # expression, therefore we need to determine the maximum
        # of all expresssions
        depth_str_list = [str(depth_info) for depth_info in
                          depth_info_list]
        return "max("+",".join(depth_str_list)+")"

    def _compute_halo_read_depth_info(self):
        '''Take a list of `psyclone.dynamo0p3.HaloReadAccess` objects and
        create an equivalent list of `psyclone.dynamo0p3.HaloDepth`
        objects. Whilst doing this we simplify the
        `psyclone.dynamo0p3.HaloDepth` list to remove redundant depth
        information e.g. depth=1 is not required if we have a depth=2

        :return: a list containing halo depth information derived from \
        all fields dependent on this halo exchange
        :rtype: :func:`list` of :py:class:`psyclone.dynamo0p3.HaloDepth`

        '''
        # get our halo information
        halo_info_list = self._compute_halo_read_info()
        # use the halo information to generate depth information
        depth_info_list = _create_depth_list(halo_info_list)
        return depth_info_list

    def _compute_halo_read_info(self):
        '''Dynamically computes all halo read dependencies and returns the
        required halo information (i.e. halo depth and stencil type) in a
        list of HaloReadAccess objects

        :return: a list containing halo information for each read dependency
        :rtype: :func:`list` of :py:class:`psyclone.dynamo0p3.HaloReadAccess`

        '''
        read_dependencies = self.field.forward_read_dependencies()
        if not read_dependencies:
            raise GenerationError(
                "Internal logic error. There should be at least one read "
                "dependence for a halo exchange")
        return [HaloReadAccess(read_dependency) for read_dependency
                in read_dependencies]

    def _compute_halo_write_info(self):
        '''Determines how much of the halo has been cleaned from any previous
        redundant computation

        :return: a HaloWriteAccess object containing the required \
        information, or None if no dependence information is found.
        :rtype: :py:class:`psyclone.dynamo0p3.HaloWriteAccess` or None
        :raises GenerationError: if more than one write dependence is \
        found for this halo exchange as this should not be possible

        '''
        write_dependencies = self.field.backward_write_dependencies()
        if not write_dependencies:
            # no write dependence information
            return None
        if len(write_dependencies) > 1:
            raise GenerationError(
                "Internal logic error. There should be at most one write "
                "dependence for a halo exchange. Found "
                "'{0}'".format(str(len(write_dependencies))))
        return HaloWriteAccess(write_dependencies[0])

    def required(self):
        '''Determines whether this halo exchange is definitely required (True,
        True), might be required (True, False) or is definitely not
        required (False, *). The first return argument is used to
        decide whether a halo exchange should exist. If it is True
        then the halo is required or might be required. If it is False
        then the halo exchange is definitely not required. The second
        argument is used to specify whether we definitely know that it
        is required or are not sure.

        Whilst a halo exchange is generally only ever added if it is
        required, or if it may be required, this situation can change
        if redundant computation transformations are applied. The
        first argument can be used to remove such halo exchanges if
        required.

        When the first argument is True, the second argument can be
        used to see if we need to rely on the runtime (set_dirty and
        set_clean calls) and therefore add a check_dirty() call around
        the halo exchange or whether we definitely know that this halo
        exchange is required.

        This routine assumes that a stencil size provided via a
        variable may take the value 0. If a variables value is
        constrained to be 1, or more, then the logic for deciding
        whether a halo exchange is definitely required should be
        updated. Note, the routine would still be correct as is, it
        would just return more unknown results than it should).

        :return: Returns (x, y) where x specifies whether this halo \
        exchange is (or might be) required - True, or is not required \
        - False. If the first tuple item is True then the second \
        argument specifies whether we definitely know that we need the \
        HaloExchange - True, or are not sure - False.
        :rtype: (bool, bool)

        '''
        # get *aggregated* information about halo reads
        required_clean_info = self._compute_halo_read_depth_info()
        # get information about the halo write
        clean_info = self._compute_halo_write_info()

        # no need to test whether we return at least one read
        # dependency as _compute_halo_read_depth_info() raises an
        # exception if none are found

        if Config.get().api_conf("dynamo0.3").compute_annexed_dofs and \
           len(required_clean_info) == 1 and \
           required_clean_info[0].annexed_only:
            # We definitely don't need the halo exchange as we
            # only read annexed dofs and these are always clean as
            # they are computed by default when iterating over
            # dofs and kept up-to-date by redundant computation
            # when iterating over cells.
            required = False
            known = True  # redundant information as it is always known
            return required, known

        if not clean_info:
            # this halo exchange has no previous write dependencies so
            # we do not know the initial state of the halo. This means
            # that we do not know if we need a halo exchange or not
            required = True
            known = False
            return required, known

        if clean_info.max_depth:
            if not clean_info.dirty_outer:
                # all of the halo is cleaned by redundant computation
                # so halo exchange is not required
                required = False
                known = True  # redundant information as it is always known
            else:
                # the last level halo is dirty
                if required_clean_info[0].max_depth:
                    # we know that we need to clean the outermost halo level
                    required = True
                    known = True
                else:
                    # we don't know whether the halo exchange is
                    # required or not as the reader reads the halo to
                    # a specified depth but we don't know the depth
                    # of the halo
                    required = True
                    known = False
            return required, known

        # at this point we know that clean_info.max_depth is False

        if not clean_info.literal_depth:
            # if literal_depth is 0 then the writer does not
            # redundantly compute so we definitely need the halo
            # exchange
            required = True
            known = True
            return required, known

        if clean_info.literal_depth == 1 and clean_info.dirty_outer:
            # the writer redundantly computes in the level 1 halo but
            # leaves it dirty (although annexed dofs are now clean).
            if len(required_clean_info) == 1 and \
               required_clean_info[0].annexed_only:
                # we definitely don't need the halo exchange as we
                # only read annexed dofs and these have been made
                # clean by the redundant computation
                required = False
                known = True  # redundant information as it is always known
            else:
                # we definitely need the halo exchange as the reader(s)
                # require the halo to be clean
                required = True
                known = True
            return required, known

        # At this point we know that the writer cleans the halo to a
        # known (literal) depth through redundant computation. We now
        # compute this value for use by the logic in the rest of the
        # routine.
        clean_depth = clean_info.literal_depth
        if clean_info.dirty_outer:
            # outer layer stays dirty
            clean_depth -= 1

        # If a literal value in any of the required clean halo depths
        # is greater than the cleaned depth then we definitely need
        # the halo exchange (as any additional variable depth would
        # increase the required depth value). We only look at the case
        # where we have multiple entries as the single entry case is
        # dealt with separately
        if len(required_clean_info) > 1:
            for required_clean in required_clean_info:
                if required_clean.literal_depth > clean_depth:
                    required = True
                    known = True
                    return required, known

        # The only other case where we know that a halo exchange is
        # required (or not) is where we read the halo to a known
        # literal depth. As the read inforation is aggregated, a known
        # literal depth will mean that there is only one
        # required_clean_info entry
        if len(required_clean_info) == 1:
            # the halo might be read to a fixed literal depth
            if required_clean_info[0].var_depth or \
               required_clean_info[0].max_depth:
                # no it isn't so we might need the halo exchange
                required = True
                known = False
            else:
                # the halo is read to a fixed literal depth.
                required_clean_depth = required_clean_info[0].literal_depth
                if clean_depth < required_clean_depth:
                    # we definitely need this halo exchange
                    required = True
                    known = True
                else:
                    # we definitely don't need this halo exchange
                    required = False
                    known = True  # redundant information as it is always known
            return required, known

        # We now know that at least one required_clean entry has a
        # variable depth and any required_clean fixed depths are less
        # than the cleaned depth so we may need a halo exchange.
        required = True
        known = False
        return required, known

    def node_str(self, colour=True):
        ''' Creates a text summary of this HaloExchange node.

        :param bool colour: whether or not to include control codes for colour.

        :returns: text summary of this node, optionally with control codes \
                  for colour highlighting.
        :rtype: str

        '''
        _, known = self.required()
        runtime_check = not known
        field_id = self._field.name
        if self.vector_index:
            field_id += "({0})".format(self.vector_index)
        return ("{0}[field='{1}', type='{2}', depth={3}, "
                "check_dirty={4}]".format(self.coloured_name(colour), field_id,
                                          self._compute_stencil_type(),
                                          self._compute_halo_depth(),
                                          runtime_check))

    def gen_code(self, parent):
        '''Dynamo specific code generation for this class.

        :param parent: an f2pygen object that will be the parent of \
        f2pygen objects created in this method
        :type parent: :py:class:`psyclone.f2pygen.BaseGen`

        '''
        from psyclone.f2pygen import IfThenGen, CallGen, CommentGen
        if self.vector_index:
            ref = "(" + str(self.vector_index) + ")"
        else:
            ref = ""
        _, known = self.required()
        if not known:
            if_then = IfThenGen(parent, self._field.proxy_name + ref +
                                "%is_dirty(depth=" +
                                self._compute_halo_depth() + ")")
            parent.add(if_then)
            halo_parent = if_then
        else:
            halo_parent = parent
        halo_parent.add(
            CallGen(
                halo_parent, name=self._field.proxy_name + ref +
                "%" + self._halo_exchange_name +
                "(depth=" + self._compute_halo_depth() + ")"))
        parent.add(CommentGen(parent, ""))


class DynHaloExchangeStart(DynHaloExchange):
    '''The start of an asynchronous halo exchange. This is similar to a
    regular halo exchange except that the Fortran name of the call is
    different and the routine only reads the data being transferred
    (the associated field is specified as having a read access). As a
    result this class is not able to determine some important
    properties (such as whether the halo exchange is known to be
    required or not). This is solved by finding the corresponding
    asynchronous halo exchange end (a halo exchange start always has a
    corresponding halo exchange end and vice versa) and calling its
    methods (a halo exchange end is specified as having readwrite
    access to its associated field and therefore is able to determine
    the required properties).

    :param field: the field that this halo exchange will act on
    :type field: :py:class:`psyclone.dynamo0p3.DynKernelArgument`
    :param check_dirty: optional argument (default True) indicating \
    whether this halo exchange should be subject to a run-time check \
    for clean/dirty halos.
    :type check_dirty: bool
    :param vector_index: optional vector index (default None) to \
    identify which component of a vector field this halo exchange is \
    responsible for
    :type vector_index: int
    :param parent: optional PSyIRe parent node (default None) of this \
    object
    :type parent: :py:class:`psyclone.psyGen.node`

    '''
    def __init__(self, field, check_dirty=True,
                 vector_index=None, parent=None):
        DynHaloExchange.__init__(self, field, check_dirty=check_dirty,
                                 vector_index=vector_index, parent=parent)
        # Update the field's access appropriately. Here "gh_read"
        # specifies that the start of a halo exchange only reads
        # the field's data.
        self._field.access = AccessType.READ
        # override appropriate parent class names
        self._halo_exchange_name = "halo_exchange_start"
        self._text_name = "HaloExchangeStart"
        self._colour_map_name = "HaloExchangeStart"

    def _compute_stencil_type(self):
        '''Call the required method in the corresponding halo exchange end
        object. This is done as the field in halo exchange start is
        only read and the dependence analysis beneath this call
        requires the field to be modified.

        :return: Return the type of stencil required for this pair of \
        halo exchanges
        :rtype: str

        '''
        return self._get_hex_end()._compute_stencil_type()

    def _compute_halo_depth(self):
        '''Call the required method in the corresponding halo exchange end
        object. This is done as the field in halo exchange start is
        only read and the dependence analysis beneath this call
        requires the field to be modified.

        :return: Return the halo exchange depth as a Fortran string
        :rtype: str

        '''
        return self._get_hex_end()._compute_halo_depth()

    def required(self):
        '''Call the required method in the corresponding halo exchange end
        object. This is done as the field in halo exchange start is
        only read and the dependence analysis beneath this call
        requires the field to be modified.

        :return: Returns (x, y) where x specifies whether this halo \
        exchange is (or might be) required - True, or is not required \
        - False. If the first tuple item is True then the second \
        argument specifies whether we definitely know that we need the \
        HaloExchange - True, or are not sure - False.
        :rtype: (bool, bool)

        '''
        return self._get_hex_end().required()

    def _get_hex_end(self):
        '''An internal helper routine for this class which finds the halo
        exchange end object corresponding to this halo exchange start
        object or raises an exception if one is not found.

        :return: The corresponding halo exchange end object
        :rtype: :py:class:`psyclone.dynamo0p3.DynHaloExchangeEnd`
        :raises GenerationError: If no matching HaloExchangeEnd is \
        found, or if the first matching haloexchange that is found is \
        not a HaloExchangeEnd

        '''
        # Look at all nodes following this one in schedule order
        # (which is PSyIRe node order)
        for node in self.following():
            if self.sameParent(node) and isinstance(node, DynHaloExchange):
                # Found a following `haloexchange`,
                # `haloexchangestart` or `haloexchangeend` PSyIRe node
                # that is at the same calling hierarchy level as this
                # haloexchangestart
                access = DataAccess(self.field)
                if access.overlaps(node.field):
                    if isinstance(node, DynHaloExchangeEnd):
                        return node
                    raise GenerationError(
                        "Halo exchange start for field '{0}' should match "
                        "with a halo exchange end, but found {1}".format(
                            self.field.name, type(node)))
        # no match has been found which is an error as a halo exchange
        # start should always have a matching halo exchange end that
        # follows it in schedule (PSyIRe sibling) order
        raise GenerationError(
            "Halo exchange start for field '{0}' has no matching halo "
            "exchange end".format(self.field.name))


class DynHaloExchangeEnd(DynHaloExchange):
    '''The end of an asynchronous halo exchange. This is similar to a
    regular halo exchange except that the Fortran name of the call is
    different and the routine only writes to the data being
    transferred.

    :param field: the field that this halo exchange will act on
    :type field: :py:class:`psyclone.dynamo0p3.DynKernelArgument`
    :param check_dirty: optional argument (default True) indicating \
    whether this halo exchange should be subject to a run-time check \
    for clean/dirty halos.
    :type check_dirty: bool
    :param vector_index: optional vector index (default None) to \
    identify which index of a vector field this halo exchange is \
    responsible for
    :type vector_index: int
    :param parent: optional PSyIRe parent node (default None) of this \
    object
    :type parent: :py:class:`psyclone.psyGen.node`

    '''
    def __init__(self, field, check_dirty=True,
                 vector_index=None, parent=None):
        DynHaloExchange.__init__(self, field, check_dirty=check_dirty,
                                 vector_index=vector_index, parent=parent)
        # Update field properties appropriately. The associated field is
        # written to. However, a readwrite field access needs to be
        # specified as this is required for the halo exchange logic to
        # work correctly.
        self._field.access = AccessType.READWRITE
        # override appropriate parent class names
        self._halo_exchange_name = "halo_exchange_finish"
        self._text_name = "HaloExchangeEnd"
        self._colour_map_name = "HaloExchangeEnd"


class HaloDepth(object):
    '''Determines how much of the halo a read to a field accesses (the
    halo depth)
    '''
    def __init__(self):
        # literal_depth is used to store any known (literal) component
        # of the depth of halo that is accessed. It may not be the
        # full depth as there may also be an additional var_depth
        # specified.
        self._literal_depth = 0
        # var_depth is used to store any variable component of the
        # depth of halo that is accessed. It may not be the full depth
        # as there may also be an additional literal_depth specified.
        self._var_depth = None
        # max_depth specifies whether the full depth of halo (whatever
        # that might be) is accessed. If this is set then
        # literal_depth, var_depth and max_depth_m1 have no
        # meaning. max_depth being False does not necessarily mean the
        # full halo depth is not accessed, rather it means that we do
        # not know.
        self._max_depth = False
        # max_depth_m1 specifies whether the full depth of halo
        # (whatever that might be) apart from the outermost level is
        # accessed. If this is set then literal_depth, var_depth and
        # max_depth have no meaning.
        self._max_depth_m1 = False
        # annexed only is True if the only access in the halo is for
        # annexed dofs
        self._annexed_only = False

    @property
    def annexed_only(self):
        '''Returns whether the access to the halo is solely to annexed dofs,
        or not

        :return: Return True if only annexed dofs are accessed in the
        halo and False otherwise
        :rtype: bool

        '''
        return self._annexed_only

    @property
    def max_depth(self):
        '''Returns whether the read to the field is known to access all of the
        halo or not

        :return: Return True if the read to the field is known to
        access all of the halo and False otherwise
        :rtype: bool

        '''
        return self._max_depth

    @property
    def max_depth_m1(self):
        '''Returns whether the read to the field is known to access all of the
        halo except the outermost level or not.

        :return: Return True if the read to the field is known to
        access all of the halo except the outermost and False otherwise
        :rtype: bool

        '''
        return self._max_depth_m1

    @property
    def var_depth(self):
        '''Returns the name of the variable specifying the depth of halo
        access if one is provided. Note, a variable will only be provided for
        stencil accesses. Also note, this depth should be added to the
        literal_depth to find the total depth.

        :return: Return a variable name specifying the halo
        access depth, if one exists, and None if not
        :rtype: String

        '''
        return self._var_depth

    @property
    def literal_depth(self):
        '''Returns the known fixed (literal) depth of halo access. Note, this
        depth should be added to the var_depth to find the total
        depth.

        :return: Return the known fixed (literal) halo
        access depth
        :rtype: integer

        '''
        return self._literal_depth

    @literal_depth.setter
    def literal_depth(self, value):
        ''' Set the known fixed (literal) depth of halo access.

        :parameter value: Set the known fixed (literal) halo
        access depth
        :type value: integer

        '''
        self._literal_depth = value

    def set_by_value(self, max_depth, var_depth, literal_depth, annexed_only,
                     max_depth_m1):
        '''Set halo depth information directly

        :param bool max_depth: True if the field accesses all of the \
        halo and False otherwise
        :param str var_depth: A variable name specifying the halo \
        access depth, if one exists, and None if not
        :param int literal_depth: The known fixed (literal) halo \
        access depth
        :param bool annexed_only: True if only the halo's annexed dofs \
        are accessed and False otherwise
        :param bool max_depth_m1: True if the field accesses all of \
        the halo but does not require the outermost halo to be correct \
        and False otherwise

        '''
        self._max_depth = max_depth
        self._var_depth = var_depth
        self._literal_depth = literal_depth
        self._annexed_only = annexed_only
        self._max_depth_m1 = max_depth_m1

    def __str__(self):
        '''return the depth of a halo dependency
        as a string'''
        depth_str = ""
        if self.max_depth:
            depth_str += "mesh%get_halo_depth()"
        elif self.max_depth_m1:
            depth_str += "mesh%get_halo_depth()-1"
        else:
            if self.var_depth:
                depth_str += self.var_depth
                if self.literal_depth:
                    depth_str += "+"
            if self.literal_depth:
                depth_str += str(self.literal_depth)
        return depth_str


def halo_check_arg(field, access_types):
    '''
    Support function which performs checks to ensure the first argument
    is a field, that the field is contained within Kernel or Builtin
    call and that the field is accessed in one of the ways specified
    by the second argument. If no error is reported it returns the
    call object containing this argument.

    :param field: the argument object we are checking
    :type field: :py:class:`psyclone.dynamo0p3.DynArgument`
    :param access_types: List of allowed access types.
    :type access_types: List of :py:class:`psyclone.psyGen.AccessType`.
    :return: the call containing the argument object
    :rtype: sub-class of :py:class:`psyclone.psyGen.Kern`

    :raises GenerationError: if the first argument to this function is \
                             the wrong type.
    :raises GenerationError: if the first argument is not accessed in one of \
                    the ways specified by the second argument to the function.
    :raises GenerationError: if the first argument is not contained \
                             within a call object.

    '''
    try:
        # get the kernel/builtin call associated with this field
        call = field.call
    except AttributeError:
        raise GenerationError(
            "HaloInfo class expects an argument of type DynArgument, or "
            "equivalent, on initialisation, but found, "
            "'{0}'".format(type(field)))

    if field.access not in access_types:
        api_strings = [access.api_specific_name() for access in access_types]
        raise GenerationError(
            "In HaloInfo class, field '{0}' should be one of {1}, but found "
            "'{2}'".format(field.name, api_strings,
                           field.access.api_specific_name()))
    from psyclone.dynamo0p3_builtins import DynBuiltIn
    if not (isinstance(call, DynKern) or isinstance(call, DynBuiltIn)):
        raise GenerationError(
            "In HaloInfo class, field '{0}' should be from a call but "
            "found {1}".format(field.name, type(call)))
    return call


class HaloWriteAccess(HaloDepth):
    '''Determines how much of a field's halo is written to (the halo depth)
    when a field is accessed in a particular kernel within a
    particular loop nest

    '''
    def __init__(self, field):
        '''
        :param field: the field that we are concerned with
        :type field: :py:class:`psyclone.dynamo0p3.DynArgument`

        '''

        HaloDepth.__init__(self)
        self._compute_from_field(field)

    @property
    def dirty_outer(self):
        '''Returns True if the writer is continuous and accesses the halo and
        False otherwise. It indicates that the outer level of halo that has
        been written to is actually dirty (well to be precise it is a partial
        sum).

        :return: Return True if the outer layer of halo
        that is written to remains dirty and False otherwise.
        :rtype: bool

        '''
        return self._dirty_outer

    def _compute_from_field(self, field):
        '''Internal method to compute what parts of a field's halo are written
        to in a certain kernel and loop. The information computed is
        the depth of access and validity of the data after
        writing. The depth of access can be the maximum halo depth or
        a literal depth and the outer halo layer that is written to
        may be dirty or clean.

        :param field: the field that we are concerned with
        :type field: :py:class:`psyclone.dynamo0p3.DynArgument`

        '''
        call = halo_check_arg(field, AccessType.all_write_accesses())
        # no test required here as all calls exist within a loop
        loop = call.parent.parent
        # The outermost halo level that is written to is dirty if it
        # is a continuous field which writes into the halo in a loop
        # over cells
        self._dirty_outer = (
            not field.discontinuous and
            loop.iteration_space == "cells" and
            loop.upper_bound_name in HALO_ACCESS_LOOP_BOUNDS)
        depth = 0
        max_depth = False
        if loop.upper_bound_name in HALO_ACCESS_LOOP_BOUNDS:
            # loop does redundant computation
            if loop.upper_bound_halo_depth:
                # loop redundant computation is to a fixed literal depth
                depth = loop.upper_bound_halo_depth
            else:
                # loop redundant computation is to the maximum depth
                max_depth = True
        # If this is an inter-grid kernel and we're writing to the
        # field on the fine mesh then the halo depth is effectively
        # doubled
        if call.is_intergrid and field.mesh == "gh_fine":
            depth *= 2
        # The third argument for set_by_value specifies the name of a
        # variable used to specify the depth. Variables are currently
        # not used when a halo is written to, so we pass None which
        # indicates there is no variable.  the fifth argument for
        # set_by_value indicates whether we only access
        # annexed_dofs. At the moment this is not possible when
        # modifying a field so we always return False. The sixth
        # argument indicates if the depth of access is the
        # maximum-1. This is not possible here so we return False.
        HaloDepth.set_by_value(self, max_depth, None, depth, False, False)


class HaloReadAccess(HaloDepth):
    '''Determines how much of a field's halo is read (the halo depth) and
    additionally the access pattern (the stencil) when a field is
    accessed in a particular kernel within a particular loop nest

    '''
    def __init__(self, field):
        '''
        :param field: the field that we want to get information on
        :type field: :py:class:`psyclone.dynamo0p3.DynKernelArgument`

        '''
        HaloDepth.__init__(self)
        self._stencil_type = None
        self._needs_clean_outer = None
        self._compute_from_field(field)

    @property
    def needs_clean_outer(self):
        '''Returns False if the reader has a gh_inc access and accesses the
        halo. Otherwise returns True.  Indicates that the outer level
        of halo that has been read does not need to be clean (although
        any annexed dofs do).

        :return: Returns False if the outer layer of halo that is read \
        does not need to be clean and True otherwise.
        :rtype: bool

        '''
        return self._needs_clean_outer

    @property
    def stencil_type(self):
        '''Returns the type of stencil access used by the field(s) in the halo
        if one exists. If redundant computation (accessing the full
        halo) is combined with a stencil access (potentially accessing
        a subset of the halo) then the access is assumed to be full
        access (region) for all depths.

        :return: Return the type of stencil access used
        or None if there is no stencil.
        :rtype: String

        '''
        return self._stencil_type

    def _compute_from_field(self, field):
        '''Internal method to compute which parts of a field's halo are read
        in a certain kernel and loop. The information computed is the
        depth of access and the access pattern. The depth of access
        can be the maximum halo depth, a variable specifying the depth
        and/or a literal depth. The access pattern will only be
        specified if the kernel code performs a stencil access on the
        field.

        :param field: the field that we are concerned with
        :type field: :py:class:`psyclone.dynamo0p3.DynArgument`

        '''
        self._annexed_only = False
        call = halo_check_arg(field, AccessType.all_read_accesses())
        # no test required here as all calls exist within a loop
        loop = call.parent.parent

        # For GH_INC we accumulate contributions into the field being
        # modified. In order to get correct results for owned and
        # annexed dofs, this requires that the fields we are
        # accumulating contributions from have up-to-date values in
        # the halo cell(s). However, we do not need to be concerned
        # with the values of the modified field in the last-level of
        # the halo. This is because we only have enough information to
        # partially compute the contributions in those cells
        # anyway. (If the values of the field being modified are
        # required, at some later point, in that level of the halo
        # then we do a halo swap.)
        self._needs_clean_outer = (
            not (field.access == AccessType.INC
                 and loop.upper_bound_name in ["cell_halo",
                                               "colour_halo"]))
        # now we have the parent loop we can work out what part of the
        # halo this field accesses
        if loop.upper_bound_name in HALO_ACCESS_LOOP_BOUNDS:
            # this loop performs redundant computation
            if loop.upper_bound_halo_depth:
                # loop redundant computation is to a fixed literal depth
                self._literal_depth = loop.upper_bound_halo_depth
            else:
                # loop redundant computation is to the maximum depth
                self._max_depth = True
        elif loop.upper_bound_name == "ncolour":
            # currenty coloured loops are always transformed from
            # cell_halo depth 1 loops
            self._literal_depth = 1
        elif loop.upper_bound_name in ["ncells", "nannexed"]:
            if field.descriptor.stencil:
                # no need to worry about annexed dofs (if they exist)
                # as the stencil will cover these (this is currently
                # guaranteed as halo exchanges only exchange full
                # halos)
                pass
            else:  # there is no stencil
                if field.discontinuous:
                    # There are only local accesses
                    pass
                else:
                    # This is a continuous field which therefore
                    # accesses annexed dofs. We set access to the
                    # level 1 halo here as there is currently no
                    # mechanism to perform a halo exchange solely on
                    # annexed dofs.
                    self._literal_depth = 1
                    self._annexed_only = True
        elif loop.upper_bound_name == "ndofs":
            # we only access owned dofs so there is no access to the
            # halo
            pass
        else:
            raise GenerationError(
                "Internal error in HaloReadAccess._compute_from_field. Found "
                "unexpected loop upper bound name '{0}'".
                format(loop.upper_bound_name))

        if self._max_depth or self._var_depth or self._literal_depth:
            # Whilst stencil type has no real meaning when there is no
            # stencil it is convenient to set it to "region" when
            # there is redundant computation as the halo exchange
            # logic is interested in the access pattern irrespective
            # of whether there is a stencil access or not. We use
            # "region" as it means access all of the halo data which
            # is what is done when performing redundant computation
            # with no stencil.
            self._stencil_type = "region"
        if field.descriptor.stencil:
            # field has a stencil access
            if self._max_depth:
                raise GenerationError(
                    "redundant computation to max depth with a stencil is "
                    "invalid")
            else:
                self._stencil_type = field.descriptor.stencil['type']
                if self._literal_depth:
                    # halo exchange does not support mixed accesses to the halo
                    self._stencil_type = "region"
                stencil_depth = field.descriptor.stencil['extent']
                if stencil_depth:
                    # stencil_depth is provided in the kernel metadata
                    self._literal_depth += stencil_depth
                else:
                    # stencil_depth is provided by the algorithm layer
                    if field.stencil.extent_arg.is_literal():
                        # a literal is specified
                        value_str = field.stencil.extent_arg.text
                        self._literal_depth += int(value_str)
                    else:
                        # a variable is specified
                        self._var_depth = field.stencil.extent_arg.varname
        # If this is an intergrid kernel and the field in question is on
        # the fine mesh then we must double the halo depth
        if call.is_intergrid and field.mesh == "gh_fine":
            if self._literal_depth:
                self._literal_depth *= 2
            if self._var_depth:
                self._var_depth = "2*" + self._var_depth


class DynLoop(Loop):
    ''' The Dynamo specific Loop class. This passes the Dynamo
    specific loop information to the base class so it creates the one
    we require.  Creates Dynamo specific loop bounds when the code is
    being generated. '''

    def __init__(self, parent=None, loop_type=""):
        Loop.__init__(self, parent=parent,
                      valid_loop_types=VALID_LOOP_TYPES)
        self.loop_type = loop_type

        # set our variable name at initialisation as it might be
        # required by other classes before code generation
        if self._loop_type == "colours":
            self._variable_name = "colour"
        elif self._loop_type == "colour":
            self._variable_name = "cell"
        elif self._loop_type == "dofs":
            symtab = self.root.symbol_table
            try:
                self._variable_name = \
                    symtab.lookup_with_tag("dof_loop_idx").name
            except KeyError:
                self._variable_name = symtab.new_symbol_name("df")
                symtab.add(
                    DataSymbol(self._variable_name, DataType.INTEGER),
                    tag="dof_loop_idx")
        else:
            self._variable_name = "cell"

        # Pre-initialise the Loop children  # TODO: See issue #440
        self.addchild(Literal("NOT_INITIALISED", DataType.INTEGER,
                              parent=self))  # start
        self.addchild(Literal("NOT_INITIALISED", DataType.INTEGER,
                              parent=self))  # stop
        self.addchild(Literal("1", DataType.INTEGER, parent=self))  # step
        self.addchild(Schedule(parent=self))  # loop body

        # At this stage we don't know what our loop bounds are
        self._lower_bound_name = None
        self._lower_bound_index = None
        self._upper_bound_name = None
        self._upper_bound_halo_depth = None

    def node_str(self, colour=True):
        ''' Creates a text summary of this loop node. We override this
        method from the Loop class because, in Dynamo0.3, the function
        space is now an object and we need to call orig_name on it. We
        also include the upper loop bound as this can now be modified.

        :param bool colour: whether or not to include control codes for colour.

        :returns: text summary of this node, optionally with control codes \
                  for colour highlighting.
        :rtype: str

        '''
        if self._upper_bound_halo_depth:
            upper_bound = "{0}({1})".format(self._upper_bound_name,
                                            self._upper_bound_halo_depth)
        else:
            upper_bound = self._upper_bound_name
        return ("{0}[type='{1}', field_space='{2}', it_space='{3}', "
                "upper_bound='{4}']".format(
                    self.coloured_name(colour),
                    self._loop_type,
                    self._field_space.orig_name,
                    self.iteration_space, upper_bound))

    def load(self, kern):
        '''
        Load the state of this Loop using the supplied Kernel
        object. This method is provided so that we can individually
        construct Loop objects for a given kernel call.

        :param kern: Kernel object to use to populate state of Loop
        :type kern: :py:class:`psyclone.dynamo0p3.DynKern`
        '''
        self._kern = kern

        self._field = kern.arguments.iteration_space_arg()
        self._field_name = self._field.name
        self._field_space = self._field.function_space
        self._iteration_space = kern.iterates_over  # cells etc.

        # Loop bounds
        self.set_lower_bound("start")

        from psyclone.dynamo0p3_builtins import DynBuiltIn
        if isinstance(kern, DynBuiltIn):
            # If the kernel is a built-in/pointwise operation
            # then this loop must be over DoFs
            if Config.get().api_conf("dynamo0.3").compute_annexed_dofs \
               and Config.get().distributed_memory \
               and not kern.is_reduction:
                self.set_upper_bound("nannexed")
            else:
                self.set_upper_bound("ndofs")
        else:
            if Config.get().distributed_memory:
                if self._field.type in GH_VALID_OPERATOR_NAMES:
                    # We always compute operators redundantly out to the L1
                    # halo
                    self.set_upper_bound("cell_halo", index=1)
                elif (self.field_space.orig_name in
                      VALID_DISCONTINUOUS_FUNCTION_SPACE_NAMES):
                    # Iterate to ncells for all discontinuous quantities,
                    # including any_discontinuous_space
                    self.set_upper_bound("ncells")
                elif self.field_space.orig_name in CONTINUOUS_FUNCTION_SPACES:
                    # Must iterate out to L1 halo for continuous quantities
                    self.set_upper_bound("cell_halo", index=1)
                elif self.field_space.orig_name in VALID_ANY_SPACE_NAMES:
                    # We don't know whether any_space is continuous or not
                    # so we have to err on the side of caution and assume that
                    # it is.
                    self.set_upper_bound("cell_halo", index=1)
                else:
                    raise GenerationError(
                        "Unexpected function space found. Expecting one of "
                        "{0} but found '{1}'".format(
                            str(VALID_FUNCTION_SPACES),
                            self.field_space.orig_name))
            else:  # sequential
                self.set_upper_bound("ncells")

    def set_lower_bound(self, name, index=None):
        ''' Set the lower bounds of this loop '''
        if name not in VALID_LOOP_BOUNDS_NAMES:
            raise GenerationError(
                "The specified lower bound loop name is invalid")
        if name in ["inner"] + HALO_ACCESS_LOOP_BOUNDS and index < 1:
            raise GenerationError(
                "The specified index '{0}' for this lower loop bound is "
                "invalid".format(str(index)))
        self._lower_bound_name = name
        self._lower_bound_index = index

    def set_upper_bound(self, name, index=None):
        '''Set the upper bound of this loop

        :param name: A loop upper bound name. This should be a supported name.
        :type name: String
        :param index: An optional argument indicating the depth of halo
        :type index: int

        '''
        if name not in VALID_LOOP_BOUNDS_NAMES:
            raise GenerationError(
                "The specified upper loop bound name is invalid. Expected one "
                "of {0} but found '{1}'".format(VALID_LOOP_BOUNDS_NAMES, name))
        if name == "start":
            raise GenerationError("'start' is not a valid upper bound")
        # Only halo bounds and inner may have an index. We could just
        # test for index here and assume that index is None for other
        # types of bounds, but checking the type of bound as well is a
        # safer option.
        if name in (["inner"] + HALO_ACCESS_LOOP_BOUNDS) and \
           index is not None:
            if index < 1:
                raise GenerationError(
                    "The specified index '{0}' for this upper loop bound is "
                    "invalid".format(str(index)))
        self._upper_bound_name = name
        self._upper_bound_halo_depth = index

    @property
    def upper_bound_name(self):
        ''' Returns the name of the upper loop bound '''
        return self._upper_bound_name

    @property
    def upper_bound_halo_depth(self):
        '''Returns the index of the upper loop bound. This is None if the upper
        bound name is not in HALO_ACCESS_LOOP_BOUNDS

        :return: the depth of the halo for a loops upper bound. If it
        is None then a depth has not been provided. The depth value is only
        valid when the upper-bound name is associated with a halo
        e.g. 'cell_halo'
        :rtype: int

        '''
        return self._upper_bound_halo_depth

    def _lower_bound_fortran(self):
        '''
        Create the associated Fortran code for the type of lower bound.

        :returns: the Fortran code for the lower bound.
        :rtype: str

        :raises GenerationError: if self._lower_bound_name is not "start"
                                 for sequential code.
        :raises GenerationError: if self._lower_bound_name is unrecognised.
        '''
        if not Config.get().distributed_memory and \
           self._lower_bound_name != "start":
            raise GenerationError(
                "The lower bound must be 'start' if we are sequential but "
                "found '{0}'".format(self._upper_bound_name))
        if self._lower_bound_name == "start":
            return "1"
        else:
            # the start of our space is the end of the previous space +1
            if self._lower_bound_name == "inner":
                prev_space_name = self._lower_bound_name
                prev_space_index_str = str(self._lower_bound_index + 1)
            elif self._lower_bound_name == "ncells":
                prev_space_name = "inner"
                prev_space_index_str = "1"
            elif (self._lower_bound_name == "cell_halo" and
                  self._lower_bound_index == 1):
                prev_space_name = "ncells"
                prev_space_index_str = ""
            elif (self._lower_bound_name == "cell_halo" and
                  self._lower_bound_index > 1):
                prev_space_name = self._lower_bound_name
                prev_space_index_str = str(self._lower_bound_index - 1)
            else:
                raise GenerationError(
                    "Unsupported lower bound name '{0}' "
                    "found".format(self._lower_bound_name))
            mesh_obj_name = self.root.symbol_table.name_from_tag("mesh")
            return mesh_obj_name + "%get_last_" + prev_space_name + "_cell(" \
                + prev_space_index_str + ")+1"

    def _upper_bound_fortran(self):
        ''' Create the associated fortran code for the type of upper bound

        :return: Fortran code for the upper bound of this loop
        :rtype: String

        '''
        # precompute halo_index as a string as we use it in more than
        # one of the if clauses
        halo_index = ""
        if self._upper_bound_halo_depth:
            halo_index = str(self._upper_bound_halo_depth)

        # We must allow for self._kern being None (as it will be for
        # a built-in).
        if self._kern and self._kern.is_intergrid:
            # We have more than one mesh object to choose from and we
            # want the coarse one because that determines the iteration
            # space. _field_name holds the name of the argument that
            # determines the iteration space of this kernel and that
            # is set-up to be the one on the coarse mesh (in
            # DynKerelArguments.iteration_space_arg()).
            mesh_name = "mesh_" + self._field_name
        else:
            # It's not an inter-grid kernel so there's only one mesh
            mesh_name = "mesh"
        mesh = self.root.symbol_table.name_from_tag(mesh_name)

        if self._upper_bound_name == "ncolours":
            # Loop over colours
            kernels = self.walk(DynKern)
            if not kernels:
                raise InternalError(
                    "Failed to find a kernel within a loop over colours.")
            # Check that all kernels have been coloured. We can't check the
            # number of colours since that is only known at runtime.
            ncolours = kernels[0].ncolours_var
            for kern in kernels:
                if not kern.ncolours_var:
                    raise InternalError(
                        "All kernels within a loop over colours must have been"
                        " coloured but kernel '{0}' has not".format(kern.name))
            return ncolours
        elif self._upper_bound_name == "ncolour":
            # Loop over cells of a particular colour when DM is disabled.
            # We use the same, DM API as that returns sensible values even
            # when running without MPI.
            return "{0}%get_last_edge_cell_per_colour(colour)".format(mesh)
        elif self._upper_bound_name == "colour_halo":
            # Loop over cells of a particular colour when DM is enabled. The
            # LFRic API used here allows for colouring with redundant
            # computation.
            append = ""
            if halo_index:
                # The colouring API support an additional optional
                # argument which specifies the depth of the halo to
                # which the coloured loop computes. If no argument is
                # supplied it is assumed that the coloured loop
                # computes to the full depth of the halo (whatever that
                # may be).
                append = ","+halo_index
            return ("{0}%get_last_halo_cell_per_colour(colour"
                    "{1})".format(mesh, append))
        elif self._upper_bound_name in ["ndofs", "nannexed"]:
            if Config.get().distributed_memory:
                if self._upper_bound_name == "ndofs":
                    result = self.field.proxy_name_indexed + "%" + \
                             self.field.ref_name() + "%get_last_dof_owned()"
                else:  # nannexed
                    result = self.field.proxy_name_indexed + "%" + \
                             self.field.ref_name() + "%get_last_dof_annexed()"
            else:
                result = self._kern.undf_name
            return result
        elif self._upper_bound_name == "ncells":
            if Config.get().distributed_memory:
                result = mesh + "%get_last_edge_cell()"
            else:
                result = self.field.proxy_name_indexed + "%" + \
                    self.field.ref_name() + "%get_ncell()"
            return result
        elif self._upper_bound_name == "cell_halo":
            if Config.get().distributed_memory:
                return "{0}%get_last_halo_cell({1})".format(mesh,
                                                            halo_index)
            else:
                raise GenerationError(
                    "'cell_halo' is not a valid loop upper bound for "
                    "sequential/shared-memory code")
        elif self._upper_bound_name == "dof_halo":
            if Config.get().distributed_memory:
                return "{0}%{1}%get_last_dof_halo({2})".format(
                    self.field.proxy_name_indexed, self.field.ref_name(),
                    halo_index)
            else:
                raise GenerationError(
                    "'dof_halo' is not a valid loop upper bound for "
                    "sequential/shared-memory code")
        elif self._upper_bound_name == "inner":
            if Config.get().distributed_memory:
                return "{0}%get_last_inner_cell({1})".format(mesh,
                                                             halo_index)
            else:
                raise GenerationError(
                    "'inner' is not a valid loop upper bound for "
                    "sequential/shared-memory code")
        else:
            raise GenerationError(
                "Unsupported upper bound name '{0}' found in dynloop.upper_"
                "bound_fortran()".format(self._upper_bound_name))

    def unique_fields_with_halo_reads(self):
        ''' Returns all fields in this loop that require at least some
        of their halo to be clean to work correctly. '''

        unique_fields = []
        unique_field_names = []

        for call in self.kernels():
            for arg in call.arguments.args:
                if self._halo_read_access(arg):
                    if arg.name not in unique_field_names:
                        unique_field_names.append(arg.name)
                        unique_fields.append(arg)
        return unique_fields

    def _halo_read_access(self, arg):
        '''Determines whether the supplied argument has (or might have) its
        halo data read within this loop. Returns True if it does, or if
        it might and False if it definitely does not.

        :param arg: an argument contained within this loop
        :type arg: :py:class:`psyclone.dynamo0p3.DynArgument`
        :return: True if the argument reads, or might read from the \
                 halo and False otherwise.
        :rtype: bool

        '''
        if arg.descriptor.stencil:
            if self._upper_bound_name not in ["cell_halo", "ncells"]:
                raise GenerationError(
                    "Loop bounds other than cell_halo and ncells are "
                    "currently unsupported for kernels with stencil "
                    "accesses. Found '{0}'.".format(self._upper_bound_name))
            return self._upper_bound_name in ["cell_halo", "ncells"]
        if arg.type in GH_VALID_SCALAR_NAMES:
            # scalars do not have halos
            return False
        if arg.is_operator:
            # operators do not have halos
            return False
        if arg.discontinuous and arg.access in \
                [AccessType.READ, AccessType.READWRITE]:
            # there are no shared dofs so access to inner and ncells are
            # local so we only care about reads in the halo
            return self._upper_bound_name in HALO_ACCESS_LOOP_BOUNDS
        if arg.access in [AccessType.READ, AccessType.INC]:
            # arg is either continuous or we don't know (any_space_x)
            # and we need to assume it may be continuous for
            # correctness
            if self._upper_bound_name in HALO_ACCESS_LOOP_BOUNDS:
                # we read in the halo
                return True
            if self._upper_bound_name in ["ncells", "nannexed"]:
                # we read annexed dofs. Return False if we always
                # compute annexed dofs and True if we don't (as
                # annexed dofs are part of the level 1 halo).
                return not Config.get()\
                                 .api_conf("dynamo0.3").compute_annexed_dofs
            if self._upper_bound_name in ["ndofs"]:
                # argument does not read from the halo
                return False
            # nothing should get to here so raise an exception
            raise GenerationError(
                "Internal error in _halo_read_access. It should not be "
                "possible to get to here. loop upper bound name is '{0}' "
                "and arg '{1}' access is '{2}'.".format(
                    self._upper_bound_name, arg.name,
                    arg.access.api_specific_name()))

        # access is neither a read nor an inc so does not need halo
        return False

    def _add_halo_exchange_code(self, halo_field, idx=None):
        '''An internal helper method to add the halo exchange call immediately
        before this loop using the halo_field argument for the
        associated field information and the optional idx argument if
        the field is a vector field.

        In certain situations the halo exchange will not be
        required. This is dealt with by adding the halo exchange,
        asking it if it is required and then removing it if it is
        not. This may seem strange but the logic for determining
        whether a halo exchange is required is within the halo
        exchange class so it is simplest to do it this way

        :param halo_field: the argument requiring a halo exchange
        :type halo_field: :py:class:`psyclone.dynamo0p3.DynArgument`
        :param index: optional argument providing the vector index if
        there is one and None if not. Defaults to None.
        :type index: int or None

        '''
        exchange = DynHaloExchange(halo_field,
                                   parent=self.parent,
                                   vector_index=idx)
        self.parent.children.insert(self.position,
                                    exchange)
        # check whether this halo exchange has been placed
        # here correctly and if not, remove it.
        required, _ = exchange.required()
        if not required:
            exchange.parent.children.remove(exchange)

    def _add_halo_exchange(self, halo_field):
        '''Internal helper method to add (a) halo exchange call(s) immediately
        before this loop using the halo_field argument for the
        associated field information. If the field is a vector then
        add the appropriate number of halo exchange calls.

        :param halo_field: the argument requiring a halo exchange
        :type halo_field: :py:class:`psyclone.dynamo0p3.DynArgument`

        '''
        if halo_field.vector_size > 1:
            # the range function below returns values from
            # 1 to the vector size which is what we
            # require in our Fortran code
            for idx in range(1, halo_field.vector_size+1):
                self._add_halo_exchange_code(halo_field, idx)
        else:
            self._add_halo_exchange_code(halo_field)

    def update_halo_exchanges(self):
        '''add and/or remove halo exchanges due to changes in the loops
        bounds'''
        # this call adds any new halo exchanges that are
        # required. This is done by adding halo exchanges before this
        # loop for any fields in the loop that require a halo exchange
        # and don't already have one
        self.create_halo_exchanges()
        # Now remove any existing halo exchanges that are no longer
        # required. This is done by removing halo exchanges after this
        # loop where a field in this loop previously had a forward
        # dependence on a halo exchange but no longer does
        for call in self.kernels():
            for arg in call.arguments.args:
                if arg.access in AccessType.all_write_accesses():
                    dep_arg_list = arg.forward_read_dependencies()
                    for dep_arg in dep_arg_list:
                        if isinstance(dep_arg.call, DynHaloExchange):
                            # found a halo exchange as a forward dependence
                            # ask the halo exchange if it is required
                            halo_exchange = dep_arg.call
                            required, _ = halo_exchange.required()
                            if not required:
                                halo_exchange.parent.children.remove(
                                    halo_exchange)

    def create_halo_exchanges(self):
        '''Add halo exchanges before this loop as required by fields within
        this loop. To keep the logic simple we assume that any field
        that accesses the halo will require a halo exchange and then
        remove the halo exchange if this is not the case (when
        previous writers perform sufficient redundant computation). It
        is implemented this way as the halo exchange class determines
        whether it is required or not so a halo exchange needs to
        exist in order to find out. The appropriate logic is coded in
        the _add_halo_exchange helper method. '''
        for halo_field in self.unique_fields_with_halo_reads():
            # for each unique field in this loop that has its halo
            # read (including annexed dofs), find the previous update
            # of this field
            prev_arg_list = halo_field.backward_write_dependencies()
            if not prev_arg_list:
                # field has no previous dependence so create new halo
                # exchange(s) as we don't know the state of the fields
                # halo on entry to the invoke
                self._add_halo_exchange(halo_field)
            else:
                # field has one or more previous dependencies
                if len(prev_arg_list) > 1:
                    # field has more than one previous dependencies so
                    # should be a vector
                    if halo_field.vector_size <= 1:
                        raise GenerationError(
                            "Error in create_halo_exchanges. Expecting field "
                            "'{0}' to be a vector as it has multiple previous "
                            "dependencies".format(halo_field.name))
                    if len(prev_arg_list) != halo_field.vector_size:
                        raise GenerationError(
                            "Error in create_halo_exchanges. Expecting a "
                            "dependence for each vector index for field '{0}' "
                            "but the number of dependencies is '{1}' and the "
                            "vector size is '{2}'.".format(
                                halo_field.name, halo_field.vector_size,
                                len(prev_arg_list)))
                    for arg in prev_arg_list:
                        if not isinstance(arg.call, DynHaloExchange):
                            raise GenerationError(
                                "Error in create_halo_exchanges. Expecting "
                                "all dependent nodes to be halo exchanges")
                prev_node = prev_arg_list[0].call
                if not isinstance(prev_node, DynHaloExchange):
                    # previous dependence is not a halo exchange so
                    # call the add halo exchange logic which
                    # determines whether a halo exchange is required
                    # or not
                    self._add_halo_exchange(halo_field)

    def gen_code(self, parent):
        '''Work out the appropriate loop bounds and variable name
        depending on the loop type and then call the base class to
        generate the code.

        :param parent: an f2pygen object that will be the parent of \
        f2pygen objects created in this method
        :type parent: :py:class:`psyclone.f2pygen.BaseGen`
        :raises GenerationError: if a loop over colours is within an \
        OpenMP parallel region (as it must be serial)

        '''
        # Check that we're not within an OpenMP parallel region if
        # we are a loop over colours.
        if self._loop_type == "colours" and self.is_openmp_parallel():
            raise GenerationError("Cannot have a loop over "
                                  "colours within an OpenMP "
                                  "parallel region.")

        # Generate the upper and lower loop bounds
        # TODO: Issue #440. upper/lower_bound_fortran should generate PSyIR
        # TODO: Issue #696. Add kind (precision) when the support in Literal
        #                   class is implemented.
        self.start_expr = Literal(self._lower_bound_fortran(),
                                  DataType.INTEGER, parent=self)
        self.stop_expr = Literal(self._upper_bound_fortran(),
                                 DataType.INTEGER, parent=self)

        Loop.gen_code(self, parent)

        if Config.get().distributed_memory and self._loop_type != "colour":

            # Set halo clean/dirty for all fields that are modified
            from psyclone.f2pygen import CallGen, CommentGen, DirectiveGen
            fields = self.unique_modified_args("gh_field")

            if fields:
                parent.add(CommentGen(parent, ""))
                parent.add(CommentGen(parent,
                                      " Set halos dirty/clean for fields "
                                      "modified in the above loop"))
                parent.add(CommentGen(parent, ""))
                from psyclone.psyGen import OMPParallelDoDirective
                use_omp_master = False
                if self.is_openmp_parallel():
                    if not self.ancestor(OMPParallelDoDirective):
                        use_omp_master = True
                        # I am within an OpenMP Do directive so protect
                        # set_dirty() and set_clean() with OpenMP Master
                        parent.add(DirectiveGen(parent, "omp", "begin",
                                                "master", ""))
                # first set all of the halo dirty unless we are
                # subsequently going to set all of the halo clean
                for field in fields:
                    # The HaloWriteAccess class provides information
                    # about how the supplied field is accessed within
                    # its parent loop
                    hwa = HaloWriteAccess(field)
                    if not hwa.max_depth or hwa.dirty_outer:
                        # output set dirty as some of the halo will
                        # not be set to clean
                        if field.vector_size > 1:
                            # the range function below returns values from
                            # 1 to the vector size which is what we
                            # require in our Fortran code
                            for index in range(1, field.vector_size+1):
                                parent.add(CallGen(parent,
                                                   name=field.proxy_name +
                                                   "(" + str(index) +
                                                   ")%set_dirty()"))
                        else:
                            parent.add(CallGen(parent, name=field.proxy_name +
                                               "%set_dirty()"))
                # now set appropriate parts of the halo clean where
                # redundant computation has been performed
                for field in fields:
                    # The HaloWriteAccess class provides information
                    # about how the supplied field is accessed within
                    # its parent loop
                    hwa = HaloWriteAccess(field)
                    if hwa.literal_depth:
                        # halo access(es) is/are to a fixed depth
                        halo_depth = hwa.literal_depth
                        if hwa.dirty_outer:
                            halo_depth -= 1
                        if halo_depth > 0:
                            if field.vector_size > 1:
                                # the range function below returns
                                # values from 1 to the vector size
                                # which is what we require in our
                                # Fortran code
                                for index in range(1, field.vector_size+1):
                                    parent.add(
                                        CallGen(parent,
                                                name="{0}({1})%set_clean"
                                                "({2})".format(
                                                    field.proxy_name,
                                                    str(index),
                                                    halo_depth)))
                            else:
                                parent.add(
                                    CallGen(parent,
                                            name="{0}%set_clean({1})".
                                            format(field.proxy_name,
                                                   halo_depth)))
                    elif hwa.max_depth:
                        # halo accesses(s) is/are to the full halo
                        # depth (-1 if continuous)
                        halo_depth = "mesh%get_halo_depth()"
                        if hwa.dirty_outer:
                            # a continuous field iterating over
                            # cells leaves the outermost halo
                            # dirty
                            halo_depth += "-1"
                        if field.vector_size > 1:
                            # the range function below returns
                            # values from 1 to the vector size
                            # which is what we require in our
                            # Fortran code
                            for index in range(1, field.vector_size+1):
                                call = CallGen(parent,
                                               name="{0}({1})%set_clean("
                                               "{2})".format(
                                                   field.proxy_name,
                                                   str(index),
                                                   halo_depth))
                                parent.add(call)
                        else:
                            call = CallGen(parent, name="{0}%set_clean("
                                           "{1})".format(field.proxy_name,
                                                         halo_depth))
                            parent.add(call)

                if use_omp_master:
                    # I am within an OpenMP Do directive so protect
                    # set_dirty() and set_clean() with OpenMP Master
                    parent.add(DirectiveGen(parent, "omp", "end",
                                            "master", ""))
                parent.add(CommentGen(parent, ""))


class DynKern(CodedKern):
    ''' Stores information about Dynamo Kernels as specified by the
    Kernel metadata and associated algorithm call. Uses this
    information to generate appropriate PSy layer code for the Kernel
    instance or to generate a Kernel stub'''

    def __init__(self):
        if False:  # pylint: disable=using-constant-test
            self._arguments = DynKernelArguments(None, None)  # for pyreverse
        self._base_name = ""
        self._func_descriptors = None
        self._fs_descriptors = None
        # Whether this kernel requires quadrature
        self._qr_required = False
        # Whether this kernel requires basis functions
        self._basis_required = False
        # What shape of evaluator this kernel requires (if any)
        self._eval_shape = ""
        # The function spaces on which to *evaluate* basis/diff-basis
        # functions if any are required for this kernel. Is a dict with
        # (mangled) FS names as keys and associated kernel argument as value.
        self._eval_targets = OrderedDict()
        self._qr_text = ""
        self._qr_name = None
        self._qr_args = None
        self._cma_operation = None
        self._is_intergrid = False  # Whether this is an inter-grid kernel
        self._reference_element = None

    def reference_accesses(self, var_accesses):
        '''Get all variable access information. All accesses are marked
        according to the kernel metadata

        :param var_accesses: VariablesAccessInfo instance that stores the\
            information about variable accesses.
        :type var_accesses: \
            :py:class:`psyclone.core.access_info.VariablesAccessInfo`
        '''
        for arg in self.arguments.args:
            if arg.is_scalar():
                var_accesses.add_access(arg.name, arg.access, self)
            else:
                # It's an array, so add an arbitrary index value for the
                # stored indices (which is at this stage the only way to
                # indicate an array access).
                var_accesses.add_access(arg.name, arg.access, self, [1])
        super(DynKern, self).reference_accesses(var_accesses)
        # Set the current location index to the next location, since after
        # this kernel a new statement starts.
        var_accesses.next_location()

    def load(self, call, parent=None):
        '''
        Sets up kernel information with the call object which is
        created by the parser. This object includes information about
        the invoke call and the associated kernel.

        :param call: The KernelCall object from which to extract information
                     about this kernel
        :type call: :py:class:`psyclone.parse.algorithm.KernelCall`
        :param parent: The parent node of the kernel call in the AST
                       we are constructing. This will be a loop.
        :type parent: :py:class:`psyclone.dynamo0p3.DynLoop`
        '''
        self._setup_basis(call.ktype)
        self._setup(call.ktype, call.module_name, call.args, parent)

    def load_meta(self, ktype):
        '''
        Sets up kernel information with the kernel type object
        which is created by the parser. The object includes the
        metadata describing the kernel code.

        :param ktype: the kernel meta-data object produced by the parser
        :type ktype: :py:class:`psyclone.dynamo0p3.DynKernMetadata`
        '''
        # create a name for each argument
        from psyclone.parse.algorithm import Arg
        args = []
        for idx, descriptor in enumerate(ktype.arg_descriptors):
            pre = None
            if descriptor.type.lower() == "gh_operator":
                pre = "op_"
            elif descriptor.type.lower() == "gh_columnwise_operator":
                pre = "cma_op_"
            elif descriptor.type.lower() == "gh_field":
                pre = "field_"
            elif descriptor.type.lower() == "gh_real":
                pre = "rscalar_"
            elif descriptor.type.lower() == "gh_integer":
                pre = "iscalar_"
            else:
                raise GenerationError(
                    "load_meta expected one of '{0}' but "
                    "found '{1}'".format(GH_VALID_ARG_TYPE_NAMES,
                                         descriptor.type))
            args.append(Arg("variable", pre+str(idx+1)))

            if descriptor.stencil:
                if not descriptor.stencil["extent"]:
                    # stencil size (in cells) is passed in
                    args.append(Arg("variable",
                                    pre+str(idx+1)+"_stencil_size"))
                if descriptor.stencil["type"] == "xory1d":
                    # direction is passed in
                    args.append(Arg("variable", pre+str(idx+1)+"_direction"))

        # initialise basis/diff basis so we can test whether quadrature
        # or an evaluator is required
        self._setup_basis(ktype)
        if self._basis_required and self._eval_shape in \
           VALID_QUADRATURE_SHAPES:
            # Basis functions on quadrature points are required so add
            # a qr algorithm argument
            args.append(Arg("variable", "qr"))
        self._setup(ktype, "dummy_name", args, None)

    def _setup_basis(self, kmetadata):
        '''
        Initialisation of the basis/diff basis information. This may be
        needed before general setup so is computed in a separate method.

        :param kmetadata: The kernel meta-data object produced by the
                          parser.
        :type kmetadata: :py:class:`psyclone.dynamo0p3.DynKernMetadata`
        '''
        for descriptor in kmetadata.func_descriptors:
            if len(descriptor.operator_names) > 0:
                self._basis_required = True
                self._eval_shape = kmetadata.eval_shape
                break

    def _setup(self, ktype, module_name, args, parent):
        '''
        Internal setup of kernel information.

        :param ktype: Object holding information on the parsed meta-data for
                      this kernel.
        :type ktype: :py:class:`psyclone.dynamo0p3.DynKernMetadata`
        :param str module_name: the name of the Fortran module that contains
                                the source of this Kernel
        :param args: List of Arg objects produced by the parser for the
                     arguments of this kernel call
        :type args: List of :py:class:`psyclone.parse.algorithm.Arg` objects
        :param parent: the parent of this kernel call in the generated
                       AST (will be a loop object)
        :type parent: :py:class:`psyclone.dynamo0p3.DynLoop`
        '''
        from psyclone.parse.algorithm import KernelCall
        CodedKern.__init__(self, DynKernelArguments,
                           KernelCall(module_name, ktype, args),
                           parent, check=False)
        # Remove "_code" from the name if it exists to determine the
        # base name which (if dynamo0.3 naming conventions are
        # followed) is used as the root for the module and subroutine
        # names.
        if self.name.lower().endswith("_code"):
            self._base_name = self.name[:-5]
        else:
            # TODO: #11 add a warning here when logging is added
            self._base_name = self.name
        self._func_descriptors = ktype.func_descriptors
        # Keep a record of the type of CMA kernel identified when
        # parsing the kernel meta-data
        self._cma_operation = ktype.cma_operation
        self._fs_descriptors = FSDescriptors(ktype.func_descriptors)

        # Record whether or not the kernel meta-data specifies that this
        # is an inter-grid kernel
        self._is_intergrid = ktype.is_intergrid

        # if there is a quadrature rule, what is the name of the
        # algorithm argument?
        self._qr_text = ""
        self._qr_name = None
        self._qr_args = []

        if self._eval_shape in VALID_QUADRATURE_SHAPES:
            # The quadrature-related arguments always come last
            qr_arg = args[-1]
            self._qr_text = qr_arg.text
            # Use the symbol_table to create a unique symbol name.
            if qr_arg.varname:
                tag = "AlgArgs_" + self._qr_text
                self._qr_name = \
                    self.root.symbol_table.name_from_tag(tag, qr_arg.varname)
            else:
                self._qr_name = ""
            # Dynamo 0.3 api kernels require quadrature rule arguments to be
            # passed in if one or more basis functions are used by the kernel
            # and gh_shape == "gh_quadrature_***".
            # Currently only _xyoz is supported...
            # if self._eval_shape == "gh_quadrature_xyz":
            #     self._qr_args = ["np_xyz", "weights_xyz"]
            if self._eval_shape == "gh_quadrature_xyoz":
                self._qr_args = ["np_xy", "np_z", "weights_xy", "weights_z"]
            # elif self._eval_shape == "gh_quadrature_xoyoz":
            #     self._qr_args = ["np_x", "np_y", "np_z",
            #                      "weights_x", "weights_y", "weights_z"]
            else:
                raise GenerationError(
                    "Internal error: unsupported shape ({0}) found in "
                    "DynKern._setup".format(self._eval_shape))

            # If we're not a kernel stub then we will have a name for the qr
            # argument. We append this to the names of the qr-related
            # variables.
            if qr_arg.varname:
                self._qr_args = [
                    arg + "_" + self._qr_name for arg in self._qr_args]

        elif self._eval_shape == "gh_evaluator":
            # Kernel has an evaluator. If gh_evaluator_targets is present
            # then that specifies the function spaces for which the evaluator
            # is required. Otherwise, the FS of the updated argument(s) tells
            # us upon which nodal points the evaluator will be required
            for fs_name in ktype.eval_targets:
                arg, fspace = self.arguments.get_arg_on_space_name(fs_name)
                # Set up our dict of evaluator targets, one entry per
                # target FS.
                if fspace.mangled_name not in self._eval_targets:
                    self._eval_targets[fspace.mangled_name] = (fspace, arg)

        elif self._eval_shape:
            # Should never get to here!
            raise GenerationError(
                "Internal error: evaluator shape '{0}' is not recognised. "
                "Must be one of {1}.".format(self._eval_shape,
                                             VALID_EVALUATOR_SHAPES))

        # Properties of the reference element required by this kernel
        self._reference_element = ktype.reference_element

    @property
    def cma_operation(self):
        ''' Returns the type of CMA operation performed by this kernel
        (one of 'assembly', 'apply' or 'matrix-matrix') or None if the
        the kernel does not involve CMA operators '''
        return self._cma_operation

    @property
    def is_intergrid(self):
        '''
        Getter for whether or not this is an inter-grid kernel call
        :return: True if it is an inter-grid kernel, False otherwise
        :rtype: bool
        '''
        return self._is_intergrid

    @property
    def colourmap(self):
        '''
        Getter for the name of the colourmap associated with this kernel call.

        :return: name of the colourmap (Fortran array)
        :rtype: str
        :raises InternalError: if this kernel is not coloured or the \
                               dictionary of inter-grid kernels and \
                               colourmaps has not been constructed.
        '''
        if not self.is_coloured():
            raise InternalError("Kernel '{0}' is not inside a coloured "
                                "loop.".format(self.name))
        if self._is_intergrid:
            invoke = self.root.invoke
            if self.name not in invoke.meshes.intergrid_kernels:
                raise InternalError(
                    "Colourmap information for kernel '{0}' has not yet "
                    "been initialised".format(self.name))
            cmap = invoke.meshes.intergrid_kernels[self.name].colourmap
        else:
            cmap = self.root.symbol_table.lookup_with_tag("cmap").name
        return cmap

    @property
    def ncolours_var(self):
        '''
        Getter for the name of the variable holding the number of colours
        associated with this kernel call.

        :return: name of the variable holding the number of colours
        :rtype: str
        :raises InternalError: if this kernel is not coloured or the \
                               colour-map information has not been initialised.
        '''
        if not self.is_coloured():
            raise InternalError("Kernel '{0}' is not inside a coloured "
                                "loop.".format(self.name))
        if self._is_intergrid:
            invoke = self.root.invoke
            if self.name not in invoke.meshes.intergrid_kernels:
                raise InternalError(
                    "Colourmap information for kernel '{0}' has not yet "
                    "been initialised".format(self.name))
            ncols = invoke.meshes.intergrid_kernels[self.name].ncolours_var
        else:
            ncols = self.root.symbol_table.lookup_with_tag("ncolour").name
        return ncols

    @property
    def fs_descriptors(self):
        ''' Returns a list of function space descriptor objects of
        type FSDescriptor which contain information about the function
        spaces. '''
        return self._fs_descriptors

    @property
    def qr_required(self):
        '''
        :return: True if this kernel requires quadrature, else returns False.
        :rtype: bool
        '''
        if self._basis_required and self._eval_shape in \
           VALID_QUADRATURE_SHAPES:
            return True
        return False

    @property
    def eval_shape(self):
        '''
        :return: the value of GH_SHAPE for this kernel or an empty string \
                 if none is specified.
        :rtype: str
        '''
        return self._eval_shape

    @property
    def eval_targets(self):
        '''
        :return: the function spaces upon which basis/diff-basis functions \
                 are to be evaluated for this kernel.
        :rtype: dict of (:py:class:`psyclone.dynamo0p3.FunctionSpace`, \
                :py:class`psyclone.dynamo0p3.DynKernelArgument`), indexed by \
                the names of the target function spaces.
        '''
        return self._eval_targets

    @property
    def reference_element(self):
        '''
        :returns: the reference-element properties required by this kernel.
        :rtype: :py:class:`psyclone.dynamo0p3.RefElementMetaData`
        '''
        return self._reference_element

    @property
    def qr_text(self):
        ''' Returns the QR argument-text used by the algorithm layer
        in the calling argument list. '''
        return self._qr_text

    @property
    def qr_name(self):
        ''' Returns a Quadrature-rule name for this Kernel. '''
        return self._qr_name

    @property
    def qr_args(self):
        '''Returns a dictionary of generic qr names mapped to specific
        dynamo0.3 names'''
        return self._qr_args

    def local_vars(self):
        ''' Returns the names used by the Kernel that vary from one
        invocation to the next and therefore require privatisation
        when parallelised. '''
        lvars = []
        # Orientation maps
        for unique_fs in self.arguments.unique_fss:
            if self._fs_descriptors.exists(unique_fs):
                fs_descriptor = self._fs_descriptors.get_descriptor(unique_fs)
                if fs_descriptor.requires_orientation:
                    lvars.append(get_fs_orientation_name(unique_fs))
        return lvars

    @property
    def base_name(self):
        '''
        :returns: a base name for this kernel.
        :rtype: str
        '''
        return self._base_name

    @property
    def gen_stub(self):
        '''
        Create the fparser1 AST for a kernel stub.

        :returns: root of fparser1 AST for the stub routine.
        :rtype: :py:class:`fparser.one.XXXX`

        '''
        from psyclone.f2pygen import ModuleGen, SubroutineGen, UseGen
        api_config = Config.get().api_conf("dynamo0.3")

        # Create an empty PSy layer module
        psy_module = ModuleGen(self._base_name+"_mod")

        # Create the subroutine
        sub_stub = SubroutineGen(psy_module, name=self._base_name+"_code",
                                 implicitnone=True)
        sub_stub.add(
            UseGen(sub_stub, name="constants_mod", only=True,
                   funcnames=[api_config.default_kind["real"],
                              api_config.default_kind["integer"]]))

        # Add all the declarations
        for entities in [DynCellIterators, DynDofmaps, DynFunctionSpaces,
                         DynCMAOperators, DynScalarArgs, DynFields,
                         DynLMAOperators, DynStencils, DynBasisFunctions,
                         DynOrientations, DynBoundaryConditions,
                         DynReferenceElement]:
            entities(self).declarations(sub_stub)

        # Create the arglist
        create_arg_list = KernStubArgList(self)
        create_arg_list.generate()

        # Add the arglist
        sub_stub.args = create_arg_list.arglist

        # Add the subroutine to the parent module
        psy_module.add(sub_stub)
        return psy_module.root

    def gen_code(self, parent):
        '''Generates dynamo version 0.3 specific psy code for a call to
           the dynamo kernel instance.

        :param parent: an f2pygen object that will be the parent of \
                       f2pygen objects created in this method.
        :type parent: :py:class:`psyclone.f2pygen.BaseGen`
        :raises GenerationError: if the loop goes beyond the level 1 \
                                 halo and an operator is accessed.
        :raises GenerationError: if a kernel in the loop has an inc access \
                                 and the loop is not coloured but is within \
                                 an OpenMP parallel region.

        '''
        from psyclone.f2pygen import DeclGen, AssignGen, CommentGen
        api_config = Config.get().api_conf("dynamo0.3")

        parent.add(DeclGen(parent, datatype="integer",
                           kind=api_config.default_kind["integer"],
                           entity_decls=["cell"]))

        parent_loop = self.parent.parent

        # Check whether this kernel reads from an operator
        op_args = parent_loop.args_filter(arg_types=GH_VALID_OPERATOR_NAMES,
                                          arg_accesses=[AccessType.READ,
                                                        AccessType.READWRITE])
        if op_args:
            # It does. We must check that our parent loop does not
            # go beyond the L1 halo.
            if parent_loop.upper_bound_name == "cell_halo" and \
               parent_loop.upper_bound_halo_depth > 1:
                raise GenerationError(
                    "Kernel '{0}' reads from an operator and therefore "
                    "cannot be used for cells beyond the level 1 halo. "
                    "However the containing loop goes out to level {1}".
                    format(self._name, parent_loop.upper_bound_halo_depth))

        # If this kernel is being called from within a coloured
        # loop then we have to look-up the name of the colour map
        if self.is_coloured():
            # TODO Check whether this arg is gh_inc and if not, Warn that
            # we're colouring a kernel that has no field object with INC access

            # We must look-up the cell index using the colour map rather than
            # use the current cell index directly. We need to know the name
            # of the variable holding the colour map for this kernel.
            cell_index = self.colourmap + "(colour, cell)"
        else:
            # This kernel call has not been coloured
            #  - is it OpenMP parallel, i.e. are we a child of
            # an OpenMP directive?
            if self.is_openmp_parallel():
                try:
                    # It is OpenMP parallel - does it have an argument
                    # with INC access?
                    arg = self.incremented_arg()
                except FieldNotFoundError:
                    arg = None
                if arg:
                    raise GenerationError("Kernel {0} has an argument with "
                                          "INC access and therefore must "
                                          "be coloured in order to be "
                                          "parallelised with OpenMP".
                                          format(self._name))
            cell_index = "cell"

        parent.add(CommentGen(parent, ""))

        # Orientation array lookup is done for each cell
        oname = ""
        for unique_fs in self.arguments.unique_fss:
            if self._fs_descriptors.exists(unique_fs):
                fs_descriptor = self._fs_descriptors.get_descriptor(unique_fs)
                if fs_descriptor.requires_orientation:
                    field = self.arguments.get_arg_on_space(unique_fs)
                    oname = get_fs_orientation_name(unique_fs)
                    parent.add(
                        AssignGen(parent, pointer=True,
                                  lhs=oname,
                                  rhs=field.proxy_name_indexed + "%" +
                                  field.ref_name(unique_fs) +
                                  "%get_cell_orientation(" +
                                  cell_index + ")"))
        if oname:
            parent.add(CommentGen(parent, ""))

        super(DynKern, self).gen_code(parent)


class ArgOrdering(object):
    '''Base class capturing the arguments, type and ordering of data in
    a Kernel call.'''
    def __init__(self, kern):
        self._kern = kern
        self._generate_called = False

    def generate(self):
        '''
        Specifies which arguments appear in an argument list, their type
        and their ordering. Calls methods for each type of argument
        that can be specialised by a child class for its particular need.

        :raises GenerationError: if the kernel arguments break the
                                 rules for the Dynamo 0.3 API.
        '''
        self._generate_called = True
        if self._kern.arguments.has_operator():
            # All operator types require the cell index to be provided
            self.cell_position()
        # Pass the number of layers in the mesh unless this kernel is
        # applying a CMA operator or doing a CMA matrix-matrix calculation
        if self._kern.cma_operation not in ["apply", "matrix-matrix"]:
            self.mesh_height()
        # Pass the number of cells in the mesh if this kernel has a
        # LMA operator argument
        # TODO this code should replace the code that currently includes
        # this quantity for *every* operator it encounters.
        # if self._kern.arguments.has_operator(op_type="gh_operator"):
        #     self.mesh_ncell3d()
        # Pass the number of columns in the mesh if this kernel has a CMA
        # operator argument
        if self._kern.arguments.has_operator(op_type="gh_columnwise_operator"):
            self.mesh_ncell2d()

        if self._kern.is_intergrid:
            # Inter-grid kernels require special arguments
            # The cell-map for the current column providing the mapping from
            # the coarse to the fine mesh.
            self.cell_map()

        # for each argument in the order they are specified in the
        # kernel metadata, call particular methods depending on what
        # type of argument we find (field, field vector, operator or
        # scalar). If the argument is a field or field vector and also
        # has a stencil access then also call appropriate stencil
        # methods.
        for arg in self._kern.arguments.args:
            if arg.type == "gh_field":
                if arg.vector_size > 1:
                    self.field_vector(arg)
                else:
                    self.field(arg)
                if arg.descriptor.stencil:
                    if not arg.descriptor.stencil['extent']:
                        # stencil extent is not provided in the
                        # metadata so must be passed
                        self.stencil_unknown_extent(arg)
                    if arg.descriptor.stencil['type'] == "xory1d":
                        # if "xory1d is specified then the actual
                        # direction must be passed
                        self.stencil_unknown_direction(arg)
                    # stencil information that is always passed
                    self.stencil(arg)
            elif arg.type == "gh_operator":
                self.operator(arg)
            elif arg.type == "gh_columnwise_operator":
                self.cma_operator(arg)
            elif arg.type in GH_VALID_SCALAR_NAMES:
                self.scalar(arg)
            else:
                raise GenerationError(
                    "Unexpected arg type found in dynamo0p3.py:"
                    "ArgOrdering:generate(). Expected one of '{0}' "
                    "but found '{1}'".format(GH_VALID_ARG_TYPE_NAMES,
                                             arg.type))
        # For each function space (in the order they appear in the
        # metadata arguments)
        for unique_fs in self._kern.arguments.unique_fss:
            # Provide arguments common to LMA operators and fields on
            # a space *unless* this is an inter-grid or CMA
            # matrix-matrix kernel
            if self._kern.cma_operation not in ["matrix-matrix"] and \
               not self._kern.is_intergrid:
                self.fs_common(unique_fs)
            # Provide additional arguments if there is a
            # field on this space
            if field_on_space(unique_fs, self._kern.arguments):
                if self._kern.is_intergrid:
                    self.fs_intergrid(unique_fs)
                else:
                    self.fs_compulsory_field(unique_fs)
            cma_op = cma_on_space(unique_fs, self._kern.arguments)
            if cma_op:
                if self._kern.cma_operation == "assembly":
                    # CMA-assembly requires banded dofmaps
                    self.banded_dofmap(unique_fs)
                elif self._kern.cma_operation == "apply":
                    # Applying a CMA operator requires indirection dofmaps
                    self.indirection_dofmap(unique_fs, operator=cma_op)

            # Provide any optional arguments. These arguments are
            # associated with the keyword arguments (basis function,
            # differential basis function and orientation) for a
            # function space.
            if self._kern.fs_descriptors.exists(unique_fs):
                descriptors = self._kern.fs_descriptors
                descriptor = descriptors.get_descriptor(unique_fs)
                if descriptor.requires_basis:
                    self.basis(unique_fs)
                if descriptor.requires_diff_basis:
                    self.diff_basis(unique_fs)
                if descriptor.requires_orientation:
                    self.orientation(unique_fs)
            # Fix for boundary_dofs array to the boundary condition
            # kernel (enforce_bc_kernel) arguments
            if self._kern.name.lower() == "enforce_bc_code" and \
               unique_fs.orig_name.lower() == "any_space_1":
                self.field_bcs_kernel(unique_fs)

        # Add boundary dofs array to the operator boundary condition
        # kernel (enforce_operator_bc_kernel) arguments
        if self._kern.name.lower() == "enforce_operator_bc_code":
            # Sanity checks - this kernel should only have a single LMA
            # operator as argument
            if len(self._kern.arguments.args) > 1:
                raise GenerationError(
                    "Kernel {0} has {1} arguments when it should only have 1 "
                    "(an LMA operator)".format(self._kern.name,
                                               len(self._kern.arguments.args)))
            op_arg = self._kern.arguments.args[0]
            if op_arg.type != "gh_operator":
                raise GenerationError(
                    "Expected a LMA operator from which to look-up boundary "
                    "dofs but kernel {0} has argument {1}.".
                    format(self._kern.name, op_arg.type))
            if op_arg.access != AccessType.READWRITE:
                raise GenerationError(
                    "Kernel {0} is recognised as a kernel which applies "
                    "boundary conditions to an operator. However its operator "
                    "argument has access {1} rather than gh_readwrite.".
                    format(self._kern.name, op_arg.access.api_specific_name()))
            self.operator_bcs_kernel(op_arg.function_space_to)

        # Reference-element properties
        if self._kern.reference_element:
            self.ref_element_properties()

        # Provide qr arguments if required
        if self._kern.qr_required:
            self.quad_rule()

    def cell_position(self):
        '''
        Add cell position information

        :raises NotImplementedError: because this is an abstract method
        '''
        raise NotImplementedError(
            "Error: ArgOrdering.cell_position() must be implemented by "
            "subclass")

    def cell_map(self):
        '''
        Add cell-map information (for inter-grid kernels)

        :raises NotImplementedError: because this is an abstract method
        '''
        raise NotImplementedError(
            "Error: ArgOrdering.cell_map() must be implemented by subclass")

    def mesh_height(self):
        '''
        Add height information (i.e. no. of layers)

        :raises NotImplementedError: because this is an abstract method
        '''
        raise NotImplementedError(
            "Error: ArgOrdering.mesh_height() must be implemented by subclass")

    def mesh_ncell2d(self):
        '''
        Add the number of columns in the mesh

        :raises NotImplementedError: because this is an abstract method
        '''
        raise NotImplementedError(
            "Error: ArgOrdering.mesh_ncell2d() must be implemented by"
            "subclass")

    def cma_operator(self, arg):
        '''
        Add information on the CMA operator

        :raises NotImplementedError: because this is an abstract method
        '''
        raise NotImplementedError("Error: ArgOrdering.cma_operator() must "
                                  "be implemented by subclass")

    def field_vector(self, arg):
        '''
        Add field-vector information for this field-vector argument

        :raises NotImplementedError: because this is an abstract method
        '''
        raise NotImplementedError(
            "Error: ArgOrdering.field_vector() must be implemented by "
            "subclass")

    def field(self, arg):
        '''
        Add field information for this field argument

        :raises NotImplementedError: because this is an abstract method
        '''
        raise NotImplementedError(
            "Error: ArgOrdering.field() must be implemented by subclass")

    def stencil_unknown_extent(self, arg):
        '''
        Add stencil extent information for this stencil argument

        :raises NotImplementedError: because this is an abstract method
        '''
        raise NotImplementedError(
            "Error: ArgOrdering.stencil_unknown_extent() must be implemented "
            "by subclass")

    def stencil_unknown_direction(self, arg):
        '''
        Add stencil direction information for this stencil argument

        :raises NotImplementedError: because this is an abstract method
        '''
        raise NotImplementedError(
            "Error: ArgOrdering.stencil_unknown_direction() must be "
            "implemented by subclass")

    def stencil(self, arg):
        '''
        Add stencil information for this stencil argument

        :raises NotImplementedError: because this is an abstract method
        '''
        raise NotImplementedError(
            "Error: ArgOrdering.stencil() must be implemented by subclass")

    def operator(self, arg):
        '''
        Add operator information for this operator argument

        :raises NotImplementedError: because this is an abstract method
        '''
        raise NotImplementedError(
            "Error: ArgOrdering.operator() must be implemented by subclass")

    def scalar(self, arg):
        '''
        Add scalar information for this scalar argument

        :raises NotImplementedError: because this is an abstract method
        '''
        raise NotImplementedError(
            "Error: ArgOrdering.scalar() must be implemented by subclass")

    def fs_common(self, function_space):
        '''
        Add information common to LMA operators and fields for this
        function space

        :raises NotImplementedError: because this is an abstract method
        '''
        raise NotImplementedError(
            "Error: ArgOrdering.fs_common() must be implemented by "
            "subclass")

    def fs_compulsory_field(self, function_space):
        '''
        Add compulsory information for this function space

        :raises NotImplementedError: because this is an abstract method
        '''
        raise NotImplementedError(
            "Error: ArgOrdering.fs_compulsory_field() must be implemented "
            "by subclass")

    def basis(self, function_space):
        '''
        Add basis function information for this function space

        :raises NotImplementedError: because this is an abstract method
        '''
        raise NotImplementedError(
            "Error: ArgOrdering.basis() must be implemented by subclass")

    def diff_basis(self, function_space):
        '''
        Add differential basis function information for this function
        space

        :raises NotImplementedError: because this is an abstract method
        '''
        raise NotImplementedError(
            "Error: ArgOrdering.diff_basis() must be implemented by subclass")

    def orientation(self, function_space):
        '''
        Add orientation information for this function space

        :raises NotImplementedError: because this is an abstract method
        '''
        raise NotImplementedError(
            "Error: ArgOrdering.orientation() must be implemented by subclass")

    def field_bcs_kernel(self, function_space):
        '''
        Add boundary condition information for a field on this function
        space

        :raises NotImplementedError: because this is an abstract method
        '''
        raise NotImplementedError(
            "Error: ArgOrdering.field_bcs_kernel() must be implemented by "
            "subclass")

    def operator_bcs_kernel(self, function_space):
        '''
        Add boundary condition information for an operator on this function
        space

        :raises NotImplementedError: because this is an abstract method
        '''
        raise NotImplementedError(
            "Error: ArgOrdering.operator_bcs_kernel() must be implemented by "
            "subclass")

    @abc.abstractmethod
    def ref_element_properties(self):
        ''' Add kernel arguments relating to properties of the reference
        element. '''

    def quad_rule(self):
        '''
        Add qr information

        :raises NotImplementedError: because this is an abstract method
        '''
        raise NotImplementedError(
            "Error: ArgOrdering.quad_rule() must be implemented by subclass")

    def banded_dofmap(self, function_space):
        '''
        Add banded dofmap (required for CMA operator assembly)

        :raises NotImplementedError: because this is an abstract method
        '''
        raise NotImplementedError("Error: ArgOrdering.banded_dofmap() must"
                                  " be implemented by subclass")

    def indirection_dofmap(self, function_space, operator=None):
        '''
        Add indirection dofmap required when applying a CMA operator

        :raises NotImplementedError: because this is an abstract method
        '''
        raise NotImplementedError("Error: ArgOrdering.indirection_dofmap() "
                                  "must be implemented by subclass")


class KernCallArgList(ArgOrdering):
    '''Creates the argument list required to call kernel "kern" from the
    PSy-layer and captures the positions of the following arguments in
    the argument list: nlayers, number of quadrature points and number
    of degrees of freedom. The ordering and type of arguments is
    captured by the base class.

    :param kern: The kernel that is being called.
    :type kern: :py:class:`psyclone.dynamo0p3.DynKern`

    '''
    NdfInfo = namedtuple("NdfInfo", ["position", "function_space"])

    def __init__(self, kern):
        ArgOrdering.__init__(self, kern)
        self._arglist = []
        self._nlayers_positions = []
        self._nqp_positions = []
        self._ndf_positions = []

    def cell_position(self):
        ''' add a cell argument to the argument list'''
        self._arglist.append(self._cell_ref_name)

    def cell_map(self):
        ''' Add cell-map and related cell counts to the argument list '''
        symtab = self._kern.root.symbol_table
        cargs = psyGen.args_filter(self._kern.args, arg_meshes=["gh_coarse"])
        carg = cargs[0]
        fargs = psyGen.args_filter(self._kern.args, arg_meshes=["gh_fine"])
        farg = fargs[0]
        base_name = "cell_map_" + carg.name
        map_name = symtab.name_from_tag(base_name)
        # Add the cell map to our argument list
        self._arglist.append("{0}(:,{1})".format(map_name,
                                                 self._cell_ref_name))
        # No. of fine cells per coarse cell
        base_name = "ncpc_{0}_{1}".format(farg.name, carg.name)
        ncellpercell = symtab.name_from_tag(base_name)
        self._arglist.append(ncellpercell)
        # No. of columns in the fine mesh
        base_name = "ncell_{0}".format(farg.name)
        ncell_fine = symtab.name_from_tag(base_name)
        self._arglist.append(ncell_fine)

    def mesh_height(self):
        ''' add mesh height (nlayers) to the argument list'''
        nlayers_name = \
            self._kern.root.symbol_table.name_from_tag("nlayers")
        self._arglist.append(nlayers_name)
        self._nlayers_positions.append(len(self._arglist))

    # TODO uncomment this method when ensuring we only pass ncell3d once
    # to any given kernel.
    # def mesh_ncell3d(self):
    #     ''' Add the number of cells in the full 3D mesh to the argument
    #     list '''
    #     ncell3d_name = self._name_space_manager.create_name(
    #         root_name="ncell_3d", context="PSyVars", label="ncell3d")
    #     self._arglist.append(ncell3d_name)

    def mesh_ncell2d(self):
        ''' Add the number of columns in the mesh to the argument list '''
        ncell2d_name = \
            self._kern.root.symbol_table.name_from_tag("ncell_2d")
        self._arglist.append(ncell2d_name)

    def field_vector(self, argvect):
        '''add the field vector associated with the argument 'argvect' to the
        argument list '''
        # the range function below returns values from
        # 1 to the vector size which is what we
        # require in our Fortran code
        for idx in range(1, argvect.vector_size+1):
            text = argvect.proxy_name + "(" + str(idx) + ")%data"
            self._arglist.append(text)

    def field(self, arg):
        '''add the field array associated with the argument 'arg' to the
        argument list'''
        text = arg.proxy_name + "%data"
        self._arglist.append(text)

    def stencil_unknown_extent(self, arg):
        '''
        Add stencil information to the argument list associated with the
        argument 'arg' if the extent is unknown.

        :param arg: the kernel argument with which the stencil is associated.
        :type arg: :py:class:`psyclone.dynamo0p3.DynKernelArgument`

        '''
        # The extent is not specified in the metadata so pass the value in
        name = DynStencils.dofmap_size_name(self._kern.root.symbol_table, arg)
        self._arglist.append(name)

    def stencil_unknown_direction(self, arg):
        '''
        Add stencil information to the argument list associated with the
        argument 'arg' if the direction is unknown (i.e. it's being supplied
        in a variable).

        :param arg: the kernel argument with which the stencil is associated.
        :type arg: :py:class:`psyclone.dynamo0p3.DynKernelArgument`

        '''
        # the direction of the stencil is not known so pass the value in
        name = arg.stencil.direction_arg.varname
        self._arglist.append(name)

    def stencil(self, arg):
        '''
        Add general stencil information associated with the argument 'arg'
        to the argument list.

        :param arg: the kernel argument with which the stencil is associated.
        :type arg: :py:class:`psyclone.dynamo0p3.DynKernelArgument`

        '''
        # add in stencil dofmap
        var_name = DynStencils.dofmap_name(self._kern.root.symbol_table, arg)
        name = var_name + "(:,:," + self._cell_ref_name + ")"
        self._arglist.append(name)

    def operator(self, arg):
        ''' add the operator arguments to the argument list '''
        # TODO we should only be including ncell_3d once in the argument
        # list but this adds it for every operator
        self._arglist.append(arg.proxy_name_indexed+"%ncell_3d")
        self._arglist.append(arg.proxy_name_indexed+"%local_stencil")

    def cma_operator(self, arg):
        '''
        Add the CMA operator and associated scalars to the argument
        list.

        :param arg: the CMA operator argument.
        :type arg: :py:class:`psyclone.dynamo0p3.DynKernelArgument`

        '''
        components = ["matrix"]
        if arg.function_space_to.orig_name != \
           arg.function_space_from.orig_name:
            components += DynCMAOperators.cma_diff_fs_params
        else:
            components += DynCMAOperators.cma_same_fs_params
        for component in components:
            self._arglist.append(
                self._kern.root.symbol_table.name_from_tag(
                    arg.name + "_" + component))

    def scalar(self, scalar_arg):
        '''add the name associated with the scalar argument to the argument
        list'''
        self._arglist.append(scalar_arg.name)

    def fs_common(self, function_space):
        '''add function-space related arguments common to LMA operators and
        fields'''
        # There is currently one argument: "ndf"
        ndf_name = get_fs_ndf_name(function_space)
        self._arglist.append(ndf_name)
        self._ndf_positions.append(
            KernCallArgList.NdfInfo(position=len(self._arglist),
                                    function_space=function_space.orig_name))

    def fs_compulsory_field(self, function_space):
        '''add compulsory arguments to the argument list, when there is a
        field on this function space'''
        undf_name = get_fs_undf_name(function_space)
        self._arglist.append(undf_name)
        map_name = get_fs_map_name(function_space)
        self._arglist.append(map_name+"(:,"+self._cell_ref_name+")")

    def fs_intergrid(self, function_space):
        '''
        Add function-space related arguments for an intergrid kernel

        :param function_space: the function space for which to add arguments
        :type function_space: :py:class:`psyclone.dynamo0p3.FunctionSpace`
        '''
        # Is this FS associated with the coarse or fine mesh? (All fields
        # on a given mesh must be on the same FS.)
        arg = self._kern.arguments.get_arg_on_space(function_space)
        if arg.mesh == "gh_fine":
            # For the fine mesh, we need ndf, undf and the *whole*
            # dofmap
            self.fs_common(function_space)
            undf_name = get_fs_undf_name(function_space)
            self._arglist.append(undf_name)
            map_name = get_fs_map_name(function_space)
            self._arglist.append(map_name)
        else:
            # For the coarse mesh we only need undf and the dofmap for
            # the current column
            self.fs_compulsory_field(function_space)

    def basis(self, function_space):
        '''
        Add basis function information for this function space to the
        argument list.

        :param function_space: the function space for which the basis \
                               function is required.
        :type function_space: :py:class:`psyclone.dynamo0p3.FunctionSpace`
        '''
        if self._kern.qr_required:
            basis_name = get_fs_basis_name(function_space,
                                           qr_var=self._kern.qr_name)
            self._arglist.append(basis_name)
        else:
            # We are dealing with an evaluator and therefore need as many
            # basis functions as there are target function spaces.
            for fs_name in self._kern.eval_targets:
                # The associated FunctionSpace object is the first item in
                # the tuple dict entry associated with the name of the target
                # function space
                fspace = self._kern.eval_targets[fs_name][0]
                basis_name = get_fs_basis_name(function_space,
                                               qr_var=self._kern.qr_name,
                                               on_space=fspace)
                self._arglist.append(basis_name)

    def diff_basis(self, function_space):
        '''
        Add differential basis information for the function space to the
        argument list.

        :param function_space: the function space for which the differential
                               basis functions are required
        :type function_space: :py:class:`psyclone.dynamo0p3.FunctionSpace`
        '''
        if self._kern.qr_required:
            diff_basis_name = get_fs_diff_basis_name(
                function_space, qr_var=self._kern.qr_name)
            self._arglist.append(diff_basis_name)
        else:
            # We are dealing with an evaluator and therefore need as many
            # basis functions as there are target function spaces.
            for fs_name in self._kern.eval_targets:
                # The associated FunctionSpace object is the first item in
                # the tuple dict entry associated with the name of the target
                # function space
                fspace = self._kern.eval_targets[fs_name][0]
                diff_basis_name = get_fs_diff_basis_name(
                    function_space, qr_var=self._kern.qr_name, on_space=fspace)
                self._arglist.append(diff_basis_name)

    def orientation(self, function_space):
        '''add orientation information for this function space to the
        argument list'''
        orientation_name = get_fs_orientation_name(function_space)
        self._arglist.append(orientation_name)

    def field_bcs_kernel(self, function_space):
        '''
        Implement the boundary_dofs array fix for a field.

        :param function_space: unused argument.
        '''
        fspace = None
        for fspace in self._kern.arguments.unique_fss:
            if fspace.orig_name == "any_space_1":
                break
        farg = self._kern.arguments.get_arg_on_space(fspace)
        # Sanity check - expect the enforce_bc_code kernel to only have
        # a field argument.
        if farg.type != "gh_field":
            raise GenerationError(
                "Expected a gh_field from which to look-up boundary dofs "
                "for kernel {0} but got {1}".format(self._kern.name,
                                                    farg.type))
        base_name = "boundary_dofs_" + farg.name
        name = self._kern.root.symbol_table.name_from_tag(base_name)
        self._arglist.append(name)

    def operator_bcs_kernel(self, _):
        '''
        Supply necessary additional arguments for the kernel that
        applies boundary conditions to a LMA operator. 2nd (unused)
        argument is for consistency with base class.

        '''
        # This kernel has only a single LMA operator as argument.
        # Checks for this are performed in ArgOrdering.generate()
        op_arg = self._kern.arguments.args[0]
        base_name = "boundary_dofs_"+op_arg.name
        name = self._kern.root.symbol_table.name_from_tag(base_name)
        self._arglist.append(name)

    def ref_element_properties(self):
        ''' Provide kernel arguments required by the reference-element
        properties specified in the kernel metadata.

        '''
<<<<<<< HEAD
        # Argument information is produced by a DynReferenceElement
        # class method
        if self._kern.reference_element.properties:
            refelem_args = DynReferenceElement.kern_args(self._kern)
            self._arglist.extend(refelem_args)
=======
        symtab = self._kern.root.symbol_table
        # Provide no. of horizontal faces if required
        if RefElementMetaData.Property.NORMALS_TO_HORIZONTAL_FACES \
           in self._kern.reference_element.properties or \
           RefElementMetaData.Property.OUTWARD_NORMALS_TO_HORIZONTAL_FACES \
           in self._kern.reference_element.properties:
            # Query the symbol_table to get the variable name
            nfaces_h = symtab.name_from_tag("nfaces_re_h")
            self._arglist.append(nfaces_h)
        # Provide no. of vertical faces if required
        if RefElementMetaData.Property.NORMALS_TO_VERTICAL_FACES \
           in self._kern.reference_element.properties or \
           RefElementMetaData.Property.OUTWARD_NORMALS_TO_VERTICAL_FACES \
           in self._kern.reference_element.properties:
            nfaces_v = symtab.name_from_tag("nfaces_re_v")
            self._arglist.append(nfaces_v)
        # Now the arrays themselves, in the order specified in the
        # kernel metadata
        for prop in self._kern.reference_element.properties:
            if prop == \
               RefElementMetaData.Property.OUTWARD_NORMALS_TO_HORIZONTAL_FACES:
                name = symtab.name_from_tag("out_normals_to_horiz_faces")
                self._arglist.append(name)
            elif (prop ==
                  RefElementMetaData.Property.NORMALS_TO_HORIZONTAL_FACES):
                name = symtab.name_from_tag("normals_to_horiz_faces")
                self._arglist.append(name)
            elif (prop == RefElementMetaData.Property.
                  OUTWARD_NORMALS_TO_VERTICAL_FACES):
                name = symtab.name_from_tag("out_normals_to_vert_faces")
                self._arglist.append(name)
            elif (prop == RefElementMetaData.Property.
                  NORMALS_TO_VERTICAL_FACES):
                name = symtab.name_from_tag("normals_to_vert_faces")
                self._arglist.append(name)
            else:
                raise InternalError(
                    "Unsupported reference-element property ('{0}') found when"
                    " generating arguments for kernel '{1}'. Supported "
                    "properties are: {2}".format(
                        str(prop), self._kern.name,
                        [str(sprop) for sprop in RefElementMetaData.Property]))
>>>>>>> 9dc0acf4

    def quad_rule(self):
        ''' add qr information to the argument list'''
        # At the moment we only support XYoZ quadrature which requires
        # a number of quadrature points in the horizontal and
        # vertical.

        self._nqp_positions.append({"horizontal": len(self._arglist) + 1,
                                    "vertical": len(self._arglist) + 2})
        self._arglist.extend(self._kern.qr_args)

    def banded_dofmap(self, function_space):
        ''' Add banded dofmap (required for CMA operator assembly) '''
        # Note that the necessary ndf values will already have been added
        # to the argument list as they are mandatory for every function
        # space that appears in the meta-data.
        self._arglist.append(get_cbanded_map_name(function_space))

    def indirection_dofmap(self, function_space, operator=None):
        ''' Add indirection dofmap required when applying a CMA operator '''
        self._arglist.append(get_cma_indirection_map_name(function_space))

    @property
    def nlayers_positions(self):
        '''
        :return: the position(s) in the argument list of the \
        variable(s) that passes the number of layers. The generate \
        method must be called first.
        :rtype: list of int.

        :raises InternalError: if the generate() method has not been
        called.

        '''
        if not self._generate_called:
            raise InternalError(
                "KernCallArgList: the generate() method should be called "
                "before the nlayers_positions() method")
        return self._nlayers_positions

    @property
    def nqp_positions(self):
        '''
        :return: the positions in the argument list of the variables that \
        pass the number of quadrature points. The number and type of \
        these will change depending on the type of quadrature. A list \
        of dictionaries is returned with the quadrature directions \
        being the keys to the dictionaries and their position in the \
        argument list being the values. At the moment only XYoZ is \
        supported (which has horizontal and vertical quadrature \
        points). The generate method must be called first.
        :rtype: [{str: int, ...}]

        :raises InternalError: if the generate() method has not been \
        called.

        '''
        if not self._generate_called:
            raise InternalError(
                "KernCallArgList: the generate() method should be called "
                "before the nqp_positions() method")
        return self._nqp_positions

    @property
    def ndf_positions(self):
        '''
        :return: the position(s) in the argument list and the function \
        space(s) associated with the variable(s) that pass(es) the \
        number of degrees of freedom for the function space. The \
        generate method must be called first.
        :rtype: list of namedtuple (position=int, function_space=str).

        :raises InternalError: if the generate() method has not been \
        called.

        '''
        if not self._generate_called:
            raise InternalError(
                "KernCallArgList: the generate() method should be called "
                "before the ndf_positions() method")
        return self._ndf_positions

    @property
    def arglist(self):
        '''
        :return: the kernel argument list. The generate method must be \
        called first.
        :rtype: list of str.

        :raises InternalError: if the generate() method has not been \
        called.

        '''
        if not self._generate_called:
            raise InternalError(
                "KernCallArgList: the generate() method should be called "
                "before the arglist() method")
        return self._arglist

    @property
    def _cell_ref_name(self):
        '''
        Utility routine which determines whether to return the cell value
        or the colourmap lookup value.

        :returns: the Fortran code needed to access the current cell index.
        :rtype: str
        '''
        if self._kern.is_coloured():
            return self._kern.colourmap + "(colour, cell)"
        return "cell"


class KernStubArgList(ArgOrdering):
    '''Creates the argument list required to create and declare the
    required arguments for a kernel subroutine.  The ordering and type
    of the arguments is captured by the base class.

    :param kern: Kernel for which to create argument list.
    :type kern: :py:class:`psyclone.dynamo0p3.DynKern`

    :raises NotImplementedError: if the kernel is inter-grid.
    :raises NotImplementedError: if the kernel requires properties of the \
                                 reference element.
    '''
    def __init__(self, kern):
        # We don't yet support inter-grid kernels (Issue #162)
        if kern.is_intergrid:
            raise NotImplementedError(
                "Kernel {0} is an inter-grid kernel and stub generation "
                "is not yet supported for inter-grid kernels".
                format(kern.name))
        self._first_arg = True
        self._first_arg_decl = None
        ArgOrdering.__init__(self, kern)
        # TODO 719 The stub_symtab is not connected to other parts of the
        # Stub generation. Also the symboltable already has an
        # argument_list that may be able to replace the _arglist below.
        self._arglist = []
        self._stub_symtab = SymbolTable()

    def cell_position(self):
        ''' Add cell position to the argument list. '''
        self._arglist.append("cell")

    def mesh_height(self):
        ''' Add mesh height (nlayers) to the argument list. '''
        self._arglist.append("nlayers")

    def mesh_ncell2d(self):
        ''' Add the number of columns in the mesh to the argument list. '''
        self._arglist.append("ncell_2d")

    def field_vector(self, argvect):
        '''Add the field vector associated with the argument 'argvect' to the
        argument list.

        :param argvect: the corresponding kernel argument.
        :type argvect:  :py:class:`psyclone.dynamo0p3.DynKernelArgument`
        '''
        # the range function below returns values from
        # 1 to the vector size which is what we
        # require in our Fortran code
        for idx in range(1, argvect.vector_size+1):
            text = (argvect.name + "_" +
                    argvect.function_space.mangled_name +
                    "_v" + str(idx))
            if self._first_arg:
                self._first_arg = False
            self._arglist.append(text)

    def field(self, arg):
        '''
        Add the field associated with the argument 'arg' to the argument list.

        :param arg: the kernel argument (field).
        :type arg: :py:class:`psyclone.dynamo0p3.DynKernelArgument`
        '''
        text = arg.name + "_" + arg.function_space.mangled_name
        self._arglist.append(text)

    def stencil_unknown_extent(self, arg):
        '''
        Add stencil information associated with a kernel argument if the
        extent is unknown.

        :param arg: the meta-data description of the kernel argument with \
                    which the stencil is associated.
        :type arg: :py:class:`psyclone.dynamo0p3.DynKernelArgument`
        '''
        name = DynStencils.dofmap_size_name(self._stub_symtab, arg)
        self._arglist.append(name)

    def stencil_unknown_direction(self, arg):
        '''
        Add stencil information associated with the argument 'arg' if the
        direction is unknown.

        :param arg: the kernel argument with which the stencil is associated.
        :type arg: :py:class:`psyclone.dynamo0p3.DynKernelArgument`

        '''
        self._arglist.append(DynStencils.direction_name(
            self._stub_symtab, arg))

    def stencil(self, arg):
        '''
        Add general stencil information associated with a kernel argument.

        :param arg: the meta-data description of the kernel argument with \
                    which the stencil is associated.
        :type arg: :py:class:`psyclone.dynamo0p3.DynKernelArgument`
        '''
        self._arglist.append(DynStencils.dofmap_name(self._stub_symtab, arg))

    def operator(self, arg):
        ''' add the operator arguments to the argument list '''
        size = arg.name + "_ncell_3d"
        self._arglist.append(size)
        # If this is the first argument in the kernel then keep a
        # note so that we can put subsequent declarations in the
        # correct location
        if self._first_arg:
            self._first_arg = False
        text = arg.name
        self._arglist.append(text)

    def cma_operator(self, arg):
        ''' add the CMA operator arguments to the argument list '''
        # The CMA operator itself
        self._arglist.append(arg.name)
        # Associated scalar parameters
        nrow = arg.name + "_nrow"
        _local_args = [nrow]
        if arg.function_space_to.orig_name != \
           arg.function_space_from.orig_name:
            # If the to- and from-spaces are different then so are ncol and
            # nrow so we pass both of them. If they are the same then we
            # could pass either but choose to pass nrow and not ncol.
            ncol = arg.name + "_ncol"
            _local_args.append(ncol)
        bandwidth = arg.name + "_bandwidth"
        alpha = arg.name + "_alpha"
        beta = arg.name + "_beta"
        gamma_m = arg.name + "_gamma_m"
        gamma_p = arg.name + "_gamma_p"
        _local_args += [bandwidth, alpha, beta, gamma_m, gamma_p]
        self._arglist += _local_args

        if self._first_arg:
            self._first_arg = False

    def banded_dofmap(self, function_space):
        ''' Declare the banded dofmap required for a CMA operator
        that maps to/from the specified function space '''
        dofmap = get_cbanded_map_name(function_space)
        self._arglist.append(dofmap)

    def indirection_dofmap(self, function_space, operator=None):
        '''
        Declare the indirection dofmaps required when applying a
        CMA operator.

        :param function_space: the function space for which the dofmap \
                               is required.
        :type function_space: :py:class:`psyclone.dynamo0p3.FunctionSpace`
        :param operator: the CMA operator for which the dofmap is required.
        :type operator: :py:class:`psyclone.dynamo0p3.DynKernelArgument`

        :raises GenerationError: if no kernel argument is supplied.
        :raises GenerationError: if the supplied kernel argument is not a \
                                 CMA operator.

        '''
        if not operator:
            raise GenerationError("Internal error: no CMA operator supplied.")
        if operator.type != "gh_columnwise_operator":
            raise GenerationError(
                "Internal error: a CMA operator (gh_columnwise_operator) must "
                "be supplied but got {0}".format(operator.type))
        map_name = get_cma_indirection_map_name(function_space)
        self._arglist.append(map_name)

    def scalar(self, arg):
        '''
        Add the name associated with the scalar argument to the argument list.

        :param arg: the kernel argument.
        :type arg: :py:class:`psyclone.dynamo0p3.DynKernelArgument`

        :raises InternalError: if the argument is not a recognised scalar type.
        '''
        if arg.type not in GH_VALID_SCALAR_NAMES:
            raise InternalError(
                "Expected argument type to be one of '{0}' but got '{1}'".
                format(GH_VALID_SCALAR_NAMES, arg.type))
        self._arglist.append(arg.name)

    def fs_common(self, function_space):
        ''' Provide arguments common to LMA operators and
        fields on a space. There is one: "ndf". '''
        ndf_name = get_fs_ndf_name(function_space)
        self._arglist.append(ndf_name)

    def fs_compulsory_field(self, function_space):
        ''' Provide compulsory arguments if there is a field on this
        function space'''
        undf_name = get_fs_undf_name(function_space)
        self._arglist.append(undf_name)
        map_name = get_fs_map_name(function_space)
        self._arglist.append(map_name)

    def basis(self, function_space):
        '''
        Add the necessary declarations for basis function(s) on the supplied
        function space. There can be more than one if this is an evaluator.

        :param function_space: the function space for which to provide \
                               the basis functions
        :type function_space: :py:class:`psyclone.dynamo0p3.FunctionSpace`

        :raises InternalError: if the evaluator shape is not recognised.

        '''
        if self._kern.eval_shape in VALID_QUADRATURE_SHAPES:
            basis_name = get_fs_basis_name(function_space)
            self._arglist.append(basis_name)
        elif self._kern.eval_shape in VALID_EVALUATOR_SHAPES:
            # Need a basis array for each target space upon which the basis
            # functions have been evaluated. _kern.eval_targets is a dict
            # where the values are 2-tuples of (FunctionSpace, argument).
            for _, target in self._kern.eval_targets.items():
                basis_name = get_fs_basis_name(function_space,
                                               on_space=target[0])
                self._arglist.append(basis_name)
        else:
            raise InternalError(
                "Unrecognised evaluator shape ({0}). Expected one of: {1}".
                format(self._kern.eval_shape, VALID_EVALUATOR_SHAPES))

    def diff_basis(self, function_space):
        '''
        Provide the necessary declarations for the differential basis function
        on the supplied function space.

        :param function_space: the function space for which to provide the \
                               differential basis function
        :type function_space: :py:class:`psyclone.dynamo0p3.FunctionSpace`

        :raises GenerationError: if the evaluator shape is not recognised.
        '''
        if self._kern.eval_shape in VALID_QUADRATURE_SHAPES:
            # We need differential basis functions for quadrature
            diff_basis_name = get_fs_diff_basis_name(function_space)
            self._arglist.append(diff_basis_name)

        elif self._kern.eval_shape in VALID_EVALUATOR_SHAPES:
            # We need differential basis functions for an evaluator,
            # potentially for multiple target spaces. _kern.eval_targets is
            # a dict where the values are 2-tuples of
            # (FunctionSpace, argument).
            for _, target in self._kern.eval_targets.items():
                diff_basis_name = get_fs_diff_basis_name(function_space,
                                                         on_space=target[0])
                self._arglist.append(diff_basis_name)
        else:
            raise GenerationError(
                "Internal error: unrecognised evaluator shape ({0}). Expected "
                "one of: {1}".format(self._kern.eval_shape,
                                     VALID_EVALUATOR_SHAPES))

    def orientation(self, function_space):
        '''
        Provide orientation information for the function space.

        :param function_space: the function space for which orientation \
                               is required.
        :type function_space: :py:class:`psyclone.dynamo0p3.FunctionSpace`

        '''
        orientation_name = get_fs_orientation_name(function_space)
        self._arglist.append(orientation_name)

    def field_bcs_kernel(self, function_space):
        ''' implement the boundary_dofs array fix for fields '''
        arg = self._kern.arguments.get_arg_on_space(function_space)
        self._arglist.append("boundary_dofs_"+arg.name)

    def operator_bcs_kernel(self, function_space):
        ''' Implement the boundary_dofs array fix for operators. This is the
        same as for fields with the function space set to the 'to' space of
        the operator. '''
        self.field_bcs_kernel(function_space)

    def ref_element_properties(self):
        ''' Provide kernel arguments required by the reference-element
        properties specified in the kernel metadata.

        '''
        # Argument information is produced by a DynReferenceElement
        # class method
        if self._kern.reference_element.properties:
            refelem_args = DynReferenceElement.kern_args(self._kern)
            self._arglist.extend(refelem_args)

    def quad_rule(self):
        ''' provide quadrature information for this kernel stub (necessary
        arguments and declarations) '''
        self._arglist.extend(self._kern.qr_args)

    @property
    def arglist(self):
        '''return the kernel argument list. The generate function must be
        called first'''
        if not self._arglist:
            raise GenerationError(
                "Internal error. The argument list in KernStubArgList:"
                "arglist() is empty. Has the generate() method been called?")
        return self._arglist


# class DinoWriters(ArgOrdering):
#    def __init__(self, kern, parent=None, position=None):
#        ArgOrdering.__init__(self, kern)
#        self._parent = parent
#        self._position = position
#        self._scalar_position = None
#        self._array_position = None
#
#    def cell_position(self):
#        ''' get dino to output cell position information '''
#        # dino outputs a full field so we do not need cell index information
#        pass
#
#    def mesh_height(self):
#        ''' get dino to output the height of the mesh (nlayers)'''
#        nlayers_name = self._name_space_manager.create_name(
#            root_name="nlayers", context="PSyVars", label="nlayers")
#        self._add_dino_scalar(nlayers_name)
#
#    def field_vector(self, argvect):
#        '''get dino to output field vector data associated with the argument
#        'argvect' '''
#        # TBD
#        pass
#
#    def field(self, arg):
#        '''get dino to output field datat associated with the argument
#        'arg' '''
#        if arg.intent in ["in", "inout"]:
#            text = arg.proxy_name + "%data"
#            self._add_dino_array(text)
#
#    def stencil_unknown_extent(self, arg):
#        '''get dino to output stencil information associated with the argument
#        'arg' if the extent is unknown '''
#        # TBD
#        pass
#
#    def stencil_unknown_direction(self, arg):
#        '''get dino to output stencil information associated with the argument
#        'arg' if the direction is unknown '''
#        # TBD
#        pass
#
#    def stencil(self, arg):
#        '''get dino to output general stencil information associated with the
#        argument 'arg' '''
#        # TBD
#        pass
#
#    def operator(self, arg):
#        ''' get dino to output the operator arguments '''
#        # TBD
#        pass
#
#    def scalar(self, scalar_arg):
#        '''get dino to output the value of the scalar argument'''
#        if scalar_arg in ["in", "inout"]:
#            self._add_dino_scalar(scalar_arg.name)
#
#    def fs_common(self, function_space):
#        '''get dino to output any arguments common to LMA operators and
#        fields on a space. '''
#        # There is currently one: "ndf".
#        ndf_name = get_fs_ndf_name(function_space)
#        self._add_dino_scalar(ndf_name)
#
#    def fs_compulsory_field(self, function_space):
#        '''get dino to output compulsory arguments if there is a field on this
#        function space'''
#        undf_name = get_fs_undf_name(function_space)
#        self._add_dino_scalar(undf_name)
#
#    def basis(self, function_space):
#        '''get dino to output basis function information for the function
#        space'''
#        # TBD
#        pass
#
#    def diff_basis(self, function_space):
#        '''get dino to output differential basis function information for the
#        function space'''
#        # TBD
#         pass
#
#    def orientation(self, function_space):
#        '''get dino to output orientation information for the function
#        space'''
#        # TBD
#        pass
#
#    def field_bcs_kernel(self, function_space):
#        '''get dino to output any boundary_dofs information for bc_kernel'''
#        # TBD
#        pass
#
#    def quad_rule(self):
#        '''get dino to output qr information '''
#        # TBD
#        pass
#
#    def generate(self):
#        '''perform any additional actions before and after kernel
#        argument-list based generation'''
#        from psyclone.f2pygen import CommentGen
#        self._parent.add(CommentGen(self._parent, " dino output start"),
#                         position=["before", self._position])
#        scalar_comment = CommentGen(self._parent, " dino scalars")
#        self._parent.add(scalar_comment,
#                         position=["before", self._position])
#        array_comment = CommentGen(self._parent, " dino arrays")
#        self._parent.add(array_comment,
#                         position=["before", self._position])
#        self._scalar_position = scalar_comment.root
#        self._array_position = array_comment.root
#        self._parent.add(CommentGen(self._parent, " dino output end"),
#                         position=["before", self._position])
#        self._parent.add(CommentGen(self._parent, ""),
#                         position=["before", self._position])
#        ArgOrdering.generate(self)
#
#    def _add_dino_scalar(self, name):
#        ''' add a dino output call for a scalar variable '''
#        from psyclone.f2pygen import CallGen
#        self._parent.add(CallGen(self._parent, name="dino%output_scalar",
#                                 args=[name]),
#                         position=["after", self._scalar_position])
#
#    def _add_dino_array(self, name):
#        ''' add a dino output call for an array variable '''
#        from psyclone.f2pygen import CallGen
#        self._parent.add(CallGen(self._parent, name="dino%output_array",
#                                 args=[name]),
#                         position=["after", self._array_position])


class FSDescriptor(object):
    ''' Provides information about a particular function space used by
    a meta-funcs entry in the kernel metadata. '''

    def __init__(self, descriptor):
        self._descriptor = descriptor

    @property
    def requires_basis(self):
        ''' Returns True if a basis function is associated with this
        function space, otherwise it returns False. '''
        return "gh_basis" in self._descriptor.operator_names

    @property
    def requires_diff_basis(self):
        ''' Returns True if a differential basis function is
        associated with this function space, otherwise it returns
        False. '''
        return "gh_diff_basis" in self._descriptor.operator_names

    @property
    def requires_orientation(self):
        ''' Returns True if an orientation function is
        associated with this function space, otherwise it returns
        False. '''
        return "gh_orientation" in self._descriptor.operator_names

    @property
    def fs_name(self):
        ''' Returns the raw metadata value of this function space. '''
        return self._descriptor.function_space_name


class FSDescriptors(object):
    ''' Contains a collection of FSDescriptor objects and methods
    that provide information across these objects. We have one
    FSDescriptor for each meta-funcs entry in the kernel
    meta-data.
    #TODO #274 this should actually be named something like
    BasisFuncDescriptors as it holds information describing the
    basis/diff-basis functions required by a kernel.

    :param descriptors: list of objects describing the basis/diff-basis \
                        functions required by a kernel, as obtained from \
                        meta-data.
    :type descriptors: list of :py:class:`psyclone.DynFuncDescriptor03`.

    '''
    def __init__(self, descriptors):
        self._orig_descriptors = descriptors
        self._descriptors = []
        for descriptor in descriptors:
            self._descriptors.append(FSDescriptor(descriptor))

    def exists(self, fspace):
        ''' Return True if a descriptor with the specified function
        space exists, otherwise return False. '''
        for descriptor in self._descriptors:
            # FS descriptors hold information taken from the kernel
            # metadata and therefore it is the original name of
            # the supplied function space that we must look at
            if descriptor.fs_name == fspace.orig_name:
                return True
        return False

    def get_descriptor(self, fspace):
        ''' Return the descriptor with the specified function space
        name. If it does not exist raise an error.'''
        for descriptor in self._descriptors:
            if descriptor.fs_name == fspace.orig_name:
                return descriptor
        raise GenerationError(
            "FSDescriptors:get_descriptor: there is no descriptor for "
            "function space {0}".format(fspace.orig_name))

    @property
    def descriptors(self):
        '''
        :return: the list of Descriptors, one for each of the meta-funcs
                 entries in the kernel meta-data.
        :rtype: List of :py:class:`psyclone.dynamo0p3.FSDescriptor`
        '''
        return self._descriptors


def check_args(call):
    '''
    Checks that the kernel arguments provided via the invoke call are
    consistent with the information expected, as specified by the
    kernel metadata

    :param call: the object produced by the parser that describes the
                 kernel call to be checked.
    :type call: :py:class:`psyclone.parse.algorithm.KernelCall`
    :raises: GenerationError if the kernel arguments in the Algorithm layer
             do not match up with the kernel meta-data
    '''
    # stencil arguments
    stencil_arg_count = 0
    for arg_descriptor in call.ktype.arg_descriptors:
        if arg_descriptor.stencil:
            if not arg_descriptor.stencil['extent']:
                # an extent argument must be provided
                stencil_arg_count += 1
            if arg_descriptor.stencil['type'] == 'xory1d':
                # a direction argument must be provided
                stencil_arg_count += 1

    # qr_argument
    if call.ktype.eval_shape in VALID_QUADRATURE_SHAPES:
        qr_arg_count = 1
    else:
        qr_arg_count = 0

    expected_arg_count = len(call.ktype.arg_descriptors) + \
        stencil_arg_count + qr_arg_count

    if expected_arg_count != len(call.args):
        raise GenerationError(
            "error: expected '{0}' arguments in the algorithm layer but "
            "found '{1}'. Expected '{2}' standard arguments, '{3}' "
            "stencil arguments and '{4}' qr_arguments'".format(
                expected_arg_count, len(call.args),
                len(call.ktype.arg_descriptors), stencil_arg_count,
                qr_arg_count))


class DynStencil(object):
    ''' Provides stencil information about a Dynamo argument '''
    def __init__(self, name):
        self._name = name
        self._extent = None
        self._extent_arg = None
        self._direction_arg = None

    @property
    def extent(self):
        '''Returns the extent of the stencil if it is known. It will be known
        if it is specified in the metadata.'''
        return self._extent

    @property
    def extent_arg(self):
        '''Returns the algorithm argument associated with the extent value if
        extent has not been provided in the metadata.'''
        return self._extent_arg

    @extent_arg.setter
    def extent_arg(self, value):
        ''' sets the extent_arg argument. '''
        self._extent_arg = value

    @property
    def direction_arg(self):
        '''returns the direction argument associated with the direction of
        the stencil if the direction of the stencil is not known'''
        return self._direction_arg

    @direction_arg.setter
    def direction_arg(self, value):
        ''' sets the direction_arg argument. '''
        self._direction_arg = value


class DynKernelArguments(Arguments):
    '''
    Provides information about Dynamo kernel call arguments
    collectively, as specified by the kernel argument metadata.

    :param call: the kernel meta-data for which to extract argument info.
    :type call: :py:class:`psyclone.parse.KernelCall`
    :param parent_call: the kernel-call object.
    :type parent_call: :py:class:`psyclone.dynamo0p3.DynKern`

    :raises GenerationError: if the kernel meta-data specifies stencil extent.
    '''
    def __init__(self, call, parent_call):
        if False:  # pylint: disable=using-constant-test
            # For pyreverse
            self._0_to_n = DynKernelArgument(None, None, None, None)

        Arguments.__init__(self, parent_call)

        # check that the arguments provided by the algorithm layer are
        # consistent with those expected by the kernel(s)
        check_args(call)

        # create our arguments and add in stencil information where
        # appropriate.
        self._args = []
        idx = 0
        for arg in call.ktype.arg_descriptors:

            dyn_argument = DynKernelArgument(self, arg, call.args[idx],
                                             parent_call)
            idx += 1
            if dyn_argument.descriptor.stencil:
                # Create a stencil object and store a reference to it in our
                # new DynKernelArgument object.
                stencil = DynStencil(dyn_argument.descriptor.stencil['type'])
                dyn_argument.stencil = stencil

                if dyn_argument.descriptor.stencil['extent']:
                    raise GenerationError("extent metadata not yet supported")
                    # if supported we would add the following
                    # line. However, note there is currently no setter
                    # for extent in DynStencil so this would need to
                    # be added.  stencil.extent =
                    # dyn_argument.descriptor.stencil['extent']
                else:
                    # An extent argument has been added.
                    stencil.extent_arg = call.args[idx]
                    idx += 1
                if dyn_argument.descriptor.stencil['type'] == 'xory1d':
                    # a direction argument has been added
                    stencil.direction_arg = call.args[idx]
                    idx += 1
            self._args.append(dyn_argument)

        # We have now completed the construction of the kernel arguments so
        # we can go back and update the names of any stencil size and/or
        # direction variable names to ensure there are no clashes.
        if self._parent_call and hasattr(self._parent_call.root,
                                         'symbol_table'):
            symtab = self._parent_call.root.symbol_table
        else:
            # TODO 719 The symtab is not connected to other parts of the
            # Stub generation.
            symtab = SymbolTable()
        for arg in self._args:
            if not arg.descriptor.stencil:
                continue
            if not arg.stencil.extent_arg.is_literal():
                if arg.stencil.extent_arg.varname:
                    # Ensure extent argument name is registered in the
                    # symbol_table.
                    tag = "AlgArgs_" + arg.stencil.extent_arg.text
                    root = arg.stencil.extent_arg.varname
                    new_name = symtab.name_from_tag(tag, root)
                    arg.stencil.extent_arg.varname = new_name
            if arg.descriptor.stencil['type'] == 'xory1d':
                # a direction argument has been added
                if arg.stencil.direction_arg.varname and \
                   arg.stencil.direction_arg.varname not in \
                   VALID_STENCIL_DIRECTIONS:
                    # Register the name of the direction argument to ensure
                    # it is unique in the PSy layer
                    tag = "AlgArgs_" + arg.stencil.direction_arg.text
                    root = arg.stencil.direction_arg.varname
                    new_name = symtab.name_from_tag(tag, root)
                    arg.stencil.direction_arg.varname = new_name

        self._dofs = []

        # Generate a static list of unique function-space names used
        # by the set of arguments: store the mangled names as these
        # are what we use at the level of an Invoke
        self._unique_fs_names = []
        # List of corresponding unique function-space objects
        self._unique_fss = []
        for arg in self._args:
            for function_space in arg.function_spaces:
                # We check that function_space is not None because scalar
                # args don't have one and fields only have one (only
                # operators have two).
                if function_space and \
                   function_space.mangled_name not in self._unique_fs_names:
                    self._unique_fs_names.append(function_space.mangled_name)
                    self._unique_fss.append(function_space)

    def get_arg_on_space_name(self, func_space_name):
        '''
        Returns the first argument (field or operator) found that is on
        the named function space, as specified in the kernel metadata. Also
        returns the associated FunctionSpace object.

        :param str func_space_name: Name of the function space (as specified \
                                    in kernel meta-data) for which to \
                                    find an argument.
        :return: the first kernel argument that is on the named function \
                 space and the associated FunctionSpace object.
        :rtype: (:py:class:`psyclone.dynamo0p3.DynKernelArgument`,
                 :py:class:`psyclone.dynamo0p3.FunctionSpace`)
        :raises: FieldNotFoundError if no field or operator argument is found \
                 for the named function space.
        '''
        for arg in self._args:
            for function_space in arg.function_spaces:
                if function_space:
                    if func_space_name == function_space.orig_name:
                        return arg, function_space
        raise FieldNotFoundError("DynKernelArguments:get_arg_on_space_name: "
                                 "there is no field or operator with function "
                                 "space {0}".format(func_space_name))

    def get_arg_on_space(self, func_space):
        '''
        Returns the first argument (field or operator) found that is on
        the specified function space. The mangled name of the supplied
        function space is used for comparison.

        :param func_space: The function space for which to find an argument.
        :type func_space: :py:class:`psyclone.dynamo0p3.FunctionSpace`
        :return: the first kernel argument that is on the supplied function
                 space
        :rtype: :py:class:`psyclone.dynamo0p3.DynKernelArgument`
        :raises: FieldNotFoundError if no field or operator argument is found
                 for the specified function space.
        '''
        for arg in self._args:
            for function_space in arg.function_spaces:
                if function_space:
                    if func_space.mangled_name == function_space.mangled_name:
                        return arg
        raise FieldNotFoundError("DynKernelArguments:get_arg_on_space: there "
                                 "is no field or operator with function space "
                                 "{0} (mangled name = '{1}')".format(
                                     func_space.orig_name,
                                     func_space.mangled_name))

    def has_operator(self, op_type=None):
        ''' Returns true if at least one of the arguments is an operator
        of type op_type (either gh_operator [LMA] or gh_columnwise_operator
        [CMA]). If op_type is None then searches for *any* valid operator
        type. '''
        if op_type and op_type not in GH_VALID_OPERATOR_NAMES:
            raise GenerationError(
                "If supplied, op_type must be a valid operator type (one "
                "of {0}) but got {1}".format(GH_VALID_OPERATOR_NAMES, op_type))
        if not op_type:
            # If no operator type is specified then we match any type
            op_list = GH_VALID_OPERATOR_NAMES
        else:
            op_list = [op_type]
        for arg in self._args:
            if arg.type in op_list:
                return True
        return False

    @property
    def unique_fss(self):
        ''' Returns a unique list of function space objects used by the
        arguments of this kernel '''
        return self._unique_fss

    @property
    def unique_fs_names(self):
        ''' Return the list of unique function space names used by the
        arguments of this kernel. The names are unmangled (i.e. as
        specified in the kernel metadata) '''
        return self._unique_fs_names

    def iteration_space_arg(self):
        '''
        Returns an argument we can use to dereference the iteration
        space. This can be a field or operator that is modified or
        alternatively a field that is read if one or more scalars
        are modified. If a kernel writes to more than one argument then
        that requiring the largest iteration space is selected.

        :return: Kernel argument from which to obtain iteration space
        :rtype: :py:class:`psyclone.dynamo0p3.DynKernelArgument`
        '''

        # Since we always compute operators out to the L1 halo we first
        # check whether this kernel writes to an operator
        write_accesses = AccessType.all_write_accesses()
        op_args = psyGen.args_filter(self._args,
                                     arg_types=GH_VALID_OPERATOR_NAMES,
                                     arg_accesses=write_accesses)
        if op_args:
            return op_args[0]

        # Is this an inter-grid kernel? If so, then the iteration space
        # is determined by the coarse mesh, irrespective of whether
        # we are prolonging (and thus writing to a field on the fine mesh)
        # or restricting.
        if self._parent_call.is_intergrid:
            fld_args = psyGen.args_filter(self._args,
                                          arg_types=["gh_field"],
                                          arg_meshes=["gh_coarse"])
            return fld_args[0]

        # This is not an inter-grid kernel and it does not write to an
        # operator. We now check for fields that are written to. We
        # check first for any modified field on a continuous function
        # space, failing that we try any_space function spaces
        # (because we must assume such a space is continuous) and
        # finally we try all discontinuous function spaces including
        # any_discontinuous_space. We do this because if a quantity on
        # a continuous FS is modified then our iteration space must be
        # larger (include L1-halo cells)
        write_accesses = AccessType.all_write_accesses()
        fld_args = psyGen.args_filter(self._args,
                                      arg_types=["gh_field"],
                                      arg_accesses=write_accesses)
        if fld_args:
            for spaces in [CONTINUOUS_FUNCTION_SPACES,
                           VALID_ANY_SPACE_NAMES,
                           VALID_DISCONTINUOUS_FUNCTION_SPACE_NAMES]:
                for arg in fld_args:
                    if arg.function_space.orig_name in spaces:
                        return arg

        # No modified fields or operators. Check for unmodified fields...
        fld_args = psyGen.args_filter(self._args, arg_types=["gh_field"])
        if fld_args:
            return fld_args[0]

        # it is an error if we get to here
        raise GenerationError(
            "iteration_space_arg(). The dynamo0.3 api must have a modified "
            "field, a modified operator, or an unmodified field (in the case "
            "of a modified scalar). None of these were found.")

    @property
    def dofs(self):
        ''' Currently required for Invoke base class although this
        makes no sense for Dynamo. Need to refactor the Invoke base class
        and remove the need for this property (#279). '''
        return self._dofs

    def raw_arg_list(self):
        '''
        Constructs the class-specific argument list for a kernel.

        :returns: a list of all of the actual arguments to the \
                  kernel call.
        :rtype: list of str.
        '''
        create_arg_list = KernCallArgList(self._parent_call)
        create_arg_list.generate()
        self._raw_arg_list = create_arg_list.arglist

        return self._raw_arg_list

    @property
    def acc_args(self):
        '''
        :returns: the list of quantities that must be available on an \
                  OpenACC device before the associated kernel can be launched.
        :rtype: list of str

        '''
        class KernCallAccArgList(KernCallArgList):
            '''
            Kernel call arguments that need to be declared by OpenACC
            directives. KernCallArgList only needs to be specialised
            where modified, or additional, arguments are required.
            Scalars are apparently not required but it is valid in
            OpenACC to include them and requires less specialisation
            to keep them in.

            '''
            def field_vector(self, argvect):
                '''
                Add the field vector associated with the argument 'argvect' to
                the argument list. OpenACC requires the field and the
                dereferenced data to be specified.

                :param argvect: the kernel argument (vector field).
                :type argvect:  :py:class:`psyclone.dynamo0p3.\
                                DynKernelArgument`

                '''
                for idx in range(1, argvect.vector_size+1):
                    text1 = argvect.proxy_name + "(" + str(idx) + ")"
                    self._arglist.append(text1)
                    text2 = text1 + "%data"
                    self._arglist.append(text2)

            def field(self, arg):
                '''
                Add the field associated with the argument 'arg' to
                the argument list. OpenACC requires the field and the
                dereferenced data to be specified.

                :param arg: the kernel argument (field).
                :type arg: :py:class:`psyclone.dynamo0p3.DynKernelArgument`

                '''
                text1 = arg.proxy_name
                self._arglist.append(text1)
                text2 = text1 + "%data"
                self._arglist.append(text2)

            def stencil(self, arg):
                '''
                Add the stencil dofmap associated with this kernel
                argument. OpenACC requires the full dofmap to be
                specified.

                :param arg: the meta-data description of the kernel \
                argument with which the stencil is associated.
                :type arg: :py:class:`psyclone.dynamo0p3.DynKernelArgument`

                '''
                self._arglist.append(DynStencils.dofmap_name(
                    self._kern.root.symbol_table, arg))

            def operator(self, arg):
                '''
                Add the operator arguments to the argument list if
                they have not already been added. OpenACC requires the
                derived type and the dereferenced data to be
                specified.

                :param arg: the meta-data description of the operator.
                :type arg: :py:class:`psyclone.dynamo0p3.DynKernelArgument`

                '''
                if arg.proxy_name_indexed not in self._arglist:
                    self._arglist.append(arg.proxy_name_indexed)
                    self._arglist.append(arg.proxy_name_indexed + "%ncell_3d")
                    self._arglist.append(arg.proxy_name_indexed +
                                         "%local_stencil")

            def fs_compulsory_field(self, function_space):
                '''
                Add compulsory arguments associated with this function space to
                the list. OpenACC requires the full function-space map
                to be specified.

                :param arg: the current functionspace.
                :type arg: :py:class:`psyclone.dynamo0p3.FunctionSpace`

                '''
                undf_name = get_fs_undf_name(function_space)
                self._arglist.append(undf_name)
                map_name = get_fs_map_name(function_space)
                self._arglist.append(map_name)

        create_acc_arg_list = KernCallAccArgList(self._parent_call)
        create_acc_arg_list.generate()
        return create_acc_arg_list.arglist

    @property
    def scalars(self):
        '''
        Provides the list of names of scalar arguments required by the
        kernel associated with this Arguments object. If there are none
        then the returned list is empty.

        :returns: A list of the names of scalar arguments in this object.
        :rtype: list of str
        '''
        # Return nothing for the moment as it is unclear whether
        # scalars need to be explicitly dealt with (for OpenACC) in
        # the dynamo api.
        return []


class DynKernelArgument(KernelArgument):
    ''' Provides information about individual Dynamo kernel call
    arguments as specified by the kernel argument metadata. '''

    def __init__(self, kernel_args, arg_meta_data, arg_info, call):
        '''
        :param kernel_args: Object encapsulating all arguments to the
                            kernel call
        :type kernel_args: :py:class:`psyclone.dynamo0p3.DynKernelArguments`
        :param arg_meta_data: Information obtained from the meta-data for
                              this kernel argument
        :type arg_meta_data: :py:class:`psyclone.dynamo0p3.DynArgDescriptor03`
        :param arg_info: Information on how this argument is specified in the
                         Algorithm layer
        :type arg_info: :py:class:`psyclone.parse.algorithm.Arg`
        :param call: The kernel object with which this argument is associated
        :type call: :py:class:`psyclone.dynamo0p3.DynKern`
        '''
        KernelArgument.__init__(self, arg_meta_data, arg_info, call)
        # Keep a reference to DynKernelArguments object that contains
        # this argument. This permits us to manage name-mangling for
        # any-space function spaces.
        self._kernel_args = kernel_args
        self._vector_size = arg_meta_data.vector_size
        self._type = arg_meta_data.type
        self._stencil = None
        if arg_meta_data.mesh:
            self._mesh = arg_meta_data.mesh.lower()
        else:
            self._mesh = None

        # The list of function-space objects for this argument. Each
        # object can be queried for its original name and for the
        # mangled name (used to make any-space arguments distinct
        # within an invoke). The argument will only have more than
        # one function-space associated with it if it is an operator.
        fs1 = None
        fs2 = None

        if self.is_operator:

            fs1 = FunctionSpace(arg_meta_data.function_space_to,
                                self._kernel_args)
            fs2 = FunctionSpace(arg_meta_data.function_space_from,
                                self._kernel_args)
        else:
            if arg_meta_data.function_space:
                fs1 = FunctionSpace(arg_meta_data.function_space,
                                    self._kernel_args)
        self._function_spaces = [fs1, fs2]

    @property
    def descriptor(self):
        ''' return a descriptor object which contains Kernel
        metadata about this argument '''
        return self._arg

    def ref_name(self, function_space=None):
        '''
        Returns the name used to dereference this type of argument (depends
        on whether it is a field or operator and, if the latter, whether it
        is the to- or from-space that is specified).

        :param function_space: the function space of this argument
        :type function_space: :py:class:`psyclone.dynamo0p3.FunctionSpace`
        :return: the name used to dereference this argument
        :rtype: str
        '''
        if not function_space:
            if self.is_operator:
                # For an operator we use the 'from' FS
                function_space = self._function_spaces[1]
            else:
                function_space = self._function_spaces[0]
        else:
            # Check that the supplied function space is valid for this
            # argument
            found = False
            for fspace in self.function_spaces:
                if fspace and fspace.orig_name == function_space.orig_name:
                    found = True
                    break
            if not found:
                raise GenerationError(
                    "DynKernelArgument:ref_name(fs). The supplied function "
                    "space (fs='{0}') is not one of the function spaces "
                    "associated with this argument (fss='{1}')".format(
                        function_space.orig_name,
                        self.function_space_names))
        if self._type == "gh_field":
            return "vspace"
        elif self.is_operator:
            if function_space.orig_name == self.descriptor.function_space_from:
                return "fs_from"
            elif function_space.orig_name == self.descriptor.function_space_to:
                return "fs_to"
            else:
                raise GenerationError(
                    "ref_name: Error, function space '{0}' is one of the "
                    "gh_operator function spaces '{1}' but is not being "
                    "returned by either function_space from '{2}' or "
                    "function_space_to '{3}'".format(
                        function_space.orig_name, self.function_spaces,
                        self.descriptor.function_space_from,
                        self.descriptor.function_space_to))
        else:
            raise GenerationError(
                "ref_name: Error, unsupported arg type '{0}' found".
                format(self._type))

    @property
    def type(self):
        ''' Returns the type of this argument. '''
        return self._type

    def is_scalar(self):
        ''':return: whether this variable is a scalar variable or not.
        :rtype: bool'''
        return self.type in GH_VALID_SCALAR_NAMES

    @property
    def mesh(self):
        '''
        Getter for the mesh associated with this argument
        :return: Mesh associated with argument (GH_FINE or GH_COARSE)
        :rtype: str
        '''
        return self._mesh

    @property
    def vector_size(self):
        ''' Returns the vector size of this argument as specified in
        the Kernel metadata. '''
        return self._vector_size

    @property
    def proxy_name(self):
        '''
        :returns: the proxy name for this argument.
        :rtype: str
        '''
        return self._name+"_proxy"

    @property
    def proxy_declaration_name(self):
        '''
        :returns: the proxy name for this argument with the array \
                  dimensions added if required.
        :rtype: str
        '''
        if self._vector_size > 1:
            return self.proxy_name+"("+str(self._vector_size)+")"
        return self.proxy_name

    @property
    def declaration_name(self):
        ''' Returns the name for this argument with the array
        dimensions added if required. '''
        if self._vector_size > 1:
            return self._name+"("+str(self._vector_size)+")"
        return self._name

    @property
    def proxy_name_indexed(self):
        '''
        :returns: the proxy name for this argument with an additional \
                  index which accesses the first element for a vector \
                  argument.
        :rtype: str
        '''
        if self._vector_size > 1:
            return self._name+"_proxy(1)"
        return self._name+"_proxy"

    @property
    def name_indexed(self):
        '''
        :returns: the name for this argument with an additional index \
                  which accesses the first element for a vector argument.
        :rtype: str
        '''
        if self._vector_size > 1:
            return self._name+"(1)"
        return self._name

    @property
    def function_space(self):
        '''
        :return: the expected finite element function space for this
                 argument as specified by the kernel argument metadata.
        :rtype: :py:class:`psyclone.dynamo0p3.FunctionSpace`
        '''
        if self._type == "gh_operator":
            # We return the 'from' space for an operator argument
            return self.function_space_from
        return self._function_spaces[0]

    @property
    def function_space_to(self):
        ''' Returns the 'to' function space of an operator '''
        return self._function_spaces[0]

    @property
    def function_space_from(self):
        ''' Returns the 'from' function space of an operator '''
        return self._function_spaces[1]

    @property
    def function_spaces(self):
        ''' Returns the expected finite element function spaces for this
        argument as a list as specified by the kernel argument
        metadata. We have more than one function space when dealing
        with operators. '''
        return self._function_spaces

    @property
    def function_space_names(self):
        ''' Returns a list of the names of the function spaces associated
        with this argument. We have more than one function space when
        dealing with operators. '''
        fs_names = []
        for fspace in self._function_spaces:
            if fspace:
                fs_names.append(fspace.orig_name)
        return fs_names

    @property
    def intent(self):
        '''
        Returns the Fortran intent of this argument.

        :return: the expected Fortran intent for this argument as specified
                 by the kernel argument metadata
        :rtype: str
        '''
        if self.access == AccessType.READ:
            return "in"
        elif self.access == AccessType.WRITE:
            return "out"
        elif self.access == AccessType.READWRITE:
            return "inout"
        elif self.access in [AccessType.INC] + \
                AccessType.get_valid_reduction_modes():
            return "inout"
        else:
            valid_reductions = AccessType.get_valid_reduction_names()
            raise GenerationError(
                "Expecting argument access to be one of 'gh_read, gh_write, "
                "gh_inc', 'gh_readwrite' or one of {0}, but found '{1}'".
                format(valid_reductions, self.access))

    @property
    def discontinuous(self):
        '''Returns True if this argument is known to be on a discontinuous
        function space including any_discontinuous_space, otherwise
        returns False.'''
        if self.function_space.orig_name in \
           VALID_DISCONTINUOUS_FUNCTION_SPACE_NAMES:
            return True
        if self.function_space.orig_name in VALID_ANY_SPACE_NAMES:
            # we will eventually look this up based on our dependence
            # analysis but for the moment we assume the worst
            return False
        return False

    @property
    def stencil(self):
        '''Return stencil information about this kernel argument if it
        exists. The information is returned as a DynStencil object.'''
        return self._stencil

    @stencil.setter
    def stencil(self, value):
        '''Set stencil information for this kernel argument. The information
        should be provided as a DynStencil object. '''
        self._stencil = value

    @property
    def is_operator(self):
        '''
        :return: True if this kernel argument represents an operator,
                 False otherwise.
        :rtype: bool
        '''
        return self._type in GH_VALID_OPERATOR_NAMES


class DynKernCallFactory(object):
    ''' Create the necessary framework for a Dynamo kernel call.
    This consists of a Loop over cells containing a call to the
    user-supplied kernel routine. '''
    @staticmethod
    def create(call, parent=None):
        ''' Create the objects needed for a call to the kernel
        described in the call object '''

        # Loop over cells
        cloop = DynLoop(parent=parent)

        # The kernel itself
        kern = DynKern()
        kern.load(call, cloop.children[3])

        # Add the kernel as a child of the loop
        cloop.loop_body.addchild(kern)

        # Set-up the loop now we have the kernel object
        cloop.load(kern)

        # Return the outermost loop
        return cloop


class DynACCEnterDataDirective(ACCEnterDataDirective):
    '''
    Sub-classes ACCEnterDataDirective to provide an API-specific implementation
    of data_on_device().

    '''
    def data_on_device(self, _):
        '''
        Provide a hook to be able to add information about data being on a
        device (or not). This is currently not used in dynamo0p3.

        '''
        return None


# ---------- Documentation utils -------------------------------------------- #
# The list of module members that we wish AutoAPI to generate
# documentation for. (See https://psyclone-ref.readthedocs.io)
__all__ = [
    'FunctionSpace',
    'DynFuncDescriptor03',
    'DynArgDescriptor03',
    'DynKernMetadata',
    'DynamoPSy',
    'DynamoInvokes',
    'DynCollection',
    'DynStencils',
    'DynDofmaps',
    'DynOrientations',
    'DynFunctionSpaces',
    'DynFields',
    'DynProxies',
    'DynCellIterators',
    'DynScalarArgs',
    'DynLMAOperators',
    'DynCMAOperators',
    'DynMeshes',
    'DynInterGrid',
    'DynBasisFunctions',
    'DynBoundaryConditions',
    'DynInvoke',
    'DynInvokeSchedule',
    'DynGlobalSum',
    'DynHaloExchange',
    'DynHaloExchangeStart',
    'DynHaloExchangeEnd',
    'HaloDepth',
    'HaloWriteAccess',
    'HaloReadAccess',
    'DynLoop',
    'DynKern',
    'ArgOrdering',
    'KernCallArgList',
    'KernStubArgList',
    'FSDescriptor',
    'FSDescriptors',
    'DynStencil',
    'DynKernelArguments',
    'DynKernelArgument',
    'DynKernCallFactory',
    'DynACCEnterDataDirective']<|MERGE_RESOLUTION|>--- conflicted
+++ resolved
@@ -2080,8 +2080,9 @@
         self._properties = list(OrderedDict.fromkeys(self._properties))
 
         # Create and store a name for the reference element object
-        self._ref_elem_name = self._invoke.schedule.symbol_table.name_from_tag(
-            "reference_element")
+        self._ref_elem_name = self._name_space_manager.create_name(
+            root_name="reference_element", context="PSyVars",
+            label="reference_element")
 
         # Initialise names for the properties of the reference element object:
         # Number of horizontal/vertical/all faces,
@@ -2108,7 +2109,6 @@
                 in self._properties or
                 RefElementMetaData.Property.OUTWARD_NORMALS_TO_HORIZONTAL_FACES
                 in self._properties):
-<<<<<<< HEAD
             self._nfaces_h_name = self._name_space_manager.create_name(
                 root_name="nfaces_re_h", context="PSyVars",
                 label="nfaces_re_h")
@@ -2235,37 +2235,6 @@
         nfaces = list(OrderedDict.fromkeys(argdict.values()))
         kern_args = nfaces + list(argdict.keys())
         return kern_args
-=======
-            self._nfaces_h_name = \
-                self._invoke.schedule.symbol_table.name_from_tag("nfaces_re_h")
-            if RefElementMetaData.Property.NORMALS_TO_HORIZONTAL_FACES \
-               in self._properties:
-                self._horiz_face_normals_name = \
-                    self._invoke.schedule.symbol_table.name_from_tag(
-                        "normals_to_horiz_faces")
-            if RefElementMetaData.Property.OUTWARD_NORMALS_TO_HORIZONTAL_FACES\
-               in self._properties:
-                self._horiz_face_out_normals_name = \
-                    self._invoke.schedule.symbol_table.name_from_tag(
-                        "out_normals_to_horiz_faces")
-
-        if (RefElementMetaData.Property.NORMALS_TO_VERTICAL_FACES
-                in self._properties or
-                RefElementMetaData.Property.OUTWARD_NORMALS_TO_VERTICAL_FACES
-                in self._properties):
-            self._nfaces_v_name = \
-                self._invoke.schedule.symbol_table.name_from_tag("nfaces_re_v")
-            if RefElementMetaData.Property.NORMALS_TO_VERTICAL_FACES \
-               in self._properties:
-                self._vert_face_normals_name = \
-                    self._invoke.schedule.symbol_table.name_from_tag(
-                        "normals_to_vert_faces")
-            if RefElementMetaData.Property.OUTWARD_NORMALS_TO_VERTICAL_FACES\
-               in self._properties:
-                self._vert_face_out_normals_name = \
-                    self._invoke.schedule.symbol_table.name_from_tag(
-                        "out_normals_to_vert_faces")
->>>>>>> 9dc0acf4
 
     def _invoke_declarations(self, parent):
         '''
@@ -7957,56 +7926,11 @@
         properties specified in the kernel metadata.
 
         '''
-<<<<<<< HEAD
         # Argument information is produced by a DynReferenceElement
         # class method
         if self._kern.reference_element.properties:
             refelem_args = DynReferenceElement.kern_args(self._kern)
             self._arglist.extend(refelem_args)
-=======
-        symtab = self._kern.root.symbol_table
-        # Provide no. of horizontal faces if required
-        if RefElementMetaData.Property.NORMALS_TO_HORIZONTAL_FACES \
-           in self._kern.reference_element.properties or \
-           RefElementMetaData.Property.OUTWARD_NORMALS_TO_HORIZONTAL_FACES \
-           in self._kern.reference_element.properties:
-            # Query the symbol_table to get the variable name
-            nfaces_h = symtab.name_from_tag("nfaces_re_h")
-            self._arglist.append(nfaces_h)
-        # Provide no. of vertical faces if required
-        if RefElementMetaData.Property.NORMALS_TO_VERTICAL_FACES \
-           in self._kern.reference_element.properties or \
-           RefElementMetaData.Property.OUTWARD_NORMALS_TO_VERTICAL_FACES \
-           in self._kern.reference_element.properties:
-            nfaces_v = symtab.name_from_tag("nfaces_re_v")
-            self._arglist.append(nfaces_v)
-        # Now the arrays themselves, in the order specified in the
-        # kernel metadata
-        for prop in self._kern.reference_element.properties:
-            if prop == \
-               RefElementMetaData.Property.OUTWARD_NORMALS_TO_HORIZONTAL_FACES:
-                name = symtab.name_from_tag("out_normals_to_horiz_faces")
-                self._arglist.append(name)
-            elif (prop ==
-                  RefElementMetaData.Property.NORMALS_TO_HORIZONTAL_FACES):
-                name = symtab.name_from_tag("normals_to_horiz_faces")
-                self._arglist.append(name)
-            elif (prop == RefElementMetaData.Property.
-                  OUTWARD_NORMALS_TO_VERTICAL_FACES):
-                name = symtab.name_from_tag("out_normals_to_vert_faces")
-                self._arglist.append(name)
-            elif (prop == RefElementMetaData.Property.
-                  NORMALS_TO_VERTICAL_FACES):
-                name = symtab.name_from_tag("normals_to_vert_faces")
-                self._arglist.append(name)
-            else:
-                raise InternalError(
-                    "Unsupported reference-element property ('{0}') found when"
-                    " generating arguments for kernel '{1}'. Supported "
-                    "properties are: {2}".format(
-                        str(prop), self._kern.name,
-                        [str(sprop) for sprop in RefElementMetaData.Property]))
->>>>>>> 9dc0acf4
 
     def quad_rule(self):
         ''' add qr information to the argument list'''
@@ -8744,6 +8668,7 @@
         if False:  # pylint: disable=using-constant-test
             # For pyreverse
             self._0_to_n = DynKernelArgument(None, None, None, None)
+        self._name_space_manager = NameSpaceFactory().create()
 
         Arguments.__init__(self, parent_call)
 
