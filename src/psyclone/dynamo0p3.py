--- conflicted
+++ resolved
@@ -78,11 +78,8 @@
 from psyclone.psyir.nodes import (Loop, Literal, Schedule, Reference,
                                   ArrayReference, ACCEnterDataDirective,
                                   ACCRegionDirective, OMPRegionDirective,
-<<<<<<< HEAD
-                                  Routine, ScopingNode, StructureReference)
-=======
-                                  ScopingNode, KernelSchedule)
->>>>>>> 0838cef9
+                                  Routine, ScopingNode, StructureReference,
+                                  KernelSchedule)
 from psyclone.psyir.symbols import (
     INTEGER_TYPE, INTEGER_SINGLE_TYPE, DataSymbol, ScalarType,
     DeferredType, DataTypeSymbol, ContainerSymbol, ImportInterface, ArrayType)
@@ -7118,7 +7115,6 @@
         self._upper_bound_name = None
         self._upper_bound_halo_depth = None
 
-<<<<<<< HEAD
     def XXreference_accesses(self, var_accesses):
         # TODO 1876, Item 1
         '''Get all variable access information. It combines the data from
@@ -7174,20 +7170,11 @@
     def lower_to_language_level(self):
         '''In-place replacement of DSL or high-level concepts into generic
         PSyIR constructs. This function replaces a DynLoop with a PSyLoop
-        and inserts the loop boundaries into the new PSyLoop. Once
-        TODO #1731 is done (which should fix the loop boundaries, which atm
-        rely on index of the loop in the schedule, i.e. can change when
-        transformations are applied), this function can likely be removed.
-=======
-    def lower_to_language_level(self):
-        '''In-place replacement of DSL or high-level concepts into generic
-        PSyIR constructs. This function replaces a DynLoop with a PSyLoop
         and inserts the loop boundaries into the new PSyLoop, or removes
         the loop node in case of a domain kernel. Once TODO #1731 is done
         (which should fix the loop boundaries, which atm rely on index of
         the loop in the schedule, i.e. can change when transformations are
         applied), this function can likely be removed.
->>>>>>> 0838cef9
 
         '''
         super().lower_to_language_level()
