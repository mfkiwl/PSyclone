# -----------------------------------------------------------------------------
# BSD 3-Clause License
#
# Copyright (c) 2017-2021, Science and Technology Facilities Council.
# All rights reserved.
#
# Redistribution and use in source and binary forms, with or without
# modification, are permitted provided that the following conditions are met:
#
# * Redistributions of source code must retain the above copyright notice, this
#   list of conditions and the following disclaimer.
#
# * Redistributions in binary form must reproduce the above copyright notice,
#   this list of conditions and the following disclaimer in the documentation
#   and/or other materials provided with the distribution.
#
# * Neither the name of the copyright holder nor the names of its
#   contributors may be used to endorse or promote products derived from
#   this software without specific prior written permission.
#
# THIS SOFTWARE IS PROVIDED BY THE COPYRIGHT HOLDERS AND CONTRIBUTORS
# "AS IS" AND ANY EXPRESS OR IMPLIED WARRANTIES, INCLUDING, BUT NOT
# LIMITED TO, THE IMPLIED WARRANTIES OF MERCHANTABILITY AND FITNESS
# FOR A PARTICULAR PURPOSE ARE DISCLAIMED. IN NO EVENT SHALL THE
# COPYRIGHT HOLDER OR CONTRIBUTORS BE LIABLE FOR ANY DIRECT, INDIRECT,
# INCIDENTAL, SPECIAL, EXEMPLARY, OR CONSEQUENTIAL DAMAGES (INCLUDING,
# BUT NOT LIMITED TO, PROCUREMENT OF SUBSTITUTE GOODS OR SERVICES;
# LOSS OF USE, DATA, OR PROFITS; OR BUSINESS INTERRUPTION) HOWEVER
# CAUSED AND ON ANY THEORY OF LIABILITY, WHETHER IN CONTRACT, STRICT
# LIABILITY, OR TORT (INCLUDING NEGLIGENCE OR OTHERWISE) ARISING IN
# ANY WAY OUT OF THE USE OF THIS SOFTWARE, EVEN IF ADVISED OF THE
# POSSIBILITY OF SUCH DAMAGE.
# -----------------------------------------------------------------------------
# Authors R. W. Ford, A. R. Porter and S. Siso, STFC Daresbury Lab
# Modified I. Kavcic and A. Coughtrie, Met Office
# Modified J. Henrichs, Bureau of Meteorology

''' This module implements the PSyclone Dynamo 0.3 API by 1)
    specialising the required base classes in parser.py (KernelType) and
    adding a new class (DynFuncDescriptor03) to capture function descriptor
    metadata and 2) specialising the required base classes in psyGen.py
    (PSy, Invokes, Invoke, InvokeSchedule, Loop, Kern, Inf, Arguments and
    Argument). '''

# Imports
from __future__ import print_function, absolute_import
import abc
import os
from enum import Enum
from collections import OrderedDict, namedtuple, Counter
import six
import fparser

from psyclone import psyGen
from psyclone.configuration import Config
from psyclone.core import AccessType, Signature
from psyclone.domain.lfric.lfric_builtins import (
    LFRicBuiltInCallFactory, LFRicBuiltIn, BUILTIN_MAP)
from psyclone.domain.lfric import (FunctionSpace, KernCallAccArgList,
                                   KernCallArgList, KernStubArgList,
                                   LFRicArgDescriptor, KernelInterface,
                                   LFRicConstants)
from psyclone.errors import GenerationError, InternalError, FieldNotFoundError
from psyclone.f2pygen import (AllocateGen, AssignGen, CallGen, CommentGen,
                              DeallocateGen, DeclGen, DirectiveGen, DoGen,
                              IfThenGen, ModuleGen, SubroutineGen, TypeDeclGen,
                              UseGen)
from psyclone.parse.algorithm import Arg, KernelCall
from psyclone.parse.kernel import KernelType, getkerneldescriptors
from psyclone.parse.utils import ParseError
from psyclone.psyGen import (PSy, Invokes, Invoke, InvokeSchedule,
                             Arguments, KernelArgument, HaloExchange,
                             GlobalSum, FORTRAN_INTENT_NAMES, DataAccess,
                             CodedKern)
from psyclone.psyir.frontend.fortran import FortranReader
from psyclone.psyir.nodes import (Loop, Literal, Schedule, Reference,
                                  ArrayReference, ACCEnterDataDirective,
                                  OMPParallelDoDirective)
from psyclone.psyir.symbols import (
    INTEGER_TYPE, INTEGER_SINGLE_TYPE, DataSymbol, SymbolTable, ScalarType,
    DeferredType, DataTypeSymbol, ContainerSymbol, ImportInterface, ArrayType)

# pylint: disable=too-many-lines
# --------------------------------------------------------------------------- #
# ========== First section : Parser specialisations and classes ============= #
# --------------------------------------------------------------------------- #
#

# ---------- Functions ------------------------------------------------------ #


def qr_basis_alloc_args(first_dim, basis_fn):
    '''
    Generate the list of dimensions required to allocate the
    supplied basis/diff-basis function

    :param str first_dim: the variable name for the first dimension
    :param basis_fn: dict holding details on the basis function
                     we want to allocate
    :type basis_fn: dict containing 'shape', 'fspace' and and 'qr_var' keys
                    holding the quadrature shape, FunctionSpace and name
                    of the associated quadrature variable (as specified in the
                    Algorithm layer), respectively
    :return: list of dimensions to use to allocate array
    :rtype: list of strings

    :raises InternalError: if an unrecognised quadrature shape is encountered.
    :raises NotImplementedError: if a quadrature shape other than \
                                 "gh_quadrature_xyoz" is supplied.
    '''
    const = LFRicConstants()
    if basis_fn["shape"] not in const.VALID_QUADRATURE_SHAPES:
        raise InternalError(
            "Unrecognised shape ('{0}') specified in "
            "dynamo0p3.qr_basis_alloc_args(). Should be one of: "
            "{1}".format(basis_fn["shape"], const.VALID_QUADRATURE_SHAPES))

    qr_var = "_" + basis_fn["qr_var"]

    # Dimensionality of the basis arrays depends on the
    # type of quadrature...
    # if basis_fn["shape"] == "gh_quadrature_xyz":
    #     alloc_args = [first_dim, basis_fn["fspace"].ndf_name,
    #          "np_xyz"+"_"+basis_fn["qr_var"]]
    if basis_fn["shape"] == "gh_quadrature_xyoz":
        alloc_args = [first_dim, basis_fn["fspace"].ndf_name,
                      "np_xy"+qr_var, "np_z"+qr_var]
    # elif basis_fn["shape"] == "gh_quadrature_xoyoz":
    #     alloc_args = [first_dim, basis_fn["fspace"].ndf_name,
    #                   "np_x"+"_"+basis_fn["qr_var"],
    #                   "np_y"+"_"+basis_fn["qr_var"],
    #                   "np_z"+"_"+basis_fn["qr_var"]]
    elif basis_fn["shape"] == "gh_quadrature_face":
        alloc_args = [first_dim, basis_fn["fspace"].ndf_name,
                      "np_xyz"+qr_var, "nfaces"+qr_var]
    elif basis_fn["shape"] == "gh_quadrature_edge":
        alloc_args = [first_dim, basis_fn["fspace"].ndf_name,
                      "np_xyz"+qr_var, "nedges"+qr_var]
    else:
        raise NotImplementedError(
            "Unrecognised shape '{0}' specified in "
            "dynamo0p3.qr_basis_alloc_args(). Should be one of: "
            "{1}".format(basis_fn["shape"], const.VALID_QUADRATURE_SHAPES))
    return alloc_args

# ---------- Classes -------------------------------------------------------- #


class DynFuncDescriptor03(object):
    ''' The Dynamo 0.3 API includes a function-space descriptor as
    well as an argument descriptor which is not supported by the base
    classes. This class captures the information specified in a
    function-space descriptor. '''

    def __init__(self, func_type):
        self._func_type = func_type
        if func_type.name != 'func_type':
            raise ParseError(
                "In the dynamo0.3 API each meta_func entry must be of type "
                "'func_type' but found '{0}'".format(func_type.name))
        if len(func_type.args) < 2:
            raise ParseError(
                "In the dynamo0.3 API each meta_func entry must have at "
                "least 2 args, but found '{0}'".format(len(func_type.args)))
        self._operator_names = []
        const = LFRicConstants()
        for idx, arg in enumerate(func_type.args):
            if idx == 0:  # first func_type arg
                if arg.name not in const.VALID_FUNCTION_SPACE_NAMES:
                    raise ParseError(
                        "In the dynamo0p3 API the 1st argument of a "
                        "meta_func entry should be a valid function space "
                        "name (one of {0}), but found '{1}' in '{2}'".format(
                            const.VALID_FUNCTION_SPACE_NAMES,
                            arg.name, func_type))
                self._function_space_name = arg.name
            else:  # subsequent func_type args
                if arg.name not in const.VALID_METAFUNC_NAMES:
                    raise ParseError(
                        "In the dynamo0.3 API, the 2nd argument and all "
                        "subsequent arguments of a meta_func entry should "
                        "be one of {0}, but found "
                        "'{1}' in '{2}".
                        format(const.VALID_METAFUNC_NAMES,
                               arg.name, func_type))
                if arg.name in self._operator_names:
                    raise ParseError(
                        "In the dynamo0.3 API, it is an error to specify an "
                        "operator name more than once in a meta_func entry, "
                        "but '{0}' is replicated in '{1}".format(arg.name,
                                                                 func_type))
                self._operator_names.append(arg.name)
        self._name = func_type.name

    @property
    def function_space_name(self):
        ''' Returns the name of the descriptors function space '''
        return self._function_space_name

    @property
    def operator_names(self):
        ''' Returns a list of operators that are associated with this
        descriptors function space '''
        return self._operator_names

    def __repr__(self):
        return "DynFuncDescriptor03({0})".format(self._func_type)

    def __str__(self):
        res = "DynFuncDescriptor03 object" + os.linesep
        res += "  name='{0}'".format(self._name) + os.linesep
        res += "  nargs={0}".format(len(self._operator_names)+1) + os.linesep
        res += "  function_space_name[{0}] = '{1}'".\
               format(0, self._function_space_name) + os.linesep
        for idx, arg in enumerate(self._operator_names):
            res += "  operator_name[{0}] = '{1}'".format(idx+1, arg) + \
                   os.linesep
        return res


class RefElementMetaData(object):
    '''
    Class responsible for parsing reference-element meta-data and storing
    the properties that a kernel requires.

    :param str kernel_name: name of the Kernel that the meta-data is for.
    :param type_declns: list of fparser1 parse tree nodes representing type \
                        declaration statements
    :type type_declns: list of :py:class:`fparser.one.typedecl_statements.Type`

    :raises ParseError: if an unrecognised reference-element property is found.
    :raises ParseError: if a duplicate reference-element property is found.

    '''
    # pylint: disable=too-few-public-methods
    class Property(Enum):
        '''
        Enumeration of the various properties of the Reference Element
        (that a kernel can request). The names of each of these corresponds to
        the names that must be used in kernel meta-data.

        '''
        NORMALS_TO_HORIZONTAL_FACES = 1
        NORMALS_TO_VERTICAL_FACES = 2
        NORMALS_TO_FACES = 3
        OUTWARD_NORMALS_TO_HORIZONTAL_FACES = 4
        OUTWARD_NORMALS_TO_VERTICAL_FACES = 5
        OUTWARD_NORMALS_TO_FACES = 6

    def __init__(self, kernel_name, type_declns):
        # The list of properties requested in the meta-data (if any)
        self.properties = []

        re_properties = []
        # Search the supplied list of type declarations for the one
        # describing the reference-element properties required by the kernel.
        for line in type_declns:
            for entry in line.selector:
                if entry == "reference_element_data_type":
                    # getkerneldescriptors raises a ParseError if the named
                    # element cannot be found.
                    re_properties = getkerneldescriptors(
                        kernel_name, line, var_name="meta_reference_element",
                        var_type="reference_element_data_type")
                    break
            if re_properties:
                # Optimisation - stop searching if we've found a type
                # declaration for the reference-element data
                break
        try:
            # The meta-data entry is a declaration of a Fortran array of type
            # reference_element_data_type. The initialisation of each member
            # of this array is done as a Fortran structure constructor, the
            # argument to which gives a property of the reference element.
            for re_prop in re_properties:
                for arg in re_prop.args:
                    self.properties.append(
                        self.Property[str(arg).upper()])
        except KeyError as err:
            # We found a reference-element property that we don't recognise.
            # Sort for consistency when testing.
            sorted_names = sorted([prop.name for prop in self.Property])
            six.raise_from(ParseError(
                "Unsupported reference-element property: '{0}'. Supported "
                "values are: {1}".format(arg, sorted_names)), err)

        # Check for duplicate properties
        for prop in self.properties:
            if self.properties.count(prop) > 1:
                raise ParseError("Duplicate reference-element property "
                                 "found: '{0}'.".format(prop))


class MeshProperty(Enum):
    '''
    Enumeration of the various properties of the mesh that a kernel may
    require (either named in metadata or implicitly, depending on the type
    of kernel).

    '''
    # pylint: disable=too-few-public-methods
    ADJACENT_FACE = 1
    NCELL_2D = 2
    NCELL_2D_NO_HALOS = 3


class MeshPropertiesMetaData(object):
    '''
    Parses any mesh-property kernel metadata and stores the properties that
    a kernel requires.

    :param str kernel_name: name of the kernel that the meta-data is for.
    :param type_declns: list of fparser1 parse tree nodes representing type \
                        declaration statements.
    :type type_declns: list of :py:class:`fparser.one.typedecl_statements.Type`

    :raises ParseError: if an unrecognised mesh property is found.
    :raises ParseError: if a duplicate mesh property is found.

    '''
    # pylint: disable=too-few-public-methods
    # The properties that may be specified in kernel meta-data are a subset
    # of the MeshProperty enumeration values.
    supported_properties = [MeshProperty.ADJACENT_FACE]

    def __init__(self, kernel_name, type_declns):
        # The list of mesh properties requested in the meta-data.
        self.properties = []

        mesh_props = []
        # Search the supplied list of type declarations for the one
        # describing the reference-element properties required by the kernel.
        for line in type_declns:
            for entry in line.selector:
                if entry == "mesh_data_type":
                    # getkerneldescriptors raises a ParseError if the named
                    # element cannot be found.
                    mesh_props = getkerneldescriptors(
                        kernel_name, line, var_name="meta_mesh",
                        var_type="mesh_data_type")
                    break
            if mesh_props:
                # Optimisation - stop searching if we've found a type
                # declaration for the mesh data
                break
        try:
            # The meta-data entry is a declaration of a Fortran array of type
            # mesh_data_type. The initialisation of each member
            # of this array is done as a Fortran structure constructor, the
            # argument to which gives a mesh property.
            for prop in mesh_props:
                for arg in prop.args:
                    mesh_prop = MeshProperty[str(arg).upper()]
                    if mesh_prop not in self.supported_properties:
                        raise KeyError()
                    self.properties.append(mesh_prop)
        except KeyError as err:
            # We found a mesh property that we don't recognise or that
            # is not supported.
            six.raise_from(
                ParseError("Unsupported mesh property in metadata: '{0}'. "
                           "Supported values are: {1}".format(
                               arg, [prop.name for prop in
                                     self.supported_properties])), err)

        # Check for duplicate properties
        for prop in self.properties:
            if self.properties.count(prop) > 1:
                raise ParseError("Duplicate mesh property "
                                 "found: '{0}'.".format(prop))


class DynKernMetadata(KernelType):
    ''' Captures the Kernel subroutine code and metadata describing
    the subroutine for the Dynamo 0.3 API.

    :param ast: fparser1 AST for the kernel.
    :type ast: :py:class:`fparser.block_statements.BeginSource`
    :param str name: The name of this kernel.

    :raises ParseError: if the meta-data does not conform to the \
                        rules for the Dynamo 0.3 API.
    '''
    # pylint: disable=too-many-instance-attributes
    def __init__(self, ast, name=None):
        # pylint: disable=too-many-branches, too-many-locals

        KernelType.__init__(self, ast, name=name)

        # The type of CMA operation this kernel performs (or None if
        # no CMA operators are involved)
        self._cma_operation = None

        # Query the meta-data for the evaluator shape(s) (only required if
        # kernel uses quadrature or an evaluator). If it is not
        # present then eval_shapes will be an empty list.
        shape = self.get_integer_variable('gh_shape')
        if not shape:
            # There's no scalar gh_shape - is it present as an array?
            self._eval_shapes = self.get_integer_array('gh_shape')
        else:
            self._eval_shapes = [shape]

        # The list of function space names for which an evaluator is
        # required. We set this up below once we've processed the meta-
        # -data describing the kernel arguments.
        self._eval_targets = []

        # Whether or not this is an inter-grid kernel (i.e. has a mesh
        # specified for each [field] argument). This property is
        # set to True if all the checks in _validate_inter_grid() pass.
        self._is_intergrid = False

        # parse the arg_type metadata
        self._arg_descriptors = []
        for arg_type in self._inits:
            self._arg_descriptors.append(
                LFRicArgDescriptor(arg_type, self.iterates_over))

        # Get a list of the Type declarations in the metadata
        type_declns = [cline for cline in self._ktype.content if
                       isinstance(cline, fparser.one.typedecl_statements.Type)]

        # Parse the func_type metadata if it exists
        func_types = []
        for line in type_declns:
            for entry in line.selector:
                if entry == "func_type":
                    func_types = getkerneldescriptors(
                        name, line, var_name="meta_funcs",
                        var_type="func_type")
                    break

        self._func_descriptors = []
        # populate a list of function descriptor objects which we
        # return via the func_descriptors method.
        arg_fs_names = []
        for descriptor in self._arg_descriptors:
            arg_fs_names.extend(descriptor.function_spaces)
        used_fs_names = []
        need_evaluator = False
        for func_type in func_types:
            descriptor = DynFuncDescriptor03(func_type)
            fs_name = descriptor.function_space_name
            # check that function space names in meta_funcs are specified in
            # meta_args
            if fs_name not in arg_fs_names:
                raise ParseError(
                    "In the dynamo0.3 API all function spaces specified in "
                    "meta_funcs must exist in meta_args, but '{0}' breaks "
                    "this rule in ...\n'{1}'.".
                    format(fs_name, self._ktype.content))
            if fs_name not in used_fs_names:
                used_fs_names.append(fs_name)
            else:
                raise ParseError(
                    "In the dynamo0.3 API function spaces specified in "
                    "meta_funcs must be unique, but '{0}' is replicated."
                    .format(fs_name))

            const = LFRicConstants()
            # Check that a valid shape has been specified if
            # this function space requires a basis or differential basis
            for op_name in descriptor.operator_names:
                if op_name in const.VALID_EVALUATOR_NAMES:
                    need_evaluator = True
                    if not self._eval_shapes:
                        raise ParseError(
                            "In the Dynamo0.3 API any kernel requiring "
                            "quadrature or an evaluator ({0}) must also "
                            "supply the shape of that evaluator by setting "
                            "'gh_shape' in the kernel meta-data but "
                            "this is missing for kernel '{1}'".
                            format(const.VALID_EVALUATOR_NAMES,
                                   self.name))
                    shape_set = set(self._eval_shapes)
                    if not shape_set.issubset(
                            set(const.VALID_EVALUATOR_SHAPES)):
                        raise ParseError(
                            "In the Dynamo0.3 API a kernel requiring either "
                            "quadrature or an evaluator must request one or "
                            "more valid gh_shapes (one of {0}) but got '{1}' "
                            "for kernel '{2}'".
                            format(const.VALID_EVALUATOR_SHAPES,
                                   self._eval_shapes, self.name))

            self._func_descriptors.append(descriptor)

        # Check to see whether the optional 'gh_evaluator_targets'
        # has been supplied. This lists the function spaces for which
        # any evaluators (gh_shape=gh_evaluator) should be provided.
        _targets = self.get_integer_array('gh_evaluator_targets')
        if not _targets and \
           self._eval_shapes and "gh_evaluator" in self._eval_shapes:
            # Use the FS of the kernel arguments that are updated
            write_accesses = AccessType.all_write_accesses()
            write_args = psyGen.args_filter(self._arg_descriptors,
                                            arg_accesses=write_accesses)
            # We want the 'to' space of any operator arguments so get
            # the first FS associated with the kernel argument.
            _targets = [arg.function_spaces[0] for arg in write_args]
        # Ensure that _eval_targets entries are not duplicated
        for target in _targets:
            if target not in self._eval_targets:
                self._eval_targets.append(target)

        # Does this kernel require any properties of the reference element?
        self.reference_element = RefElementMetaData(self.name, type_declns)

        # Does this kernel require any properties of the mesh?
        self.mesh = MeshPropertiesMetaData(self.name, type_declns)

        # Perform further checks that the meta-data we've parsed
        # conforms to the rules for this API
        self._validate(need_evaluator)

    def _validate(self, need_evaluator):
        '''
        Check that the meta-data conforms to Dynamo 0.3 rules for a
        user-provided kernel or a built-in

        :param bool need_evaluator: whether this kernel requires an \
                                    evaluator/quadrature.
        :raises ParseError: if the kernel metadata specifies writing to the \
                            read-only function space.
        :raises ParseError: if a user-supplied LFRic kernel updates/writes \
                            to a scalar argument.
        :raises ParseError: if a kernel does not have at least one argument \
                            that is updated/written to.
        :raises ParseError: if a kernel does not require basis or \
                            differential basis functions but specifies one \
                            or more gh_shapes.
        :raises ParseError: if a kernel does not require basis or \
                            differential basis functions but specifies \
                            gh_evaluator_targets.
        :raises ParseError: if a kernel specifies gh_evaluator_targets \
                            but does not need an evaluator.
        :raises ParseError: if a kernel requires an evaluator on a \
                            specific function space but does not have an \
                            argument on that space.
        :raises ParseError: if a kernel that has LMA operator arguments \
                            also has a field argument with an invalid \
                            data type (other than 'gh_real').

        '''
        # pylint: disable=too-many-branches
        # We must have at least one argument that is written to
        const = LFRicConstants()
        write_count = 0
        for arg in self._arg_descriptors:
            if arg.access != AccessType.READ:
                write_count += 1
                # We must not write to a field on a read-only function space
                if arg.argument_type in const.VALID_FIELD_NAMES \
                   and arg.function_spaces[0] in \
                   const.READ_ONLY_FUNCTION_SPACES:
                    raise ParseError(
                        "Found kernel metadata in '{0}' that specifies "
                        "writing to the read-only function space '{1}'."
                        "".format(self.name, arg.function_spaces[0]))

                # We must not write to scalar arguments if it's not a
                # built-in
                if self.name not in BUILTIN_MAP and \
                   arg.argument_type in const.VALID_SCALAR_NAMES:
                    raise ParseError(
                        "A user-supplied LFRic kernel must not write/update "
                        "a scalar argument but kernel '{0}' has a scalar "
                        "argument with '{1}' access."
                        .format(self.name, arg.access.api_specific_name()))
        if write_count == 0:
            raise ParseError("An LFRic kernel must have at least one "
                             "argument that is updated (written to) but "
                             "found none for kernel '{0}'.".format(self.name))

        # Check that no shape has been supplied if no basis or
        # differential basis functions are required for the kernel
        if not need_evaluator and self._eval_shapes:
            raise ParseError(
                "Kernel '{0}' specifies one or more gh_shapes ({1}) but does "
                "not need an evaluator because no basis or differential basis "
                "functions are required".format(self.name, self._eval_shapes))
        # Check that gh_evaluator_targets is only present if required
        if self._eval_targets:
            if not need_evaluator:
                raise ParseError(
                    "Kernel '{0}' specifies gh_evaluator_targets ({1}) but "
                    "does not need an evaluator because no basis or "
                    "differential basis functions are required".
                    format(self.name, self._eval_targets))
            if "gh_evaluator" not in self._eval_shapes:
                raise ParseError(
                    "Kernel '{0}' specifies gh_evaluator_targets ({1}) but "
                    "does not need an evaluator because gh_shape={2}".
                    format(self.name, self._eval_targets, self._eval_shapes))
            # Check that there is a kernel argument on each of the
            # specified spaces...
            # Create a list (set) of the function spaces associated with
            # the kernel arguments
            fs_list = set()
            for arg in self._arg_descriptors:
                fs_list.update(arg.function_spaces)
            # Check each evaluator_target against this list
            for eval_fs in self._eval_targets:
                if eval_fs not in fs_list:
                    raise ParseError(
                        "Kernel '{0}' specifies that an evaluator is required "
                        "on '{1}' but does not have an argument on this space."
                        .format(self.name, eval_fs))

        # If we have an LMA operator as argument then only field arguments
        # with 'gh_real' data type are permitted
        lma_ops = psyGen.args_filter(self._arg_descriptors,
                                     arg_types=["gh_operator"])
        if lma_ops:
            for arg in self._arg_descriptors:
                if (arg.argument_type in const.VALID_FIELD_NAMES
                        and arg.data_type != "gh_real"):
                    raise ParseError(
                        "In the LFRic API a kernel that has an LMA "
                        "operator argument must only have field arguments "
                        "with 'gh_real' data type but kernel '{0}' has a "
                        "field argument with '{1}' data type.".
                        format(self.name, arg.data_type))

        # If we have a columnwise operator as argument then we need to
        # identify the operation that this kernel performs (one of
        # assemble, apply/apply-inverse and matrix-matrix)
        cwise_ops = psyGen.args_filter(self._arg_descriptors,
                                       arg_types=["gh_columnwise_operator"])
        if cwise_ops:
            self._cma_operation = self._identify_cma_op(cwise_ops)

        # Perform checks for inter-grid kernels
        self._validate_inter_grid()

        # Perform checks for a kernel with operates_on == domain
        self._validate_operates_on_domain(need_evaluator)

    def _validate_inter_grid(self):
        '''
        Checks that the kernel meta-data obeys the rules for Dynamo 0.3
        inter-grid kernels. If none of the kernel arguments has a mesh
        associated with it then it is not an inter-grid kernel and this
        routine silently returns.

        :raises: ParseError: if meta-data breaks inter-grid rules
        '''
        # pylint: disable=too-many-branches
        # Dictionary of meshes associated with arguments (for inter-grid
        # kernels). Keys are the meshes, values are lists of function spaces
        # of the corresponding field arguments.
        mesh_dict = OrderedDict()
        # Whether or not any field args are missing the mesh_arg specifier
        missing_mesh = False
        # If this is an inter-grid kernel then it must only have field
        # arguments. Keep a record of any non-field arguments for the benefit
        # of a verbose error message.
        non_field_arg_types = set()
        const = LFRicConstants()
        for arg in self._arg_descriptors:
            # Collect info so that we can check inter-grid kernels
            if arg.argument_type in const.VALID_FIELD_NAMES:
                if arg.mesh:
                    # Argument has a mesh associated with it so this must
                    # be an inter-grid kernel
                    if arg.mesh in mesh_dict:
                        mesh_dict[arg.mesh].append(arg.function_space)
                    else:
                        mesh_dict[arg.mesh] = [arg.function_space]
                else:
                    # Record the fact that we have a field without a
                    # mesh specifier (in case this is an inter-grid kernel)
                    missing_mesh = True
            else:
                # Inter-grid kernels are only permitted to have field args
                # so collect a list of other types
                non_field_arg_types.add(arg.argument_type)

        mesh_list = mesh_dict.keys()
        if not mesh_list:
            # There are no meshes associated with any of the arguments so
            # this is not an inter-grid kernel
            return

        if len(const.VALID_MESH_TYPES) != 2:
            # Sanity check that nobody has messed with the number of
            # grid types that we recognise. This is here because the
            # implementation assumes that there are just two grids
            # (coarse and fine).
            raise InternalError(
                "The implementation of inter-grid support in the LFRic "
                "API assumes there are exactly two mesh types but "
                "LFRicConstants.VALID_MESH_TYPES contains {0}: {1}".
                format(len(const.VALID_MESH_TYPES),
                       const.VALID_MESH_TYPES))
        if len(mesh_list) != len(const.VALID_MESH_TYPES):
            raise ParseError(
                "Inter-grid kernels in the Dynamo 0.3 API must have at least "
                "one field argument on each of the mesh types ({0}). However, "
                "kernel {1} has arguments only on {2}".format(
                    const.VALID_MESH_TYPES, self.name,
                    [str(name) for name in mesh_list]))
        # Inter-grid kernels must only have field arguments
        if non_field_arg_types:
            raise ParseError(
                "Inter-grid kernels in the Dynamo 0.3 API are only "
                "permitted to have field arguments but kernel {0} also "
                "has arguments of type {1}".format(
                    self.name, [str(name) for name in non_field_arg_types]))
        # Check that all arguments have a mesh specified
        if missing_mesh:
            raise ParseError(
                "Inter-grid kernels in the Dynamo 0.3 API must specify "
                "which mesh each field argument is on but kernel {0} has "
                "at least one field argument for which mesh_arg is "
                "missing.".format(self.name))
        # Check that arguments on different meshes are on different
        # function spaces. We do this by checking that no function space
        # is listed as being associated with (arguments on) both meshes.
        fs_sets = []
        for mesh in mesh_dict:
            fs_sets.append(set(mesh_dict[mesh]))
        # Check that the sets of spaces (one for each mesh type) have
        # no intersection
        fs_common = fs_sets[0] & fs_sets[1]
        if fs_common:
            raise ParseError(
                "In the Dynamo 0.3 API field arguments to inter-grid "
                "kernels must be on different function spaces if they are "
                "on different meshes. However kernel {0} has a field on "
                "function space(s) {1} on each of the mesh types {2}.".
                format(self.name,
                       [str(name) for name in fs_common],
                       [str(name) for name in mesh_list]))
        # Finally, record that this is a valid inter-grid kernel
        self._is_intergrid = True

    def _identify_cma_op(self, cwise_ops):
        '''
        Identify and return the type of CMA-operator-related operation
        this kernel performs (one of "assemble", "apply" or "matrix-matrix")

        :param cwise_ops: all column-wise operator arguments in a kernel.
        :type cwise_ops: list of str

        :returns: the type of CMA-operator-related operation that this \
                  kernel performs.
        :rtype: str

        :raises ParseError: if the kernel metadata does not conform to the \
                            LFRic rules for a kernel with a CMA operator.

        '''
        # pylint: disable=too-many-branches
        const = LFRicConstants()
        for arg in self._arg_descriptors:
            # No vector arguments are permitted
            if arg.vector_size > 1:
                raise ParseError(
                    "Kernel '{0}' takes a CMA operator but has a "
                    "vector argument '{1}'. This is forbidden.".
                    format(self.name,
                           arg.argument_type+"*"+str(arg.vector_size)))
            # No stencil accesses are permitted
            if arg.stencil:
                raise ParseError(
                    "Kernel '{0}' takes a CMA operator but has an argument "
                    "with a stencil access ('{1}'). This is forbidden.".
                    format(self.name, arg.stencil['type']))
            # Only field arguments with 'gh_real' data type are permitted
            if (arg.argument_type in const.VALID_FIELD_NAMES and
                    arg.data_type != "gh_real"):
                raise ParseError(
                    "In the LFRic API a kernel that takes a CMA operator "
                    "argument must only have field arguments with "
                    "'gh_real' data type but kernel '{0}' has a field "
                    "argument with '{1}' data type.".
                    format(self.name, arg.data_type))

        # Count the number of CMA operators that are written to
        write_count = 0
        for cop in cwise_ops:
            if cop.access in AccessType.all_write_accesses():
                write_count += 1

        if write_count == 0:
            # This kernel only reads from CMA operators and must
            # therefore be an apply (or apply-inverse). It must
            # have one CMA operator, one read-only field and one
            # written field as arguments
            if len(cwise_ops) != 1:
                raise ParseError(
                    "In the LFRic API a kernel that applies a CMA "
                    "operator must only have one such operator in its "
                    "list of arguments but found {0} for kernel '{1}'.".
                    format(len(cwise_ops), self.name))
            cma_op = cwise_ops[0]
            if len(self._arg_descriptors) != 3:
                raise ParseError(
                    "In the LFRic API a kernel that applies a CMA "
                    "operator must have 3 arguments (the operator and "
                    "two fields) but kernel '{0}' has {1} arguments.".
                    format(self.name, len(self._arg_descriptors)))
            # Check that the other two arguments are fields
            farg_read = psyGen.args_filter(
                self._arg_descriptors,
                arg_types=const.VALID_FIELD_NAMES,
                arg_accesses=[AccessType.READ])
            write_accesses = AccessType.all_write_accesses()
            farg_write = psyGen.args_filter(
                self._arg_descriptors,
                arg_types=const.VALID_FIELD_NAMES,
                arg_accesses=write_accesses)
            if len(farg_read) != 1:
                raise ParseError(
                    "Kernel '{0}' has a read-only CMA operator. In order "
                    "to apply it the kernel must have one read-only field "
                    "argument.".format(self.name))
            if len(farg_write) != 1:
                raise ParseError(
                    "Kernel '{0}' has a read-only CMA operator. In order "
                    "to apply it the kernel must write to one field "
                    "argument.".format(self.name))
            # Check that the function spaces match up
            if farg_read[0].function_space != cma_op.function_space_from:
                raise ParseError(
                    "Kernel '{0}' applies a CMA operator but the function "
                    "space of the field argument it reads from ('{1}') "
                    "does not match the 'from' space of the operator "
                    "('{2}').".format(self.name, farg_read[0].function_space,
                                      cma_op.function_space_from))
            if farg_write[0].function_space != cma_op.function_space_to:
                raise ParseError(
                    "Kernel '{0}' applies a CMA operator but the function "
                    "space of the field argument it writes to ('{1}') "
                    "does not match the 'to' space of the operator "
                    "('{2}').".format(self.name, farg_write[0].function_space,
                                      cma_op.function_space_to))
            # This is a valid CMA-apply or CMA-apply-inverse kernel
            return "apply"

        if write_count == 1:
            # This kernel writes to a single CMA operator and therefore
            # must either be assembling a CMA operator
            # or performing a matrix-matrix operation...
            # The kernel must not write to any args other than the CMA
            # operator
            write_accesses = AccessType.all_write_accesses()
            write_args = psyGen.args_filter(self._arg_descriptors,
                                            arg_accesses=write_accesses)
            if len(write_args) > 1:
                # Remove the one CMA operator from the list of arguments
                # that are written to so that we can produce a nice
                # error message
                for arg in write_args[:]:
                    if arg.argument_type == 'gh_columnwise_operator':
                        write_args.remove(arg)
                        break
                raise ParseError(
                    "Kernel '{0}' writes to a column-wise operator but "
                    "also writes to {1} argument(s). This is not "
                    "allowed.".format(self.name,
                                      [str(arg.argument_type) for arg
                                       in write_args]))
            if len(cwise_ops) == 1:

                # If this is a valid assembly kernel then we need at least one
                # read-only LMA operator
                lma_read_ops = psyGen.args_filter(
                    self._arg_descriptors,
                    arg_types=["gh_operator"],
                    arg_accesses=[AccessType.READ])
                if lma_read_ops:
                    return "assembly"
                raise ParseError(
                    "Kernel '{0}' has a single column-wise operator "
                    "argument but does not conform to the rules for an "
                    "Assembly kernel because it does not have any read-"
                    "only LMA operator arguments.".format(self.name))
            # A valid matrix-matrix kernel must only have CMA operators
            # and scalars as arguments.
            scalar_args = psyGen.args_filter(
                self._arg_descriptors,
                arg_types=const.VALID_SCALAR_NAMES)
            if (len(scalar_args) + len(cwise_ops)) != \
               len(self._arg_descriptors):
                raise ParseError(
                    "A column-wise matrix-matrix kernel must have only "
                    "column-wise operators and scalars as arguments but "
                    "kernel '{0}' has: {1}.".
                    format(self.name,
                           [str(arg.argument_type) for arg in
                            self._arg_descriptors]))
            return "matrix-matrix"
        raise ParseError(
            "An LFRic kernel cannot update more than one CMA "
            "(column-wise) operator but kernel '{0}' updates {1}.".
            format(self.name, write_count))

    def _validate_operates_on_domain(self, need_evaluator):
        '''
        Check whether a kernel that has operates_on == domain obeys
        the rules for the LFRic API.

        :raises ParseError: if the kernel metadata does not obey the rules \
                            for an LFRic kernel with operates_on = domain.
        '''
        if self.iterates_over != "domain":
            return

        const = LFRicConstants()
        # A kernel which operates on the 'domain' is currently restricted
        # to only accepting scalar and field arguments.
        valid_arg_types = (const.VALID_SCALAR_NAMES + const.VALID_FIELD_NAMES)
        for arg in self._arg_descriptors:
            if arg.argument_type not in valid_arg_types:
                raise ParseError(
                    "In the LFRic API a kernel which operates on the 'domain' "
                    "is only permitted to accept scalar and field arguments "
                    "but the metadata for kernel '{0}' includes an argument "
                    "of type '{1}'".format(self.name, arg.argument_type))

        if need_evaluator:
            raise ParseError(
                "In the LFRic API a kernel that operates on the 'domain' "
                "cannot be passed basis/differential basis functions but the "
                "metadata for kernel '{0}' contains an entry for 'meta_funcs'".
                format(self.name))

        if self.reference_element.properties:
            raise ParseError(
                "Kernel '{0}' operates on the domain but requests properties "
                "of the reference element ({1}). This is not permitted in the "
                "LFRic API.".format(self.name,
                                    self.reference_element.properties))

        if self.mesh.properties:
            raise ParseError(
                "Kernel '{0}' operates on the domain but requests properties "
                "of the mesh ({1}). This is not permitted in the "
                "LFRic API.".format(self.name, self.mesh.properties))

        if self._is_intergrid:
            raise ParseError(
                "Kernel '{0}' operates on the domain but has fields on "
                "different mesh resolutions (inter-grid). This is not "
                "permitted in the LFRic API.".format(self.name))

    @property
    def func_descriptors(self):
        ''' Returns metadata about the function spaces within a
        Kernel. This metadata is provided within Kernel code via the
        meta_funcs variable. Information is returned as a list of
        DynFuncDescriptor03 objects, one for each function space. '''
        return self._func_descriptors

    @property
    def cma_operation(self):
        ''' Returns the type of CMA operation identified from the kernel
        meta-data (one of 'assembly', 'apply' or 'matrix-matrix') or
        None if the kernel does not involve CMA operators '''
        return self._cma_operation

    @property
    def eval_shapes(self):
        '''
        Returns the shape(s) of evaluator required by this kernel or an
        empty string if none.

        :return: the shape(s) of the evaluator (one of VALID_EVALUATOR_SHAPES)
                 or an empty list if the kernel does not require one.
        :rtype: list

        '''
        return self._eval_shapes

    @property
    def eval_targets(self):
        '''
        Returns the list of function spaces upon which any evaluator must be
        provided. This list is obtained from the GH_EVALUATOR_TARGETS meta-data
        entry (if present). If this is not specified in the meta-data then
        we default to providing evaluators on all of the function spaces
        associated with the arguments which this kernel updates.

        :return: list of the names of the function spaces (as they appear in \
                 kernel metadata) upon which any evaluator must be provided.
        :rtype: list of str
        '''
        return self._eval_targets

    @property
    def is_intergrid(self):
        '''
        Returns whether or not this is an inter-grid kernel.

        :return: True if kernel is an inter-grid kernel, False otherwise
        :rtype: bool
        '''
        return self._is_intergrid

# --------------------------------------------------------------------------- #
# ========== Second section : PSy specialisations =========================== #
# --------------------------------------------------------------------------- #

# ---------- Classes -------------------------------------------------------- #


class DynamoPSy(PSy):
    '''
    The LFRic-specific PSy class. This creates an LFRic-specific
    Invokes object (which controls all the required invocation calls).
    It also overrides the PSy gen method so that we generate
    LFRic-specific PSy module code.

    :param invoke_info: object containing the required invocation information \
                        for code optimisation and generation.
    :type invoke_info: :py:class:`psyclone.parse.algorithm.FileInfo`

    '''
    def __init__(self, invoke_info):
        PSy.__init__(self, invoke_info)
        self._invokes = DynamoInvokes(invoke_info.calls, self)
        # Initialise the dictionary that holds the names of the required
        # LFRic constants, data structures and data structure proxies for
        # the "use" statements in modules that contain PSy-layer routines.
        const = LFRicConstants()
        const_mod = const.UTILITIES_MOD_MAP["constants"]["module"]
        infmod_list = [const_mod, const.DATA_TYPE_MAP["field"]["module"],
                       const.DATA_TYPE_MAP["integer_field"]["module"],
                       const.DATA_TYPE_MAP["operator"]["module"]]
        self._infrastructure_modules = OrderedDict(
            (k, set()) for k in infmod_list)
        # Get configuration for valid argument kinds (start with
        # 'real' and 'integer' kinds)
        api_config = Config.get().api_conf("dynamo0.3")
        self._infrastructure_modules[const_mod] = {
            api_config.default_kind["real"],
            api_config.default_kind["integer"]}

    @property
    def name(self):
        '''
        :returns: a name for the PSy layer. This is used as the PSy module \
                  name. We override the default value as the Met Office \
                  prefer "_psy" to be appended, rather than prepended.
        :rtype: str

        '''
        return self._name + "_psy"

    @property
    def orig_name(self):
        '''
        :returns: the unmodified PSy-layer name.
        :rtype: str

        '''
        return self._name

    @property
    def infrastructure_modules(self):
        '''
        :returns: the dictionary that holds the names of the required \
                  LFRic infrastructure modules to create "use" \
                  statements in the PSy-layer modules.
        :rtype: dict of set

        '''
        return self._infrastructure_modules

    @property
    def gen(self):
        '''
        Generate PSy code for the LFRic (Dynamo0.3) API.

        :returns: root node of generated Fortran AST.
        :rtype: :py:class:`psyir.nodes.Node`

        '''
        # Create an empty PSy layer module
        psy_module = ModuleGen(self.name)

        # Add all invoke-specific information
        self.invokes.gen_code(psy_module)

        # Include required constants and infrastructure modules. The sets of
        # required LFRic data structures and their proxies are updated in
        # the relevant field and operator subclasses of DynCollection.
        # Here we sort the inputs in reverse order to have "_type" before
        # "_proxy_type" and "operator_" before "columnwise_operator_".
        # We also iterate through the dictionary in reverse order so the
        # "use" statements for field types are before the "use" statements
        # for operator types.
        for infmod in reversed(self._infrastructure_modules):
            if self._infrastructure_modules[infmod]:
                infmod_types = sorted(
                    list(self._infrastructure_modules[infmod]), reverse=True)
                psy_module.add(UseGen(psy_module, name=infmod,
                                      only=True, funcnames=infmod_types))

        # Return the root node of the generated code
        return psy_module.root


class DynamoInvokes(Invokes):
    '''The Dynamo specific invokes class. This passes the Dynamo
    specific invoke class to the base class so it creates the one we
    require.

    :param alg_calls: list of objects containing the parsed invoke \
        information.
    :type alg_calls: list of \
        :py:class:`psyclone.parse.algorithm.InvokeCall`
    :param psy: the PSy object containing this DynamoInvokes object.
    :type psy: :py:class`psyclone.dynamo0p3.DynamoPSy`

    '''
    def __init__(self, alg_calls, psy):
        self._0_to_n = DynInvoke(None, None, None)  # for pyreverse
        Invokes.__init__(self, alg_calls, DynInvoke, psy)


class DynCollection(object):
    '''
    Base class for managing the declaration and initialisation of a
    group of related entities within an Invoke or Kernel stub

    :param node: the Kernel or Invoke for which to manage variable \
                 declarations and initialisation.
    :type node: :py:class:`psyclone.dynamo0p3.DynInvoke` or \
                :py:class:`psyclone.dynamo0p3.DynKern`

    :raises InternalError: if the supplied node is not a DynInvoke or a \
                           DynKern.
    '''
    def __init__(self, node):
        if isinstance(node, DynInvoke):
            # We are handling declarations/initialisations for an Invoke
            self._invoke = node
            self._kernel = None
            self._symbol_table = self._invoke.schedule.symbol_table
            # The list of kernel calls we are responsible for
            self._calls = node.schedule.kernels()
        elif isinstance(node, DynKern):
            # We are handling declarations for a Kernel stub
            self._invoke = None
            self._kernel = node
            # TODO 719 The symbol table is not connected to other parts of
            # the Stub generation.
            self._symbol_table = SymbolTable()
            # We only have a single kernel call in this case
            self._calls = [node]
        else:
            raise InternalError("DynCollection takes only a DynInvoke "
                                "or a DynKern but got: {0}".format(
                                    type(node)))

        # Whether or not the associated Invoke contains only kernels that
        # operate on dofs.
        if self._invoke:
            self._dofs_only = self._invoke.operates_on_dofs_only
        else:
            self._dofs_only = False

    def declarations(self, parent):
        '''
        Insert declarations for all necessary variables into the AST of
        the generated code. Simply calls either _invoke_declarations() or
        _stub_declarations() depending on whether we're handling an Invoke
        or a Kernel stub.

        :param parent: the node in the f2pygen AST representing the routine \
                       in which to insert the declarations.
        :type parent: :py:class:`psyclone.f2pygen.SubroutineGen`

        :raises InternalError: if neither self._invoke or self._kernel \
                               are set.
        '''
        if self._invoke:
            self._invoke_declarations(parent)
        elif self._kernel:
            self._stub_declarations(parent)
        else:
            raise InternalError("DynCollection has neither a Kernel "
                                "or an Invoke - should be impossible.")

    def initialise(self, parent):
        '''
        Add code to initialise the entities being managed by this class.
        We do nothing by default - it is up to the sub-class to override
        this method if initialisation is required.

        :param parent: the node in the f2pygen AST to which to add \
                       initialisation code.
        :type parent: :py:class:`psyclone.f2pygen.SubroutineGen`
        '''

    @abc.abstractmethod
    def _invoke_declarations(self, parent):
        '''
        Add all necessary declarations for an Invoke.

        :param parent: node in the f2pygen AST representing the Invoke to \
                       which to add declarations.
        :type parent: :py:class:`psyclone.f2pygen.SubroutineGen`

        '''

    def _stub_declarations(self, parent):
        '''
        Add all necessary declarations for a Kernel stub. Not abstract because
        not all entities need representing within a Kernel.

        :param parent: node in the f2pygen AST representing the Kernel stub \
                       to which to add declarations.
        :type parent: :py:class:`psyclone.f2pygen.SubroutineGen`

        '''


class DynStencils(DynCollection):
    '''
    Stencil information and code generation associated with a PSy-layer
    routine or Kernel stub.

    :param node: the Invoke or Kernel stub for which to provide stencil info.
    :type node: :py:class:`psyclone.dynamo0p3.DynInvoke` or \
                :py:class:`psyclone.dynamo0p3.DynKern`

    :raises GenerationError: if a literal has been supplied for a stencil \
                             direction.
    '''
    def __init__(self, node):
        # pylint: disable=too-many-branches
        super(DynStencils, self).__init__(node)

        # List of arguments which have an extent value passed to this
        # invoke routine from the algorithm layer. Duplicate argument
        # names are removed.
        self._unique_extent_args = []
        extent_names = []
        # pylint: disable=too-many-nested-blocks
        for call in self._calls:
            for arg in call.arguments.args:
                if arg.stencil:
                    # Check for the existence of arg.extent here as in
                    # the future we plan to support kernels which
                    # specify the value of extent in metadata. If this
                    # is the case then an extent argument is not
                    # required.
                    # TODO #963
                    if not arg.stencil.extent:
                        if not arg.stencil.extent_arg.is_literal():
                            if arg.stencil.extent_arg.text not in extent_names:
                                extent_names.append(
                                    arg.stencil.extent_arg.text)
                                self._unique_extent_args.append(arg)

        # A list of arguments that have a direction variable passed in
        # to this invoke routine from the algorithm layer. Duplicate
        # argument names are removed.
        self._unique_direction_args = []
        direction_names = []
        for call in self._calls:
            for idx, arg in enumerate(call.arguments.args):
                if arg.stencil and arg.stencil.direction_arg:
                    if arg.stencil.direction_arg.is_literal():
                        raise GenerationError(
                            "Kernel {0}, metadata arg {1}, a literal is not "
                            "a valid value for a stencil direction".
                            format(call.name, str(idx)))
                    if arg.stencil.direction_arg.text.lower() not in \
                       ["x_direction", "y_direction"]:
                        if arg.stencil.direction_arg.text not in \
                           direction_names:
                            direction_names.append(
                                arg.stencil.direction_arg.text)
                            self._unique_direction_args.append(arg)

        # list of stencil args with an extent variable passed in. The same
        # field name may occur more than once here from different kernels.
        self._kern_args = []
        for call in self._calls:
            for arg in call.arguments.args:
                if arg.stencil:
                    if not arg.stencil.extent:
                        self._kern_args.append(arg)

    @staticmethod
    def extent_value(arg):
        '''
        Returns the content of the stencil extent which may be a literal
        value (a number) or a variable name. This function simplifies this
        problem by returning a string in either case.

        :param arg: the argument with which the stencil is associated.
        :type arg: :py:class:`psyclone.dynamo0p3.DynKernelArgument`

        :returns: the content of the stencil extent.
        :rtype: str

        '''
        if arg.stencil.extent_arg.is_literal():
            return arg.stencil.extent_arg.text
        return arg.stencil.extent_arg.varname

    @staticmethod
    def stencil_unique_str(arg, context):
        '''
        Creates a unique identifier for a stencil. As a stencil
        differs due to the function space it operates on, type of
        stencil and extent of stencil, we concatenate these things together
        to create a unique string.

        :param arg: kernel argument with which stencil is associated.
        :type arg: :py:class:`psyclone.dynamo0p3.DynKernelArgument`
        :param str context: a context for this stencil (e.g. "size" or \
                            "direction").

        :returns: unique string identifying the stencil for this argument.
        :rtype: str

        :raises GenerationError: if an explicit stencil extent is found in \
                                 the meta-data for the kernel argument.
        '''
        unique = context
        unique += arg.function_space.mangled_name
        unique += arg.descriptor.stencil['type']
        if arg.descriptor.stencil['extent']:
            raise GenerationError(
                "Found a stencil with an extent specified in the metadata. "
                "This is not coded for.")
        unique += arg.stencil.extent_arg.text.lower()
        if arg.descriptor.stencil['type'] == 'xory1d':
            unique += arg.stencil.direction_arg.text.lower()
        return unique

    def map_name(self, arg):
        '''
        Creates and registers a name for the stencil map associated with the
        supplied kernel argument.

        :param arg: kernel argument with which the stencil is associated.
        :type arg: :py:class:`psyclone.dynamo0p3.DynKernelArgument`

        :returns: a valid unique map name for a stencil in the PSy layer.
        :rtype: str
        '''
        root_name = arg.name + "_stencil_map"
        unique = DynStencils.stencil_unique_str(arg, "map")
        return self._symbol_table.find_or_create_tag(unique, root_name).name

    @staticmethod
    def dofmap_name(symtab, arg):
        '''
        Creates and registers a name for the stencil dofmap associated with
        the supplied kernel argument.

        :param symtab: symbol table that will contain (or already contains) \
            the symbol with this name.
        :type symtab: :py:class:`psyclone.psyir.symbols.SymbolTable`
        :param arg: kernel argument with which the stencil is associated.
        :type arg: :py:class:`psyclone.dynamo0p3.DynKernelArgument`

        :returns: a valid unique dofmap name for a stencil in the PSy layer.
        :rtype: str
        '''
        root_name = arg.name + "_stencil_dofmap"
        unique = DynStencils.stencil_unique_str(arg, "dofmap")
        return symtab.find_or_create_tag(unique, root_name).name

    @staticmethod
    def dofmap_size_name(symtab, arg):
        '''
        Create a valid unique name for the size (in cells) of a stencil
        dofmap in the PSy layer.

        :param symtab: symbol table that will contain (or already contains) \
            the symbol with this name.
        :type symtab: :py:class:`psyclone.psyir.symbols.SymbolTable`
        :param arg: the kernel argument with which the stencil is associated.
        :type arg: :py:class:`psyclone.dynamo0p3.DynKernelArgument`

        :returns: a Fortran variable name for the stencil size.
        :rtype: str
        '''
        root_name = arg.name + "_stencil_size"
        unique = DynStencils.stencil_unique_str(arg, "size")
        return symtab.find_or_create_tag(unique, root_name).name

    @staticmethod
    def max_branch_length_name(symtab, arg):
        '''
        Create a valid unique name for the maximum length of a stencil branch
        (in cells) of a 2D stencil dofmap in the PSy layer. This is required
        in the kernels for defining the maximum possible length of one of the
        dofmap array dimensions.

        :param symtab: symbol table that will contain (or already contains) \
            the symbol with this name.
        :type symtab: :py:class:`psyclone.psyir.symbols.SymbolTable`
        :param arg: the kernel argument with which the stencil is associated.
        :type arg: :py:class:`psyclone.dynamo0p3.DynKernelArgument`

        :returns: a Fortran variable name for the max stencil branch length.
        :rtype: str
        '''
        root_name = arg.name + "_max_branch_length"
        unique = DynStencils.stencil_unique_str(arg, "length")
        return symtab.find_or_create_tag(unique, root_name).name

    def _unique_max_branch_length_vars(self):
        '''
        :returns: list of all the unique max stencil extent argument names in
                  this kernel call for cross2d stencils.
        :rtype: list of str
        '''
        names = []
        for arg in self._kern_args:
            if arg.descriptor.stencil['type'] == "cross2d":
                names.append(arg.name + "_max_branch_length")

        return names

    def _declare_unique_max_branch_length_vars(self, parent):
        '''
        Declare all unique max branch length arguments as integers with intent
        in and add the declaration as a child of the parent argument passed
        in.

        :param parent: the node in the f2pygen AST to which to add the \
                       declarations.
        :type parent: :py:class:`psyclone.f2pygen.SubroutineGen`

        '''
        api_config = Config.get().api_conf("dynamo0.3")

        if self._unique_max_branch_length_vars():
            parent.add(DeclGen(
                parent, datatype="integer",
                kind=api_config.default_kind["integer"],
                entity_decls=self._unique_max_branch_length_vars(), intent="in"
            ))

    @staticmethod
    def direction_name(symtab, arg):
        '''
        Creates a Fortran variable name to hold the direction of the stencil
        associated with the supplied kernel argument.

        :param symtab: symbol table that will contain (or already contains) \
            the symbol with this name.
        :type symtab: :py:class:`psyclone.psyir.symbols.SymbolTable`
        :param arg: the kernel argument with which the stencil is associated.
        :type arg: :py:class:`psyclone.dynamo0p3.DynKernelArgument`

        :returns: a Fortran variable name for the stencil direction.
        :rtype: str
        '''
        root_name = arg.name+"_direction"
        unique = DynStencils.stencil_unique_str(arg, "direction")
        return symtab.find_or_create_tag(unique, root_name).name

    @property
    def _unique_extent_vars(self):
        '''
        :returns: list of all the unique extent argument names in this \
                  invoke or kernel call.
        :rtype: list of str

        :raises InternalError: if neither self._kernel or self._invoke are set.

        '''
        if self._invoke:
            names = [arg.stencil.extent_arg.varname for arg in
                     self._unique_extent_args]
        elif self._kernel:
            names = [self.dofmap_size_name(self._symbol_table, arg)
                     for arg in self._unique_extent_args]
        else:
            raise InternalError("_unique_extent_vars: have neither Invoke "
                                "or Kernel. Should be impossible.")
        return names

    def _declare_unique_extent_vars(self, parent):
        '''
        Declare all unique extent arguments as integers with intent in and
        add the declaration as a child of the parent argument passed
        in.

        :param parent: the node in the f2pygen AST to which to add the \
                       declarations.
        :type parent: :py:class:`psyclone.f2pygen.SubroutineGen`

        '''
        api_config = Config.get().api_conf("dynamo0.3")

        if self._unique_extent_vars:
            if self._kernel:
                for arg in self._kern_args:
                    if arg.descriptor.stencil['type'] == "cross2d":
                        parent.add(DeclGen(
                            parent, datatype="integer",
                            kind=api_config.default_kind["integer"],
                            dimension="4",
                            entity_decls=self._unique_extent_vars, intent="in"
                        ))
                    else:
                        parent.add(DeclGen(
                            parent, datatype="integer",
                            kind=api_config.default_kind["integer"],
                            entity_decls=self._unique_extent_vars,
                            intent="in"))
            elif self._invoke:
                parent.add(DeclGen(
                    parent, datatype="integer",
                    kind=api_config.default_kind["integer"],
                    entity_decls=self._unique_extent_vars, intent="in"
                ))

    @property
    def _unique_direction_vars(self):
        '''
        :returns: a list of all the unique direction argument names in this \
                  invoke call.
        :rtype: list of str
        '''
        names = []
        for arg in self._unique_direction_args:
            if arg.stencil.direction_arg.varname:
                names.append(arg.stencil.direction_arg.varname)
            else:
                names.append(arg.name+"_direction")
        return names

    def _declare_unique_direction_vars(self, parent):
        '''
        Declare all unique direction arguments as integers with intent in
        and add the declaration as a child of the parent argument
        passed in.

        :param parent: the node in the f2pygen AST to which to add the \
                       declarations.
        :type parent: :py:class:`psyclone.f2pygen.SubroutineGen`

        '''
        api_config = Config.get().api_conf("dynamo0.3")

        if self._unique_direction_vars:
            parent.add(DeclGen(parent, datatype="integer",
                               kind=api_config.default_kind["integer"],
                               entity_decls=self._unique_direction_vars,
                               intent="in"))

    @property
    def unique_alg_vars(self):
        '''
        :returns: list of the names of the extent and direction arguments \
                  supplied to the PSy routine from the Algorithm layer.
        :rtype: list of str
        '''
        return self._unique_extent_vars + self._unique_direction_vars

    def _invoke_declarations(self, parent):
        '''
        Declares all stencil maps, extent and direction arguments passed into
        the PSy layer.

        :param parent: node in the f2pygen AST to which to add declarations.
        :type parent: :py:class:`psyclone.f2pygen.SubroutineGen`

        '''
        self._declare_unique_extent_vars(parent)
        self._declare_unique_direction_vars(parent)
        self._declare_maps_invoke(parent)

    def _stub_declarations(self, parent):
        '''
        Declare all stencil-related quanitites for a Kernel stub.

        :param parent: node in the f2pygen AST to which to add declarations.
        :type parent: :py:class:`psyclone.f2pygen.SubroutineGen`

        '''
        self._declare_unique_extent_vars(parent)
        self._declare_unique_direction_vars(parent)
        self._declare_unique_max_branch_length_vars(parent)
        self._declare_maps_stub(parent)

    def initialise(self, parent):
        '''
        Adds in the code to initialise stencil dofmaps to the PSy layer.

        :param parent: the node in the f2pygen AST to which to add the \
                       initialisations.
        :type parent: :py:class:`psyclone.f2pygen.SubroutineGen`

        :raises GenerationError: if an unsupported stencil type is encountered.
        '''
        if not self._kern_args:
            return

        parent.add(CommentGen(parent, ""))
        parent.add(CommentGen(parent, " Initialise stencil dofmaps"))
        parent.add(CommentGen(parent, ""))
        api_config = Config.get().api_conf("dynamo0.3")
        stencil_map_names = []
        const = LFRicConstants()
        for arg in self._kern_args:
            map_name = self.map_name(arg)
            if map_name not in stencil_map_names:
                # Only initialise maps once.
                stencil_map_names.append(map_name)
                stencil_type = arg.descriptor.stencil['type']
                symtab = self._symbol_table
                if stencil_type == "xory1d":
                    direction_name = arg.stencil.direction_arg.varname
                    for direction in ["x", "y"]:
                        if_then = IfThenGen(parent, direction_name +
                                            " .eq. " + direction +
                                            "_direction")
                        if_then.add(
                            AssignGen(
                                if_then, pointer=True, lhs=map_name,
                                rhs=arg.proxy_name_indexed +
                                "%vspace%get_stencil_dofmap("
                                "STENCIL_1D" + direction.upper() +
                                ","+self.extent_value(arg)+")"))
                        parent.add(if_then)
                elif stencil_type == "cross2d":
                    parent.add(
                        AssignGen(parent, pointer=True, lhs=map_name,
                                  rhs=arg.proxy_name_indexed +
                                  "%vspace%get_stencil_2D_dofmap(" +
                                  "STENCIL_2D_CROSS" + "," +
                                  self.extent_value(arg) + ")"))
                    # Max branch length in the CROSS2D stencil is used when
                    # defining the stencil_dofmap dimensions at declaration of
                    # the dummy argument in the kernel. This value is 1
                    # greater than the stencil extent as the central cell
                    # is included as part of the stencil_dofmap.
                    parent.add(
                        AssignGen(parent,
                                  lhs=self.max_branch_length_name(symtab,
                                                                  arg),
                                  rhs=self.extent_value(arg) + " + 1_" +
                                  api_config.default_kind["integer"]))
                else:
                    try:
                        stencil_name = const.STENCIL_MAPPING[stencil_type]
                    except KeyError as err:
                        six.raise_from(GenerationError(
                            "Unsupported stencil type '{0}' supplied. "
                            "Supported mappings are {1}".
                            format(arg.descriptor.stencil['type'],
                                   str(const.STENCIL_MAPPING))), err)
                    parent.add(
                        AssignGen(parent, pointer=True, lhs=map_name,
                                  rhs=arg.proxy_name_indexed +
                                  "%vspace%get_stencil_dofmap(" +
                                  stencil_name + "," +
                                  self.extent_value(arg) + ")"))

                parent.add(AssignGen(parent, pointer=True,
                                     lhs=self.dofmap_name(symtab, arg),
                                     rhs=map_name + "%get_whole_dofmap()"))

                # Add declaration and look-up of stencil size
                parent.add(AssignGen(parent, pointer=True,
                                     lhs=self.dofmap_size_name(symtab, arg),
                                     rhs=map_name + "%get_stencil_sizes()"))

    def _declare_maps_invoke(self, parent):
        '''
        Declare all stencil maps in the PSy layer.

        :param parent: the node in the f2pygen AST to which to add \
                       declarations.
        :type parent: :py:class:`psyclone.f2pygen.SubroutineGen`

        :raises GenerationError: if an unsupported stencil type is encountered.
        '''
        api_config = Config.get().api_conf("dynamo0.3")

        if not self._kern_args:
            return

        symtab = self._symbol_table
        stencil_map_names = []
        const = LFRicConstants()

        for arg in self._kern_args:
            map_name = self.map_name(arg)

            if map_name in stencil_map_names:
                continue

            stencil_map_names.append(map_name)
            stencil_type = arg.descriptor.stencil['type']
            if stencil_type == "cross2d":
                smap_type = const.STENCIL_TYPE_MAP["stencil_2D_dofmap"]["type"]
                smap_mod = const.STENCIL_TYPE_MAP[
                    "stencil_2D_dofmap"]["module"]
                parent.add(UseGen(parent, name=smap_mod, only=True,
                                  funcnames=[smap_type, "STENCIL_2D_CROSS"]))
                parent.add(TypeDeclGen(parent, pointer=True,
                                       datatype=smap_type,
                                       entity_decls=[map_name +
                                                     " => null()"]))
                parent.add(DeclGen(parent, datatype="integer",
                                   kind=api_config.default_kind["integer"],
                                   pointer=True,
                                   entity_decls=[self.dofmap_name(symtab,
                                                                  arg) +
                                                 "(:,:,:,:) => null()"]))
                parent.add(DeclGen(parent, datatype="integer",
                                   kind=api_config.default_kind["integer"],
                                   pointer=True,
                                   entity_decls=[self.dofmap_size_name(symtab,
                                                                       arg) +
                                                 "(:,:) => null()"]))
                parent.add(DeclGen(parent, datatype="integer",
                                   kind=api_config.default_kind["integer"],
                                   entity_decls=[self.max_branch_length_name(
                                       symtab, arg)]))
            else:
                smap_type = const.STENCIL_TYPE_MAP["stencil_dofmap"]["type"]
                smap_mod = const.STENCIL_TYPE_MAP["stencil_dofmap"]["module"]
                parent.add(UseGen(parent, name=smap_mod,
                                  only=True, funcnames=[smap_type]))
                if stencil_type == 'xory1d':
                    drct_mod = const.STENCIL_TYPE_MAP["direction"]["module"]
                    parent.add(UseGen(parent, name=drct_mod,
                                      only=True, funcnames=["x_direction",
                                                            "y_direction"]))
                    parent.add(UseGen(parent, name=smap_mod,
                                      only=True, funcnames=["STENCIL_1DX",
                                                            "STENCIL_1DY"]))
                else:
                    try:
                        stencil_name = const.STENCIL_MAPPING[stencil_type]
                    except KeyError as err:
                        six.raise_from(GenerationError(
                            "Unsupported stencil type '{0}' supplied. "
                            "Supported mappings are {1}".
                            format(arg.descriptor.stencil['type'],
                                   str(const.STENCIL_MAPPING))), err)
                    parent.add(UseGen(parent, name=smap_mod,
                                      only=True, funcnames=[stencil_name]))

                parent.add(TypeDeclGen(parent, pointer=True,
                                       datatype=smap_type,
                                       entity_decls=[map_name+" => null()"]))
                parent.add(DeclGen(parent, datatype="integer",
                                   kind=api_config.default_kind["integer"],
                                   pointer=True,
                                   entity_decls=[self.dofmap_name(symtab,
                                                                  arg) +
                                                 "(:,:,:) => null()"]))
                parent.add(DeclGen(parent, datatype="integer",
                                   kind=api_config.default_kind["integer"],
                                   pointer=True,
                                   entity_decls=[self.dofmap_size_name(symtab,
                                                                       arg) +
                                                 "(:) => null()"]))

    def _declare_maps_stub(self, parent):
        '''
        Add declarations for all stencil maps to a kernel stub.

        :param parent: the node in the f2pygen AST representing the kernel \
                       stub routine.
        :type parent: :py:class:`psyclone.f2pygen.SubroutineGen`

        '''
        api_config = Config.get().api_conf("dynamo0.3")

        symtab = self._symbol_table
        for arg in self._kern_args:
            if arg.descriptor.stencil['type'] == "cross2d":
                parent.add(DeclGen(
                    parent, datatype="integer",
                    kind=api_config.default_kind["integer"], intent="in",
                    dimension=",".join([arg.function_space.ndf_name,
                                        self.max_branch_length_name(
                                            symtab, arg), "4"]),
                    entity_decls=[self.dofmap_name(symtab, arg)]))
            else:
                parent.add(DeclGen(
                    parent, datatype="integer",
                    kind=api_config.default_kind["integer"], intent="in",
                    dimension=",".join([arg.function_space.ndf_name,
                                        self.dofmap_size_name(symtab, arg)]),
                    entity_decls=[self.dofmap_name(symtab, arg)]))


class LFRicMeshProperties(DynCollection):
    '''
    Holds all information on the the mesh properties required by either an
    invoke or a kernel stub. Note that the creation of a suitable mesh
    object is handled in the `DynMeshes` class. This class merely deals with
    extracting the necessary properties from that object and providing them to
    kernels.

    :param node: kernel or invoke for which to manage mesh properties.
    :type node: :py:class:`psyclone.dynamo0p3.DynKern` or \
                :py:class:`psyclone.dynamo0p3.DynInvoke`

    '''
    def __init__(self, node):
        super(LFRicMeshProperties, self).__init__(node)

        # The (ordered) list of mesh properties required by this invoke or
        # kernel stub.
        self._properties = []

        for call in self._calls:
            if call.mesh:
                self._properties += [prop for prop in call.mesh.properties
                                     if prop not in self._properties]
            # Kernels that operate on the 'domain' need the number of columns,
            # excluding those in the halo.
            if call.iterates_over == "domain":
                if MeshProperty.NCELL_2D_NO_HALOS not in self._properties:
                    self._properties.append(MeshProperty.NCELL_2D_NO_HALOS)
            # Kernels performing CMA operations need the number of columns,
            # including those in the halo.
            if call.cma_operation:
                if MeshProperty.NCELL_2D not in self._properties:
                    self._properties.append(MeshProperty.NCELL_2D)

        # Store properties in symbol table
        for prop in self._properties:
            self._symbol_table.find_or_create_tag(prop.name.lower())

    def kern_args(self, stub=False, var_accesses=None):
        '''
        Provides the list of kernel arguments associated with the mesh
        properties that the kernel requires. Optionally adds variable
        access information if var_accesses is given.

        :param bool stub: whether or not we are generating code for a \
                          kernel stub.
        :param var_accesses: optional VariablesAccessInfo instance to store \
            the information about variable accesses.
        :type var_accesses: \
            :py:class:`psyclone.core.access_info.VariablesAccessInfo`

        :returns: the kernel arguments associated with the mesh properties.
        :rtype: list of str

        :raises InternalError: if the class has been constructed for an \
                               invoke rather than a single kernel call.
        :raises InternalError: if an unsupported mesh property is encountered.

        '''
        if not self._kernel:
            raise InternalError(
                "LFRicMeshProperties.kern_args() can only be called when "
                "LFRicMeshProperties has been instantiated for a kernel "
                "rather than an invoke.")

        arg_list = []

        for prop in self._properties:
            if prop == MeshProperty.ADJACENT_FACE:
                # Is this kernel already being passed the number of horizontal
                # faces of the reference element?
                has_nfaces = (
                    RefElementMetaData.Property.NORMALS_TO_HORIZONTAL_FACES
                    in self._kernel.reference_element.properties or
                    RefElementMetaData.Property.
                    OUTWARD_NORMALS_TO_HORIZONTAL_FACES
                    in self._kernel.reference_element.properties)
                if not has_nfaces:
                    name = self._symbol_table.find_or_create_tag(
                        "nfaces_re_h").name
                    arg_list.append(name)
                    if var_accesses is not None:
                        var_accesses.add_access(Signature(name),
                                                AccessType.READ, self._kernel)

                adj_face = self._symbol_table.find_or_create_tag(
                    "adjacent_face").name
                if var_accesses is not None:
                    # TODO #1320 Replace [1]
                    # The [1] just indicates that this variable is accessed
                    # as a rank 1 array. #1320 will improve this.
                    var_accesses.add_access(Signature(adj_face),
                                            AccessType.READ, self._kernel,
                                            [1])
                if not stub:
                    # This is a kernel call from within an invoke
                    cell_name = "cell"
                    if self._kernel.is_coloured():
                        colour_name = "colour"
                        cmap_name = "cmap"
                        adj_face += "(:,{0}({1}, {2}))".format(
                            cmap_name, colour_name, cell_name)
                    else:
                        adj_face += "(:,{0})".format(cell_name)
                arg_list.append(adj_face)

            else:
                raise InternalError(
                    "kern_args: found unsupported mesh property '{0}' when "
                    "generating arguments for kernel '{1}'. Only members of "
                    "the MeshProperty Enum are permitted "
                    "({2}).".format(
                        str(prop), self._kernel.name, list(MeshProperty)))

        return arg_list

    def _invoke_declarations(self, parent):
        '''
        Creates the necessary declarations for variables needed in order to
        provide mesh properties to a kernel call.

        :param parent: node in the f2pygen AST to which to add declarations.
        :type parent: :py:class:`psyclone.f2pygen.SubroutineGen`

        :raises InternalError: if this class has been instantiated for a \
                               kernel instead of an invoke.
        :raises InternalError: if an unsupported mesh property is found.

        '''
        api_config = Config.get().api_conf("dynamo0.3")

        if not self._invoke:
            raise InternalError(
                "_invoke_declarations() cannot be called because "
                "LFRicMeshProperties has been instantiated for a kernel and "
                "not an invoke.")

        for prop in self._properties:
            # The DynMeshes class will have created a mesh object so we
            # don't need to do that here.
            if prop == MeshProperty.ADJACENT_FACE:
                adj_face = self._symbol_table.find_or_create_tag(
                    "adjacent_face").name + "(:,:) => null()"
                parent.add(DeclGen(parent, datatype="integer",
                                   kind=api_config.default_kind["integer"],
                                   pointer=True, entity_decls=[adj_face]))
            elif prop == MeshProperty.NCELL_2D_NO_HALOS:
                name = self._symbol_table.find_or_create_tag(
                    "ncell_2d_no_halos").name
                parent.add(DeclGen(parent, datatype="integer",
                                   kind=api_config.default_kind["integer"],
                                   entity_decls=[name]))
            elif prop == MeshProperty.NCELL_2D:
                name = self._symbol_table.find_or_create_tag("ncell_2d").name
                parent.add(DeclGen(parent, datatype="integer",
                                   kind=api_config.default_kind["integer"],
                                   entity_decls=[name]))
            else:
                raise InternalError(
                    "Found unsupported mesh property '{0}' when "
                    "generating invoke declarations. Only members of "
                    "the MeshProperty Enum are permitted "
                    "({1}).".format(str(prop), list(MeshProperty)))

    def _stub_declarations(self, parent):
        '''
        Creates the necessary declarations for the variables needed in order
        to provide properties of the mesh in a kernel stub.

        :param parent: node in the f2pygen AST to which to add declarations.
        :type parent: :py:class:`psyclone.f2pygen.SubroutineGen`

        :raises InternalError: if the class has been instantiated for an \
                               invoke and not a kernel.
        :raises InternalError: if an unsupported mesh property is encountered.

        '''
        api_config = Config.get().api_conf("dynamo0.3")

        if not self._kernel:
            raise InternalError(
                "_stub_declarations() cannot be called because "
                "LFRicMeshProperties has been instantiated for an invoke and "
                "not a kernel.")

        for prop in self._properties:
            if prop == MeshProperty.ADJACENT_FACE:
                adj_face = self._symbol_table.find_or_create_tag(
                    "adjacent_face").name
                # 'nfaces_re_h' will have been declared by the
                # DynReferenceElement class.
                parent.add(
                    DeclGen(
                        parent, datatype="integer",
                        kind=api_config.default_kind["integer"],
                        dimension=self._symbol_table.find_or_create_tag(
                            "nfaces_re_h").name,
                        intent="in", entity_decls=[adj_face]))
            elif prop == MeshProperty.NCELL_2D:
                ncell_2d = self._symbol_table.find_or_create_tag("ncell_2d")
                parent.add(
                    DeclGen(parent, datatype="integer",
                            kind=api_config.default_kind["integer"],
                            intent="in", entity_decls=[ncell_2d.name]))
            else:
                raise InternalError(
                    "Found unsupported mesh property '{0}' when generating "
                    "declarations for kernel stub. Only members of the "
                    "MeshProperty Enum are permitted "
                    "({1})".format(str(prop), list(MeshProperty)))

    def initialise(self, parent):
        '''
        Creates the f2pygen nodes for the initialisation of properties of
        the mesh.

        :param parent: node in the f2pygen tree to which to add statements.
        :type parent: :py:class:`psyclone.f2pygen.SubroutineGen`

        :raises InternalError: if an unsupported mesh property is encountered.

        '''
        colour_limits_set = {}
        for call in self._calls:
            if not call.is_coloured():
                continue
            if call.is_intergrid:
                colour_limits_set[self._invoke.meshes.intergrid_kernels[
                        call].last_cell_var] = "mesh_" + \
                            self._invoke.meshes.intergrid_kernels[
                                call].coarse.name
            else:
                colour_limits_set["last_cell_all_colours"] = "mesh"

#        needs_colour_limits = any(call.is_coloured() for call in self._calls)

        if not self._properties and not colour_limits_set: #needs_colour_limits:
            return

        parent.add(CommentGen(parent, ""))
        parent.add(CommentGen(parent, " Initialise mesh properties"))
        parent.add(CommentGen(parent, ""))

        mesh = self._symbol_table.find_or_create_tag("mesh").name

        for prop in self._properties:
            if prop == MeshProperty.ADJACENT_FACE:
                adj_face = self._symbol_table.find_or_create_tag(
                    "adjacent_face").name
                parent.add(AssignGen(parent, pointer=True, lhs=adj_face,
                                     rhs=mesh+"%get_adjacent_face()"))

            elif prop == MeshProperty.NCELL_2D_NO_HALOS:
                name = self._symbol_table.find_or_create_tag(
                    "ncell_2d_no_halos").name
                parent.add(AssignGen(parent, lhs=name,
                                     rhs=mesh+"%get_last_edge_cell()"))

            elif prop == MeshProperty.NCELL_2D:
                name = self._symbol_table.find_or_create_tag("ncell_2d").name
                parent.add(AssignGen(parent, lhs=name,
                                     rhs=mesh+"%get_ncells_2d()"))
            else:
                raise InternalError(
                    "Found unsupported mesh property '{0}' when generating "
                    "initialisation code. Only members of the "
                    "MeshProperty Enum are permitted "
                    "({1})".format(str(prop), list(MeshProperty)))

        if colour_limits_set:
            for last_cell_tag, mesh_tag in colour_limits_set.items():
                lhs = self._symbol_table.symbol_from_tag(last_cell_tag).name
                mesh = self._symbol_table.symbol_from_tag(mesh_tag).name
                if Config.get().distributed_memory:
                    parent.add(
                        AssignGen(parent, lhs=lhs,
                                  rhs=mesh+"%get_last_halo_cell_all_colours()"))
                else:
                    parent.add(
                        AssignGen(parent, lhs=lhs,
                                  rhs=mesh+"%get_last_edge_cell_all_colours()"))


class DynReferenceElement(DynCollection):
    '''
    Holds all information on the properties of the Reference Element
    required by an Invoke or a Kernel stub.

    :param node: Kernel or Invoke for which to manage Reference-Element \
                 properties.
    :type node: :py:class:`psyclone.dynamo0p3.DynKern` or \
                :py:class:`psyclone.dynamo0p3.DynInvoke`

    :raises InternalError: if an unsupported reference-element property \
                           is encountered.

    '''
    # pylint: disable=too-many-instance-attributes
    def __init__(self, node):
        # pylint: disable=too-many-branches, too-many-statements
        super(DynReferenceElement, self).__init__(node)

        # Create a union of the reference-element properties required by all
        # kernels in this invoke. Use a list to preserve the order in the
        # kernel metadata (in the case of a kernel stub) and remove duplicate
        # entries by using OrderedDict.
        self._properties = []
        self._nfaces_h_required = False

        for call in self._calls:
            if call.reference_element:
                self._properties.extend(call.reference_element.properties)
            if call.mesh and call.mesh.properties:
                # If a kernel requires a property of the mesh then it will
                # also require the number of horizontal faces of the
                # reference element.
                self._nfaces_h_required = True

        if not (self._properties or self._nfaces_h_required):
            return

        if self._properties:
            self._properties = list(OrderedDict.fromkeys(self._properties))

        symtab = self._symbol_table

        # Create and store a name for the reference element object
        self._ref_elem_name = \
            symtab.find_or_create_tag("reference_element").name

        # Initialise names for the properties of the reference element object:
        # Number of horizontal/vertical/all faces,
        self._nfaces_h_name = ""
        self._nfaces_v_name = ""
        self._nfaces_name = ""
        # Horizontal normals to faces,
        self._horiz_face_normals_name = ""
        self._horiz_face_out_normals_name = ""
        # Vertical normals to faces,
        self._vert_face_normals_name = ""
        self._vert_face_out_normals_name = ""
        # All normals to faces.
        self._face_normals_name = ""
        self._face_out_normals_name = ""

        # Store argument properties for kernel calls and stub declarations
        # and argument list
        self._arg_properties = OrderedDict()

        # Populate and check reference element properties
        # Provide no. of horizontal faces if required
        if (RefElementMetaData.Property.NORMALS_TO_HORIZONTAL_FACES
                in self._properties or
                RefElementMetaData.Property.OUTWARD_NORMALS_TO_HORIZONTAL_FACES
                in self._properties or
                self._nfaces_h_required):
            self._nfaces_h_name = symtab.find_or_create_tag("nfaces_re_h").name
        # Provide no. of vertical faces if required
        if (RefElementMetaData.Property.NORMALS_TO_VERTICAL_FACES
                in self._properties or
                RefElementMetaData.Property.OUTWARD_NORMALS_TO_VERTICAL_FACES
                in self._properties):
            self._nfaces_v_name = symtab.find_or_create_tag("nfaces_re_v").name
        # Provide no. of all faces if required
        if (RefElementMetaData.Property.NORMALS_TO_FACES
                in self._properties or
                RefElementMetaData.Property.OUTWARD_NORMALS_TO_FACES
                in self._properties):
            self._nfaces_name = symtab.find_or_create_tag("nfaces_re").name

        # Now the arrays themselves, in the order specified in the
        # kernel metadata (in the case of a kernel stub)
        for prop in self._properties:
            # Provide horizontal normals to faces
            if prop == \
               RefElementMetaData.Property.NORMALS_TO_HORIZONTAL_FACES:
                self._horiz_face_normals_name = \
                    symtab.find_or_create_tag("normals_to_horiz_faces").name
                if self._horiz_face_normals_name not in self._arg_properties:
                    self._arg_properties[self._horiz_face_normals_name] = \
                         self._nfaces_h_name
            # Provide horizontal normals to "outward" faces
            elif prop == (RefElementMetaData.Property.
                          OUTWARD_NORMALS_TO_HORIZONTAL_FACES):
                self._horiz_face_out_normals_name = \
                    symtab.find_or_create_tag("out_normals_to_horiz_faces") \
                          .name
                if self._horiz_face_out_normals_name not in \
                   self._arg_properties:
                    self._arg_properties[self._horiz_face_out_normals_name] = \
                         self._nfaces_h_name
            elif prop == (RefElementMetaData.Property.
                          NORMALS_TO_VERTICAL_FACES):
                self._vert_face_normals_name = \
                    symtab.find_or_create_tag("normals_to_vert_faces").name
                if self._vert_face_normals_name not in self._arg_properties:
                    self._arg_properties[self._vert_face_normals_name] = \
                         self._nfaces_v_name
            # Provide vertical normals to "outward" faces
            elif prop == (RefElementMetaData.Property.
                          OUTWARD_NORMALS_TO_VERTICAL_FACES):
                self._vert_face_out_normals_name = \
                    symtab.find_or_create_tag("out_normals_to_vert_faces").name
                if self._vert_face_out_normals_name not in \
                   self._arg_properties:
                    self._arg_properties[self._vert_face_out_normals_name] = \
                        self._nfaces_v_name
            # Provide normals to all faces
            elif prop == RefElementMetaData.Property.NORMALS_TO_FACES:
                self._face_normals_name = \
                    symtab.find_or_create_tag("normals_to_faces").name
                if self._face_normals_name not in self._arg_properties:
                    self._arg_properties[self._face_normals_name] = \
                        self._nfaces_name
            # Provide vertical normals to all "outward" faces
            elif prop == RefElementMetaData.Property.OUTWARD_NORMALS_TO_FACES:
                self._face_out_normals_name = \
                    symtab.find_or_create_tag("out_normals_to_faces").name
                if self._face_out_normals_name not in \
                   self._arg_properties:
                    self._arg_properties[self._face_out_normals_name] = \
                        self._nfaces_name
            else:
                raise InternalError(
                    "Unsupported reference-element property ('{0}') found "
                    "when generating arguments for kernel '{1}'. Supported "
                    "properties are: {2}".format(
                        str(prop), self._kernel.name,
                        [str(sprop) for sprop in RefElementMetaData.Property]))

    def kern_args(self):
        '''
        Create argument list for kernel call and stub.

        :return: kernel call/stub arguments.
        :rtype: list

        '''
        argdict = self._arg_properties
        # Remove duplicate "nfaces" by using OrderedDict
        nfaces = list(OrderedDict.fromkeys(argdict.values()))
        kern_args = nfaces + list(argdict.keys())
        return kern_args

    def _invoke_declarations(self, parent):
        '''
        Create the necessary declarations for the variables needed in order
        to provide properties of the reference element in a Kernel call.

        :param parent: node in the f2pygen AST to which to add declarations.
        :type parent: :py:class:`psyclone.f2pygen.SubroutineGen`

        '''
        # Get the list of the required scalars
        if self._properties:
            # remove duplicates with an OrderedDict
            nface_vars = list(OrderedDict.fromkeys(
                self._arg_properties.values()))
        elif self._nfaces_h_required:
            # We only need the number of 'horizontal' faces
            nface_vars = [self._nfaces_h_name]
        else:
            # No reference-element properties required
            return

        api_config = Config.get().api_conf("dynamo0.3")
        const = LFRicConstants()

        refelem_type = const.REFELEMENT_TYPE_MAP["refelement"]["type"]
        refelem_mod = const.REFELEMENT_TYPE_MAP["refelement"]["module"]
        parent.add(UseGen(parent, name=refelem_mod, only=True,
                          funcnames=[refelem_type]))
        parent.add(
            TypeDeclGen(parent, pointer=True, is_class=True,
                        datatype=refelem_type,
                        entity_decls=[self._ref_elem_name + " => null()"]))

        parent.add(DeclGen(parent, datatype="integer",
                           kind=api_config.default_kind["integer"],
                           entity_decls=nface_vars))

        if not self._properties:
            # We only need the number of horizontal faces so we're done
            return

        # Declare the necessary arrays
        array_decls = [arr + "(:,:)" for arr in self._arg_properties.keys()]
        parent.add(DeclGen(parent, datatype="real",
                           kind=api_config.default_kind["real"],
                           allocatable=True, entity_decls=array_decls))

    def _stub_declarations(self, parent):
        '''
        Create the necessary declarations for the variables needed in order
        to provide properties of the reference element in a Kernel stub.

        :param parent: node in the f2pygen AST to which to add declarations.
        :type parent: :py:class:`psyclone.f2pygen.SubroutineGen`

        '''
        api_config = Config.get().api_conf("dynamo0.3")

        if not (self._properties or self._nfaces_h_required):
            return

        # Declare the necessary scalars (duplicates are ignored by parent.add)
        scalars = list(self._arg_properties.values())
        nfaces_h = self._symbol_table.find_or_create_tag("nfaces_re_h").name
        if self._nfaces_h_required and nfaces_h not in scalars:
            scalars.append(nfaces_h)

        for nface in scalars:
            parent.add(DeclGen(parent, datatype="integer",
                               kind=api_config.default_kind["integer"],
                               intent="in", entity_decls=[nface]))

        # Declare the necessary arrays
        for arr in self._arg_properties.keys():
            dimension = ",".join(["3", self._arg_properties[arr]])
            parent.add(DeclGen(parent, datatype="real",
                               kind=api_config.default_kind["real"],
                               intent="in", dimension=dimension,
                               entity_decls=[arr]))

    def initialise(self, parent):
        '''
        Creates the f2pygen nodes representing the necessary initialisation
        code for properties of the reference element.

        :param parent: node in the f2pygen tree to which to add statements.
        :type parent: :py:class:`psyclone.f2pygen.SubroutineGen`

        '''
        if not (self._properties or self._nfaces_h_required):
            return

        parent.add(CommentGen(parent, ""))
        parent.add(
            CommentGen(parent,
                       " Get the reference element and query its properties"))
        parent.add(CommentGen(parent, ""))

        mesh_obj_name = self._symbol_table.find_or_create_tag("mesh").name
        parent.add(AssignGen(parent, pointer=True, lhs=self._ref_elem_name,
                             rhs=mesh_obj_name+"%get_reference_element()"))

        if self._nfaces_h_name:
            parent.add(
                AssignGen(parent, lhs=self._nfaces_h_name,
                          rhs=self._ref_elem_name +
                          "%get_number_horizontal_faces()"))
        if self._nfaces_v_name:
            parent.add(
                AssignGen(
                    parent, lhs=self._nfaces_v_name,
                    rhs=self._ref_elem_name + "%get_number_vertical_faces()"))

        if self._nfaces_name:
            parent.add(
                AssignGen(
                    parent, lhs=self._nfaces_name,
                    rhs=self._ref_elem_name + "%get_number_faces()"))

        if self._horiz_face_normals_name:
            parent.add(
                CallGen(parent,
                        name="{0}%get_normals_to_horizontal_faces({1})".format(
                            self._ref_elem_name,
                            self._horiz_face_normals_name)))

        if self._horiz_face_out_normals_name:
            parent.add(
                CallGen(
                    parent,
                    name="{0}%get_outward_normals_to_horizontal_faces({1})".
                    format(self._ref_elem_name,
                           self._horiz_face_out_normals_name)))

        if self._vert_face_normals_name:
            parent.add(
                CallGen(parent,
                        name="{0}%get_normals_to_vertical_faces({1})".format(
                            self._ref_elem_name,
                            self._vert_face_normals_name)))

        if self._vert_face_out_normals_name:
            parent.add(
                CallGen(
                    parent,
                    name="{0}%get_outward_normals_to_vertical_faces({1})".
                    format(self._ref_elem_name,
                           self._vert_face_out_normals_name)))

        if self._face_normals_name:
            parent.add(
                CallGen(parent,
                        name="{0}%get_normals_to_faces({1})".format(
                            self._ref_elem_name,
                            self._face_normals_name)))

        if self._face_out_normals_name:
            parent.add(
                CallGen(
                    parent,
                    name="{0}%get_outward_normals_to_faces({1})".
                    format(self._ref_elem_name,
                           self._face_out_normals_name)))


class DynDofmaps(DynCollection):
    '''
    Holds all information on the dofmaps (including column-banded and
    indirection) required by an invoke.

    :param node: Kernel or Invoke for which to manage dofmaps.
    :type node: :py:class:`psyclone.dynamo0p3.DynKern` or \
                :py:class:`psyclone.dynamo0p3.DynInvoke`

    '''
    def __init__(self, node):
        # pylint: disable=too-many-branches
        super(DynDofmaps, self).__init__(node)

        # Look at every kernel call in this invoke and generate a list
        # of the unique function spaces involved.
        # We create a dictionary whose keys are the map names and entries
        # are the corresponding field objects.
        self._unique_fs_maps = OrderedDict()
        # We also create a dictionary of column-banded dofmaps. Entries
        # in this one are themselves dictionaries containing two entries:
        # "argument" - the object holding information on the CMA kernel
        #              argument
        # "direction" - whether the dofmap is required for the "to" or
        #               "from" function space of the operator.
        self._unique_cbanded_maps = OrderedDict()
        # A dictionary of required CMA indirection dofmaps. As with the
        # column-banded dofmaps, each entry is itself a dictionary with
        # "argument" and "direction" entries.
        self._unique_indirection_maps = OrderedDict()

        for call in self._calls:
            # We only need a dofmap if the kernel operates on a cell_column
            # or the domain.
            if call.iterates_over in ["cell_column", "domain"]:
                for unique_fs in call.arguments.unique_fss:
                    # We only need a dofmap if there is a *field* on this
                    # function space. If there is then we use it to look
                    # up the dofmap.
                    fld_arg = unique_fs.field_on_space(call.arguments)
                    if fld_arg:
                        map_name = unique_fs.map_name
                        if map_name not in self._unique_fs_maps:
                            self._unique_fs_maps[map_name] = fld_arg
                if call.cma_operation == "assembly":
                    # A kernel that assembles a CMA operator requires
                    # column-banded dofmaps for its 'to' and 'from'
                    # function spaces
                    cma_args = psyGen.args_filter(
                        call.arguments.args,
                        arg_types=["gh_columnwise_operator"])

                    # Sanity check - we expect only one CMA argument
                    if len(cma_args) != 1:
                        raise GenerationError(
                            "Internal error: there should only be one CMA "
                            "operator argument for a CMA assembly kernel but "
                            "found {0}".format(len(cma_args)))

                    map_name = \
                        cma_args[0].function_space_to.cbanded_map_name
                    if map_name not in self._unique_cbanded_maps:
                        self._unique_cbanded_maps[map_name] = {
                            "argument": cma_args[0],
                            "direction": "to"}
                    map_name = \
                        cma_args[0].function_space_from.cbanded_map_name
                    if map_name not in self._unique_cbanded_maps:
                        self._unique_cbanded_maps[map_name] = {
                            "argument": cma_args[0],
                            "direction": "from"}
                elif call.cma_operation == "apply":
                    # A kernel that applies (or applies the inverse of) a
                    # CMA operator requires the indirection dofmaps for the
                    # to- and from-spaces of the operator.
                    cma_args = psyGen.args_filter(
                        call.arguments.args,
                        arg_types=["gh_columnwise_operator"])

                    # Sanity check - we expect only one CMA argument
                    if len(cma_args) != 1:
                        raise GenerationError(
                            "Internal error: there should only be one CMA "
                            "operator argument for a kernel that applies a "
                            "CMA operator but found {0}".format(len(cma_args)))

                    map_name = cma_args[0].function_space_to\
                        .cma_indirection_map_name
                    if map_name not in self._unique_indirection_maps:
                        self._unique_indirection_maps[map_name] = {
                            "argument": cma_args[0],
                            "direction": "to"}
                    map_name = cma_args[0].function_space_from\
                        .cma_indirection_map_name
                    if map_name not in self._unique_indirection_maps:
                        self._unique_indirection_maps[map_name] = {
                            "argument": cma_args[0],
                            "direction": "from"}

    def initialise(self, parent):
        ''' Generates the calls to the LFRic infrastructure that
        look-up the necessary dofmaps. Adds these calls as children
        of the supplied parent node. This must be an appropriate
        f2pygen object. '''

        # If we've got no dofmaps then we do nothing
        if self._unique_fs_maps:
            parent.add(CommentGen(parent, ""))
            parent.add(CommentGen(parent,
                                  " Look-up dofmaps for each function space"))
            parent.add(CommentGen(parent, ""))

            for dmap, field in self._unique_fs_maps.items():
                parent.add(AssignGen(parent, pointer=True, lhs=dmap,
                                     rhs=field.proxy_name_indexed +
                                     "%" + field.ref_name() +
                                     "%get_whole_dofmap()"))
        if self._unique_cbanded_maps:
            parent.add(CommentGen(parent, ""))
            parent.add(CommentGen(parent,
                                  " Look-up required column-banded dofmaps"))
            parent.add(CommentGen(parent, ""))

            for dmap, cma in self._unique_cbanded_maps.items():
                parent.add(AssignGen(parent, pointer=True, lhs=dmap,
                                     rhs=cma["argument"].proxy_name_indexed +
                                     "%column_banded_dofmap_" +
                                     cma["direction"]))

        if self._unique_indirection_maps:
            parent.add(CommentGen(parent, ""))
            parent.add(CommentGen(parent,
                                  " Look-up required CMA indirection dofmaps"))
            parent.add(CommentGen(parent, ""))

            for dmap, cma in self._unique_indirection_maps.items():
                parent.add(AssignGen(parent, pointer=True, lhs=dmap,
                                     rhs=cma["argument"].proxy_name_indexed +
                                     "%indirection_dofmap_"+cma["direction"]))

    def _invoke_declarations(self, parent):
        '''
        Declare all unique function space dofmaps in the PSy layer as pointers
        to integer arrays of rank 2.

        :param parent: the f2pygen node to which to add the declarations.
        :type parent: :py:class:`psyclone.f2pygen.SubroutineGen`

        '''
        api_config = Config.get().api_conf("dynamo0.3")

        # Function space dofmaps
        decl_map_names = \
            [dmap+"(:,:) => null()" for dmap in sorted(self._unique_fs_maps)]

        if decl_map_names:
            parent.add(DeclGen(parent, datatype="integer",
                               kind=api_config.default_kind["integer"],
                               pointer=True, entity_decls=decl_map_names))

        # Column-banded dofmaps
        decl_bmap_names = \
            [dmap+"(:,:) => null()" for dmap in self._unique_cbanded_maps]
        if decl_bmap_names:
            parent.add(DeclGen(parent, datatype="integer",
                               kind=api_config.default_kind["integer"],
                               pointer=True, entity_decls=decl_bmap_names))

        # CMA operator indirection dofmaps
        decl_ind_map_names = \
            [dmap+"(:) => null()" for dmap in self._unique_indirection_maps]
        if decl_ind_map_names:
            parent.add(DeclGen(parent, datatype="integer",
                               kind=api_config.default_kind["integer"],
                               pointer=True, entity_decls=decl_ind_map_names))

    def _stub_declarations(self, parent):
        '''
        Add dofmap-related declarations to a Kernel stub.

        :param parent: node in the f2pygen AST representing the Kernel stub.
        :type parent: :py:class:`psyclone.f2pygen.SubroutineGen`

        '''
        api_config = Config.get().api_conf("dynamo0.3")

        # Function space dofmaps
        for dmap in sorted(self._unique_fs_maps):
            # We declare ndf first as some compilers require this
            ndf_name = \
                self._unique_fs_maps[dmap].function_space.ndf_name
            parent.add(DeclGen(parent, datatype="integer",
                               kind=api_config.default_kind["integer"],
                               intent="in", entity_decls=[ndf_name]))
            parent.add(DeclGen(parent, datatype="integer",
                               kind=api_config.default_kind["integer"],
                               intent="in", dimension=ndf_name,
                               entity_decls=[dmap]))
        # Column-banded dofmaps
        for dmap, cma in self._unique_cbanded_maps.items():
            if cma["direction"] == "to":
                ndf_name = cma["argument"].function_space_to.ndf_name
            elif cma["direction"] == "from":
                ndf_name = cma["argument"].function_space_from.ndf_name
            else:
                raise InternalError(
                    "Invalid direction ('{0}') found for CMA operator when "
                    "collecting column-banded dofmaps. Should "
                    "be either 'to' or 'from'.".format(cma["direction"]))
            parent.add(DeclGen(parent, datatype="integer",
                               kind=api_config.default_kind["integer"],
                               intent="in", entity_decls=[ndf_name]))
            parent.add(DeclGen(parent, datatype="integer",
                               kind=api_config.default_kind["integer"],
                               intent="in",
                               dimension=",".join([ndf_name, "nlayers"]),
                               entity_decls=[dmap]))
        # CMA operator indirection dofmaps
        for dmap, cma in self._unique_indirection_maps.items():
            if cma["direction"] == "to":
                dim_name = cma["argument"].name + "_nrow"
            elif cma["direction"] == "from":
                dim_name = cma["argument"].name + "_ncol"
            else:
                raise InternalError(
                    "Invalid direction ('{0}') found for CMA operator when "
                    "collecting indirection dofmaps. Should "
                    "be either 'to' or 'from'.".format(cma["direction"]))
            parent.add(DeclGen(parent, datatype="integer",
                               kind=api_config.default_kind["integer"],
                               intent="in", entity_decls=[dim_name]))
            parent.add(DeclGen(parent, datatype="integer",
                               kind=api_config.default_kind["integer"],
                               intent="in", dimension=dim_name,
                               entity_decls=[dmap]))


class DynFunctionSpaces(DynCollection):
    '''
    Handles the declaration and initialisation of all function-space-related
    quantities required by an Invoke.

    :param invoke: the Invoke or Kernel object.
    '''
    def __init__(self, kern_or_invoke):
        super(DynFunctionSpaces, self).__init__(kern_or_invoke)

        if self._invoke:
            self._function_spaces = self._invoke.unique_fss()[:]
        else:
            self._function_spaces = self._calls[0].arguments.unique_fss

        self._var_list = []

        # Loop over all unique function spaces used by our kernel(s)
        for function_space in self._function_spaces:

            # We need ndf for a space if a kernel operates on cell-columns,
            # has a field or operator on that space and is not a
            # CMA kernel performing a matrix-matrix operation.
            if self._invoke and not self._dofs_only or \
               self._kernel and self._kernel.cma_operation != "matrix-matrix":
                self._var_list.append(function_space.ndf_name)

            # If there is a field on this space then add undf to list
            # to declare later. However, if the invoke contains only
            # kernels that operate on dofs and distributed memory is
            # enabled then the number of dofs is obtained from the
            # field proxy and undf is not required.
            if self._invoke and self._invoke.field_on_space(function_space):
                if not (self._dofs_only and Config.get().distributed_memory):
                    self._var_list.append(function_space.undf_name)
            elif self._kernel and \
                    function_space.field_on_space(self._kernel.arguments):
                self._var_list.append(function_space.undf_name)

    def _stub_declarations(self, parent):
        '''
        Add function-space-related declarations to a Kernel stub.

        :param parent: the node in the f2pygen AST representing the kernel \
                       stub to which to add declarations.
        :type parent: :py:class:`psyclone.f2pygen.SubroutineGen`

        '''
        api_config = Config.get().api_conf("dynamo0.3")

        if self._var_list:
            # Declare ndf and undf for all function spaces
            parent.add(DeclGen(parent, datatype="integer",
                               kind=api_config.default_kind["integer"],
                               intent="in", entity_decls=self._var_list))

    def _invoke_declarations(self, parent):
        '''
        Add function-space-related declarations to a PSy-layer routine.

        :param parent: the node in the f2pygen AST to which to add \
                       declarations.
        :type parent: :py:class:`psyclone.f2pygen.SubroutineGen`

        '''
        api_config = Config.get().api_conf("dynamo0.3")

        if self._var_list:
            # Declare ndf and undf for all function spaces
            parent.add(DeclGen(parent, datatype="integer",
                               kind=api_config.default_kind["integer"],
                               entity_decls=self._var_list))

    def initialise(self, parent):
        '''
        Create the code that initialises function-space quantities.

        :param parent: the node in the f2pygen AST representing the PSy-layer \
                       routine.
        :type parent: :py:class:`psyclone.f2pygen.SubroutineGen`

        '''
        # Loop over all unique function spaces used by the kernels in
        # the invoke
        for function_space in self._function_spaces:
            # Initialise information associated with this function space.
            # If we have 1+ kernels that operate on cell-columns then we
            # will need ndf and undf. If we don't then we only need undf
            # (for the upper bound of the loop over dofs) if we're not
            # doing DM.
            if not (self._dofs_only and Config.get().distributed_memory):
                parent.add(CommentGen(parent, ""))
                parent.add(CommentGen(parent,
                                      " Initialise number of DoFs for " +
                                      function_space.mangled_name))
                parent.add(CommentGen(parent, ""))

            # Find argument proxy name used to dereference the argument
            arg = self._invoke.arg_for_funcspace(function_space)
            name = arg.proxy_name_indexed
            # Initialise ndf for this function space.
            if not self._dofs_only:
                ndf_name = function_space.ndf_name
                parent.add(AssignGen(parent, lhs=ndf_name,
                                     rhs=name +
                                     "%" + arg.ref_name(function_space) +
                                     "%get_ndf()"))
            # If there is a field on this space then initialise undf
            # for this function space. However, if the invoke contains
            # only kernels that operate on dofs and distributed
            # memory is enabled then the number of dofs is obtained
            # from the field proxy and undf is not required.
            if not (self._dofs_only and Config.get().distributed_memory):
                if self._invoke.field_on_space(function_space):
                    undf_name = function_space.undf_name
                    parent.add(AssignGen(parent, lhs=undf_name,
                                         rhs=name + "%" +
                                         arg.ref_name(function_space) +
                                         "%get_undf()"))


class LFRicFields(DynCollection):
    '''
    Manages the declarations for all field arguments required by an Invoke
    or Kernel stub.

    '''
    def _invoke_declarations(self, parent):
        '''
        Add field-related declarations to the PSy-layer routine.
        Note: PSy layer in LFRic does not modify the field objects. Hence,
        their Fortran intents are always in (the data updated in the kernels
        is only pointed to from the field object and is thus not a part of
        the object).

        :param parent: the node in the f2pygen AST representing the PSy-layer \
                       routine to which to add declarations.
        :type parent: :py:class:`psyclone.f2pygen.SubroutineGen`

        :raises InternalError: for unsupported intrinsic types of field \
                               argument data.
        :raises GenerationError: if the same field has different data \
                                 types in different kernel calls within \
                                 the same Invoke.

        '''
        # Create dict of all field arguments for checks
        const = LFRicConstants()
        fld_args = self._invoke.unique_declarations(
            argument_types=const.VALID_FIELD_NAMES)
        # Filter field arguments by intent and intrinsic type
        real_field_args = self._invoke.unique_declarations(
            argument_types=const.VALID_FIELD_NAMES,
            intrinsic_type=const.MAPPING_DATA_TYPES["gh_real"])
        int_field_args = self._invoke.unique_declarations(
            argument_types=const.VALID_FIELD_NAMES,
            intrinsic_type=const.MAPPING_DATA_TYPES["gh_integer"])

        # Create lists of field names for real- and integer-valued fields
        fld_arg_list = [arg.declaration_name for arg in fld_args]
        real_field_arg_list = [arg.declaration_name for arg in real_field_args]
        int_field_arg_list = [arg.declaration_name for arg in int_field_args]
        # Check for unsupported intrinsic types
        fld_inv = (set(fld_arg_list) -
                   set(real_field_arg_list).union(set(int_field_arg_list)))
        if fld_inv:
            raise InternalError(
                "Found unsupported intrinsic types for the field "
                "arguments {0} to Invoke '{1}'. Supported types are {2}.".
                format(list(fld_inv), self._invoke.name,
                       const.VALID_FIELD_INTRINSIC_TYPES))
        # Check that the same field name is not found in both real and
        # integer field lists (for instance if passed to one kernel as a
        # real-valued and to another kernel as an integer-valued field)
        fld_multi_type = \
            set(real_field_arg_list).intersection(set(int_field_arg_list))
        if fld_multi_type:
            raise GenerationError(
                "Field argument(s) {0} in Invoke '{1}' have different "
                "metadata for data type ({2}) in different kernels. "
                "This is invalid.".
                format(list(fld_multi_type), self._invoke.name,
                       const.VALID_FIELD_DATA_TYPES))

        # Add the Invoke subroutine argument declarations for real
        # and integer fields
        if real_field_arg_list:
            fld_type = real_field_args[0].data_type
            fld_mod = real_field_args[0].module_name
            parent.add(TypeDeclGen(parent, datatype=fld_type,
                                   entity_decls=real_field_arg_list,
                                   intent="in"))
            (self._invoke.invokes.psy.
             infrastructure_modules[fld_mod].add(fld_type))
        if int_field_arg_list:
            fld_type = int_field_args[0].data_type
            fld_mod = int_field_args[0].module_name
            parent.add(TypeDeclGen(parent, datatype=fld_type,
                                   entity_decls=int_field_arg_list,
                                   intent="in"))
            (self._invoke.invokes.psy.
             infrastructure_modules[fld_mod].add(fld_type))

    def _stub_declarations(self, parent):
        '''
        Add field-related declarations to a Kernel stub.

        :param parent: the node in the f2pygen AST representing the Kernel \
                       stub to which to add declarations.
        :type parent: :py:class:`psyclone.f2pygen.SubroutineGen`

        :raises InternalError: for an unsupported data type of field \
                               argument data.

        '''
        const = LFRicConstants()

        fld_args = psyGen.args_filter(
            self._kernel.args, arg_types=const.VALID_FIELD_NAMES)
        for fld in fld_args:
            undf_name = fld.function_space.undf_name
            fld_dtype = fld.intrinsic_type
            fld_kind = fld.precision

            # Check for invalid descriptor data type
            fld_ad_dtype = fld.descriptor.data_type
            if fld_ad_dtype not in const.VALID_FIELD_DATA_TYPES:
                raise InternalError(
                    "Found an unsupported data type '{0}' in kernel "
                    "stub declarations for the field argument '{1}'. "
                    "Supported types are {2}.".
                    format(fld_ad_dtype, fld.declaration_name,
                           const.VALID_FIELD_DATA_TYPES))

            if fld.vector_size > 1:
                for idx in range(1, fld.vector_size+1):
                    text = (fld.name + "_" +
                            fld.function_space.mangled_name +
                            "_v" + str(idx))
                    parent.add(
                        DeclGen(parent, datatype=fld_dtype, kind=fld_kind,
                                dimension=undf_name,
                                intent=fld.intent, entity_decls=[text]))
            else:
                parent.add(
                    DeclGen(parent, datatype=fld_dtype, kind=fld_kind,
                            intent=fld.intent,
                            dimension=undf_name,
                            entity_decls=[fld.name + "_" +
                                          fld.function_space.mangled_name]))


class LFRicRunTimeChecks(DynCollection):
    '''Handle declarations and code generation for run-time checks. This
    is not used in the stub generator.

    '''

    def _invoke_declarations(self, parent):
        '''Insert declarations of all data and functions required by the
        run-time checks code into the PSy layer.

        :param parent: the node in the f2pygen AST representing the PSy- \
                       layer routine.
        :type parent: :py:class:`psyclone.f2pygen.SubroutineGen`

        '''
        if Config.get().api_conf("dynamo0.3").run_time_checks:
            # Only add if run-time checks are requested
            const = LFRicConstants()
            parent.add(
                UseGen(parent, name=const.
                       FUNCTION_SPACE_TYPE_MAP["fs_continuity"]["module"]))
            parent.add(UseGen(parent, name=const.
                              UTILITIES_MOD_MAP["logging"]["module"],
                              only=True,
                              funcnames=["log_event", "LOG_LEVEL_ERROR"]))

    def _check_field_fs(self, parent):
        '''
        Internal method that adds run-time checks to make sure that the
        field's function space is consistent with the appropriate
        kernel metadata function spaces.

        :param parent: the node in the f2pygen AST representing the PSy- \
                       layer routine.
        :type parent: :py:class:`psyclone.f2pygen.SubroutineGen`

        '''
        parent.add(CommentGen(
            parent, " Check field function space and kernel metadata "
            "function spaces are compatible"))

        # When issue #753 is addressed (with isue #79 helping further)
        # we may know some or all field function spaces statically. If
        # so, we should remove these from the fields to check at run
        # time (as they will have already been checked at code
        # generation time).

        const = LFRicConstants()
        existing_checks = []
        for kern_call in self._invoke.schedule.kernels():
            for arg in kern_call.arguments.args:
                if not arg.is_field:
                    # This check is limited to fields
                    continue
                fs_name = arg.function_space.orig_name
                field_name = arg.name_indexed
                if fs_name in const.VALID_ANY_SPACE_NAMES:
                    # We don't need to check validity of a field's
                    # function space if the metadata specifies
                    # any_space as this means that all spaces are
                    # valid.
                    continue
                if (fs_name, field_name) in existing_checks:
                    # This particular combination has already been
                    # checked.
                    continue
                existing_checks.append((fs_name, field_name))

                if fs_name in const.VALID_ANY_DISCONTINUOUS_SPACE_NAMES:
                    # We need to check against all discontinuous
                    # function spaces
                    function_space_names = const.DISCONTINUOUS_FUNCTION_SPACES
                elif fs_name == "any_w2":
                    # We need to check against all any_w2 function
                    # spaces
                    function_space_names = const.ANY_W2_FUNCTION_SPACES
                else:
                    # We need to check against a specific function space
                    function_space_names = [fs_name]

                if_condition = " .and. ".join(
                    ["{0}%which_function_space() /= {1}".format(
                        field_name, name.upper())
                     for name in function_space_names])
                if_then = IfThenGen(parent, if_condition)
                call_abort = CallGen(
                    if_then, "log_event(\"In alg '{0}' invoke '{1}', the "
                    "field '{2}' is passed to kernel '{3}' but its function "
                    "space is not compatible with the function space "
                    "specified in the kernel metadata '{4}'.\", "
                    "LOG_LEVEL_ERROR)"
                    "".format(self._invoke.invokes.psy.orig_name,
                              self._invoke.name, arg.name,
                              kern_call.name, fs_name))
                if_then.add(call_abort)
                parent.add(if_then)

    def _check_field_ro(self, parent):
        '''
        Internal method that adds runtime checks to make sure that if the
        field is on a read-only function space then the associated
        kernel metadata does not specify that the field is modified.

        As we make use of the LFRic infrastructure halo exchange
        function, there is no need to check whether the halo of a
        read-only field is clean (which it should always be) as the
        LFric halo-exchange will raise an exception if it is called
        with a read-only field.

        Whilst the LFRic infrastructure halo exchange would also
        indirectly pick up a readonly field being modified, it would
        not be picked up where the error occured. Therefore adding
        checks here is still useful.

        :param parent: the node in the f2pygen AST representing the PSy- \
                       layer routine.
        :type parent: :py:class:`psyclone.f2pygen.SubroutineGen`

        '''
        # When issue #753 is addressed (with isue #79 helping further)
        # we may know some or all field function spaces statically. If
        # so, we should remove these from the fields to check at run
        # time (as they will have already been checked at code
        # generation time).

        # Create a list of modified fields
        modified_fields = []
        for call in self._invoke.schedule.kernels():
            for arg in call.arguments.args:
                if (arg.text and arg.is_field and
                        arg.access != AccessType.READ and
                        not [entry for entry in modified_fields if
                             entry[0].name == arg.name]):
                    modified_fields.append((arg, call))
        if modified_fields:
            parent.add(CommentGen(
                parent, " Check that read-only fields are not modified"))
        for field, call in modified_fields:
            if_then = IfThenGen(
                parent, "{0}%vspace%is_readonly()".format(
                    field.proxy_name_indexed))
            call_abort = CallGen(
                if_then, "log_event(\"In alg '{0}' invoke '{1}', field "
                "'{2}' is on a read-only function space but is modified "
                "by kernel '{3}'.\", LOG_LEVEL_ERROR)"
                "".format(self._invoke.invokes.psy.orig_name,
                          self._invoke.name, field.name, call.name))
            if_then.add(call_abort)
            parent.add(if_then)

    def initialise(self, parent):
        '''Add runtime checks to make sure that the arguments being passed
        from the algorithm layer are consistent with the metadata
        specified in the associated kernels. Currently checks are
        limited to ensuring that field function spaces are consistent
        with the associated kernel function-space metadata.

        :param parent: the node in the f2pygen AST representing the PSy- \
                       layer routine.
        :type parent: :py:class:`psyclone.f2pygen.SubroutineGen`

        '''
        if not Config.get().api_conf("dynamo0.3").run_time_checks:
            # Run-time checks are not requested.
            return

        parent.add(CommentGen(parent, ""))
        parent.add(CommentGen(parent, " Perform run-time checks"))
        parent.add(CommentGen(parent, ""))

        # Check that field function spaces are compatible with the
        # function spaces specified in the kernel metadata.
        self._check_field_fs(parent)

        # Check that fields on read-only function spaces are not
        # passed into a kernel where the kernel metadata specifies
        # that the field will be modified.
        self._check_field_ro(parent)

        # These checks should be expanded. Issue #768 suggests
        # extending function space checks to operators.


class DynProxies(DynCollection):
    '''
    Handles all proxy-related declarations and initialisation. Unlike other
    sub-classes of DynCollection, we do not have to handle Kernel-stub
    generation since Kernels know nothing about proxies.

    '''
    def _invoke_declarations(self, parent):
        '''
        Insert declarations of all proxy-related quantities into the PSy layer.

        :param parent: the node in the f2pygen AST representing the PSy- \
                       layer routine.
        :type parent: :py:class:`psyclone.f2pygen.SubroutineGen`

        '''
        # Declarations of real and integer field proxies
        const = LFRicConstants()
        # Real field proxies
        real_field_args = self._invoke.unique_declarations(
            argument_types=const.VALID_FIELD_NAMES,
            intrinsic_type=const.MAPPING_DATA_TYPES["gh_real"])
        real_field_proxy_decs = [arg.proxy_declaration_name for
                                 arg in real_field_args]
        if real_field_proxy_decs:
            fld_type = real_field_args[0].proxy_data_type
            fld_mod = real_field_args[0].module_name
            parent.add(TypeDeclGen(parent,
                                   datatype=fld_type,
                                   entity_decls=real_field_proxy_decs))
            (self._invoke.invokes.psy.infrastructure_modules[fld_mod].
             add(fld_type))
        # Integer field proxies
        int_field_args = self._invoke.unique_declarations(
            argument_types=const.VALID_FIELD_NAMES,
            intrinsic_type=const.MAPPING_DATA_TYPES["gh_integer"])
        int_field_proxy_decs = [arg.proxy_declaration_name for
                                arg in int_field_args]
        if int_field_proxy_decs:
            fld_type = int_field_args[0].proxy_data_type
            fld_mod = int_field_args[0].module_name
            parent.add(TypeDeclGen(parent,
                                   datatype=fld_type,
                                   entity_decls=int_field_proxy_decs))
            (self._invoke.invokes.psy.infrastructure_modules[fld_mod].
             add(fld_type))

        # Declarations of LMA operator proxies
        op_args = self._invoke.unique_declarations(
            argument_types=["gh_operator"])
        op_proxy_decs = [arg.proxy_declaration_name for arg in op_args]
        if op_proxy_decs:
            op_type = op_args[0].proxy_data_type
            op_mod = op_args[0].module_name
            parent.add(TypeDeclGen(parent,
                                   datatype=op_type,
                                   entity_decls=op_proxy_decs))
            (self._invoke.invokes.psy.infrastructure_modules[op_mod].
             add(op_type))

        # Declarations of CMA operator proxies
        cma_op_args = self._invoke.unique_declarations(
            argument_types=["gh_columnwise_operator"])
        cma_op_proxy_decs = [arg.proxy_declaration_name for
                             arg in cma_op_args]
        if cma_op_proxy_decs:
            op_type = cma_op_args[0].proxy_data_type
            op_mod = cma_op_args[0].module_name
            parent.add(TypeDeclGen(parent,
                                   datatype=op_type,
                                   entity_decls=cma_op_proxy_decs))
            (self._invoke.invokes.psy.infrastructure_modules[op_mod].
             add(op_type))

    def initialise(self, parent):
        '''
        Insert code into the PSy layer to initialise all necessary proxies.

        :param parent: node in the f2pygen AST representing the PSy-layer \
                       routine.
        :type parent: :py:class:`psyclone.f2pygen.SubroutineGen`

        '''
        parent.add(CommentGen(parent, ""))
        parent.add(CommentGen(parent,
                              " Initialise field and/or operator proxies"))
        parent.add(CommentGen(parent, ""))
        for arg in self._invoke.psy_unique_vars:
            # We don't have proxies for scalars
            if arg.is_scalar:
                continue
            if arg.vector_size > 1:
                # the range function below returns values from
                # 1 to the vector size which is what we
                # require in our Fortran code
                for idx in range(1, arg.vector_size+1):
                    parent.add(
                        AssignGen(parent,
                                  lhs=arg.proxy_name+"("+str(idx)+")",
                                  rhs=arg.name+"("+str(idx)+")%get_proxy()"))
            else:
                parent.add(AssignGen(parent, lhs=arg.proxy_name,
                                     rhs=arg.name+"%get_proxy()"))


class DynCellIterators(DynCollection):
    '''
    Handles all entities required by kernels that operate on cell-columns.

    :param kern_or_invoke: the Kernel or Invoke for which to manage cell \
                           iterators.
    :type kern_or_invoke: :py:class:`psyclone.dynamo0p3.DynKern` or \
                          :py:class:`psyclone.dynamo0p3.DynInvoke`

    : raises GenerationError: if an Invoke has no field or operator arguments.

    '''
    def __init__(self, kern_or_invoke):
        super(DynCellIterators, self).__init__(kern_or_invoke)

        self._nlayers_name = \
            self._symbol_table.find_or_create_tag("nlayers").name

        # Store a reference to the first field/operator object that
        # we can use to look-up nlayers in the PSy layer.
        if not self._invoke:
            # We're not generating a PSy layer so we're done here.
            return
        first_var = None
        for var in self._invoke.psy_unique_vars:
            if not var.is_scalar:
                first_var = var
                break
        if not first_var:
            raise GenerationError(
                "Cannot create an Invoke with no field/operator arguments.")
        self._first_var = first_var

    def _invoke_declarations(self, parent):
        '''
        Declare entities required for iterating over cells in the Invoke.

        :param parent: the f2pygen node representing the PSy-layer routine.
        :type parent: :py:class:`psyclone.f2pygen.SubroutineGen`

        '''
        api_config = Config.get().api_conf("dynamo0.3")

        # We only need the number of layers in the mesh if we are calling
        # one or more kernels that operate on cell-columns.
        if not self._dofs_only:
            parent.add(DeclGen(parent, datatype="integer",
                               kind=api_config.default_kind["integer"],
                               entity_decls=[self._nlayers_name]))

    def _stub_declarations(self, parent):
        '''
        Declare entities required for a kernel stub that operates on
        cell-columns.

        :param parent: the f2pygen node representing the Kernel stub.
        :type parent: :py:class:`psyclone.f2pygen.SubroutineGen`

        '''
        api_config = Config.get().api_conf("dynamo0.3")

        if self._kernel.cma_operation not in ["apply", "matrix-matrix"]:
            parent.add(DeclGen(parent, datatype="integer",
                               kind=api_config.default_kind["integer"],
                               intent="in", entity_decls=[self._nlayers_name]))

    def initialise(self, parent):
        '''
        Look-up the number of vertical layers in the mesh in the PSy layer.

        :param parent: the f2pygen node representing the PSy-layer routine.
        :type parent: :py:class:`psyclone.f2pygen.SubroutineGen`

        '''
        if not self._dofs_only:
            parent.add(CommentGen(parent, ""))
            parent.add(CommentGen(parent, " Initialise number of layers"))
            parent.add(CommentGen(parent, ""))
            parent.add(AssignGen(
                parent, lhs=self._nlayers_name,
                rhs=self._first_var.proxy_name_indexed + "%" +
                self._first_var.ref_name() + "%get_nlayers()"))


class LFRicLoopBounds(DynCollection):
    '''
    Handles all variables required for specifying loop limits.

    '''

    def initialise(self, parent):
        '''
        Updates the f2pygen AST so that all of the variables holding the lower
        and upper bounds of all loops in an Invoke are initialised.

        :param parent: the f2pygen node representing the PSy-layer routine.
        :type parent: :py:class:`psyclone.f2pygen.SubroutineGen`

        '''
        loops = self._invoke.schedule.loops()

        if not loops:
            return

        parent.add(CommentGen(parent, ""))
        parent.add(CommentGen(parent, " Set-up all of the loop bounds"))
        parent.add(CommentGen(parent, ""))

        sym_table = self._invoke.schedule.symbol_table
        config = Config.get()
        api_config = config.api_conf("dynamo0.3")

        for idx, loop in enumerate(loops):
            root_name = "loop{0}_start".format(idx)
            try:
                lbound = sym_table.lookup_with_tag(root_name)
            except KeyError:
                lbound = sym_table.new_symbol(root_name=root_name,
                                              tag=root_name,
                                              symbol_type=DataSymbol,
                                              datatype=INTEGER_TYPE)
            parent.add(AssignGen(parent, lhs=lbound.name,
                                 rhs=loop._lower_bound_fortran()))
            entities = [lbound.name]

            if loop.loop_type != "colour":
                root_name = "loop{0}_stop".format(idx)
                try:
                    ubound = sym_table.lookup_with_tag(root_name)
                except KeyError:
                    ubound = sym_table.new_symbol(root_name=root_name,
                                                  tag=root_name,
                                                  symbol_type=DataSymbol,
                                                  datatype=INTEGER_TYPE)
                entities.append(ubound.name)
                parent.add(AssignGen(parent, lhs=ubound.name,
                                     rhs=loop._upper_bound_fortran()))

            parent.add(DeclGen(parent, datatype="integer",
                               kind=api_config.default_kind["integer"],
                               entity_decls=entities))


class LFRicScalarArgs(DynCollection):
    '''
    Handles the declarations of scalar kernel arguments appearing in either
    an Invoke or a Kernel stub.

    :param node: the Invoke or Kernel stub for which to manage the scalar \
                 arguments.
    :type node: :py:class:`psyclone.dynamo0p3.DynKern` or \
                :py:class:`psyclone.dynamo0p3.DynInvoke`

    '''
    def __init__(self, node):
        super(LFRicScalarArgs, self).__init__(node)

        # Initialise dictionaries of 'real', 'integer' and 'logical'
        # scalar arguments by data type and intent
        self._scalar_args = {}
        self._real_scalars = {}
        self._integer_scalars = {}
        self._logical_scalars = {}
        for intent in FORTRAN_INTENT_NAMES:
            self._scalar_args[intent] = []
            self._real_scalars[intent] = []
            self._integer_scalars[intent] = []
            self._logical_scalars[intent] = []

    def _invoke_declarations(self, parent):
        '''
        Create argument lists and declarations for all scalar arguments
        in an Invoke.

        :param parent: the f2pygen node representing the PSy-layer routine \
                       to which to add declarations.
        :type parent: :py:class:`psyclone.f2pygen.SubroutineGen`

        :raises InternalError: for unsupported argument intrinsic types.
        :raises GenerationError: if the same scalar argument has different \
                                 data types in different Kernel calls \
                                 within the same Invoke.

        '''
        # Create dictionary of all scalar arguments for checks
        const = LFRicConstants()
        self._scalar_args = self._invoke.unique_declns_by_intent(
            const.VALID_SCALAR_NAMES)
        # Filter scalar arguments by intent and intrinsic type
        self._real_scalars = self._invoke.unique_declns_by_intent(
            const.VALID_SCALAR_NAMES,
            intrinsic_type=const.MAPPING_DATA_TYPES["gh_real"])
        self._integer_scalars = self._invoke.unique_declns_by_intent(
            const.VALID_SCALAR_NAMES,
            intrinsic_type=const.MAPPING_DATA_TYPES["gh_integer"])
        self._logical_scalars = self._invoke.unique_declns_by_intent(
            const.VALID_SCALAR_NAMES,
            intrinsic_type=const.MAPPING_DATA_TYPES["gh_logical"])

        for intent in FORTRAN_INTENT_NAMES:
            scal = [arg.declaration_name for arg in self._scalar_args[intent]]
            rscal = [arg.declaration_name for
                     arg in self._real_scalars[intent]]
            iscal = [arg.declaration_name for
                     arg in self._integer_scalars[intent]]
            lscal = [arg.declaration_name for
                     arg in self._logical_scalars[intent]]
            # Add "real", "integer" and "logical" scalar lists for checks
            decl_scal = rscal + iscal + lscal
            # Check for unsupported intrinsic types
            scal_inv = sorted(set(scal) - set(decl_scal))
            if scal_inv:
                raise InternalError(
                    "Found unsupported intrinsic types for the scalar "
                    "arguments {0} to Invoke '{1}'. Supported types are {2}.".
                    format(scal_inv, self._invoke.name,
                           const.VALID_INTRINSIC_TYPES))
            # Check that the same scalar name is not found in either of
            # 'real', 'integer' or 'logical' scalar lists (for instance if
            # passed to one kernel as a 'real' and to another kernel as an
            # 'integer' scalar)
            scal_multi_type = [item for item, count in
                               Counter(decl_scal).items() if count > 1]
            if scal_multi_type:
                raise GenerationError(
                    "Scalar argument(s) {0} in Invoke '{1}' have different "
                    "metadata for data type ({2}) in different kernels. "
                    "This is invalid.".
                    format(scal_multi_type, self._invoke.name,
                           list(const.MAPPING_DATA_TYPES.keys())))

        # Create declarations
        self._create_declarations(parent)

    def _stub_declarations(self, parent):
        '''
        Create and add declarations for all scalar arguments in
        a Kernel stub.

        :param parent: node in the f2pygen AST representing the Kernel stub \
                       to which to add declarations.
        :type parent: :py:class:`psyclone.f2pygen.SubroutineGen`

        :raises InternalError: for an unsupported argument data type.

        '''
        # Extract all scalar arguments
        for arg in self._calls[0].arguments.args:
            if arg.is_scalar:
                self._scalar_args[arg.intent].append(arg)

        const = LFRicConstants()
        # Filter scalar arguments by intent and data type
        for intent in FORTRAN_INTENT_NAMES:
            for arg in self._scalar_args[intent]:
                if arg.descriptor.data_type == "gh_real":
                    self._real_scalars[intent].append(arg)
                elif arg.descriptor.data_type == "gh_integer":
                    self._integer_scalars[intent].append(arg)
                elif arg.descriptor.data_type == "gh_logical":
                    self._logical_scalars[intent].append(arg)
                else:
                    raise InternalError(
                        "Found an unsupported data type '{0}' for the "
                        "scalar argument '{1}'. Supported types are {2}.".
                        format(arg.descriptor.data_type, arg.declaration_name,
                               const.VALID_SCALAR_DATA_TYPES))

        # Create declarations
        self._create_declarations(parent)

    def _create_declarations(self, parent):
        '''
        Add declarations for the scalar arguments.

        :param parent: the f2pygen node in which to insert declarations \
                       (Invoke or Kernel).
        :type parent: :py:class:`psyclone.f2pygen.SubroutineGen`

        '''
        const = LFRicConstants()
        # Real scalar arguments
        for intent in FORTRAN_INTENT_NAMES:
            if self._real_scalars[intent]:
                dtype = self._real_scalars[intent][0].intrinsic_type
                dkind = self._real_scalars[intent][0].precision
                real_scalar_names = [arg.declaration_name for arg
                                     in self._real_scalars[intent]]
                parent.add(
                    DeclGen(parent, datatype=dtype, kind=dkind,
                            entity_decls=real_scalar_names,
                            intent=intent))

        # Integer scalar arguments
        for intent in FORTRAN_INTENT_NAMES:
            if self._integer_scalars[intent]:
                dtype = self._integer_scalars[intent][0].intrinsic_type
                dkind = self._integer_scalars[intent][0].precision
                integer_scalar_names = [arg.declaration_name for arg
                                        in self._integer_scalars[intent]]
                parent.add(
                    DeclGen(parent, datatype=dtype, kind=dkind,
                            entity_decls=integer_scalar_names,
                            intent=intent))

        # Logical scalar arguments
        for intent in FORTRAN_INTENT_NAMES:
            if self._logical_scalars[intent]:
                dtype = self._logical_scalars[intent][0].intrinsic_type
                dkind = self._logical_scalars[intent][0].precision
                if self._invoke:
                    const_mod = const.UTILITIES_MOD_MAP["constants"]["module"]
                    (self._invoke.invokes.psy.
                     infrastructure_modules[const_mod].add(dkind))
                if self._kernel:
                    self._kernel.argument_kinds.add(dkind)
                logical_scalar_names = [arg.declaration_name for arg
                                        in self._logical_scalars[intent]]
                parent.add(
                    DeclGen(parent, datatype=dtype, kind=dkind,
                            entity_decls=logical_scalar_names,
                            intent=intent))


class DynLMAOperators(DynCollection):
    '''
    Handles all entities associated with Local-Matrix-Assembly Operators.
    '''
    def _stub_declarations(self, parent):
        '''
        Declare all LMA-related quantities in a Kernel stub.

        :param parent: the f2pygen node representing the Kernel stub.
        :type parent: :py:class:`psyclone.f2pygen.SubroutineGen`

        '''
        api_config = Config.get().api_conf("dynamo0.3")

        lma_args = psyGen.args_filter(
            self._kernel.arguments.args, arg_types=["gh_operator"])
        if lma_args:
            parent.add(DeclGen(parent, datatype="integer",
                               kind=api_config.default_kind["integer"],
                               intent="in", entity_decls=["cell"]))
        for arg in lma_args:
            size = arg.name+"_ncell_3d"
            op_dtype = arg.intrinsic_type
            op_kind = arg.precision
            parent.add(DeclGen(parent, datatype="integer",
                               kind=api_config.default_kind["integer"],
                               intent="in", entity_decls=[size]))
            ndf_name_to = arg.function_space_to.ndf_name
            ndf_name_from = arg.function_space_from.ndf_name
            parent.add(DeclGen(parent, datatype=op_dtype, kind=op_kind,
                               dimension=",".join([ndf_name_to,
                                                   ndf_name_from, size]),
                               intent=arg.intent,
                               entity_decls=[arg.name]))

    def _invoke_declarations(self, parent):
        '''
        Declare all LMA-related quantities in a PSy-layer routine.
        Note: PSy layer in LFRic does not modify the LMA operator objects.
        Hence, their Fortran intents are always "in" (the data updated in the
        kernels is only pointed to from the LMA operator object and is thus
        not a part of the object).

        :param parent: the f2pygen node representing the PSy-layer routine.
        :type parent: :py:class:`psyclone.f2pygen.SubroutineGen`

        '''
        # Add the Invoke subroutine argument declarations for operators
        op_args = self._invoke.unique_declarations(
            argument_types=["gh_operator"])
        # Create a list of operator names
        op_arg_list = [arg.declaration_name for arg in op_args]
        if op_arg_list:
            op_type = op_args[0].data_type
            op_mod = op_args[0].module_name
            parent.add(TypeDeclGen(parent, datatype=op_type,
                                   entity_decls=op_arg_list,
                                   intent="in"))
            (self._invoke.invokes.psy.infrastructure_modules[op_mod].
             add(op_type))


class DynCMAOperators(DynCollection):
    '''
    Holds all information on the Column-Matrix-Assembly operators
    required by an Invoke or Kernel stub.

    :param node: either an Invoke schedule or a single Kernel object.
    :type node: :py:class:`psyclone.dynamo0p3.DynSchedule` or \
                :py:class:`psyclone.dynamo0p3.DynKern`

    '''
    # The scalar parameters that must be passed along with a CMA operator
    # if its 'to' and 'from' spaces are the same
    cma_same_fs_params = ["nrow", "bandwidth", "alpha",
                          "beta", "gamma_m", "gamma_p"]
    # The scalar parameters that must be passed along with a CMA operator
    # if its 'to' and 'from' spaces are different
    cma_diff_fs_params = ["nrow", "ncol", "bandwidth", "alpha",
                          "beta", "gamma_m", "gamma_p"]

    def __init__(self, node):
        super(DynCMAOperators, self).__init__(node)

        # Look at every kernel call and generate a set of
        # the unique CMA operators involved. For each one we create a
        # dictionary entry. The key is the name of the CMA argument in the
        # PSy layer and the entry is itself another dictionary containing
        # two entries: the first 'arg' is the CMA argument object and the
        # second 'params' is the list of integer variables associated with
        # that CMA operator. The contents of this list depend on whether
        # or not the to/from function spaces of the CMA operator are the
        # same.
        self._cma_ops = OrderedDict()
        # You can't index into an OrderedDict so we keep a separate ref
        # to the first CMA argument we find.
        self._first_cma_arg = None
        for call in self._calls:
            if call.cma_operation:
                # Get a list of all of the CMA arguments to this call
                cma_args = psyGen.args_filter(
                    call.arguments.args,
                    arg_types=["gh_columnwise_operator"])
                # Create a dictionary entry for each argument that we
                # have not already seen
                for arg in cma_args:
                    if arg.name not in self._cma_ops:
                        if arg.function_space_to.orig_name != \
                           arg.function_space_from.orig_name:
                            self._cma_ops[arg.name] = {
                                "arg": arg,
                                "params": self.cma_diff_fs_params}
                        else:
                            self._cma_ops[arg.name] = {
                                "arg": arg,
                                "params": self.cma_same_fs_params}
                        self._cma_ops[arg.name]["intent"] = arg.intent
                        self._cma_ops[arg.name]["datatype"] = \
                            arg.intrinsic_type
                        self._cma_ops[arg.name]["kind"] = arg.precision
                        # Keep a reference to the first CMA argument
                        if not self._first_cma_arg:
                            self._first_cma_arg = arg

    def initialise(self, parent):
        '''
        Generates the calls to the LFRic infrastructure that look-up
        the various components of each CMA operator. Adds these as
        children of the supplied parent node.

        :param parent: f2pygen node representing the PSy-layer routine.
        :type parent: :py:class:`psyclone.f2pygen.SubroutineGen`

        '''
        # If we have no CMA operators then we do nothing
        if not self._cma_ops:
            return

        parent.add(CommentGen(parent, ""))
        parent.add(CommentGen(parent,
                              " Look-up information for each CMA operator"))
        parent.add(CommentGen(parent, ""))

        for op_name in self._cma_ops:
            # First create a pointer to the array containing the actual
            # matrix
            cma_name = self._symbol_table.find_or_create_tag(
                op_name+"_matrix").name
            parent.add(AssignGen(parent, lhs=cma_name, pointer=True,
                                 rhs=self._cma_ops[op_name]["arg"].
                                 proxy_name_indexed+"%columnwise_matrix"))
            # Then make copies of the related integer parameters
            for param in self._cma_ops[op_name]["params"]:
                param_name = self._symbol_table.find_or_create_tag(
                    op_name+"_"+param).name
                parent.add(AssignGen(parent, lhs=param_name,
                                     rhs=self._cma_ops[op_name]["arg"].
                                     proxy_name_indexed+"%"+param))

    def _invoke_declarations(self, parent):
        '''
        Generate the necessary PSy-layer declarations for all column-wise
        operators and their associated parameters.
        Note: PSy layer in LFRic does not modify the CMA operator objects.
        Hence, their Fortran intents are always "in" (the data updated in the
        kernels is only pointed to from the column-wise operator object and is
        thus not a part of the object).

        :param parent: the f2pygen node representing the PSy-layer routine.
        :type parent: :py:class:`psyclone.f2pygen.SubroutineGen`

        '''
        api_config = Config.get().api_conf("dynamo0.3")

        # If we have no CMA operators then we do nothing
        if not self._cma_ops:
            return

        # Add the Invoke subroutine argument declarations for column-wise
        # operators
        cma_op_args = self._invoke.unique_declarations(
            argument_types=["gh_columnwise_operator"])
        # Create a list of column-wise operator names
        cma_op_arg_list = [arg.declaration_name for arg in cma_op_args]
        if cma_op_arg_list:
            op_type = cma_op_args[0].data_type
            op_mod = cma_op_args[0].module_name
            parent.add(TypeDeclGen(parent,
                                   datatype=op_type,
                                   entity_decls=cma_op_arg_list,
                                   intent="in"))
            (self._invoke.invokes.psy.infrastructure_modules[op_mod].
             add(op_type))

        for op_name in self._cma_ops:
            # Declare the operator matrix itself
            cma_name = self._symbol_table.find_or_create_tag(
                op_name+"_matrix").name
            cma_dtype = self._cma_ops[op_name]["datatype"]
            cma_kind = self._cma_ops[op_name]["kind"]
            parent.add(DeclGen(parent, datatype=cma_dtype,
                               kind=cma_kind, pointer=True,
                               entity_decls=[cma_name+"(:,:,:) => null()"]))
            # Declare the associated integer parameters
            param_names = []
            for param in self._cma_ops[op_name]["params"]:
                param_names.append(self._symbol_table.find_or_create_tag(
                    op_name+"_"+param).name)
            parent.add(DeclGen(parent, datatype="integer",
                               kind=api_config.default_kind["integer"],
                               entity_decls=param_names))

    def _stub_declarations(self, parent):
        '''
        Generate all necessary declarations for CMA operators being passed to
        a Kernel stub.

        :param parent: f2pygen node representing the Kernel stub.
        :type parent: :py:class:`psyclone.f2pygen.SubroutineGen`

        '''
        api_config = Config.get().api_conf("dynamo0.3")

        # If we have no CMA operators then we do nothing
        if not self._cma_ops:
            return

        symtab = self._symbol_table

        # CMA operators always need the current cell index and the number
        # of columns in the mesh
        parent.add(DeclGen(parent, datatype="integer",
                           kind=api_config.default_kind["integer"],
                           intent="in", entity_decls=["cell", "ncell_2d"]))

        for op_name in self._cma_ops:
            # Declare the associated scalar arguments before the array because
            # some of them are used to dimension the latter (and some compilers
            # get upset if this ordering is not followed)
            _local_args = []
            for param in self._cma_ops[op_name]["params"]:
                param_name = symtab.find_or_create_tag(op_name+"_"+param).name
                _local_args.append(param_name)
            parent.add(DeclGen(parent, datatype="integer",
                               kind=api_config.default_kind["integer"],
                               intent="in", entity_decls=_local_args))
            # Declare the array that holds the CMA operator
            bandwidth = op_name + "_bandwidth"
            nrow = op_name + "_nrow"
            intent = self._cma_ops[op_name]["intent"]
            op_dtype = self._cma_ops[op_name]["datatype"]
            op_kind = self._cma_ops[op_name]["kind"]
            parent.add(DeclGen(parent, datatype=op_dtype, kind=op_kind,
                               dimension=",".join([bandwidth,
                                                   nrow, "ncell_2d"]),
                               intent=intent, entity_decls=[op_name]))


class DynMeshes(object):
    '''
    Holds all mesh-related information (including colour maps if
    required).  If there are no inter-grid kernels then there is only
    one mesh object required (when calling kernels with operates_on==domain,
    colouring, doing distributed memory or querying the reference element).
    However, kernels performing inter-grid operations require multiple mesh
    objects as well as mesh maps and other quantities.

    There are two types of inter-grid operation; the first is "prolongation"
    where a field on a coarse mesh is mapped onto a fine mesh. The second
    is "restriction" where a field on a fine mesh is mapped onto a coarse
    mesh.

    :param invoke: the Invoke for which to extract information on all \
                   required inter-grid operations.
    :type invoke: :py:class:`psyclone.dynamo0p3.DynInvoke`
    :param unique_psy_vars: list of arguments to the PSy-layer routine.
    :type unique_psy_vars: list of \
                      :py:class:`psyclone.dynamo0p3.DynKernelArgument` objects.
    '''

    def __init__(self, invoke, unique_psy_vars):
        # Dict of DynInterGrid objects holding information on the mesh-related
        # variables required by each inter-grid kernel. Keys are the kernel
        # names.
        self._ig_kernels = OrderedDict()
        # List of names of unique mesh variables referenced in the Invoke
        self._mesh_names = []
        # Whether or not the associated Invoke requires colourmap information
        self._needs_colourmap = False
        # Keep a reference to the InvokeSchedule so we can check for colouring
        # later
        self._schedule = invoke.schedule
        self._symbol_table = self._schedule.symbol_table
        # Set used to generate a list of the unique mesh objects
        _name_set = set()

        # Find the first non-scalar argument to this PSy layer routine. We
        # will use this to look-up the mesh if there are no inter-grid
        # kernels in this invoke.
        self._first_var = None
        for var in unique_psy_vars:
            if not var.is_scalar:
                self._first_var = var
                break

        # Loop over all kernel calls in the schedule. Keep a list of
        # any non-intergrid kernels so that we can generate a verbose error
        # message if necessary.
        non_intergrid_kernels = []
        requires_mesh = False
        for call in self._schedule.coded_kernels():

            if (call.reference_element.properties or
                    call.mesh.properties or call.iterates_over == "domain" or
                    call.cma_operation):
                _name_set.add("mesh")
                requires_mesh = True

            if not call.is_intergrid:
                non_intergrid_kernels.append(call)
                # Skip over any non-inter-grid kernels
                continue

            fine_args = psyGen.args_filter(call.arguments.args,
                                           arg_meshes=["gh_fine"])
            coarse_args = psyGen.args_filter(call.arguments.args,
                                             arg_meshes=["gh_coarse"])
            fine_arg = fine_args[0]
            coarse_arg = coarse_args[0]

            # Create an object to capture info. on this inter-grid kernel
            # and store in our dictionary
            self._ig_kernels[call] = DynInterGrid(fine_arg, coarse_arg)

<<<<<<< HEAD
            # Store the tag names of the associated mesh objects
            _name_set.add("mesh_{0}".format(fine_arg.name))
            _name_set.add("mesh_{0}".format(coarse_arg.name))
=======
            # Create and store the names of the associated mesh objects
            _name_set.add(self._schedule.symbol_table.find_or_create_tag(
                "mesh_{0}".format(fine_arg.name)).name)
            _name_set.add(self._schedule.symbol_table.find_or_create_tag(
                "mesh_{0}".format(coarse_arg.name)).name)
>>>>>>> 06742e7d

        # If we found a mixture of both inter-grid and non-inter-grid kernels
        # then we reject the invoke()
        if non_intergrid_kernels and self._ig_kernels:
            raise GenerationError(
                "An invoke containing inter-grid kernels must contain no "
                "other kernel types but kernels '{0}' in invoke '{1}' are "
                "not inter-grid kernels.".format(
                    ", ".join([call.name for call in non_intergrid_kernels]),
                    invoke.name))

        # If we didn't have any inter-grid kernels but distributed memory
        # is enabled then we will still need a mesh object if we have one or
        # more kernels that operate on cell-columns. We also require a mesh
        # object if any of the kernels require properties of either the
        # reference element or the mesh. (Colourmaps also require a mesh
        # object but that is handled in _colourmap_init().)
        if not _name_set:
            if (requires_mesh or (Config.get().distributed_memory and
                                  not invoke.operates_on_dofs_only)):
<<<<<<< HEAD
                _name_set.add("mesh")

        self._mesh_names = self._add_mesh_symbols(list(_name_set))
=======
                _name_set.add(self._schedule.symbol_table.find_or_create_tag(
                    "mesh").name)
>>>>>>> 06742e7d

    def _add_mesh_symbols(self, meshes):
        '''
        '''
        if not meshes:
            return []
        # Look up the names of the module and type for the mesh object
        # from the LFRic constants class.
        const = LFRicConstants()
        mmod = const.MESH_TYPE_MAP["mesh"]["module"]
        mtype = const.MESH_TYPE_MAP["mesh"]["type"]
        # Create a Container symbol for the module
        csym = self._symbol_table.symbol_from_tag(
            mmod, symbol_type=ContainerSymbol)
        # Create a TypeSymbol for the mesh type
        mtype_sym = self._symbol_table.symbol_from_tag(
            mtype, symbol_type=DataTypeSymbol,
            datatype=DeferredType(),
            interface=ImportInterface(csym))

        name_list = []
        for name in meshes:
            name_list.append(self._symbol_table.symbol_from_tag(
                name, symbol_type=DataSymbol, datatype=mtype_sym).name)
        return sorted(name_list)

    def _colourmap_init(self):
        '''
        Sets-up information on any required colourmaps. This cannot be done
        in the constructor since colouring is applied by Transformations
        and happens after the Schedule has already been constructed.

        '''
        have_non_intergrid = False

        array_type_1d = ArrayType(INTEGER_TYPE, [ArrayType.Extent.DEFERRED])

        array_type_2d = ArrayType(INTEGER_TYPE, [ArrayType.Extent.DEFERRED,
                                                 ArrayType.Extent.DEFERRED])
        for call in [call for call in self._schedule.coded_kernels() if
                     call.is_coloured()]:
            # Keep a record of whether or not any kernels (loops) in this
            # invoke have been coloured
            self._needs_colourmap = True

<<<<<<< HEAD
            if not call.is_intergrid:
                have_non_intergrid = True
                continue

            # This is an inter-grid kernel so look-up the names of
            # the colourmap variables associated with the coarse
            # mesh (since that determines the iteration space).
            carg_name = self._ig_kernels[call].coarse.name
            # Colour map
            base_name = "cmap_" + carg_name
            colour_map = self._schedule.symbol_table.symbol_from_tag(
                base_name, symbol_type=DataSymbol,
                datatype=array_type_2d).name
            # No. of colours
            base_name = "ncolour_" + carg_name
            ncolours = \
                self._schedule.symbol_table.symbol_from_tag(
                    base_name, symbol_type=DataSymbol,
                    datatype=INTEGER_TYPE).name
            # Array holding the last halo or edge cell of a given colour
            # and halo depth.
            base_name = "last_cell_all_colours_" + carg_name
            if Config.get().distributed_memory:
                last_cell = \
                    self._schedule.symbol_table.symbol_from_tag(
                        base_name, symbol_type=DataSymbol,
                        datatype=array_type_2d).name
            else:
                last_cell = \
                    self._schedule.symbol_table.symbol_from_tag(
                        base_name, symbol_type=DataSymbol,
                        datatype=array_type_1d).name
            # Add these names into the dictionary entry for this
            # inter-grid kernel
            self._ig_kernels[call].colourmap = colour_map
            self._ig_kernels[call].ncolours_var = ncolours
            self._ig_kernels[call].last_cell_var = last_cell

        if have_non_intergrid and self._needs_colourmap:
            # There aren't any inter-grid kernels but we do need colourmap
            # information and that means we'll need a mesh object
            self._mesh_names = self._add_mesh_symbols(["mesh"])
            colour_map = self._schedule.symbol_table.symbol_from_tag(
                "cmap", symbol_type=DataSymbol, datatype=array_type_2d).name
            # No. of colours
            ncolours = self._schedule.symbol_table.symbol_from_tag(
                "ncolour", symbol_type=DataSymbol, datatype=INTEGER_TYPE).name
            root_name = "last_cell_all_colours"
            if Config.get().distributed_memory:
                self._symbol_table.new_symbol(root_name=root_name,
                                              tag=root_name,
                                              symbol_type=DataSymbol,
                                              datatype=array_type_2d)
            else:
                self._symbol_table.new_symbol(root_name=root_name,
                                              tag=root_name,
                                              symbol_type=DataSymbol,
                                              datatype=array_type_1d)
=======
            if call.is_intergrid:
                # This is an inter-grid kernel so look-up the names of
                # the colourmap variables associated with the coarse
                # mesh (since that determines the iteration space).
                carg_name = self._ig_kernels[call.name].coarse.name
                # Colour map
                base_name = "cmap_" + carg_name
                colour_map = \
                    self._schedule.symbol_table.find_or_create_tag(base_name) \
                                               .name
                # No. of colours
                base_name = "ncolour_" + carg_name
                ncolours = \
                    self._schedule.symbol_table.find_or_create_tag(base_name)\
                                               .name
                # Add these names into the dictionary entry for this
                # inter-grid kernel
                self._ig_kernels[call.name].colourmap = colour_map
                self._ig_kernels[call.name].ncolours_var = ncolours

        if not self._mesh_names and self._needs_colourmap:
            # There aren't any inter-grid kernels but we do need colourmap
            # information and that means we'll need a mesh object
            mesh_name = \
                self._schedule.symbol_table.find_or_create_tag("mesh").name
            self._mesh_names.append(mesh_name)
>>>>>>> 06742e7d

    def declarations(self, parent):
        '''
        Declare variables specific to mesh objects.

        :param parent: the parent node to which to add the declarations
        :type parent: an instance of :py:class:`psyclone.f2pygen.BaseGen`

        '''
        api_config = Config.get().api_conf("dynamo0.3")
        const = LFRicConstants()

        # Since we're now generating code, any transformations must
        # have been applied so we can set-up colourmap information
        self._colourmap_init()

        # We'll need various typedefs from the mesh module
        mtype = const.MESH_TYPE_MAP["mesh"]["type"]
        mmod = const.MESH_TYPE_MAP["mesh"]["module"]
        mmap_type = const.MESH_TYPE_MAP["mesh_map"]["type"]
        mmap_mod = const.MESH_TYPE_MAP["mesh_map"]["module"]
        if self._mesh_names:
            name = self._symbol_table.lookup_with_tag(mtype).name
            parent.add(UseGen(parent, name=mmod, only=True,
                              funcnames=[name]))
        if self._ig_kernels:
            parent.add(UseGen(parent, name=mmap_mod, only=True,
                              funcnames=[mmap_type]))
        # Declare the mesh object(s)
        for name in self._mesh_names:
            parent.add(TypeDeclGen(parent, pointer=True, datatype=mtype,
                                   entity_decls=[name + " => null()"]))
        # Declare the inter-mesh map(s) and cell map(s)
        for kern in self._ig_kernels.values():
            parent.add(TypeDeclGen(parent, pointer=True,
                                   datatype=mmap_type,
                                   entity_decls=[kern.mmap + " => null()"]))
            parent.add(
                DeclGen(parent, pointer=True, datatype="integer",
                        kind=api_config.default_kind["integer"],
                        entity_decls=[kern.cell_map + "(:,:,:) => null()"]))

            # Declare the number of cells in the fine mesh and how many fine
            # cells there are per coarse cell
            parent.add(DeclGen(parent, datatype="integer",
                               kind=api_config.default_kind["integer"],
                               entity_decls=[kern.ncell_fine,
                                             kern.ncellpercellx,
                                             kern.ncellpercelly]))
            # Declare variables to hold the colourmap information if required
            if kern.colourmap:
                parent.add(
                    DeclGen(parent, datatype="integer",
                            kind=api_config.default_kind["integer"],
                            pointer=True,
                            entity_decls=[kern.colourmap+"(:,:)"]))
                parent.add(
                    DeclGen(parent, datatype="integer",
                            kind=api_config.default_kind["integer"],
                            entity_decls=[kern.ncolours_var]))
                parent.add(
                    DeclGen(parent, datatype="integer",
                            allocatable=True,
                            kind=api_config.default_kind["integer"],
                            entity_decls=[kern.last_cell_var+"(:,:)"]))

        if not self._ig_kernels and self._needs_colourmap:
            # There aren't any inter-grid kernels but we do need
            # colourmap information
            base_name = "cmap"
            colour_map = \
                self._schedule.symbol_table.find_or_create_tag(base_name).name
            # No. of colours
            base_name = "ncolour"
            ncolours = \
                self._schedule.symbol_table.find_or_create_tag(base_name).name
            # Add declarations for these variables
            parent.add(DeclGen(parent, datatype="integer",
                               kind=api_config.default_kind["integer"],
                               pointer=True,
                               entity_decls=[colour_map+"(:,:)"]))
            parent.add(DeclGen(parent, datatype="integer",
                               kind=api_config.default_kind["integer"],
                               entity_decls=[ncolours]))
            last_cell = self._symbol_table.symbol_from_tag(
                "last_cell_all_colours")
            if Config.get().distributed_memory:
                parent.add(DeclGen(parent, datatype="integer",
                                   kind=api_config.default_kind["integer"],
                                   allocatable=True,
                                   entity_decls=[last_cell.name+"(:,:)"]))
            else:
                parent.add(DeclGen(parent, datatype="integer",
                                   kind=api_config.default_kind["integer"],
                                   allocatable=True,
                                   entity_decls=[last_cell.name+"(:)"]))

    def initialise(self, parent):
        '''
        Initialise parameters specific to inter-grid kernels

        :param parent: the parent node to which to add the initialisations
        :type parent: an instance of :py:class:`psyclone.f2pygen.BaseGen`

        '''
        # pylint: disable=too-many-branches
        # If we haven't got any need for a mesh in this invoke then we
        # don't do anything
        if len(self._mesh_names) == 0:
            return

        parent.add(CommentGen(parent, ""))

        if len(self._mesh_names) == 1:
            # We only require one mesh object which means that this invoke
            # contains no inter-grid kernels (which would require at least 2)
            parent.add(CommentGen(parent, " Create a mesh object"))
            parent.add(CommentGen(parent, ""))
            rhs = "%".join([self._first_var.proxy_name_indexed,
                            self._first_var.ref_name(), "get_mesh()"])
            parent.add(AssignGen(parent, pointer=True,
                                 lhs=self._mesh_names[0], rhs=rhs))
            if self._needs_colourmap:
                parent.add(CommentGen(parent, ""))
                parent.add(CommentGen(parent, " Get the colourmap"))
                parent.add(CommentGen(parent, ""))
                # Look-up variable names for colourmap and number of colours
                colour_map = self._schedule.symbol_table.find_or_create_tag(
                    "cmap").name
                ncolour = \
                    self._schedule.symbol_table.find_or_create_tag("ncolour")\
                                               .name
                # Get the number of colours
                parent.add(AssignGen(
                    parent, lhs=ncolour,
                    rhs="{0}%get_ncolours()".format(self._mesh_names[0])))
                # Get the colour map
                parent.add(AssignGen(parent, pointer=True, lhs=colour_map,
                                     rhs=self._mesh_names[0] +
                                     "%get_colour_map()"))
            return

        parent.add(CommentGen(
            parent,
            " Look-up mesh objects and loop limits for inter-grid kernels"))
        parent.add(CommentGen(parent, ""))

        # Keep a list of quantities that we've already initialised so
        # that we don't generate duplicate assignments
        initialised = []

        # Loop over the DynInterGrid objects in our dictionary
        for dig in self._ig_kernels.values():
            # We need pointers to both the coarse and the fine mesh
            fine_mesh = self._schedule.symbol_table.find_or_create_tag(
                "mesh_{0}".format(dig.fine.name)).name
            coarse_mesh = self._schedule.symbol_table.find_or_create_tag(
                "mesh_{0}".format(dig.coarse.name)).name
            if fine_mesh not in initialised:
                initialised.append(fine_mesh)
                parent.add(
                    AssignGen(parent, pointer=True,
                              lhs=fine_mesh,
                              rhs="%".join([dig.fine.proxy_name_indexed,
                                            dig.fine.ref_name(),
                                            "get_mesh()"])))

            if coarse_mesh not in initialised:
                initialised.append(coarse_mesh)
                parent.add(
                    AssignGen(parent, pointer=True,
                              lhs=coarse_mesh,
                              rhs="%".join([dig.coarse.proxy_name_indexed,
                                            dig.coarse.ref_name(),
                                            "get_mesh()"])))
            # We also need a pointer to the mesh map which we get from
            # the coarse mesh
            if dig.mmap not in initialised:
                initialised.append(dig.mmap)
                parent.add(
                    AssignGen(parent, pointer=True,
                              lhs=dig.mmap,
                              rhs="{0}%get_mesh_map({1})".format(coarse_mesh,
                                                                 fine_mesh)))

            # Cell map. This is obtained from the mesh map.
            if dig.cell_map not in initialised:
                initialised.append(dig.cell_map)
                parent.add(
                    AssignGen(parent, pointer=True, lhs=dig.cell_map,
                              rhs=dig.mmap+"%get_whole_cell_map()"))

            # Number of cells in the fine mesh
            if dig.ncell_fine not in initialised:
                initialised.append(dig.ncell_fine)
                if Config.get().distributed_memory:
                    # TODO this hardwired depth of 2 will need changing in
                    # order to support redundant computation
                    parent.add(
                        AssignGen(parent, lhs=dig.ncell_fine,
                                  rhs=(fine_mesh+"%get_last_halo_cell"
                                       "(depth=2)")))
                else:
                    parent.add(
                        AssignGen(parent, lhs=dig.ncell_fine,
                                  rhs="%".join([dig.fine.proxy_name,
                                                dig.fine.ref_name(),
                                                "get_ncell()"])))

            # Number of fine cells per coarse cell in x.
            if dig.ncellpercellx not in initialised:
                initialised.append(dig.ncellpercellx)
                parent.add(
                    AssignGen(parent, lhs=dig.ncellpercellx,
                              rhs=dig.mmap +
                              "%get_ntarget_cells_per_source_x()"))

            # Number of fine cells per coarse cell in y.
            if dig.ncellpercelly not in initialised:
                initialised.append(dig.ncellpercelly)
                parent.add(
                    AssignGen(parent, lhs=dig.ncellpercelly,
                              rhs=dig.mmap +
                              "%get_ntarget_cells_per_source_y()"))

            # Colour map for the coarse mesh (if required)
            if dig.colourmap:
                # Number of colours
                parent.add(AssignGen(parent, lhs=dig.ncolours_var,
                                     rhs=coarse_mesh + "%get_ncolours()"))
                # Colour map itself
                parent.add(AssignGen(parent, lhs=dig.colourmap,
                                     pointer=True,
                                     rhs=coarse_mesh + "%get_colour_map()"))
                if Config.get().distributed_memory:
                    name = "%get_last_edge_cell_all_colours()"
                else:
                    name = "%get_last_halo_cell_all_colours()"
                parent.add(AssignGen(parent, lhs=dig.last_cell_var,
                                     rhs=coarse_mesh + name))

    @property
    def intergrid_kernels(self):
        ''' Getter for the dictionary of intergrid kernels.

        :returns: Dictionary of intergrid kernels, indexed by name.
        :rtype: :py:class:`collections.OrderedDict`
        '''
        return self._ig_kernels


class DynInterGrid(object):
    '''
    Holds information on quantities required by an inter-grid kernel.

    :param fine_arg: Kernel argument on the fine mesh.
    :type fine_arg: :py:class:`psyclone.dynamo0p3.DynKernelArgument`
    :param coarse_arg: Kernel argument on the coarse mesh.
    :type coarse_arg: :py:class:`psyclone.dynamo0p3.DynKernelArgument`
    '''
    # pylint: disable=too-few-public-methods, too-many-instance-attributes
    def __init__(self, fine_arg, coarse_arg):

        # Arguments on the coarse and fine grids
        self.coarse = coarse_arg
        self.fine = fine_arg

        # Get a reference to the InvokeSchedule SymbolTable
        symtab = self.coarse.call.root.symbol_table

        # Generate name for inter-mesh map
        base_mmap_name = "mmap_{0}_{1}".format(fine_arg.name,
                                               coarse_arg.name)
        self.mmap = symtab.find_or_create_tag(base_mmap_name).name

        # Generate name for ncell variables
        self.ncell_fine = symtab.find_or_create_tag(
            "ncell_{0}".format(fine_arg.name)).name
        # No. of fine cells per coarse cell in x
        self.ncellpercellx = symtab.find_or_create_tag(
            "ncpc_{0}_{1}_x".format(fine_arg.name, coarse_arg.name)).name
        # No. of fine cells per coarse cell in y
        self.ncellpercelly = symtab.find_or_create_tag(
            "ncpc_{0}_{1}_y".format(fine_arg.name, coarse_arg.name)).name
        # Name for cell map
        base_name = "cell_map_" + coarse_arg.name
        self.cell_map = symtab.find_or_create_tag(base_name).name

        # We have no colourmap information when first created
        self.colourmap = ""
        # Name of the variable holding the number of colours
        self.ncolours_var = ""
        # Name of the variable holding the last cell of a particular colour
        self.last_cell_var = ""


class DynBasisFunctions(DynCollection):
    ''' Holds all information on the basis and differential basis
    functions required by an invoke or kernel call. This covers both those
    required for quadrature and for evaluators.

    :param node: either the schedule of an Invoke or a single Kernel object \
                 for which to extract information on all required \
                 basis/diff-basis functions.
    :type node: :py:class:`psyclone.dynamo0p3.DynInvokeSchedule` or \
                :py:class:`psyclone.dynamo0p3.DynKern`

    :raises InternalError: if a call has an unrecognised evaluator shape.

    '''
    # Dimensioning vars for the basis function arrays required by each
    # type of quadrature
    qr_dim_vars = {"xyoz": ["np_xy", "np_z"],
                   "edge": ["np_xyz", "nedges"],
                   "face": ["np_xyz", "nfaces"]}
    # The different weights arrays required by each type of quadrature
    qr_weight_vars = {"xyoz": ["weights_xy", "weights_z"],
                      "edge": ["weights_xyz"],
                      "face": ["weights_xyz"]}

    def __init__(self, node):

        super(DynBasisFunctions, self).__init__(node)

        # Construct a list of all the basis/diff-basis functions required
        # by this invoke. Each entry in the list is a dictionary holding
        # the shape, the function space and the 'target' function spaces
        # (upon which the basis functions are evaluated).
        self._basis_fns = []
        # The dictionary of quadrature objects passed to this invoke. Keys
        # are the various VALID_QUADRATURE_SHAPES, values are a list of
        # associated quadrature variables. (i.e. we have a list of
        # quadrature arguments for each shape.)
        self._qr_vars = OrderedDict()
        # The dict of target function spaces upon which we must provide
        # evaluators. Keys are the FS names, values are (FunctionSpace,
        # DynKernelArgument) tuples.
        self._eval_targets = OrderedDict()

        for call in self._calls:

            if isinstance(call, LFRicBuiltIn) or not call.eval_shapes:
                # Skip this kernel if it doesn't require basis/diff basis fns
                continue

            for shape, rule in call.qr_rules.items():

                # This kernel requires quadrature
                if shape not in self._qr_vars:
                    # We haven't seen a quadrature arg with this shape
                    # before so create a dictionary entry with an
                    # empty list
                    self._qr_vars[shape] = []
                if rule.psy_name not in self._qr_vars[shape]:
                    # Add this qr argument to the list of those that
                    # have this shape
                    self._qr_vars[shape].append(rule.psy_name)

            if "gh_evaluator" in call.eval_shapes:
                # An evaluator consists of basis or diff basis functions
                # for one FS evaluated on the nodes of another 'target' FS.
                # Make a dict of 2-tuples, each containing the
                # FunctionSpace and associated kernel argument for the
                # target FSs.

                # Loop over the target FS for evaluators required by this
                # kernel
                for fs_name in call.eval_targets:
                    if fs_name not in self._eval_targets:
                        # We don't already have this space in our list so
                        # add it to the list of target spaces
                        self._eval_targets[fs_name] = \
                            call.eval_targets[fs_name]

            # Both quadrature and evaluators require basis and/or differential
            # basis functions. This helper routine populates self._basis_fns
            # with entries describing the basis functions required by
            # this call.
            self._setup_basis_fns_for_call(call)

    @staticmethod
    def basis_first_dim_name(function_space):
        '''
        Get the name of the variable holding the first dimension of a
        basis function

        :param function_space: the function space the basis function is for
        :type function_space: :py:class:`psyclone.domain.lfric.FunctionSpace`
        :return: a Fortran variable name
        :rtype: str

        '''
        return "dim_" + function_space.mangled_name

    @staticmethod
    def basis_first_dim_value(function_space):
        '''
        Get the size of the first dimension of a basis function.

        :param function_space: the function space the basis function is for
        :type function_space: :py:class:`psyclone.domain.lfric.FunctionSpace`
        :return: an integer length.
        :rtype: string

        :raises GenerationError: if an unsupported function space is supplied \
                                 (e.g. ANY_SPACE_*, ANY_DISCONTINUOUS_SPACE_*)
        '''
        if function_space.has_scalar_basis:
            first_dim = "1"
        elif function_space.has_vector_basis:
            first_dim = "3"
        else:
            # It is not possible to determine explicitly the first basis
            # function array dimension from the metadata for any_space or
            # any_discontinuous_space. This information needs to be passed
            # from the PSy layer to the kernels (see issue #461).
            const = LFRicConstants()
            raise GenerationError(
                "Unsupported space for basis function, "
                "expecting one of {0} but found "
                "'{1}'".format(const.VALID_FUNCTION_SPACES,
                               function_space.orig_name))
        return first_dim

    @staticmethod
    def diff_basis_first_dim_name(function_space):
        '''
        Get the name of the variable holding the first dimension of a
        differential basis function.

        :param function_space: the function space the diff-basis function \
                               is for.
        :type function_space: :py:class:`psyclone.domain.lfric.FunctionSpace`
        :return: a Fortran variable name.
        :rtype: str

        '''
        return "diff_dim_" + function_space.mangled_name

    @staticmethod
    def diff_basis_first_dim_value(function_space):
        '''
        Get the size of the first dimension of an array for a
        differential basis function.

        :param function_space: the function space the diff-basis function \
                               is for.
        :type function_space: :py:class:`psyclone.domain.lfric.FunctionSpace`
        :return: an integer length.
        :rtype: str

        :raises GenerationError: if an unsupported function space is \
                                 supplied (e.g. ANY_SPACE_*, \
                                 ANY_DISCONTINUOUS_SPACE_*)

        '''
        if function_space.has_scalar_diff_basis:
            first_dim = "1"
        elif function_space.has_vector_diff_basis:
            first_dim = "3"
        else:
            # It is not possible to determine explicitly the first
            # differential basis function array dimension from the metadata
            # for any_space or any_discontinuous_space. This information
            # needs to be passed from the PSy layer to the kernels
            # (see issue #461).
            const = LFRicConstants()
            raise GenerationError(
                "Unsupported space for differential basis function, expecting "
                "one of {0} but found '{1}'"
                .format(const.VALID_FUNCTION_SPACES,
                        function_space.orig_name))
        return first_dim

    def _setup_basis_fns_for_call(self, call):
        '''
        Populates self._basis_fns with entries describing the basis
        functions required by the supplied Call.

        :param call: the kernel call for which basis functions are required.
        :type call: :py:class:`psyclone.dynamo0p3.DynKern`

        :raises InternalError: if the supplied call is of incorrect type.
        :raises InternalError: if the supplied call has an unrecognised \
                               evaluator shape.
        '''
        if not isinstance(call, DynKern):
            raise InternalError("Expected a DynKern object but got: '{0}'".
                                format(type(call)))
        const = LFRicConstants()
        # We need a full FunctionSpace object for each function space
        # that has basis functions associated with it.
        for fsd in call.fs_descriptors.descriptors:

            # We need the full FS object, not just the name. Therefore
            # we first have to get a kernel argument that is on this
            # space...
            arg, fspace = call.arguments.get_arg_on_space_name(fsd.fs_name)

            for shape in call.eval_shapes:

                # Populate a dict with the shape, function space and
                # associated kernel argument for this basis/diff-basis f'n.
                entry = {"shape": shape,
                         "fspace": fspace,
                         "arg": arg}
                if shape in const.VALID_QUADRATURE_SHAPES:
                    # This is for quadrature - store the name of the
                    # qr variable
                    entry["qr_var"] = call.qr_rules[shape].psy_name
                    # Quadrature weights are evaluated at pre-determined
                    # points rather than at the nodes of another FS.
                    # We put one entry of None in the list of target
                    # spaces to facilitate cases where we loop over
                    # this list.
                    entry["nodal_fspaces"] = [None]
                elif shape == "gh_evaluator":
                    # This is an evaluator
                    entry["qr_var"] = None
                    # Store a list of the FunctionSpace objects for which
                    # these basis functions are to be evaluated
                    entry["nodal_fspaces"] = [items[0] for items in
                                              call.eval_targets.values()]
                else:
                    raise InternalError("Unrecognised evaluator shape: '{0}'. "
                                        "Should be one of {1}".format(
                                            shape,
                                            const.VALID_EVALUATOR_SHAPES))

                # Add our newly-constructed dict object to the list describing
                # the required basis and/or differential basis functions for
                # this Invoke.
                if fsd.requires_basis:
                    entry["type"] = "basis"
                    self._basis_fns.append(entry)
                if fsd.requires_diff_basis:
                    # Take a shallow copy of the dict and just modify the
                    # 'type' of the basis function it describes (this works
                    # because the 'type' entry is a primitive type [str]).
                    diff_entry = entry.copy()
                    diff_entry["type"] = "diff-basis"
                    self._basis_fns.append(diff_entry)

    def _stub_declarations(self, parent):
        '''
        Insert the variable declarations required by the basis functions into
        the Kernel stub.

        :param parent: the f2pygen node representing the Kernel stub.
        :type parent: :py:class:`psyclone.f2pygen.SubroutineGen`

        :raises InternalError: if an unsupported quadrature shape is found.

        '''
        api_config = Config.get().api_conf("dynamo0.3")

        if not self._qr_vars and not self._eval_targets:
            return

        # The quadrature shapes that this method supports
        supported_shapes = ["gh_quadrature_xyoz", "gh_quadrature_face",
                            "gh_quadrature_edge"]

        # Get the lists of dimensioning variables and basis arrays
        var_dims, basis_arrays = self._basis_fn_declns()

        if var_dims:
            parent.add(DeclGen(parent, datatype="integer",
                               kind=api_config.default_kind["integer"],
                               intent="in", entity_decls=var_dims))
        for basis in basis_arrays:
            parent.add(DeclGen(parent, datatype="real",
                               kind=api_config.default_kind["real"],
                               intent="in",
                               dimension=",".join(basis_arrays[basis]),
                               entity_decls=[basis]))

        for shape in self._qr_vars:
            qr_name = "_qr_" + shape.split("_")[-1]
            if shape == "gh_quadrature_xyoz":
                parent.add(DeclGen(parent, datatype="real",
                                   kind=api_config.default_kind["real"],
                                   intent="in", dimension="np_xy"+qr_name,
                                   entity_decls=["weights_xy"+qr_name]))
                parent.add(DeclGen(parent, datatype="real",
                                   kind=api_config.default_kind["real"],
                                   intent="in", dimension="np_z"+qr_name,
                                   entity_decls=["weights_z"+qr_name]))
            elif shape == "gh_quadrature_face":
                parent.add(DeclGen(parent, datatype="real",
                                   kind=api_config.default_kind["real"],
                                   intent="in",
                                   dimension=",".join(["np_xyz"+qr_name,
                                                       "nfaces"+qr_name]),
                                   entity_decls=["weights_xyz"+qr_name]))
            elif shape == "gh_quadrature_edge":
                parent.add(DeclGen(parent, datatype="real",
                                   kind=api_config.default_kind["real"],
                                   intent="in",
                                   dimension=",".join(["np_xyz"+qr_name,
                                                       "nedges"+qr_name]),
                                   entity_decls=["weights_xyz"+qr_name]))
            else:
                raise InternalError(
                    "Quadrature shapes other than {0} are not yet "
                    "supported - got: '{1}'".format(supported_shapes, shape))

    def _invoke_declarations(self, parent):
        '''
        Add basis-function declarations to the PSy layer.

        :param parent: f2pygen node represening the PSy-layer routine.
        :type parent: :py:class:`psyclone.f2pygen.SubroutineGen`

        '''
        # Create a single declaration for each quadrature type
        const = LFRicConstants()
        for shape in const.VALID_QUADRATURE_SHAPES:
            if shape in self._qr_vars and self._qr_vars[shape]:
                # The PSy-layer routine is passed objects of
                # quadrature_* type
                parent.add(
                    TypeDeclGen(parent,
                                datatype=const.
                                QUADRATURE_TYPE_MAP[shape]["type"],
                                entity_decls=self._qr_vars[shape],
                                intent="in"))
                # For each of these we'll need a corresponding proxy, use
                # the symbol_table to avoid clashes...
                var_names = []
                for var in self._qr_vars[shape]:
                    var_names.append(
                        self._symbol_table.find_or_create_tag(var+"_proxy")
                                          .name)
                parent.add(
                    TypeDeclGen(
                        parent,
                        datatype=const.
                        QUADRATURE_TYPE_MAP[shape]["proxy_type"],
                        entity_decls=var_names))

    def initialise(self, parent):
        '''
        Create the declarations and assignments required for the
        basis-functions required by an invoke. These are added as children
        of the supplied parent node in the AST.

        :param parent: the node in the f2pygen AST that will be the
                       parent of all of the declarations and assignments.
        :type parent: :py:class:`psyclone.f2pygen.SubroutineGen`

        :raises InternalError: if an invalid entry is encountered in the \
                               self._basis_fns list.
        '''
        # pylint: disable=too-many-branches, too-many-locals
        api_config = Config.get().api_conf("dynamo0.3")
        const = LFRicConstants()
        basis_declarations = []

        # We need BASIS and/or DIFF_BASIS if any kernel requires quadrature
        # or an evaluator
        if self._qr_vars or self._eval_targets:
            parent.add(
                UseGen(parent, name=const.
                       FUNCTION_SPACE_TYPE_MAP["function_space"]["module"],
                       only=True, funcnames=["BASIS", "DIFF_BASIS"]))

        if self._qr_vars:
            parent.add(CommentGen(parent, ""))
            parent.add(CommentGen(parent, " Look-up quadrature variables"))
            parent.add(CommentGen(parent, ""))

            # Look-up the module- and type-names from the QUADRATURE_TYPE_MAP
            for shp in self._qr_vars:
                quad_map = const.QUADRATURE_TYPE_MAP[shp]
                parent.add(UseGen(parent,
                                  name=quad_map["module"],
                                  only=True,
                                  funcnames=[quad_map["type"],
                                             quad_map["proxy_type"]]))
            self._initialise_xyz_qr(parent)
            self._initialise_xyoz_qr(parent)
            self._initialise_xoyoz_qr(parent)
            self._initialise_face_or_edge_qr(parent, "face")
            self._initialise_face_or_edge_qr(parent, "edge")

        if self._eval_targets:
            parent.add(CommentGen(parent, ""))
            parent.add(CommentGen(parent,
                                  " Initialise evaluator-related quantities "
                                  "for the target function spaces"))
            parent.add(CommentGen(parent, ""))

        for (fspace, arg) in self._eval_targets.values():
            # We need the list of nodes for each unique FS upon which we need
            # to evaluate basis/diff-basis functions
            nodes_name = "nodes_" + fspace.mangled_name
            parent.add(AssignGen(
                parent, lhs=nodes_name,
                rhs="%".join([arg.proxy_name_indexed, arg.ref_name(fspace),
                              "get_nodes()"]),
                pointer=True))
            parent.add(DeclGen(parent, datatype="real",
                               kind=api_config.default_kind["real"],
                               pointer=True,
                               entity_decls=[nodes_name+"(:,:) => null()"]))

        if self._basis_fns:
            parent.add(CommentGen(parent, ""))
            parent.add(CommentGen(parent, " Allocate basis/diff-basis arrays"))
            parent.add(CommentGen(parent, ""))

        var_dim_list = []
        for basis_fn in self._basis_fns:
            # Get the extent of the first dimension of the basis array.
            if basis_fn['type'] == "basis":
                first_dim = self.basis_first_dim_name(basis_fn["fspace"])
                dim_space = "get_dim_space()"
            elif basis_fn['type'] == "diff-basis":
                first_dim = self.diff_basis_first_dim_name(
                    basis_fn["fspace"])
                dim_space = "get_dim_space_diff()"
            else:
                raise InternalError(
                    "Unrecognised type of basis function: '{0}'. Should "
                    "be either 'basis' or 'diff-basis'.".format(
                        basis_fn['type']))

            if first_dim not in var_dim_list:
                var_dim_list.append(first_dim)
                rhs = "%".join(
                    [basis_fn["arg"].proxy_name_indexed,
                     basis_fn["arg"].ref_name(basis_fn["fspace"]),
                     dim_space])
                parent.add(AssignGen(parent, lhs=first_dim, rhs=rhs))

        var_dims, basis_arrays = self._basis_fn_declns()

        if var_dims:
            # declare dim and diff_dim for all function spaces
            parent.add(DeclGen(parent, datatype="integer",
                               kind=api_config.default_kind["integer"],
                               entity_decls=var_dims))

        basis_declarations = []
        for basis in basis_arrays:
            parent.add(
                AllocateGen(parent,
                            basis+"("+", ".join(basis_arrays[basis])+")"))
            basis_declarations.append(
                basis+"("+",".join([":"]*len(basis_arrays[basis]))+")")

        # declare the basis function arrays
        if basis_declarations:
            parent.add(DeclGen(parent, datatype="real",
                               kind=api_config.default_kind["real"],
                               allocatable=True,
                               entity_decls=basis_declarations))

        # Compute the values for any basis arrays
        self._compute_basis_fns(parent)

    def _basis_fn_declns(self):
        '''
        Extracts all information relating to the necessary declarations
        for basis-function arrays.

        :returns: a 2-tuple containing a list of dimensioning variables & a \
                  dict of basis arrays.
        :rtype: (list of str, dict)

        :raises InternalError: if neither self._invoke or self._kernel are set.
        :raises InternalError: if an unrecognised type of basis function is \
                               encountered.
        :raises InternalError: if an unrecognised evaluator shape is \
                               encountered.
        :raises InternalError: if there is no name for the quadrature object \
                               when generating PSy-layer code.

        '''
        # pylint: disable=too-many-branches
        # Dictionary of basis arrays where key values are the array names and
        # entries are a list of dimensions.
        basis_arrays = OrderedDict()
        # List of names of dimensioning (scalar) variables
        var_dim_list = []

        const = LFRicConstants()
        # Loop over the list of dicts describing each basis function
        # required by this Invoke.
        for basis_fn in self._basis_fns:
            # Get the extent of the first dimension of the basis array and
            # store whether we have a basis or a differential basis function.
            # Currently there are only those two possible types of basis
            # function and we store the required diff basis name in basis_name.
            if basis_fn['type'] == "basis":
                if self._invoke:
                    first_dim = self.basis_first_dim_name(basis_fn["fspace"])
                elif self._kernel:
                    first_dim = self.basis_first_dim_value(basis_fn["fspace"])
                else:
                    raise InternalError("Require basis functions but do not "
                                        "have either a Kernel or an "
                                        "Invoke. Should be impossible.")
                basis_name = "gh_basis"
            elif basis_fn['type'] == "diff-basis":
                if self._invoke:
                    first_dim = self.diff_basis_first_dim_name(
                        basis_fn["fspace"])
                elif self._kernel:
                    first_dim = self.diff_basis_first_dim_value(
                        basis_fn["fspace"])
                else:
                    raise InternalError("Require differential basis functions "
                                        "but do not have either a Kernel or "
                                        "an Invoke. Should be impossible.")
                basis_name = "gh_diff_basis"
            else:
                raise InternalError(
                    "Unrecognised type of basis function: '{0}'. Should "
                    "be either 'basis' or 'diff-basis'.".format(
                        basis_fn['type']))

            if self._invoke and first_dim not in var_dim_list:
                var_dim_list.append(first_dim)

            if basis_fn["shape"] in const.VALID_QUADRATURE_SHAPES:

                qr_var = basis_fn["qr_var"]
                if not qr_var:
                    raise InternalError(
                        "Quadrature '{0}' is required but have no name for the"
                        " associated Quadrature object.".format(
                            basis_fn["shape"]))

                op_name = basis_fn["fspace"].get_operator_name(basis_name,
                                                               qr_var=qr_var)
                if op_name in basis_arrays:
                    # We've already seen a basis with this name so skip
                    continue

                # Dimensionality of the basis arrays depends on the
                # type of quadrature...
                alloc_args = qr_basis_alloc_args(first_dim, basis_fn)
                for arg in alloc_args:
                    # In a kernel stub the first dimension of the array is
                    # a numerical value so make sure we don't try and declare
                    # it as a variable.
                    if not arg[0].isdigit() and arg not in var_dim_list:
                        var_dim_list.append(arg)
                basis_arrays[op_name] = alloc_args

            elif basis_fn["shape"].lower() == "gh_evaluator":
                # This is an evaluator and thus may be required on more than
                # one function space
                for target_space in basis_fn["nodal_fspaces"]:
                    op_name = basis_fn["fspace"].\
                        get_operator_name(basis_name,
                                          qr_var=basis_fn["qr_var"],
                                          on_space=target_space)
                    if op_name in basis_arrays:
                        continue
                    # We haven't seen a basis with this name before so
                    # need to store its dimensions
                    basis_arrays[op_name] = [
                        first_dim,
                        basis_fn["fspace"].ndf_name,
                        target_space.ndf_name]
            else:
                raise InternalError(
                    "Unrecognised evaluator shape: '{0}'. Should be one of "
                    "{1}".format(basis_fn["shape"],
                                 const.VALID_EVALUATOR_SHAPES))

        return (var_dim_list, basis_arrays)

    def _initialise_xyz_qr(self, parent):
        '''
        Add in the initialisation of variables needed for XYZ
        quadrature

        :param parent: the node in the AST representing the PSy subroutine
                       in which to insert the initialisation
        :type parent: :py:class:`psyclone.f2pygen.SubroutineGen`

        '''
        # pylint: disable=no-self-use,unused-argument
        # This shape is not yet supported so we do nothing
        return

    def _initialise_xyoz_qr(self, parent):
        '''
        Add in the initialisation of variables needed for XYoZ
        quadrature

        :param parent: the node in the AST representing the PSy subroutine
                       in which to insert the initialisation
        :type parent: :py:class:`psyclone.f2pygen.SubroutineGen`

        '''
        api_config = Config.get().api_conf("dynamo0.3")

        if "gh_quadrature_xyoz" not in self._qr_vars:
            return

        for qr_arg_name in self._qr_vars["gh_quadrature_xyoz"]:

            # We generate unique names for the integers holding the numbers
            # of quadrature points by appending the name of the quadrature
            # argument
            parent.add(
                DeclGen(
                    parent, datatype="integer",
                    kind=api_config.default_kind["integer"],
                    entity_decls=[name+"_"+qr_arg_name
                                  for name in self.qr_dim_vars["xyoz"]]))
            decl_list = [name+"_"+qr_arg_name+"(:) => null()"
                         for name in self.qr_weight_vars["xyoz"]]
            parent.add(
                DeclGen(parent, datatype="real",
                        kind=api_config.default_kind["real"],
                        pointer=True, entity_decls=decl_list))
            # Get the quadrature proxy
            proxy_name = qr_arg_name + "_proxy"
            parent.add(
                AssignGen(parent, lhs=proxy_name,
                          rhs=qr_arg_name+"%"+"get_quadrature_proxy()"))
            # Number of points in each dimension
            for qr_var in self.qr_dim_vars["xyoz"]:
                parent.add(
                    AssignGen(parent, lhs=qr_var+"_"+qr_arg_name,
                              rhs=proxy_name+"%"+qr_var))
            # Pointers to the weights arrays
            for qr_var in self.qr_weight_vars["xyoz"]:
                parent.add(
                    AssignGen(parent, pointer=True,
                              lhs=qr_var+"_"+qr_arg_name,
                              rhs=proxy_name+"%"+qr_var))

    def _initialise_xoyoz_qr(self, parent):
        '''
        Add in the initialisation of variables needed for XoYoZ
        quadrature.

        :param parent: the node in the AST representing the PSy subroutine \
                       in which to insert the initialisation.
        :type parent: :py:class:`psyclone.f2pygen.SubroutineGen`

        '''
        # pylint: disable=no-self-use,unused-argument
        # This shape is not yet supported so we do nothing
        return

    def _initialise_face_or_edge_qr(self, parent, qr_type):
        '''
        Add in the initialisation of variables needed for face or edge
        quadrature.

        :param parent: the node in the AST representing the PSy subroutine \
                       in which to insert the initialisation.
        :type parent: :py:class:`psyclone.f2pygen.SubroutineGen`
        :param str qr_type: whether to generate initialisation code for \
                            "face" or "edge" quadrature.

        :raises InternalError: if `qr_type` is not "face" or "edge".

        '''
        if qr_type not in ["face", "edge"]:
            raise InternalError(
                "_initialise_face_or_edge_qr: qr_type argument must be either "
                "'face' or 'edge' but got: '{0}'".format(qr_type))

        quadrature_name = "gh_quadrature_" + qr_type

        if quadrature_name not in self._qr_vars:
            return

        api_config = Config.get().api_conf("dynamo0.3")
        symbol_table = self._symbol_table

        for qr_arg_name in self._qr_vars[quadrature_name]:
            # We generate unique names for the integers holding the numbers
            # of quadrature points by appending the name of the quadrature
            # argument
            decl_list = [
                symbol_table.find_or_create_tag(name+"_"+qr_arg_name).name
                for name in self.qr_dim_vars[qr_type]]
            parent.add(DeclGen(parent, datatype="integer",
                               kind=api_config.default_kind["integer"],
                               entity_decls=decl_list))

            decl_list = [
                symbol_table.find_or_create_tag(name+"_"+qr_arg_name).name
                + "(:,:) => null()" for name in self.qr_weight_vars[qr_type]]
            parent.add(
                DeclGen(parent, datatype="real", pointer=True,
                        kind=api_config.default_kind["real"],
                        entity_decls=decl_list))
            # Get the quadrature proxy
            proxy_name = symbol_table.find_or_create_tag(
                qr_arg_name+"_proxy").name
            parent.add(
                AssignGen(parent, lhs=proxy_name,
                          rhs=qr_arg_name+"%"+"get_quadrature_proxy()"))
            # The dimensioning variables required for this quadrature
            # (e.g. nedges/nfaces, np_xyz)
            for qr_var in self.qr_dim_vars[qr_type]:
                parent.add(
                    AssignGen(parent, lhs=qr_var+"_"+qr_arg_name,
                              rhs=proxy_name+"%"+qr_var))
            # Pointers to the weights arrays
            for qr_var in self.qr_weight_vars[qr_type]:
                parent.add(
                    AssignGen(parent, pointer=True,
                              lhs=qr_var+"_"+qr_arg_name,
                              rhs=proxy_name+"%"+qr_var))

    def _compute_basis_fns(self, parent):
        '''
        Generates the necessary Fortran to compute the values of
        any basis/diff-basis arrays required

        :param parent: Node in the f2pygen AST which will be the parent
                       of the assignments created in this routine
        :type parent: :py:class:`psyclone.f2pygen.SubroutineGen`

        '''
        # pylint: disable=too-many-locals
        const = LFRicConstants()
        api_config = Config.get().api_conf("dynamo0.3")

        loop_var_list = set()
        op_name_list = []
        # add calls to compute the values of any basis arrays
        if self._basis_fns:
            parent.add(CommentGen(parent, ""))
            parent.add(CommentGen(parent, " Compute basis/diff-basis arrays"))
            parent.add(CommentGen(parent, ""))

        for basis_fn in self._basis_fns:

            # Currently there are only two possible types of basis function
            # and we store the corresponding strings to use in basis_name,
            # basis_type, and first_dim. If support for other basis function
            # types is added in future then more tests need to be added here.
            if basis_fn["type"] == "diff-basis":
                basis_name = "gh_diff_basis"
                basis_type = "DIFF_BASIS"
                first_dim = self.diff_basis_first_dim_name(basis_fn["fspace"])
            elif basis_fn["type"] == "basis":
                basis_name = "gh_basis"
                basis_type = "BASIS"
                first_dim = self.basis_first_dim_name(basis_fn["fspace"])
            else:
                raise InternalError(
                    "Unrecognised type of basis function: '{0}'. Expected one "
                    "of 'basis' or 'diff-basis'.". format(basis_fn["type"]))
            if basis_fn["shape"] in const.VALID_QUADRATURE_SHAPES:
                op_name = basis_fn["fspace"].\
                    get_operator_name(basis_name, qr_var=basis_fn["qr_var"])
                if op_name in op_name_list:
                    # Jump over any basis arrays we've seen before
                    continue
                op_name_list.append(op_name)

                # Create the argument list
                args = [basis_type, basis_fn["arg"].proxy_name_indexed + "%" +
                        basis_fn["arg"].ref_name(basis_fn["fspace"]),
                        first_dim, basis_fn["fspace"].ndf_name, op_name]

                # insert the basis array call
                parent.add(
                    CallGen(parent,
                            name=basis_fn["qr_var"]+"%compute_function",
                            args=args))
            elif basis_fn["shape"].lower() == "gh_evaluator":
                # We have an evaluator. We may need this on more than one
                # function space.
                for space in basis_fn["nodal_fspaces"]:
                    op_name = basis_fn["fspace"].\
                        get_operator_name(basis_name, on_space=space)
                    if op_name in op_name_list:
                        # Jump over any basis arrays we've seen before
                        continue
                    op_name_list.append(op_name)

                    nodal_loop_var = "df_nodal"
                    loop_var_list.add(nodal_loop_var)

                    # Loop over dofs of target function space
                    nodal_dof_loop = DoGen(
                        parent, nodal_loop_var, "1", space.ndf_name)
                    parent.add(nodal_dof_loop)

                    dof_loop_var = "df_" + basis_fn["fspace"].mangled_name
                    loop_var_list.add(dof_loop_var)

                    dof_loop = DoGen(nodal_dof_loop, dof_loop_var,
                                     "1", basis_fn["fspace"].ndf_name)
                    nodal_dof_loop.add(dof_loop)
                    lhs = op_name + "(:," + "df_" + \
                        basis_fn["fspace"].mangled_name + "," + "df_nodal)"
                    rhs = "{0}%{1}%call_function({2},{3},nodes_{4}(:,{5}))"\
                        .format(basis_fn["arg"].proxy_name_indexed,
                                basis_fn["arg"].ref_name(basis_fn["fspace"]),
                                basis_type, dof_loop_var, space.mangled_name,
                                nodal_loop_var)
                    dof_loop.add(AssignGen(dof_loop, lhs=lhs, rhs=rhs))
            else:
                raise InternalError(
                    "Unrecognised shape '{0}' specified for basis function. "
                    "Should be one of: {1}"
                    .format(basis_fn['shape'], const.VALID_EVALUATOR_SHAPES))
        if loop_var_list:
            # Declare any loop variables
            parent.add(DeclGen(parent, datatype="integer",
                               kind=api_config.default_kind["integer"],
                               entity_decls=sorted(loop_var_list)))

    def deallocate(self, parent):
        '''
        Add code to deallocate all basis/diff-basis function arrays

        :param parent: node in the f2pygen AST to which the deallocate \
                       calls will be added.
        :type parent: :py:class:`psyclone.f2pygen.SubroutineGen`

        :raises InternalError: if an unrecognised type of basis function \
                               is encountered.
        '''
        if self._basis_fns:
            # deallocate all allocated basis function arrays
            parent.add(CommentGen(parent, ""))
            parent.add(CommentGen(parent, " Deallocate basis arrays"))
            parent.add(CommentGen(parent, ""))

        func_space_var_names = set()
        for basis_fn in self._basis_fns:
            # add the basis array name to the list to use later
            if basis_fn["type"] == "basis":
                basis_name = "gh_basis"
            elif basis_fn["type"] == "diff-basis":
                basis_name = "gh_diff_basis"
            else:
                raise InternalError(
                    "Unrecognised type of basis function: '{0}'. Should be "
                    "one of 'basis' or 'diff-basis'.".format(basis_fn["type"]))
            for fspace in basis_fn["nodal_fspaces"]:
                op_name = basis_fn["fspace"].\
                    get_operator_name(basis_name,
                                      qr_var=basis_fn["qr_var"],
                                      on_space=fspace)
                func_space_var_names.add(op_name)

        if func_space_var_names:
            # add the required deallocate call
            parent.add(DeallocateGen(parent, sorted(func_space_var_names)))


class DynBoundaryConditions(DynCollection):
    '''
    Manages declarations and initialisation of quantities required by
    kernels that need boundary condition information.

    :param node: the Invoke or Kernel stub for which we are to handle \
                 any boundary conditions.
    :type node: :py:class:`psyclone.dynamo0p3.DynInvoke` or \
                :py:class:`psyclone.dynamo0p3.DynKern`

    :raises GenerationError: if a kernel named "enforce_bc_code" is found \
                             but does not have an argument on ANY_SPACE_1.
    :raises GenerationError: if a kernel named "enforce_operator_bc_code" is \
                             found but does not have exactly one argument.
    '''
    # Define a BoundaryDofs namedtuple to help us manage the arrays that
    # are required.
    BoundaryDofs = namedtuple("BoundaryDofs", ["argument", "function_space"])

    def __init__(self, node):
        super(DynBoundaryConditions, self).__init__(node)

        self._boundary_dofs = []
        # Check through all the kernel calls to see whether any of them
        # require boundary conditions. Currently this is done by recognising
        # the kernel name.
        for call in self._calls:
            if call.name.lower() == "enforce_bc_code":
                bc_fs = None
                for fspace in call.arguments.unique_fss:
                    if fspace.orig_name == "any_space_1":
                        bc_fs = fspace
                        break
                if not bc_fs:
                    raise GenerationError(
                        "The enforce_bc_code kernel must have an argument on "
                        "ANY_SPACE_1 but failed to find such an argument.")
                farg = call.arguments.get_arg_on_space(bc_fs)
                self._boundary_dofs.append(self.BoundaryDofs(farg, bc_fs))
            elif call.name.lower() == "enforce_operator_bc_code":
                # Check that the kernel only has one argument
                if len(call.arguments.args) != 1:
                    raise GenerationError(
                        "The enforce_operator_bc_code kernel must have exactly"
                        " one argument but found {0}".format(
                            len(call.arguments.args)))
                op_arg = call.arguments.args[0]
                bc_fs = op_arg.function_space_to
                self._boundary_dofs.append(self.BoundaryDofs(op_arg, bc_fs))

    def _invoke_declarations(self, parent):
        '''
        Add declarations for any boundary-dofs arrays required by an Invoke.

        :param parent: node in the PSyIR to which to add declarations.
        :type parent: :py:class:`psyclone.psyir.nodes.Node`

        '''
        api_config = Config.get().api_conf("dynamo0.3")

        for dofs in self._boundary_dofs:
            name = "boundary_dofs_" + dofs.argument.name
            parent.add(DeclGen(parent, datatype="integer",
                               kind=api_config.default_kind["integer"],
                               pointer=True,
                               entity_decls=[name+"(:,:) => null()"]))

    def _stub_declarations(self, parent):
        '''
        Add declarations for any boundary-dofs arrays required by a kernel.

        :param parent: node in the PSyIR to which to add declarations.
        :type parent: :py:class:`psyclone.psyir.nodes.Node`

        '''
        api_config = Config.get().api_conf("dynamo0.3")

        for dofs in self._boundary_dofs:
            name = "boundary_dofs_" + dofs.argument.name
            ndf_name = dofs.function_space.ndf_name
            parent.add(DeclGen(parent, datatype="integer",
                               kind=api_config.default_kind["integer"],
                               intent="in",
                               dimension=",".join([ndf_name, "2"]),
                               entity_decls=[name]))

    def initialise(self, parent):
        '''
        Initialise any boundary-dofs arrays required by an Invoke.

        :param parent: node in PSyIR to which to add declarations.
        :type parent: :py:class:`psyclone.psyir.nodes.Node`

        '''
        for dofs in self._boundary_dofs:
            name = "boundary_dofs_" + dofs.argument.name
            parent.add(AssignGen(
                parent, pointer=True, lhs=name,
                rhs="%".join([dofs.argument.proxy_name,
                              dofs.argument.ref_name(dofs.function_space),
                              "get_boundary_dofs()"])))


class DynInvoke(Invoke):
    '''The Dynamo specific invoke class. This passes the Dynamo specific
    InvokeSchedule class to the base class so it creates the one we
    require.  Also overrides the gen_code method so that we generate
    dynamo specific invocation code.

    :param alg_invocation: object containing the invoke call information.
    :type alg_invocation: :py:class:`psyclone.parse.algorithm.InvokeCall`
    :param int idx: the position of the invoke in the list of invokes \
        contained in the Algorithm.
    :param invokes: the Invokes object containing this DynInvoke \
        object.
    :type invokes: :py:class:`psyclone.dynamo0p3.DynamoInvokes`

    :raises GenerationError: if integer reductions are required in the \
        psy-layer.

    '''
    # pylint: disable=too-many-instance-attributes
    def __init__(self, alg_invocation, idx, invokes):
        if not alg_invocation and not idx:
            # This if test is added to support pyreverse.
            return
        self._schedule = DynInvokeSchedule('name', None)  # for pyreverse
        reserved_names_list = []
        const = LFRicConstants()
        reserved_names_list.extend(const.STENCIL_MAPPING.values())
        reserved_names_list.extend(const.VALID_STENCIL_DIRECTIONS)
        reserved_names_list.extend(["omp_get_thread_num",
                                    "omp_get_max_threads"])
        Invoke.__init__(self, alg_invocation, idx, DynInvokeSchedule,
                        invokes, reserved_names=reserved_names_list)

        # The baseclass works out the algorithm code's unique argument
        # list and stores it in the self._alg_unique_args
        # list. However, the base class currently ignores any stencil and qr
        # arguments so we need to add them in.

        self.scalar_args = LFRicScalarArgs(self)

        # initialise our invoke stencil information
        self.stencil = DynStencils(self)

        # Initialise our information on the function spaces used by this Invoke
        self.function_spaces = DynFunctionSpaces(self)

        # Initialise the object holding all information on the dofmaps
        # required by this invoke.
        self.dofmaps = DynDofmaps(self)

        # Initialise information on all of the fields accessed in this Invoke.
        self.fields = LFRicFields(self)

        # Initialise info. on all of the LMA operators used in this Invoke.
        self.lma_ops = DynLMAOperators(self)

        # Initialise the object holding all information on the column-
        # -matrix assembly operators required by this invoke.
        self.cma_ops = DynCMAOperators(self)

        # Initialise the object holding all information on the quadrature
        # and/or evaluators required by this invoke
        self.evaluators = DynBasisFunctions(self)

        # Initialise the object holding all information related to meshes
        # and inter-grid operations
        self.meshes = DynMeshes(self, self.psy_unique_vars)

        # Initialise the object holding information on any boundary-condition
        # kernel calls
        self.boundary_conditions = DynBoundaryConditions(self)

        # Information on all proxies required by this Invoke
        self.proxies = DynProxies(self)

        # Run-time checks for this invoke
        self.run_time_checks = LFRicRunTimeChecks(self)

        # Information required by kernels that operate on cell-columns
        self.cell_iterators = DynCellIterators(self)

        # Information on the required properties of the reference element
        self.reference_element_properties = DynReferenceElement(self)

        # Properties of the mesh
        self.mesh_properties = LFRicMeshProperties(self)

        # Manage the variables used to store the upper and lower limits of
        # all loops in this Invoke.
        self.loop_bounds = LFRicLoopBounds(self)

        # Extend arg list with stencil information
        self._alg_unique_args.extend(self.stencil.unique_alg_vars)

        # adding in qr arguments
        self._alg_unique_qr_args = []
        for call in self.schedule.kernels():
            for rule in call.qr_rules.values():
                if rule.alg_name not in self._alg_unique_qr_args:
                    self._alg_unique_qr_args.append(rule.alg_name)
        self._alg_unique_args.extend(self._alg_unique_qr_args)
        # we also need to work out the names to use for the qr
        # arguments within the psy layer. These are stored in the
        # _psy_unique_qr_vars list
        self._psy_unique_qr_vars = []
        for call in self.schedule.kernels():
            for rule in call.qr_rules.values():
                if rule.psy_name not in self._psy_unique_qr_vars:
                    self._psy_unique_qr_vars.append(rule.psy_name)

        # lastly, add in halo exchange calls and global sums if
        # required. We only need to add halo exchange calls for fields
        # since operators are assembled in place and scalars don't
        # have halos. We only need to add global sum calls for scalars
        # which have a gh_sum access.
        if Config.get().distributed_memory:
            # halo exchange calls
            const = LFRicConstants()
            for loop in self.schedule.loops():
                loop.create_halo_exchanges()
            # global sum calls
            for loop in self.schedule.loops():
                for scalar in loop.args_filter(
                        arg_types=const.VALID_SCALAR_NAMES,
                        arg_accesses=AccessType.get_valid_reduction_modes(),
                        unique=True):
                    global_sum = DynGlobalSum(scalar, parent=loop.parent)
                    loop.parent.children.insert(loop.position+1, global_sum)

    def arg_for_funcspace(self, fspace):
        ''' Returns an argument object which is on the requested
        function space. Searches through all Kernel calls in this
        invoke. Currently the first argument object that is found is
        used. Throws an exception if no argument exists. '''
        for kern_call in self.schedule.kernels():
            try:
                return kern_call.arguments.get_arg_on_space(fspace)
            except FieldNotFoundError:
                pass
        raise GenerationError(
            "No argument found on '{0}' space".format(fspace.mangled_name))

    def unique_fss(self):
        ''' Returns the unique function space *objects* over all kernel
        calls in this invoke. '''
        unique_fs = []
        unique_fs_names = []
        for kern_call in self.schedule.kernels():
            kern_fss = kern_call.arguments.unique_fss
            for fspace in kern_fss:
                if fspace.mangled_name not in unique_fs_names:
                    unique_fs.append(fspace)
                    unique_fs_names.append(fspace.mangled_name)
        return unique_fs

    @property
    def operates_on_dofs_only(self):
        '''
        :returns: whether or not this Invoke consists only of kernels that \
                  operate on DoFs.
        :rtype: bool
        '''
        return all(call.iterates_over.lower() == "dof" for call in
                   self.schedule.kernels())

    def field_on_space(self, func_space):
        ''' If a field exists on this space for any kernel in this
        invoke then return that field. Otherwise return None. '''
        for kern_call in self.schedule.kernels():
            field = func_space.field_on_space(kern_call.arguments)
            if field:
                return field
        return None

    def gen_code(self, parent):
        '''
        Generates Dynamo specific invocation code (the subroutine
        called by the associated invoke call in the algorithm
        layer). This consists of the PSy invocation subroutine and the
        declaration of its arguments.
        :param parent: The parent node in the AST (of the code to be \
                       generated) to which the node describing the PSy \
                       subroutine will be added
        :type parent: :py:class:`psyclone.f2pygen.ModuleGen`

        '''
        # Create the subroutine
        invoke_sub = SubroutineGen(parent, name=self.name,
                                   args=self.psy_unique_var_names +
                                   self.stencil.unique_alg_vars +
                                   self._psy_unique_qr_vars)

        # Declare all quantities required by this PSy routine (invoke)
        for entities in [self.scalar_args, self.fields, self.lma_ops,
                         self.stencil, self.meshes,
                         self.function_spaces, self.dofmaps, self.cma_ops,
                         self.boundary_conditions, self.evaluators,
                         self.proxies, self.cell_iterators,
                         self.reference_element_properties,
                         self.mesh_properties,
                         self.run_time_checks]:
            entities.declarations(invoke_sub)

        # Initialise all quantities required by this PSy routine (invoke)

        if self.schedule.reductions(reprod=True):
            # We have at least one reproducible reduction so we need
            # to know the number of OpenMP threads
            omp_function_name = "omp_get_max_threads"
            tag = "omp_num_threads"
            nthreads_name = \
                self.schedule.symbol_table.lookup_with_tag(tag).name
            invoke_sub.add(UseGen(invoke_sub, name="omp_lib", only=True,
                                  funcnames=[omp_function_name]))
            # Note: There is no assigned kind for integer nthreads as this
            # would imply assigning kind to th_idx and other elements of
            # the OMPParallelDirective
            invoke_sub.add(DeclGen(invoke_sub, datatype="integer",
                                   entity_decls=[nthreads_name]))
            invoke_sub.add(CommentGen(invoke_sub, ""))
            invoke_sub.add(CommentGen(
                invoke_sub, " Determine the number of OpenMP threads"))
            invoke_sub.add(CommentGen(invoke_sub, ""))
            invoke_sub.add(AssignGen(invoke_sub, lhs=nthreads_name,
                                     rhs=omp_function_name+"()"))

        for entities in [self.proxies, self.run_time_checks,
                         self.cell_iterators, self.meshes,
                         self.stencil, self.dofmaps,
                         self.cma_ops, self.boundary_conditions,
                         self.function_spaces, self.evaluators,
                         self.reference_element_properties,
                         self.mesh_properties, self.loop_bounds]:
            entities.initialise(invoke_sub)

        # Now that everything is initialised and checked, we can call
        # our kernels

        invoke_sub.add(CommentGen(invoke_sub, ""))
        if Config.get().distributed_memory:
            invoke_sub.add(CommentGen(invoke_sub, " Call kernels and "
                                      "communication routines"))
        else:
            invoke_sub.add(CommentGen(invoke_sub, " Call our kernels"))
        invoke_sub.add(CommentGen(invoke_sub, ""))

        # Add content from the schedule
        self.schedule.gen_code(invoke_sub)

        # Deallocate any basis arrays
        self.evaluators.deallocate(invoke_sub)

        invoke_sub.add(CommentGen(invoke_sub, ""))

        # finally, add me to my parent
        parent.add(invoke_sub)


class DynInvokeSchedule(InvokeSchedule):
    ''' The Dynamo specific InvokeSchedule sub-class. This passes the Dynamo-
    specific factories for creating kernel and infrastructure calls
    to the base class so it creates the ones we require.

    :param str name: name of the Invoke.
    :param arg: list of KernelCalls parsed from the algorithm layer.
    :type arg: list of :py:class:`psyclone.parse.algorithm.KernelCall`
    :param reserved_names: optional list of names that are not allowed in the \
                           new InvokeSchedule SymbolTable.
    :type reserved_names: list of str
    :param parent: the parent of this node in the PSyIR.
    :type parent: :py:class:`psyclone.psyir.nodes.Node`

    '''

    def __init__(self, name, arg, reserved_names=None, parent=None):
        InvokeSchedule.__init__(self, name, DynKernCallFactory,
                                LFRicBuiltInCallFactory, arg, reserved_names,
                                parent=parent)

    def node_str(self, colour=True):
        ''' Creates a text summary of this node.

        :param bool colour: whether or not to include control codes for colour.

        :returns: text summary of this node, optionally with control codes \
                  for colour highlighting.
        :rtype: str

        '''
        return (self.coloured_name(colour) + "[invoke='" + self.invoke.name +
                "', dm=" + str(Config.get().distributed_memory)+"]")


class DynGlobalSum(GlobalSum):
    '''
    Dynamo specific global sum class which can be added to and
    manipulated in a schedule.

    :param scalar: the kernel argument for which to perform a global sum.
    :type scalar: :py:class:`psyclone.dynamo0p3.DynKernelArgument`
    :param parent: the parent node of this node in the PSyIR.
    :type parent: :py:class:`psyclone.psyir.nodes.Node`

    :raises GenerationError: if distributed memory is not enabled.
    :raises InternalError: if the supplied argument is not a scalar.
    :raises GenerationError: if the scalar is not of "real" intrinsic type.

    '''
    def __init__(self, scalar, parent=None):
        # Check that distributed memory is enabled
        if not Config.get().distributed_memory:
            raise GenerationError(
                "It makes no sense to create a DynGlobalSum object when "
                "distributed memory is not enabled (dm=False).")
        # Check that the global sum argument is indeed a scalar
        if not scalar.is_scalar:
            raise InternalError(
                "DynGlobalSum.init(): A global sum argument should be "
                "a scalar but found argument of type '{0}'.".
                format(scalar.argument_type))
        # Check scalar intrinsic types that this class supports (only
        # "real" for now)
        if scalar.intrinsic_type != "real":
            raise GenerationError(
                "DynGlobalSum currently only supports real scalars, but "
                "argument '{0}' in Kernel '{1}' has '{2}' intrinsic type.".
                format(scalar.name, scalar.call.name, scalar.intrinsic_type))
        # Initialise the parent class
        super(DynGlobalSum, self).__init__(scalar, parent=parent)

    def gen_code(self, parent):
        '''
        Dynamo-specific code generation for this class.

        :param parent: f2pygen node to which to add AST nodes.
        :type parent: :py:class:`psyclone.f2pygen.SubroutineGen`

        '''
        name = self._scalar.name
        # Use InvokeSchedule SymbolTable to share the same symbol for all
        # GlobalSums in the Invoke.
        sum_name = self.ancestor(InvokeSchedule).symbol_table.\
            find_or_create_tag("global_sum").name
        sum_type = self._scalar.data_type
        sum_mod = self._scalar.module_name
        parent.add(UseGen(parent, name=sum_mod, only=True,
                          funcnames=[sum_type]))
        parent.add(TypeDeclGen(parent, datatype=sum_type,
                               entity_decls=[sum_name]))
        parent.add(AssignGen(parent, lhs=sum_name+"%value", rhs=name))
        parent.add(AssignGen(parent, lhs=name, rhs=sum_name+"%get_sum()"))


def _create_depth_list(halo_info_list):
    '''Halo exchanges may have more than one dependency. This method
    simplifies multiple dependencies to remove duplicates and any
    obvious redundancy. For example, if one dependency is for depth=1
    and another for depth=2 then we do not need the former as it is
    covered by the latter. Similarly, if we have a depth=extent+1 and
    another for depth=extent+2 then we do not need the former as it is
    covered by the latter. It also takes into account
    needs_clean_outer, which indicates whether the outermost halo
    needs to be clean (and therefore whether there is a dependence).

    :param halo_info_list: a list containing halo access information \
        derived from all read fields dependent on this halo exchange.
    :type: :func:`list` of :py:class:`psyclone.dynamo0p3.HaloReadAccess`
    :returns: a list containing halo depth information derived from \
        the halo access information.
    :rtype: :func:`list` of :py:class:`psyclone.dynamo0p3.HaloDepth`

    '''
    # pylint: disable=too-many-branches
    depth_info_list = []
    # first look to see if all field dependencies are
    # annexed_only. If so we only care about annexed dofs
    annexed_only = True
    for halo_info in halo_info_list:
        if not (halo_info.annexed_only or
                (halo_info.literal_depth == 1
                 and not halo_info.needs_clean_outer)):
            # There are two cases when we only care about accesses to
            # annexed dofs. 1) when annexed_only is set and 2) when
            # the halo depth is 1 but we only depend on annexed dofs
            # being up-to-date (needs_clean_outer is False)
            annexed_only = False
            break
    if annexed_only:
        depth_info = HaloDepth()
        depth_info.set_by_value(max_depth=False, var_depth="",
                                literal_depth=1, annexed_only=True,
                                max_depth_m1=False)
        return [depth_info]
    # next look to see if one of the field dependencies specifies
    # a max_depth access. If so the whole halo region is accessed
    # so we do not need to be concerned with other accesses.
    max_depth_m1 = False
    for halo_info in halo_info_list:
        if halo_info.max_depth:
            if halo_info.needs_clean_outer:
                # found a max_depth access so we only need one
                # HaloDepth entry
                depth_info = HaloDepth()
                depth_info.set_by_value(max_depth=True, var_depth="",
                                        literal_depth=0, annexed_only=False,
                                        max_depth_m1=False)
                return [depth_info]
            # remember that we found a max_depth-1 access
            max_depth_m1 = True

    if max_depth_m1:
        # we have at least one max_depth-1 access.
        depth_info = HaloDepth()
        depth_info.set_by_value(max_depth=False, var_depth="",
                                literal_depth=0, annexed_only=False,
                                max_depth_m1=True)
        depth_info_list.append(depth_info)

    for halo_info in halo_info_list:
        # go through the halo information associated with each
        # read dependency, skipping any max_depth-1 accesses
        if halo_info.max_depth and not halo_info.needs_clean_outer:
            continue
        var_depth = halo_info.var_depth
        literal_depth = halo_info.literal_depth
        if literal_depth and not halo_info.needs_clean_outer:
            # decrease depth by 1 if we don't care about the outermost
            # access
            literal_depth -= 1
        match = False
        # check whether we match with existing depth information
        for depth_info in depth_info_list:
            if depth_info.var_depth == var_depth and not match:
                # this dependence uses the same variable to
                # specify its depth as an existing one, or both do
                # not have a variable so we only have a
                # literal. Therefore we only need to update the
                # literal value with the maximum of the two
                # (e.g. var_name,1 and var_name,2 => var_name,2)
                depth_info.literal_depth = max(
                    depth_info.literal_depth, literal_depth)
                match = True
                break
        if not match:
            # no matches were found with existing entries so
            # create a new one
            depth_info = HaloDepth()
            depth_info.set_by_value(max_depth=False, var_depth=var_depth,
                                    literal_depth=literal_depth,
                                    annexed_only=False, max_depth_m1=False)
            depth_info_list.append(depth_info)
    return depth_info_list


class DynHaloExchange(HaloExchange):

    '''Dynamo specific halo exchange class which can be added to and
    manipulated in a schedule.

    :param field: the field that this halo exchange will act on
    :type field: :py:class:`psyclone.dynamo0p3.DynKernelArgument`
    :param check_dirty: optional argument default True indicating \
    whether this halo exchange should be subject to a run-time check \
    for clean/dirty halos.
    :type check_dirty: bool
    :param vector_index: optional vector index (default None) to \
    identify which index of a vector field this halo exchange is \
    responsible for
    :type vector_index: int
    :param parent: optional PSyIRe parent node (default None) of this \
    object
    :type parent: :py:class:`psyclone.psyir.nodes.Node`

    '''
    def __init__(self, field, check_dirty=True,
                 vector_index=None, parent=None):
        HaloExchange.__init__(self, field, check_dirty=check_dirty,
                              vector_index=vector_index, parent=parent)
        # set up some defaults for this class
        self._halo_exchange_name = "halo_exchange"

    def _compute_stencil_type(self):
        '''Dynamically work out the type of stencil required for this halo
        exchange as it could change as transformations are applied to
        the schedule. If all stencil accesses are of the same type then we
        return that stencil, otherwise we return the "region" stencil
        type (as it is safe for all stencils).

        :return: the type of stencil required for this halo exchange
        :rtype: str

        '''
        # get information about stencil accesses from all read fields
        # dependendent on this halo exchange
        halo_info_list = self._compute_halo_read_info()

        trial_stencil = halo_info_list[0].stencil_type
        for halo_info in halo_info_list:
            # assume that if stencil accesses are different that we
            # simply revert to region. We could be more clever in the
            # future e.g. x and y implies cross.
            if halo_info.stencil_type != trial_stencil:
                return "region"
        return trial_stencil

    def _compute_halo_depth(self):
        '''Dynamically determine the depth of the halo for this halo exchange,
        as the depth can change as transformations are applied to the
        schedule.

        :return: the halo exchange depth as a Fortran string
        :rtype: str

        '''
        # get information about reading from the halo from all read fields
        # dependendent on this halo exchange
        depth_info_list = self._compute_halo_read_depth_info()

        # if there is only one entry in the list we can just return
        # the depth
        if len(depth_info_list) == 1:
            return str(depth_info_list[0])
        # the depth information can't be reduced to a single
        # expression, therefore we need to determine the maximum
        # of all expresssions
        depth_str_list = [str(depth_info) for depth_info in
                          depth_info_list]
        return "max("+",".join(depth_str_list)+")"

    def _compute_halo_read_depth_info(self, ignore_hex_dep=False):
        '''Take a list of `psyclone.dynamo0p3.HaloReadAccess` objects and
        create an equivalent list of `psyclone.dynamo0p3.HaloDepth`
        objects. Whilst doing this we simplify the
        `psyclone.dynamo0p3.HaloDepth` list to remove redundant depth
        information e.g. depth=1 is not required if we have a depth=2.
        If the optional ignore_hex_dep argument is set to True then
        any read accesses contained in halo exchange nodes are
        ignored. This option can therefore be used to filter out any
        halo exchange dependencies and only return non-halo exchange
        dependencies if and when required.

        :param bool ignore_hex_dep: if True then ignore any read \
            accesses contained in halo exchanges. This is an optional \
            argument that defaults to False.

        :return: a list containing halo depth information derived from \
            all fields dependent on this halo exchange.
        :rtype: :func:`list` of :py:class:`psyclone.dynamo0p3.HaloDepth`

        '''
        # get our halo information
        halo_info_list = self._compute_halo_read_info(ignore_hex_dep)
        # use the halo information to generate depth information
        depth_info_list = _create_depth_list(halo_info_list)
        return depth_info_list

    def _compute_halo_read_info(self, ignore_hex_dep=False):
        '''Dynamically computes all halo read dependencies and returns the
        required halo information (i.e. halo depth and stencil type)
        in a list of HaloReadAccess objects. If the optional
        ignore_hex_dep argument is set to True then any read accesses
        contained in halo exchange nodes are ignored. This option can
        therefore be used to filter out any halo exchange dependencies
        and only return non-halo exchange dependencies if and when
        required.

        :param bool ignore_hex_dep: if True then ignore any read \
            accesses contained in halo exchanges. This is an optional \
            argument that defaults to False.

        :return: a list containing halo information for each read dependency.
        :rtype: :func:`list` of :py:class:`psyclone.dynamo0p3.HaloReadAccess`

        :raises InternalError: if there is more than one read \
            dependency associated with a halo exchange.
        :raises InternalError: if there is a read dependency \
            associated with a halo exchange and it is not the last \
            entry in the read dependency list.
        :raises GenerationError: if there is a read dependency \
            associated with an asynchronous halo exchange.
        :raises InternalError: if no read dependencies are found.

        '''
        read_dependencies = self.field.forward_read_dependencies()
        hex_deps = [dep for dep in read_dependencies
                    if isinstance(dep.call, DynHaloExchange)]
        if hex_deps:
            # There is a field accessed by a halo exchange that is
            # a read dependence. As ignore_hex_dep is True this should
            # be ignored so this is removed from the list.
            if any(dep for dep in hex_deps
                   if isinstance(dep.call, (DynHaloExchangeStart,
                                            DynHaloExchangeEnd))):
                raise GenerationError(
                    "Please perform redundant computation transformations "
                    "before asynchronous halo exchange transformations.")

            # There can only be one field accessed by a
            # halo exchange that is a read dependence.
            if len(hex_deps) != 1:
                raise InternalError(
                    "There should only ever be at most one read dependency "
                    "associated with a halo exchange in the read dependency "
                    "list, but found {0} for field {1}."
                    "".format(len(hex_deps), self.field.name))
            # For sanity, check that the field accessed by the halo
            # exchange is the last dependence in the list.
            if not isinstance(read_dependencies[-1].call, DynHaloExchange):
                raise InternalError(
                    "If there is a read dependency associated with a halo "
                    "exchange in the list of read dependencies then it should "
                    "be the last one in the list.")
            if ignore_hex_dep:
                # Remove the last entry in the list (the field accessed by
                # the halo exchange).
                del read_dependencies[-1]

        if not read_dependencies:
            raise InternalError(
                "Internal logic error. There should be at least one read "
                "dependence for a halo exchange.")
        return [HaloReadAccess(read_dependency) for read_dependency
                in read_dependencies]

    def _compute_halo_write_info(self):
        '''Determines how much of the halo has been cleaned from any previous
        redundant computation

        :return: a HaloWriteAccess object containing the required \
        information, or None if no dependence information is found.
        :rtype: :py:class:`psyclone.dynamo0p3.HaloWriteAccess` or None
        :raises GenerationError: if more than one write dependence is \
        found for this halo exchange as this should not be possible

        '''
        write_dependencies = self.field.backward_write_dependencies()
        if not write_dependencies:
            # no write dependence information
            return None
        if len(write_dependencies) > 1:
            raise GenerationError(
                "Internal logic error. There should be at most one write "
                "dependence for a halo exchange. Found "
                "'{0}'".format(str(len(write_dependencies))))
        return HaloWriteAccess(write_dependencies[0])

    def required(self, ignore_hex_dep=False):
        '''Determines whether this halo exchange is definitely required
        ``(True, True)``, might be required ``(True, False)`` or is definitely
        not required ``(False, *)``.

        If the optional ignore_hex_dep argument is set to True then
        any read accesses contained in halo exchange nodes are
        ignored. This option can therefore be used to filter out any
        halo exchange dependencies and only consider non-halo exchange
        dependencies if and when required.

        Whilst a halo exchange is generally only ever added if it is
        required, or if it may be required, this situation can change
        if redundant computation transformations are applied. The
        first argument can be used to remove such halo exchanges if
        required.

        When the first return value is True, the second return value
        can be used to see if we need to rely on the runtime
        (set_dirty and set_clean calls) and therefore add a
        check_dirty() call around the halo exchange or whether we
        definitely know that this halo exchange is required.

        This routine assumes that a stencil size provided via a
        variable may take the value 0. If a variables value is
        constrained to be 1, or more, then the logic for deciding
        whether a halo exchange is definitely required should be
        updated. Note, the routine would still be correct as is, it
        would just return more unknown results than it should).

        :param bool ignore_hex_dep: if True then ignore any read \
            accesses contained in halo exchanges. This is an optional \
            argument that defaults to False.

        :returns: (x, y) where x specifies whether this halo \
            exchange is (or might be) required - True, or is not \
            required - False. If the first tuple item is True then the \
            second argument specifies whether we definitely know that \
            we need the HaloExchange - True, or are not sure - False.
        :rtype: (bool, bool)

        '''
        # pylint: disable=too-many-branches, too-many-return-statements
        # get *aggregated* information about halo reads
        required_clean_info = self._compute_halo_read_depth_info(
            ignore_hex_dep)
        # get information about the halo write
        clean_info = self._compute_halo_write_info()

        # no need to test whether we return at least one read
        # dependency as _compute_halo_read_depth_info() raises an
        # exception if none are found

        if Config.get().api_conf("dynamo0.3").compute_annexed_dofs and \
           len(required_clean_info) == 1 and \
           required_clean_info[0].annexed_only:
            # We definitely don't need the halo exchange as we
            # only read annexed dofs and these are always clean as
            # they are computed by default when iterating over
            # dofs and kept up-to-date by redundant computation
            # when iterating over cells.
            required = False
            known = True  # redundant information as it is always known
            return required, known

        if not clean_info:
            # this halo exchange has no previous write dependencies so
            # we do not know the initial state of the halo. This means
            # that we do not know if we need a halo exchange or not
            required = True
            known = False
            return required, known

        if clean_info.max_depth:
            if not clean_info.dirty_outer:
                # all of the halo is cleaned by redundant computation
                # so halo exchange is not required
                required = False
                known = True  # redundant information as it is always known
            else:
                # the last level halo is dirty
                if required_clean_info[0].max_depth:
                    # we know that we need to clean the outermost halo level
                    required = True
                    known = True
                else:
                    # we don't know whether the halo exchange is
                    # required or not as the reader reads the halo to
                    # a specified depth but we don't know the depth
                    # of the halo
                    required = True
                    known = False
            return required, known

        # at this point we know that clean_info.max_depth is False

        if not clean_info.literal_depth:
            # if literal_depth is 0 then the writer does not
            # redundantly compute so we definitely need the halo
            # exchange
            required = True
            known = True
            return required, known

        if clean_info.literal_depth == 1 and clean_info.dirty_outer:
            # the writer redundantly computes in the level 1 halo but
            # leaves it dirty (although annexed dofs are now clean).
            if len(required_clean_info) == 1 and \
               required_clean_info[0].annexed_only:
                # we definitely don't need the halo exchange as we
                # only read annexed dofs and these have been made
                # clean by the redundant computation
                required = False
                known = True  # redundant information as it is always known
            else:
                # we definitely need the halo exchange as the reader(s)
                # require the halo to be clean
                required = True
                known = True
            return required, known

        # At this point we know that the writer cleans the halo to a
        # known (literal) depth through redundant computation. We now
        # compute this value for use by the logic in the rest of the
        # routine.
        clean_depth = clean_info.literal_depth
        if clean_info.dirty_outer:
            # outer layer stays dirty
            clean_depth -= 1

        # If a literal value in any of the required clean halo depths
        # is greater than the cleaned depth then we definitely need
        # the halo exchange (as any additional variable depth would
        # increase the required depth value). We only look at the case
        # where we have multiple entries as the single entry case is
        # dealt with separately
        if len(required_clean_info) > 1:
            for required_clean in required_clean_info:
                if required_clean.literal_depth > clean_depth:
                    required = True
                    known = True
                    return required, known

        # The only other case where we know that a halo exchange is
        # required (or not) is where we read the halo to a known
        # literal depth. As the read inforation is aggregated, a known
        # literal depth will mean that there is only one
        # required_clean_info entry
        if len(required_clean_info) == 1:
            # the halo might be read to a fixed literal depth
            if required_clean_info[0].var_depth or \
               required_clean_info[0].max_depth:
                # no it isn't so we might need the halo exchange
                required = True
                known = False
            else:
                # the halo is read to a fixed literal depth.
                required_clean_depth = required_clean_info[0].literal_depth
                if clean_depth < required_clean_depth:
                    # we definitely need this halo exchange
                    required = True
                    known = True
                else:
                    # we definitely don't need this halo exchange
                    required = False
                    known = True  # redundant information as it is always known
            return required, known

        # We now know that at least one required_clean entry has a
        # variable depth and any required_clean fixed depths are less
        # than the cleaned depth so we may need a halo exchange.
        required = True
        known = False
        return required, known

    def node_str(self, colour=True):
        ''' Creates a text summary of this HaloExchange node.

        :param bool colour: whether or not to include control codes for colour.

        :returns: text summary of this node, optionally with control codes \
                  for colour highlighting.
        :rtype: str

        '''
        _, known = self.required()
        runtime_check = not known
        field_id = self._field.name
        if self.vector_index:
            field_id += "({0})".format(self.vector_index)
        return ("{0}[field='{1}', type='{2}', depth={3}, "
                "check_dirty={4}]".format(self.coloured_name(colour), field_id,
                                          self._compute_stencil_type(),
                                          self._compute_halo_depth(),
                                          runtime_check))

    def gen_code(self, parent):
        '''Dynamo specific code generation for this class.

        :param parent: an f2pygen object that will be the parent of \
        f2pygen objects created in this method
        :type parent: :py:class:`psyclone.f2pygen.BaseGen`

        '''
        if self.vector_index:
            ref = "(" + str(self.vector_index) + ")"
        else:
            ref = ""
        _, known = self.required()
        if not known:
            if_then = IfThenGen(parent, self._field.proxy_name + ref +
                                "%is_dirty(depth=" +
                                self._compute_halo_depth() + ")")
            parent.add(if_then)
            halo_parent = if_then
        else:
            halo_parent = parent
        halo_parent.add(
            CallGen(
                halo_parent, name=self._field.proxy_name + ref +
                "%" + self._halo_exchange_name +
                "(depth=" + self._compute_halo_depth() + ")"))
        parent.add(CommentGen(parent, ""))


class DynHaloExchangeStart(DynHaloExchange):
    '''The start of an asynchronous halo exchange. This is similar to a
    regular halo exchange except that the Fortran name of the call is
    different and the routine only reads the data being transferred
    (the associated field is specified as having a read access). As a
    result this class is not able to determine some important
    properties (such as whether the halo exchange is known to be
    required or not). This is solved by finding the corresponding
    asynchronous halo exchange end (a halo exchange start always has a
    corresponding halo exchange end and vice versa) and calling its
    methods (a halo exchange end is specified as having readwrite
    access to its associated field and therefore is able to determine
    the required properties).

    :param field: the field that this halo exchange will act on
    :type field: :py:class:`psyclone.dynamo0p3.DynKernelArgument`
    :param check_dirty: optional argument (default True) indicating \
    whether this halo exchange should be subject to a run-time check \
    for clean/dirty halos.
    :type check_dirty: bool
    :param vector_index: optional vector index (default None) to \
    identify which component of a vector field this halo exchange is \
    responsible for
    :type vector_index: int
    :param parent: optional PSyIRe parent node (default None) of this \
    object
    :type parent: :py:class:`psyclone.psyir.nodes.Node`

    '''
    # Textual description of the node.
    _text_name = "HaloExchangeStart"
    _colour = "yellow"

    def __init__(self, field, check_dirty=True,
                 vector_index=None, parent=None):
        DynHaloExchange.__init__(self, field, check_dirty=check_dirty,
                                 vector_index=vector_index, parent=parent)
        # Update the field's access appropriately. Here "gh_read"
        # specifies that the start of a halo exchange only reads
        # the field's data.
        self._field.access = AccessType.READ
        # override appropriate parent class names
        self._halo_exchange_name = "halo_exchange_start"

    def _compute_stencil_type(self):
        '''Call the required method in the corresponding halo exchange end
        object. This is done as the field in halo exchange start is
        only read and the dependence analysis beneath this call
        requires the field to be modified.

        :return: Return the type of stencil required for this pair of \
        halo exchanges
        :rtype: str

        '''
        # pylint: disable=protected-access
        return self._get_hex_end()._compute_stencil_type()

    def _compute_halo_depth(self):
        '''Call the required method in the corresponding halo exchange end
        object. This is done as the field in halo exchange start is
        only read and the dependence analysis beneath this call
        requires the field to be modified.

        :return: Return the halo exchange depth as a Fortran string
        :rtype: str

        '''
        # pylint: disable=protected-access
        return self._get_hex_end()._compute_halo_depth()

    def required(self):
        '''Call the required method in the corresponding halo exchange end
        object. This is done as the field in halo exchange start is
        only read and the dependence analysis beneath this call
        requires the field to be modified.

        :returns: (x, y) where x specifies whether this halo exchange \
                  is (or might be) required - True, or is not required \
                  - False. If the first tuple item is True then the second \
                  argument specifies whether we definitely know that we need \
                  the HaloExchange - True, or are not sure - False.
        :rtype: (bool, bool)

        '''
        return self._get_hex_end().required()

    def _get_hex_end(self):
        '''An internal helper routine for this class which finds the halo
        exchange end object corresponding to this halo exchange start
        object or raises an exception if one is not found.

        :return: The corresponding halo exchange end object
        :rtype: :py:class:`psyclone.dynamo0p3.DynHaloExchangeEnd`
        :raises GenerationError: If no matching HaloExchangeEnd is \
        found, or if the first matching haloexchange that is found is \
        not a HaloExchangeEnd

        '''
        # Look at all nodes following this one in schedule order
        # (which is PSyIRe node order)
        for node in self.following():
            if self.sameParent(node) and isinstance(node, DynHaloExchange):
                # Found a following `haloexchange`,
                # `haloexchangestart` or `haloexchangeend` PSyIRe node
                # that is at the same calling hierarchy level as this
                # haloexchangestart
                access = DataAccess(self.field)
                if access.overlaps(node.field):
                    if isinstance(node, DynHaloExchangeEnd):
                        return node
                    raise GenerationError(
                        "Halo exchange start for field '{0}' should match "
                        "with a halo exchange end, but found {1}".format(
                            self.field.name, type(node)))
        # no match has been found which is an error as a halo exchange
        # start should always have a matching halo exchange end that
        # follows it in schedule (PSyIRe sibling) order
        raise GenerationError(
            "Halo exchange start for field '{0}' has no matching halo "
            "exchange end".format(self.field.name))


class DynHaloExchangeEnd(DynHaloExchange):
    '''The end of an asynchronous halo exchange. This is similar to a
    regular halo exchange except that the Fortran name of the call is
    different and the routine only writes to the data being
    transferred.

    :param field: the field that this halo exchange will act on
    :type field: :py:class:`psyclone.dynamo0p3.DynKernelArgument`
    :param check_dirty: optional argument (default True) indicating \
    whether this halo exchange should be subject to a run-time check \
    for clean/dirty halos.
    :type check_dirty: bool
    :param vector_index: optional vector index (default None) to \
    identify which index of a vector field this halo exchange is \
    responsible for
    :type vector_index: int
    :param parent: optional PSyIRe parent node (default None) of this \
    object
    :type parent: :py:class:`psyclone.psyir.nodes.Node`

    '''
    # Textual description of the node.
    _text_name = "HaloExchangeEnd"
    _colour = "yellow"

    def __init__(self, field, check_dirty=True,
                 vector_index=None, parent=None):
        DynHaloExchange.__init__(self, field, check_dirty=check_dirty,
                                 vector_index=vector_index, parent=parent)
        # Update field properties appropriately. The associated field is
        # written to. However, a readwrite field access needs to be
        # specified as this is required for the halo exchange logic to
        # work correctly.
        self._field.access = AccessType.READWRITE
        # override appropriate parent class names
        self._halo_exchange_name = "halo_exchange_finish"


class HaloDepth(object):
    '''Determines how much of the halo a read to a field accesses (the
    halo depth)
    '''
    def __init__(self):
        # literal_depth is used to store any known (literal) component
        # of the depth of halo that is accessed. It may not be the
        # full depth as there may also be an additional var_depth
        # specified.
        self._literal_depth = 0
        # var_depth is used to store any variable component of the
        # depth of halo that is accessed. It may not be the full depth
        # as there may also be an additional literal_depth specified.
        self._var_depth = None
        # max_depth specifies whether the full depth of halo (whatever
        # that might be) is accessed. If this is set then
        # literal_depth, var_depth and max_depth_m1 have no
        # meaning. max_depth being False does not necessarily mean the
        # full halo depth is not accessed, rather it means that we do
        # not know.
        self._max_depth = False
        # max_depth_m1 specifies whether the full depth of halo
        # (whatever that might be) apart from the outermost level is
        # accessed. If this is set then literal_depth, var_depth and
        # max_depth have no meaning.
        self._max_depth_m1 = False
        # annexed only is True if the only access in the halo is for
        # annexed dofs
        self._annexed_only = False

    @property
    def annexed_only(self):
        '''
        :returns: True if only annexed dofs are accessed in the halo and \
                  False otherwise.
        :rtype: bool
        '''
        return self._annexed_only

    @property
    def max_depth(self):
        '''
        :returns: True if the read to the field is known to access all \
                  of the halo and False otherwise.
        :rtype: bool
        '''
        return self._max_depth

    @property
    def max_depth_m1(self):
        '''Returns whether the read to the field is known to access all of the
        halo except the outermost level or not.

        :returns: True if the read to the field is known to access all \
                  of the halo except the outermost and False otherwise.
        :rtype: bool

        '''
        return self._max_depth_m1

    @property
    def var_depth(self):
        '''Returns the name of the variable specifying the depth of halo
        access if one is provided. Note, a variable will only be provided for
        stencil accesses. Also note, this depth should be added to the
        literal_depth to find the total depth.

        :returns: a variable name specifying the halo access depth \
                  if one exists, and None if not.
        :rtype: str

        '''
        return self._var_depth

    @property
    def literal_depth(self):
        '''Returns the known fixed (literal) depth of halo access. Note, this
        depth should be added to the var_depth to find the total depth.

        :returns: the known fixed (literal) halo access depth.
        :rtype: int

        '''
        return self._literal_depth

    @literal_depth.setter
    def literal_depth(self, value):
        ''' Set the known fixed (literal) depth of halo access.

        :parameter value: Set the known fixed (literal) halo access depth.
        :type value: int

        '''
        self._literal_depth = value

    def set_by_value(self, max_depth, var_depth, literal_depth, annexed_only,
                     max_depth_m1):
        # pylint: disable=too-many-arguments
        '''Set halo depth information directly

        :param bool max_depth: True if the field accesses all of the \
        halo and False otherwise
        :param str var_depth: A variable name specifying the halo \
        access depth, if one exists, and None if not
        :param int literal_depth: The known fixed (literal) halo \
        access depth
        :param bool annexed_only: True if only the halo's annexed dofs \
        are accessed and False otherwise
        :param bool max_depth_m1: True if the field accesses all of \
        the halo but does not require the outermost halo to be correct \
        and False otherwise

        '''
        self._max_depth = max_depth
        self._var_depth = var_depth
        self._literal_depth = literal_depth
        self._annexed_only = annexed_only
        self._max_depth_m1 = max_depth_m1

    def __str__(self):
        '''return the depth of a halo dependency
        as a string'''
        depth_str = ""
        if self.max_depth:
            depth_str += "mesh%get_halo_depth()"
        elif self.max_depth_m1:
            depth_str += "mesh%get_halo_depth()-1"
        else:
            if self.var_depth:
                depth_str += self.var_depth
                if self.literal_depth:
                    depth_str += "+"
            if self.literal_depth:
                depth_str += str(self.literal_depth)
        return depth_str


def halo_check_arg(field, access_types):
    '''
    Support function which performs checks to ensure the first argument
    is a field, that the field is contained within Kernel or Builtin
    call and that the field is accessed in one of the ways specified
    by the second argument. If no error is reported it returns the
    call object containing this argument.

    :param field: the argument object we are checking
    :type field: :py:class:`psyclone.dynamo0p3.DynArgument`
    :param access_types: List of allowed access types.
    :type access_types: List of :py:class:`psyclone.psyGen.AccessType`.
    :return: the call containing the argument object
    :rtype: sub-class of :py:class:`psyclone.psyGen.Kern`

    :raises GenerationError: if the first argument to this function is \
                             the wrong type.
    :raises GenerationError: if the first argument is not accessed in one of \
                    the ways specified by the second argument to the function.
    :raises GenerationError: if the first argument is not contained \
                             within a call object.

    '''
    try:
        # Get the kernel/built-in call associated with this field
        call = field.call
    except AttributeError as err:
        six.raise_from(GenerationError(
            "HaloInfo class expects an argument of type DynArgument, or "
            "equivalent, on initialisation, but found, "
            "'{0}'".format(type(field))), err)

    if field.access not in access_types:
        api_strings = [access.api_specific_name() for access in access_types]
        raise GenerationError(
            "In HaloInfo class, field '{0}' should be one of {1}, but found "
            "'{2}'".format(field.name, api_strings,
                           field.access.api_specific_name()))
    if not isinstance(call, (LFRicBuiltIn, DynKern)):
        raise GenerationError(
            "In HaloInfo class, field '{0}' should be from a call but "
            "found {1}".format(field.name, type(call)))
    return call


class HaloWriteAccess(HaloDepth):
    '''Determines how much of a field's halo is written to (the halo depth)
    when a field is accessed in a particular kernel within a
    particular loop nest

    '''
    def __init__(self, field):
        '''
        :param field: the field that we are concerned with
        :type field: :py:class:`psyclone.dynamo0p3.DynArgument`

        '''

        HaloDepth.__init__(self)
        self._compute_from_field(field)

    @property
    def dirty_outer(self):
        '''Returns True if the writer is continuous and accesses the halo and
        False otherwise. It indicates that the outer level of halo that has
        been written to is actually dirty (well to be precise it is a partial
        sum).

        :returns: True if the outer layer of halo that is written \
                  to remains dirty and False otherwise.
        :rtype: bool

        '''
        return self._dirty_outer

    def _compute_from_field(self, field):
        '''Internal method to compute what parts of a field's halo are written
        to in a certain kernel and loop. The information computed is
        the depth of access and validity of the data after
        writing. The depth of access can be the maximum halo depth or
        a literal depth and the outer halo layer that is written to
        may be dirty or clean.

        :param field: the field that we are concerned with.
        :type field: :py:class:`psyclone.dynamo0p3.DynArgument`

        '''
        const = LFRicConstants()

        call = halo_check_arg(field, AccessType.all_write_accesses())
        # no test required here as all calls exist within a loop

        loop = call.parent.parent
        # The outermost halo level that is written to is dirty if it
        # is a continuous field which writes into the halo in a loop
        # over cells
        self._dirty_outer = (
            not field.discontinuous and
            loop.iteration_space == "cell_column" and
            loop.upper_bound_name in const.HALO_ACCESS_LOOP_BOUNDS)
        depth = 0
        max_depth = False
        if loop.upper_bound_name in const.HALO_ACCESS_LOOP_BOUNDS:
            # loop does redundant computation
            if loop.upper_bound_halo_depth:
                # loop redundant computation is to a fixed literal depth
                depth = loop.upper_bound_halo_depth
            else:
                # loop redundant computation is to the maximum depth
                max_depth = True
        # If this is an inter-grid kernel and we're writing to the
        # field on the fine mesh then the halo depth is effectively
        # doubled
        if call.is_intergrid and field.mesh == "gh_fine":
            depth *= 2
        # The third argument for set_by_value specifies the name of a
        # variable used to specify the depth. Variables are currently
        # not used when a halo is written to, so we pass None which
        # indicates there is no variable.  the fifth argument for
        # set_by_value indicates whether we only access
        # annexed_dofs. At the moment this is not possible when
        # modifying a field so we always return False. The sixth
        # argument indicates if the depth of access is the
        # maximum-1. This is not possible here so we return False.
        HaloDepth.set_by_value(self, max_depth, None, depth, False, False)


class HaloReadAccess(HaloDepth):
    '''Determines how much of a field's halo is read (the halo depth) and
    additionally the access pattern (the stencil) when a field is
    accessed in a particular kernel within a particular loop nest

    '''
    def __init__(self, field):
        '''
        :param field: the field that we want to get information on
        :type field: :py:class:`psyclone.dynamo0p3.DynKernelArgument`

        '''
        HaloDepth.__init__(self)
        self._stencil_type = None
        self._needs_clean_outer = None
        self._compute_from_field(field)

    @property
    def needs_clean_outer(self):
        '''Returns False if the reader has a gh_inc access and accesses the
        halo. Otherwise returns True.  Indicates that the outer level
        of halo that has been read does not need to be clean (although
        any annexed dofs do).

        :return: Returns False if the outer layer of halo that is read \
        does not need to be clean and True otherwise.
        :rtype: bool

        '''
        return self._needs_clean_outer

    @property
    def stencil_type(self):
        '''Returns the type of stencil access used by the field(s) in the halo
        if one exists. If redundant computation (accessing the full
        halo) is combined with a stencil access (potentially accessing
        a subset of the halo) then the access is assumed to be full
        access (region) for all depths.

        :returns: the type of stencil access used or None if there is no \
                  stencil.
        :rtype: str

        '''
        return self._stencil_type

    def _compute_from_field(self, field):
        '''Internal method to compute which parts of a field's halo are read
        in a certain kernel and loop. The information computed is the
        depth of access and the access pattern. The depth of access
        can be the maximum halo depth, a variable specifying the depth
        and/or a literal depth. The access pattern will only be
        specified if the kernel code performs a stencil access on the
        field.

        :param field: the field that we are concerned with
        :type field: :py:class:`psyclone.dynamo0p3.DynArgument`

        '''
        # pylint: disable=too-many-branches
        const = LFRicConstants()

        self._annexed_only = False
        call = halo_check_arg(field, AccessType.all_read_accesses())

        loop = call.ancestor(DynLoop)

        # For GH_INC we accumulate contributions into the field being
        # modified. In order to get correct results for owned and
        # annexed dofs, this requires that the fields we are
        # accumulating contributions from have up-to-date values in
        # the halo cell(s). However, we do not need to be concerned
        # with the values of the modified field in the last-level of
        # the halo. This is because we only have enough information to
        # partially compute the contributions in those cells
        # anyway. (If the values of the field being modified are
        # required, at some later point, in that level of the halo
        # then we do a halo swap.)
        self._needs_clean_outer = (
            not (field.access == AccessType.INC
                 and loop.upper_bound_name in ["cell_halo",
                                               "colour_halo"]))
        # now we have the parent loop we can work out what part of the
        # halo this field accesses
        if loop.upper_bound_name in const.HALO_ACCESS_LOOP_BOUNDS:
            # this loop performs redundant computation
            if loop.upper_bound_halo_depth:
                # loop redundant computation is to a fixed literal depth
                self._literal_depth = loop.upper_bound_halo_depth
            else:
                # loop redundant computation is to the maximum depth
                self._max_depth = True
        elif loop.upper_bound_name == "ncolour":
            # currenty coloured loops are always transformed from
            # cell_halo depth 1 loops
            self._literal_depth = 1
        elif loop.upper_bound_name in ["ncells", "nannexed"]:
            if field.descriptor.stencil:
                # no need to worry about annexed dofs (if they exist)
                # as the stencil will cover these (this is currently
                # guaranteed as halo exchanges only exchange full
                # halos)
                pass
            else:  # there is no stencil
                if field.discontinuous:
                    # There are only local accesses
                    pass
                else:
                    # This is a continuous field which therefore
                    # accesses annexed dofs. We set access to the
                    # level 1 halo here as there is currently no
                    # mechanism to perform a halo exchange solely on
                    # annexed dofs.
                    self._literal_depth = 1
                    self._annexed_only = True
        elif loop.upper_bound_name == "ndofs":
            # we only access owned dofs so there is no access to the
            # halo
            pass
        else:
            raise GenerationError(
                "Internal error in HaloReadAccess._compute_from_field. Found "
                "unexpected loop upper bound name '{0}'".
                format(loop.upper_bound_name))

        if self._max_depth or self._var_depth or self._literal_depth:
            # Whilst stencil type has no real meaning when there is no
            # stencil it is convenient to set it to "region" when
            # there is redundant computation as the halo exchange
            # logic is interested in the access pattern irrespective
            # of whether there is a stencil access or not. We use
            # "region" as it means access all of the halo data which
            # is what is done when performing redundant computation
            # with no stencil.
            self._stencil_type = "region"
        if field.descriptor.stencil:
            # field has a stencil access
            if self._max_depth:
                raise GenerationError(
                    "redundant computation to max depth with a stencil is "
                    "invalid")
            self._stencil_type = field.descriptor.stencil['type']
            if self._literal_depth:
                # halo exchange does not support mixed accesses to the halo
                self._stencil_type = "region"
            stencil_depth = field.descriptor.stencil['extent']
            if stencil_depth:
                # stencil_depth is provided in the kernel metadata
                self._literal_depth += stencil_depth
            else:
                # Stencil_depth is provided by the algorithm layer.
                # It is currently not possible to specify kind for an
                # integer literal stencil depth in a kernel call. This
                # will be enabled when addressing issue #753.
                if field.stencil.extent_arg.is_literal():
                    # a literal is specified
                    value_str = field.stencil.extent_arg.text
                    self._literal_depth += int(value_str)
                else:
                    # a variable is specified
                    self._var_depth = field.stencil.extent_arg.varname
        # If this is an intergrid kernel and the field in question is on
        # the fine mesh then we must double the halo depth
        if call.is_intergrid and field.mesh == "gh_fine":
            if self._literal_depth:
                self._literal_depth *= 2
            if self._var_depth:
                self._var_depth = "2*" + self._var_depth


class DynLoop(Loop):
    '''
    The LFRic-specific Loop class. This passes the LFRic-specific
    loop information to the base class so it creates the one
    we require.  Creates LFRic-specific loop bounds when the code is
    being generated.

    :param parent: the parent of this Node in the PSyIR.
    :type parent: :py:class:`psyclone.psyir.nodes.Node`
    :param str loop_type: the type (iteration space) of this loop.

    :raises InternalError: if an unrecognised loop_type is specified.

    '''
    # pylint: disable=too-many-instance-attributes
    def __init__(self, parent=None, loop_type=""):
        const = LFRicConstants()
        super(DynLoop, self).__init__(parent=parent,
                                      valid_loop_types=const.VALID_LOOP_TYPES)
        self.loop_type = loop_type

        # Set our variable at initialisation as it might be required
        # by other classes before code generation. A 'null' loop does not
        # have an associated variable.
        if self.loop_type != "null":

            if self.loop_type == "colours":
                tag = "colours_loop_idx"
                suggested_name = "colour"
            elif self.loop_type == "colour":
                tag = "cell_loop_idx"
                suggested_name = "cell"
            elif self.loop_type == "dof":
                tag = "dof_loop_idx"
                suggested_name = "df"
            elif self.loop_type == "":
                tag = "cell_loop_idx"
                suggested_name = "cell"
            else:
                raise InternalError(
                    "Unsupported loop type '{0}' found when creating loop "
                    "variable. Supported values are 'colours', 'colour', "
                    "'dof' or '' (for cell-columns).".format(self.loop_type))

            symtab = self.scope.symbol_table
            try:
                self.variable = symtab.lookup_with_tag(tag)
            except KeyError:
                # TODO #696 - each loop variable should have KIND i_def.
                self.variable = symtab.new_symbol(
                    suggested_name, tag, symbol_type=DataSymbol,
                    datatype=INTEGER_TYPE)

        # Pre-initialise the Loop children  # TODO: See issue #440
        self.addchild(Literal("NOT_INITIALISED", INTEGER_TYPE,
                              parent=self))  # start
        self.addchild(Literal("NOT_INITIALISED", INTEGER_TYPE,
                              parent=self))  # stop
        self.addchild(Literal("1", INTEGER_TYPE, parent=self))  # step
        self.addchild(Schedule(parent=self))  # loop body

        # At this stage we don't know what our loop bounds are
        self._lower_bound_name = None
        self._lower_bound_index = None
        self._upper_bound_name = None
        self._upper_bound_halo_depth = None

    def node_str(self, colour=True):
        ''' Creates a text summary of this loop node. We override this
        method from the Loop class because, in Dynamo0.3, the function
        space is now an object and we need to call orig_name on it. We
        also include the upper loop bound as this can now be modified.

        :param bool colour: whether or not to include control codes for colour.

        :returns: text summary of this node, optionally with control codes \
                  for colour highlighting.
        :rtype: str

        '''
        if self._loop_type == "null":
            return "{0}[type='null']".format(self.coloured_name(colour))

        if self._upper_bound_halo_depth:
            upper_bound = "{0}({1})".format(self._upper_bound_name,
                                            self._upper_bound_halo_depth)
        else:
            upper_bound = self._upper_bound_name
        return ("{0}[type='{1}', field_space='{2}', it_space='{3}', "
                "upper_bound='{4}']".format(
                    self.coloured_name(colour),
                    self._loop_type,
                    self._field_space.orig_name,
                    self.iteration_space, upper_bound))

    def load(self, kern):
        '''
        Load the state of this Loop using the supplied Kernel
        object. This method is provided so that we can individually
        construct Loop objects for a given kernel call.

        :param kern: Kernel object to use to populate state of Loop
        :type kern: :py:class:`psyclone.dynamo0p3.DynKern`

        :raises GenerationError: if the field updated by the kernel has an \
            unexpected function space or if the kernel's 'operates-on' is \
            not consistent with the loop type.

        '''
        self._kern = kern

        self._field = kern.arguments.iteration_space_arg()
        self._field_name = self._field.name
        self._field_space = self._field.function_space

        if self.loop_type == "null" and kern.iterates_over != "domain":
            raise GenerationError(
                "A DynLoop of type 'null' can only contain a kernel that "
                "operates on the 'domain' but kernel '{0}' operates on "
                "'{1}'.".format(kern.name, kern.iterates_over))
        self._iteration_space = kern.iterates_over  # cell_columns etc.

        # Loop bounds
        self.set_lower_bound("start")
        const = LFRicConstants()
        if isinstance(kern, LFRicBuiltIn):
            # If the kernel is a built-in/pointwise operation
            # then this loop must be over DoFs
            if Config.get().api_conf("dynamo0.3").compute_annexed_dofs \
               and Config.get().distributed_memory \
               and not kern.is_reduction:
                self.set_upper_bound("nannexed")
            else:
                self.set_upper_bound("ndofs")
        else:
            if Config.get().distributed_memory:
                if self._field.is_operator:
                    # We always compute operators redundantly out to the L1
                    # halo
                    self.set_upper_bound("cell_halo", index=1)
                elif (self.field_space.orig_name in
                      const.VALID_DISCONTINUOUS_NAMES):
                    # Iterate to ncells for all discontinuous quantities,
                    # including any_discontinuous_space
                    self.set_upper_bound("ncells")
                elif (self.field_space.orig_name in
                      const.CONTINUOUS_FUNCTION_SPACES):
                    # Must iterate out to L1 halo for continuous quantities
                    self.set_upper_bound("cell_halo", index=1)
                elif (self.field_space.orig_name in
                      const.VALID_ANY_SPACE_NAMES):
                    # We don't know whether any_space is continuous or not
                    # so we have to err on the side of caution and assume that
                    # it is.
                    self.set_upper_bound("cell_halo", index=1)
                else:
                    raise GenerationError(
                        "Unexpected function space found. Expecting one of "
                        "{0} but found '{1}'".format(
                            str(const.VALID_FUNCTION_SPACES),
                            self.field_space.orig_name))
            else:  # sequential
                self.set_upper_bound("ncells")

    def set_lower_bound(self, name, index=None):
        ''' Set the lower bounds of this loop '''
        const = LFRicConstants()
        if name not in const.VALID_LOOP_BOUNDS_NAMES:
            raise GenerationError(
                "The specified lower bound loop name is invalid")
        if name in ["inner"] + const.HALO_ACCESS_LOOP_BOUNDS and index < 1:
            raise GenerationError(
                "The specified index '{0}' for this lower loop bound is "
                "invalid".format(str(index)))
        self._lower_bound_name = name
        self._lower_bound_index = index

    def set_upper_bound(self, name, index=None):
        '''Set the upper bound of this loop

        :param name: A loop upper bound name. This should be a supported name.
        :type name: String
        :param index: An optional argument indicating the depth of halo
        :type index: int

        '''
        const = LFRicConstants()
        if name not in const.VALID_LOOP_BOUNDS_NAMES:
            raise GenerationError(
                "The specified upper loop bound name is invalid. Expected one "
                "of {0} but found '{1}'".format(const.VALID_LOOP_BOUNDS_NAMES,
                                                name))
        if name == "start":
            raise GenerationError("'start' is not a valid upper bound")
        # Only halo bounds and inner may have an index. We could just
        # test for index here and assume that index is None for other
        # types of bounds, but checking the type of bound as well is a
        # safer option.
        if name in (["inner"] + const.HALO_ACCESS_LOOP_BOUNDS) and \
           index is not None:
            if index < 1:
                raise GenerationError(
                    "The specified index '{0}' for this upper loop bound is "
                    "invalid".format(str(index)))
        self._upper_bound_name = name
        self._upper_bound_halo_depth = index

    @property
    def upper_bound_name(self):
        ''' Returns the name of the upper loop bound '''
        return self._upper_bound_name

    @property
    def upper_bound_halo_depth(self):
        '''Returns the index of the upper loop bound. This is None if the upper
        bound name is not in HALO_ACCESS_LOOP_BOUNDS.

        :returns: the depth of the halo for a loops upper bound. If it \
            is None then a depth has not been provided. The depth value is \
            only valid when the upper-bound name is associated with a halo \
            e.g. 'cell_halo'.
        :rtype: int

        '''
        return self._upper_bound_halo_depth

    def _lower_bound_fortran(self):
        '''
        Create the associated Fortran code for the type of lower bound.

        :returns: the Fortran code for the lower bound.
        :rtype: str

        :raises GenerationError: if self._lower_bound_name is not "start" \
                                 for sequential code.
        :raises GenerationError: if self._lower_bound_name is unrecognised.

        '''
        if not Config.get().distributed_memory and \
           self._lower_bound_name != "start":
            raise GenerationError(
                "The lower bound must be 'start' if we are sequential but "
                "found '{0}'".format(self._upper_bound_name))
        if self._lower_bound_name == "start":
            return "1"

        # the start of our space is the end of the previous space +1
        if self._lower_bound_name == "inner":
            prev_space_name = self._lower_bound_name
            prev_space_index_str = str(self._lower_bound_index + 1)
        elif self._lower_bound_name == "ncells":
            prev_space_name = "inner"
            prev_space_index_str = "1"
        elif (self._lower_bound_name == "cell_halo" and
              self._lower_bound_index == 1):
            prev_space_name = "ncells"
            prev_space_index_str = ""
        elif (self._lower_bound_name == "cell_halo" and
              self._lower_bound_index > 1):
            prev_space_name = self._lower_bound_name
            prev_space_index_str = str(self._lower_bound_index - 1)
        else:
            raise GenerationError(
                "Unsupported lower bound name '{0}' "
                "found".format(self._lower_bound_name))
        # Use InvokeSchedule SymbolTable to share the same symbol for all
        # Loops in the Invoke.
        mesh_obj_name = self.ancestor(InvokeSchedule).symbol_table.\
            find_or_create_tag("mesh").name
        return mesh_obj_name + "%get_last_" + prev_space_name + "_cell(" \
            + prev_space_index_str + ")+1"

    def _upper_bound_fortran(self):
        ''' Create the associated fortran code for the type of upper bound

        :return: Fortran code for the upper bound of this loop
        :rtype: str

        '''
        # pylint: disable=too-many-branches, too-many-return-statements
        # precompute halo_index as a string as we use it in more than
        # one of the if clauses
        halo_index = ""
        if self._upper_bound_halo_depth:
            halo_index = str(self._upper_bound_halo_depth)

        # We must allow for self._kern being None (as it will be for
        # a built-in).
        if self._kern and self._kern.is_intergrid:
            # We have more than one mesh object to choose from and we
            # want the coarse one because that determines the iteration
            # space. _field_name holds the name of the argument that
            # determines the iteration space of this kernel and that
            # is set-up to be the one on the coarse mesh (in
            # DynKernelArguments.iteration_space_arg()).
            mesh_name = "mesh_" + self._field_name
        else:
            # It's not an inter-grid kernel so there's only one mesh
            mesh_name = "mesh"
        # Use InvokeSchedule SymbolTable to share the same symbol for all
        # Loops in the Invoke.
        mesh = self.ancestor(InvokeSchedule).symbol_table.\
            find_or_create_tag(mesh_name).name

        if self._upper_bound_name == "ncolours":
            # Loop over colours
            kernels = self.walk(DynKern)
            if not kernels:
                raise InternalError(
                    "Failed to find a kernel within a loop over colours.")
            # Check that all kernels have been coloured. We can't check the
            # number of colours since that is only known at runtime.
            ncolours = kernels[0].ncolours_var
            for kern in kernels:
                if not kern.ncolours_var:
                    raise InternalError(
                        "All kernels within a loop over colours must have been"
                        " coloured but kernel '{0}' has not".format(kern.name))
            return ncolours
        if self._upper_bound_name == "ncolour":
            # Loop over cells of a particular colour when DM is disabled.
            # We use the same, DM API as that returns sensible values even
            # when running without MPI.
            root_name = "last_cell_all_colours"
            if self._kern.is_intergrid:
                root_name += "_" + self._field_name
            sym = self.ancestor(InvokeSchedule).symbol_table.symbol_from_tag(
                root_name)

            return sym.name+"(colour)"
        if self._upper_bound_name == "colour_halo":
            # Loop over cells of a particular colour when DM is enabled. The
            # LFRic API used here allows for colouring with redundant
            # computation.
            depth = "1"
            if halo_index:
                # The colouring API provides a 2D array that holds the last
                # halo cell for a given colour and halo depth.
                depth = halo_index
            root_name = "last_cell_all_colours"
            if self._kern.is_intergrid:
                root_name += "_" + self._field_name
            sym = self.ancestor(InvokeSchedule).symbol_table.symbol_from_tag(
                root_name)
            return sym.name+"(colour, {0})".format(depth)
        if self._upper_bound_name in ["ndofs", "nannexed"]:
            if Config.get().distributed_memory:
                if self._upper_bound_name == "ndofs":
                    result = self.field.proxy_name_indexed + "%" + \
                             self.field.ref_name() + "%get_last_dof_owned()"
                else:  # nannexed
                    result = self.field.proxy_name_indexed + "%" + \
                             self.field.ref_name() + "%get_last_dof_annexed()"
            else:
                result = self._kern.undf_name
            return result
        if self._upper_bound_name == "ncells":
            if Config.get().distributed_memory:
                result = mesh + "%get_last_edge_cell()"
            else:
                result = self.field.proxy_name_indexed + "%" + \
                    self.field.ref_name() + "%get_ncell()"
            return result
        if self._upper_bound_name == "cell_halo":
            if Config.get().distributed_memory:
                return "{0}%get_last_halo_cell({1})".format(mesh,
                                                            halo_index)
            raise GenerationError(
                "'cell_halo' is not a valid loop upper bound for "
                "sequential/shared-memory code")
        if self._upper_bound_name == "dof_halo":
            if Config.get().distributed_memory:
                return "{0}%{1}%get_last_dof_halo({2})".format(
                    self.field.proxy_name_indexed, self.field.ref_name(),
                    halo_index)
            raise GenerationError(
                "'dof_halo' is not a valid loop upper bound for "
                "sequential/shared-memory code")
        if self._upper_bound_name == "inner":
            if Config.get().distributed_memory:
                return "{0}%get_last_inner_cell({1})".format(mesh,
                                                             halo_index)
            raise GenerationError(
                "'inner' is not a valid loop upper bound for "
                "sequential/shared-memory code")
        raise GenerationError(
            "Unsupported upper bound name '{0}' found in dynloop.upper_"
            "bound_fortran()".format(self._upper_bound_name))

    def _halo_read_access(self, arg):
        '''
        Determines whether the supplied argument has (or might have) its
        halo data read within this loop. Returns True if it does, or if
        it might and False if it definitely does not.

        :param arg: an argument contained within this loop.
        :type arg: :py:class:`psyclone.dynamo0p3.DynArgument`

        :returns: True if the argument reads, or might read from the \
            halo and False otherwise.
        :rtype: bool

        :raises GenerationError: if an unsupported upper loop bound name is \
            provided for kernels with stencil access.
        :raises InternalError: if an unsupported field access is found.
        :raises InternalError: if an unsupported argument type is found.

        '''
        const = LFRicConstants()
        if arg.is_scalar or arg.is_operator:
            # Scalars and operators do not have halos
            return False
        if arg.is_field:
            # This is a field so might read from a halo
            if arg.access in [AccessType.WRITE]:
                # This is not a read access
                return False
            if arg.access in AccessType.all_read_accesses():
                # This is a read access
                if arg.descriptor.stencil:
                    if self._upper_bound_name not in ["cell_halo", "ncells"]:
                        raise GenerationError(
                            "Loop bounds other than 'cell_halo' and 'ncells' "
                            "are currently unsupported for kernels with "
                            "stencil accesses. Found '{0}'."
                            "".format(self._upper_bound_name))
                    # An upper bound of 'cell_halo' means that the
                    # halo might be accessed irrespective of the
                    # stencil and a stencil read access with upper
                    # bound 'ncells' might read from the
                    # halo due to the stencil.
                    return True
                # This is a non-stencil read access
                if self._upper_bound_name in const.HALO_ACCESS_LOOP_BOUNDS:
                    # An upper bound that is part of the halo means
                    # that the halo might be accessed.
                    return True
                if not arg.discontinuous and \
                   self._upper_bound_name in ["ncells", "nannexed"]:
                    # Annexed dofs may be accessed. Return False if we
                    # always compute annexed dofs and True if we don't
                    # (as annexed dofs are part of the level 1 halo).
                    return not Config.get().api_conf("dynamo0.3").\
                        compute_annexed_dofs
                # The halo is not accessed.
                return False
            raise InternalError(
                "Unexpected field access type '{0}' found for arg '{1}'."
                "".format(arg.access, arg.name))
        raise InternalError(
            "Expecting arg '{0}' to be an operator, scalar or field, "
            "but found '{1}'.".format(arg.name, arg.argument_type))

    def _add_field_component_halo_exchange(self, halo_field, idx=None):
        '''An internal helper method to add the halo exchange call immediately
        before this loop using the halo_field argument for the
        associated field information and the optional idx argument if
        the field is a vector field.

        In certain situations the halo exchange will not be
        required. This is dealt with by adding the halo exchange,
        asking it if it is required and then removing it if it is
        not. This may seem strange but the logic for determining
        whether a halo exchange is required is within the halo
        exchange class so it is simplest to do it this way

        :param halo_field: the argument requiring a halo exchange
        :type halo_field: :py:class:`psyclone.dynamo0p3.DynArgument`
        :param index: optional argument providing the vector index if
        there is one and None if not. Defaults to None.
        :type index: int or None

        :raises InternalError: if there are two forward write \
            dependencies and they are both associated with halo \
            exchanges.

        '''
        exchange = DynHaloExchange(halo_field,
                                   parent=self.parent,
                                   vector_index=idx)
        self.parent.children.insert(self.position,
                                    exchange)

        # Is this halo exchange required? The halo exchange being
        # added may replace an existing halo exchange, which would
        # then be returned as a halo exchange dependence and an
        # exception raised (as a halo exchange should not have another
        # halo exchange as a dependence). Therefore, halo exchange
        # dependencies are ignored here by setting the ignore_hex_dep
        # optional argument.
        required, _ = exchange.required(ignore_hex_dep=True)
        if not required:
            exchange.parent.children.remove(exchange)
        else:
            # The halo exchange we have added may be replacing an
            # existing one. If so, the one being replaced will be the
            # first and only write dependence encountered and must be
            # removed.
            results = exchange.field.forward_write_dependencies()
            if results:
                first_dep_call = results[0].call
                if isinstance(first_dep_call, HaloExchange):
                    # Sanity check. If the first dependence is a field
                    # accessed within a halo exchange then the
                    # subsequent one must not be.
                    next_results = results[0].forward_write_dependencies()
                    if next_results and any(tmp for tmp in next_results
                                            if isinstance(tmp.call,
                                                          HaloExchange)):
                        raise InternalError(
                            "When replacing a halo exchange with another one "
                            "for field {0}, a subsequent dependent halo "
                            "exchange was found. This should never happen."
                            "".format(exchange.field.name))
                    first_dep_call.parent.children.remove(first_dep_call)

    def _add_halo_exchange(self, halo_field):
        '''Internal helper method to add (a) halo exchange call(s) immediately
        before this loop using the halo_field argument for the
        associated field information. If the field is a vector then
        add the appropriate number of halo exchange calls.

        :param halo_field: the argument requiring a halo exchange
        :type halo_field: :py:class:`psyclone.dynamo0p3.DynArgument`

        '''
        if halo_field.vector_size > 1:
            # the range function below returns values from
            # 1 to the vector size which is what we
            # require in our Fortran code
            for idx in range(1, halo_field.vector_size+1):
                self._add_field_component_halo_exchange(halo_field, idx)
        else:
            self._add_field_component_halo_exchange(halo_field)

    def update_halo_exchanges(self):
        '''add and/or remove halo exchanges due to changes in the loops
        bounds'''
        # this call adds any new halo exchanges that are
        # required. This is done by adding halo exchanges before this
        # loop for any fields in the loop that require a halo exchange
        # and don't already have one
        self.create_halo_exchanges()
        # Now remove any existing halo exchanges that are no longer
        # required. This is done by removing halo exchanges after this
        # loop where a field in this loop previously had a forward
        # dependence on a halo exchange but no longer does
        # pylint: disable=too-many-nested-blocks
        for call in self.kernels():
            for arg in call.arguments.args:
                if arg.access in AccessType.all_write_accesses():
                    dep_arg_list = arg.forward_read_dependencies()
                    for dep_arg in dep_arg_list:
                        if isinstance(dep_arg.call, DynHaloExchange):
                            # found a halo exchange as a forward dependence
                            # ask the halo exchange if it is required
                            halo_exchange = dep_arg.call
                            required, _ = halo_exchange.required()
                            if not required:
                                halo_exchange.parent.children.remove(
                                    halo_exchange)

    def create_halo_exchanges(self):
        '''Add halo exchanges before this loop as required by fields within
        this loop. To keep the logic simple we assume that any field
        that accesses the halo will require a halo exchange and then
        remove the halo exchange if this is not the case (when
        previous writers perform sufficient redundant computation). It
        is implemented this way as the halo exchange class determines
        whether it is required or not so a halo exchange needs to
        exist in order to find out. The appropriate logic is coded in
        the _add_halo_exchange helper method. In some cases a new halo
        exchange will replace an existing one. In this situation that
        routine also removes the old one.

        '''
        for halo_field in self.unique_fields_with_halo_reads():
            # for each unique field in this loop that has its halo
            # read (including annexed dofs), find the previous update
            # of this field
            prev_arg_list = halo_field.backward_write_dependencies()
            if not prev_arg_list:
                # field has no previous dependence so create new halo
                # exchange(s) as we don't know the state of the fields
                # halo on entry to the invoke
                self._add_halo_exchange(halo_field)
            else:
                # field has one or more previous dependencies
                if len(prev_arg_list) > 1:
                    # field has more than one previous dependencies so
                    # should be a vector
                    if halo_field.vector_size <= 1:
                        raise GenerationError(
                            "Error in create_halo_exchanges. Expecting field "
                            "'{0}' to be a vector as it has multiple previous "
                            "dependencies".format(halo_field.name))
                    if len(prev_arg_list) != halo_field.vector_size:
                        raise GenerationError(
                            "Error in create_halo_exchanges. Expecting a "
                            "dependence for each vector index for field '{0}' "
                            "but the number of dependencies is '{1}' and the "
                            "vector size is '{2}'.".format(
                                halo_field.name, halo_field.vector_size,
                                len(prev_arg_list)))
                    for arg in prev_arg_list:
                        if not isinstance(arg.call, DynHaloExchange):
                            raise GenerationError(
                                "Error in create_halo_exchanges. Expecting "
                                "all dependent nodes to be halo exchanges")
                prev_node = prev_arg_list[0].call
                if not isinstance(prev_node, DynHaloExchange):
                    # previous dependence is not a halo exchange so
                    # call the add halo exchange logic which
                    # determines whether a halo exchange is required
                    # or not
                    self._add_halo_exchange(halo_field)

    def gen_code(self, parent):
        '''Work out the appropriate loop bounds and variable name
        depending on the loop type and then call the base class to
        generate the code.

        :param parent: an f2pygen object that will be the parent of \
            f2pygen objects created in this method
        :type parent: :py:class:`psyclone.f2pygen.BaseGen`
        :raises GenerationError: if a loop over colours is within an \
            OpenMP parallel region (as it must be serial)

        '''
        # pylint: disable=too-many-statements, too-many-branches
        # Check that we're not within an OpenMP parallel region if
        # we are a loop over colours.
        if self._loop_type == "colours" and self.is_openmp_parallel():
            raise GenerationError("Cannot have a loop over "
                                  "colours within an OpenMP "
                                  "parallel region.")

        if self._loop_type != "null":
            # Generate the upper and lower loop bounds
            # TODO: Issue #440. upper/lower_bound_fortran should generate PSyIR
            # TODO: Issue #696. Add kind (precision) when the support in the
            #                   Literal class is implemented.
            inv_sched = self.ancestor(InvokeSchedule)
            sym_table = inv_sched.symbol_table
            loops = inv_sched.loops()
            posn = loops.index(self)
            lbound = sym_table.lookup_with_tag("loop{0}_start".format(posn))
            self.start_expr = Reference(lbound)

            if self._loop_type == "colour":
                # If this loop is over all cells of a given colour then we
                # must lookup the loop bound as it depends on the current
                # colour.
                parent_loop = self.ancestor(Loop)
                colour_var = parent_loop.variable

                asym = sym_table.lookup(self.kernel.last_cell_all_colours)

                if Config.get().distributed_memory:
                    if self._upper_bound_halo_depth:
                        halo_depth = Literal(str(self._upper_bound_halo_depth),
                                             INTEGER_TYPE)
                    else:
                        halo_depth = Literal("1", INTEGER_TYPE)

                    self.stop_expr = ArrayReference.create(
                        asym, [Reference(colour_var), halo_depth])
                else:
                    self.stop_expr = ArrayReference.create(
                        asym, [Reference(colour_var)])
            else:
                # This isn't a 'colour' loop so we have already set-up a
                # variable that holds the upper bound.
                ubound = sym_table.lookup_with_tag("loop{0}_stop".format(posn))
                self.stop_expr = Reference(ubound)

            super(DynLoop, self).gen_code(parent)
        else:
            # This is a 'null' loop and therefore we do not actually generate
            # a loop - we go on down to the children instead.
            for child in self.loop_body.children:
                child.gen_code(parent)

        # pylint: disable=too-many-nested-blocks
        if Config.get().distributed_memory and self._loop_type != "colour":
            # Set halo clean/dirty for all fields that are modified
            fields = self.unique_modified_args("gh_field")

            if fields:
                parent.add(CommentGen(parent, ""))
                if self._loop_type != "null":
                    prev_node_name = "loop"
                else:
                    prev_node_name = "kernel"
                parent.add(
                    CommentGen(parent, " Set halos dirty/clean for fields "
                               "modified in the above {0}".format(
                                   prev_node_name)))
                parent.add(CommentGen(parent, ""))
                use_omp_master = False
                if self.is_openmp_parallel():
                    if not self.ancestor(OMPParallelDoDirective):
                        use_omp_master = True
                        # I am within an OpenMP Do directive so protect
                        # set_dirty() and set_clean() with OpenMP Master
                        parent.add(DirectiveGen(parent, "omp", "begin",
                                                "master", ""))
                # first set all of the halo dirty unless we are
                # subsequently going to set all of the halo clean
                for field in fields:
                    # The HaloWriteAccess class provides information
                    # about how the supplied field is accessed within
                    # its parent loop
                    hwa = HaloWriteAccess(field)
                    if not hwa.max_depth or hwa.dirty_outer:
                        # output set dirty as some of the halo will
                        # not be set to clean
                        if field.vector_size > 1:
                            # the range function below returns values from
                            # 1 to the vector size which is what we
                            # require in our Fortran code
                            for index in range(1, field.vector_size+1):
                                parent.add(CallGen(parent,
                                                   name=field.proxy_name +
                                                   "(" + str(index) +
                                                   ")%set_dirty()"))
                        else:
                            parent.add(CallGen(parent, name=field.proxy_name +
                                               "%set_dirty()"))
                # now set appropriate parts of the halo clean where
                # redundant computation has been performed
                for field in fields:
                    # The HaloWriteAccess class provides information
                    # about how the supplied field is accessed within
                    # its parent loop
                    hwa = HaloWriteAccess(field)
                    if hwa.literal_depth:
                        # halo access(es) is/are to a fixed depth
                        halo_depth = hwa.literal_depth
                        if hwa.dirty_outer:
                            halo_depth -= 1
                        if halo_depth > 0:
                            if field.vector_size > 1:
                                # the range function below returns
                                # values from 1 to the vector size
                                # which is what we require in our
                                # Fortran code
                                for index in range(1, field.vector_size+1):
                                    parent.add(
                                        CallGen(parent,
                                                name="{0}({1})%set_clean"
                                                "({2})".format(
                                                    field.proxy_name,
                                                    str(index),
                                                    halo_depth)))
                            else:
                                parent.add(
                                    CallGen(parent,
                                            name="{0}%set_clean({1})".
                                            format(field.proxy_name,
                                                   halo_depth)))
                    elif hwa.max_depth:
                        # halo accesses(s) is/are to the full halo
                        # depth (-1 if continuous)
                        halo_depth = "mesh%get_halo_depth()"
                        if hwa.dirty_outer:
                            # a continuous field iterating over
                            # cells leaves the outermost halo
                            # dirty
                            halo_depth += "-1"
                        if field.vector_size > 1:
                            # the range function below returns
                            # values from 1 to the vector size
                            # which is what we require in our
                            # Fortran code
                            for index in range(1, field.vector_size+1):
                                call = CallGen(parent,
                                               name="{0}({1})%set_clean("
                                               "{2})".format(
                                                   field.proxy_name,
                                                   str(index),
                                                   halo_depth))
                                parent.add(call)
                        else:
                            call = CallGen(parent, name="{0}%set_clean("
                                           "{1})".format(field.proxy_name,
                                                         halo_depth))
                            parent.add(call)

                if use_omp_master:
                    # I am within an OpenMP Do directive so protect
                    # set_dirty() and set_clean() with OpenMP Master
                    parent.add(DirectiveGen(parent, "omp", "end",
                                            "master", ""))
                parent.add(CommentGen(parent, ""))


class DynKern(CodedKern):
    ''' Stores information about Dynamo Kernels as specified by the
    Kernel metadata and associated algorithm call. Uses this
    information to generate appropriate PSy layer code for the Kernel
    instance or to generate a Kernel stub.

    '''
    # pylint: disable=too-many-instance-attributes
    # An instance of this `namedtuple` is used to store information on each of
    # the quadrature rules required by a kernel.
    #
    # alg_name: The actual argument text specifying the QR object in the
    #           Alg. layer.
    # psy_name: The PSy-layer variable name for the QR object.
    # kernel_args: List of kernel arguments associated with this QR rule.
    QRRule = namedtuple("QRRule",
                        ["alg_name", "psy_name", "kernel_args"])

    def __init__(self):
        # The super-init is called from the _setup() method which in turn
        # is called from load().
        # pylint: disable=super-init-not-called
        if False:  # pylint: disable=using-constant-test
            self._arguments = DynKernelArguments(None, None)  # for pyreverse
        self._parent = None
        self._base_name = ""
        self._func_descriptors = None
        self._fs_descriptors = None
        # Whether this kernel requires quadrature
        self._qr_required = False
        # Whether this kernel requires basis functions
        self._basis_required = False
        # What shapes of evaluator/quadrature this kernel requires (if any)
        self._eval_shapes = []
        # The function spaces on which to *evaluate* basis/diff-basis
        # functions if an evaluator is required for this kernel. Is a dict with
        # (mangled) FS names as keys and associated kernel argument as value.
        self._eval_targets = OrderedDict()
        # Will hold a dict of QRRule namedtuple objects, one for each QR
        # rule required by a kernel, indexed by shape. Needs to be ordered
        # because we must preserve the ordering specified in the metadata.
        self._qr_rules = OrderedDict()
        self._cma_operation = None
        self._is_intergrid = False  # Whether this is an inter-grid kernel
        # The reference-element properties required by this kernel
        self._reference_element = None
        # The mesh properties required by this kernel
        self._mesh_properties = None
        # Initialise kinds (precisions) of all kernel arguments (start
        # with 'real' and 'integer' kinds)
        api_config = Config.get().api_conf("dynamo0.3")
        self._argument_kinds = {api_config.default_kind["real"],
                                api_config.default_kind["integer"]}

    def reference_accesses(self, var_accesses):
        '''Get all variable access information. All accesses are marked
        according to the kernel metadata

        :param var_accesses: VariablesAccessInfo instance that stores the \
            information about variable accesses.
        :type var_accesses: \
            :py:class:`psyclone.core.access_info.VariablesAccessInfo`
        '''

        # Use the KernelCallArgList class, which can also provide variable
        # access information:
        create_arg_list = KernCallArgList(self)
        create_arg_list.generate(var_accesses)

        super(DynKern, self).reference_accesses(var_accesses)
        # Set the current location index to the next location, since after
        # this kernel a new statement starts.
        var_accesses.next_location()

    def load(self, call, parent=None):
        '''
        Sets up kernel information with the call object which is
        created by the parser. This object includes information about
        the invoke call and the associated kernel.

        :param call: The KernelCall object from which to extract information
                     about this kernel
        :type call: :py:class:`psyclone.parse.algorithm.KernelCall`
        :param parent: The parent node of the kernel call in the AST
                       we are constructing. This will be a loop.
        :type parent: :py:class:`psyclone.dynamo0p3.DynLoop`
        '''
        self._setup_basis(call.ktype)
        self._setup(call.ktype, call.module_name, call.args, parent)

    def load_meta(self, ktype):
        '''
        Sets up kernel information with the kernel type object
        which is created by the parser. The object includes the
        metadata describing the kernel code.

        :param ktype: the kernel meta-data object produced by the parser
        :type ktype: :py:class:`psyclone.dynamo0p3.DynKernMetadata`

        :raises InternalError: for an invalid data type of a scalar argument.
        :raises GenerationError: if an invalid argument type is found \
                                 in the kernel.

        '''
        # pylint: disable=too-many-branches
        # Create a name for each argument
        args = []
        const = LFRicConstants()
        for idx, descriptor in enumerate(ktype.arg_descriptors):
            pre = None
            if descriptor.argument_type.lower() == "gh_operator":
                pre = "op_"
            elif descriptor.argument_type.lower() == "gh_columnwise_operator":
                pre = "cma_op_"
            elif descriptor.argument_type.lower() == "gh_field":
                pre = "field_"
            elif (descriptor.argument_type.lower() in
                  const.VALID_SCALAR_NAMES):
                if descriptor.data_type.lower() == "gh_real":
                    pre = "rscalar_"
                elif descriptor.data_type.lower() == "gh_integer":
                    pre = "iscalar_"
                elif descriptor.data_type.lower() == "gh_logical":
                    pre = "lscalar_"
                else:
                    raise InternalError(
                        "Expected one of {0} data types for a scalar "
                        "argument but found '{1}'.".
                        format(const.VALID_SCALAR_DATA_TYPES,
                               descriptor.data_type))
            else:
                raise GenerationError(
                    "DynKern.load_meta() expected one of {0} but found '{1}'".
                    format(const.VALID_ARG_TYPE_NAMES,
                           descriptor.argument_type))
            args.append(Arg("variable", pre+str(idx+1)))

            if descriptor.stencil:
                if not descriptor.stencil["extent"]:
                    # Stencil size (in cells) is passed in
                    args.append(Arg("variable",
                                    pre+str(idx+1)+"_stencil_size"))
                if descriptor.stencil["type"] == "xory1d":
                    # Direction is passed in
                    args.append(Arg("variable", pre+str(idx+1)+"_direction"))

        # Initialise basis/diff basis so we can test whether quadrature
        # or an evaluator is required
        self._setup_basis(ktype)
        if self._basis_required:
            for shape in self._eval_shapes:
                if shape in const.VALID_QUADRATURE_SHAPES:
                    # Add a quadrature argument for each required quadrature
                    # rule.
                    args.append(Arg("variable", "qr_"+shape))
        self._setup(ktype, "dummy_name", args, None)

    def _setup_basis(self, kmetadata):
        '''
        Initialisation of the basis/diff basis information. This may be
        needed before general setup so is computed in a separate method.

        :param kmetadata: The kernel meta-data object produced by the parser.
        :type kmetadata: :py:class:`psyclone.dynamo0p3.DynKernMetadata`
        '''
        for descriptor in kmetadata.func_descriptors:
            if len(descriptor.operator_names) > 0:
                self._basis_required = True
                self._eval_shapes = kmetadata.eval_shapes[:]
                break

    def _setup(self, ktype, module_name, args, parent):
        '''
        Internal setup of kernel information.

        :param ktype: object holding information on the parsed metadata for \
                      this kernel.
        :type ktype: :py:class:`psyclone.dynamo0p3.DynKernMetadata`
        :param str module_name: the name of the Fortran module that contains \
                                the source of this Kernel.
        :param args: list of Arg objects produced by the parser for the \
                     arguments of this kernel call.
        :type args: list of :py:class:`psyclone.parse.algorithm.Arg` objects
        :param parent: the parent of this kernel call in the generated \
                       AST (will be a loop object).
        :type parent: :py:class:`psyclone.dynamo0p3.DynLoop`

        '''
        # pylint: disable=too-many-branches, too-many-locals
        CodedKern.__init__(self, DynKernelArguments,
                           KernelCall(module_name, ktype, args),
                           parent, check=False)
        # Remove "_code" from the name if it exists to determine the
        # base name which (if dynamo0.3 naming conventions are
        # followed) is used as the root for the module and subroutine
        # names.
        if self.name.lower().endswith("_code"):
            self._base_name = self.name[:-5]
        else:
            # TODO: #11 add a warning here when logging is added
            self._base_name = self.name
        self._func_descriptors = ktype.func_descriptors
        # Keep a record of the type of CMA kernel identified when
        # parsing the kernel meta-data
        self._cma_operation = ktype.cma_operation
        self._fs_descriptors = FSDescriptors(ktype.func_descriptors)

        # Record whether or not the kernel meta-data specifies that this
        # is an inter-grid kernel
        self._is_intergrid = ktype.is_intergrid

        const = LFRicConstants()
        # Check that all specified evaluator shapes are recognised
        invalid_shapes = set(self._eval_shapes) \
            - set(const.VALID_EVALUATOR_SHAPES)
        if invalid_shapes:
            raise InternalError(
                "Evaluator shape(s) {0} is/are not recognised. "
                "Must be one of {1}.".format(list(invalid_shapes),
                                             const.VALID_EVALUATOR_SHAPES))

        # If there are any quadrature rule(s), what are the names of the
        # corresponding algorithm arguments? Can't use set() here because
        # we need to preserve the ordering specified in the metadata.
        qr_shapes = [shape for shape in self._eval_shapes if
                     shape in const.VALID_QUADRATURE_SHAPES]

        # The quadrature-related arguments to a kernel always come last so
        # construct an enumerator with start value -<no. of qr rules>
        for idx, shape in enumerate(qr_shapes, -len(qr_shapes)):

            qr_arg = args[idx]

            # Use the InvokeSchedule symbol_table to create a unique symbol
            # name for the whole Invoke.
            if qr_arg.varname:
                tag = "AlgArgs_" + qr_arg.text
                qr_name = self.ancestor(InvokeSchedule).symbol_table.\
                    find_or_create_tag(tag, qr_arg.varname).name
            else:
                # If we don't have a name then we must be doing kernel-stub
                # generation so create a suitable name.
                # TODO #719 we don't yet have a symbol table to prevent
                # clashes.
                qr_name = "qr_"+shape.split("_")[-1]

            # Dynamo 0.3 api kernels require quadrature rule arguments to be
            # passed in if one or more basis functions are used by the kernel
            # and gh_shape == "gh_quadrature_***".
            # if self._eval_shape == "gh_quadrature_xyz":
            #     self._qr_args = ["np_xyz", "weights_xyz"]
            if shape == "gh_quadrature_xyoz":
                qr_args = ["np_xy", "np_z", "weights_xy", "weights_z"]
            # elif self._eval_shape == "gh_quadrature_xoyoz":
            #     qr_args = ["np_x", "np_y", "np_z",
            #                "weights_x", "weights_y", "weights_z"]
            elif shape == "gh_quadrature_face":
                qr_args = ["nfaces", "np_xyz", "weights_xyz"]
            elif shape == "gh_quadrature_edge":
                qr_args = ["nedges", "np_xyz", "weights_xyz"]
            else:
                raise InternalError("Unsupported quadrature shape ('{0}') "
                                    "found in DynKern._setup".format(shape))

            # Append the name of the qr argument to the names of the qr-related
            # variables.
            qr_args = [arg + "_" + qr_name for arg in qr_args]

            self._qr_rules[shape] = self.QRRule(qr_arg.text, qr_name, qr_args)

        if "gh_evaluator" in self._eval_shapes:
            # Kernel has an evaluator. If gh_evaluator_targets is present
            # then that specifies the function spaces for which the evaluator
            # is required. Otherwise, the FS of the updated argument(s) tells
            # us upon which nodal points the evaluator will be required
            for fs_name in ktype.eval_targets:
                arg, fspace = self.arguments.get_arg_on_space_name(fs_name)
                # Set up our dict of evaluator targets, one entry per
                # target FS.
                if fspace.mangled_name not in self._eval_targets:
                    self._eval_targets[fspace.mangled_name] = (fspace, arg)

        # Properties of the reference element required by this kernel
        self._reference_element = ktype.reference_element

        # Properties of the mesh required by this kernel
        self._mesh_properties = ktype.mesh

    @property
    def qr_rules(self):
        '''
        :return: details of each of the quadrature rules required by this \
                 kernel.
        :rtype: OrderedDict containing \
                :py:class:`psyclone.dynamo0p3.DynKern.QRRule` indexed by \
                quadrature shape.
        '''
        return self._qr_rules

    @property
    def cma_operation(self):
        ''' Returns the type of CMA operation performed by this kernel
        (one of 'assembly', 'apply' or 'matrix-matrix') or None if the
        the kernel does not involve CMA operators '''
        return self._cma_operation

    @property
    def is_intergrid(self):
        '''
        Getter for whether or not this is an inter-grid kernel call
        :return: True if it is an inter-grid kernel, False otherwise
        :rtype: bool
        '''
        return self._is_intergrid

    @property
    def colourmap(self):
        '''
        Getter for the name of the colourmap associated with this kernel call.

        :return: name of the colourmap (Fortran array)
        :rtype: str
        :raises InternalError: if this kernel is not coloured or the \
                               dictionary of inter-grid kernels and \
                               colourmaps has not been constructed.
        '''
        if not self.is_coloured():
            raise InternalError("Kernel '{0}' is not inside a coloured "
                                "loop.".format(self.name))
        if self._is_intergrid:
            invoke = self.ancestor(InvokeSchedule).invoke
            if self not in invoke.meshes.intergrid_kernels:
                raise InternalError(
                    "Colourmap information for kernel '{0}' has not yet "
                    "been initialised".format(self.name))
            cmap = invoke.meshes.intergrid_kernels[self].colourmap
        else:
            cmap = self.scope.symbol_table.lookup_with_tag("cmap").name
        return cmap

    @property
    def last_cell_all_colours(self):
        '''
        Getter for the name of the array holding the index of the last cell of
        each colour.

        :return: name of the array
        :rtype: str
        :raises InternalError: if this kernel is not coloured or the \
                               dictionary of inter-grid kernels and \
                               colourmaps has not been constructed.
        '''
        if not self.is_coloured():
            raise InternalError("Kernel '{0}' is not inside a coloured "
                                "loop.".format(self.name))
        if self._is_intergrid:
            invoke = self.ancestor(InvokeSchedule).invoke
            if self not in invoke.meshes.intergrid_kernels:
                raise InternalError(
                    "Colourmap information for kernel '{0}' has not yet "
                    "been initialised".format(self.name))
            return invoke.meshes.intergrid_kernels[self].last_cell_var

        return self.scope.symbol_table.lookup_with_tag(
            "last_cell_all_colours").name

    @property
    def ncolours_var(self):
        '''
        Getter for the name of the variable holding the number of colours
        associated with this kernel call.

        :return: name of the variable holding the number of colours
        :rtype: str
        :raises InternalError: if this kernel is not coloured or the \
                               colour-map information has not been initialised.
        '''
        if not self.is_coloured():
            raise InternalError("Kernel '{0}' is not inside a coloured "
                                "loop.".format(self.name))
        if self._is_intergrid:
            invoke = self.ancestor(InvokeSchedule).invoke
            if self not in invoke.meshes.intergrid_kernels:
                raise InternalError(
                    "Colourmap information for kernel '{0}' has not yet "
                    "been initialised".format(self.name))
            ncols = invoke.meshes.intergrid_kernels[self].ncolours_var
        else:
            ncols = self.scope.symbol_table.lookup_with_tag("ncolour").name
        return ncols

    @property
    def fs_descriptors(self):
        ''' Returns a list of function space descriptor objects of
        type FSDescriptor which contain information about the function
        spaces. '''
        return self._fs_descriptors

    @property
    def qr_required(self):
        '''
        :return: True if this kernel requires quadrature, else returns False.
        :rtype: bool

        '''
        return self._basis_required and self.qr_rules

    @property
    def eval_shapes(self):
        '''
        :return: the value(s) of GH_SHAPE for this kernel or an empty list \
                 if none are specified.
        :rtype: list

        '''
        return self._eval_shapes

    @property
    def eval_targets(self):
        '''
        :return: the function spaces upon which basis/diff-basis functions \
                 are to be evaluated for this kernel.
        :rtype: dict of (:py:class:`psyclone.domain.lfric.FunctionSpace`, \
                :py:class`psyclone.dynamo0p3.DynKernelArgument`), indexed by \
                the names of the target function spaces.
        '''
        return self._eval_targets

    @property
    def reference_element(self):
        '''
        :returns: the reference-element properties required by this kernel.
        :rtype: :py:class:`psyclone.dynamo0p3.RefElementMetaData`
        '''
        return self._reference_element

    @property
    def mesh(self):
        '''
        :returns: the mesh properties required by this kernel.
        :rtype: :py:class`psyclone.dynamo0p3.MeshPropertiesMetaData`
        '''
        return self._mesh_properties

    def local_vars(self):
        ''' Returns the names used by the Kernel that vary from one
        invocation to the next and therefore require privatisation
        when parallelised. '''
        return []

    @property
    def base_name(self):
        '''
        :returns: a base name for this kernel.
        :rtype: str
        '''
        return self._base_name

    @property
    def argument_kinds(self):
        '''
        :returns: kinds (precisions) for all arguments in a kernel.
        :rtype: set of str

        '''
        return self._argument_kinds

    @property
    def gen_stub(self):
        '''
        Create the fparser1 AST for a kernel stub.

        :returns: root of fparser1 AST for the stub routine.
        :rtype: :py:class:`fparser.one.block_statements.Module`

        :raises GenerationError: if the supplied kernel stub does not operate \
            on a supported subset of the domain (currently only "cell_column").

        '''
        # The operates-on/iterates-over values supported by the stub generator.
        const = LFRicConstants()
        supported_operates_on = const.USER_KERNEL_ITERATION_SPACES[:]
        # TODO #925 Add support for 'domain' kernels
        supported_operates_on.remove("domain")

        # Check operates-on (iteration space) before generating code
        if self.iterates_over not in supported_operates_on:
            raise GenerationError(
                "The LFRic API kernel-stub generator supports kernels that "
                "operate on one of {0} but found '{1}' "
                "in kernel '{2}'.".format(supported_operates_on,
                                          self.iterates_over, self.name))

        # Create an empty PSy layer module
        psy_module = ModuleGen(self._base_name+"_mod")

        # Create the subroutine
        sub_stub = SubroutineGen(psy_module, name=self._base_name+"_code",
                                 implicitnone=True)

        # Add all the declarations
        for entities in [DynCellIterators, DynDofmaps, DynFunctionSpaces,
                         DynCMAOperators, LFRicScalarArgs, LFRicFields,
                         DynLMAOperators, DynStencils, DynBasisFunctions,
                         DynBoundaryConditions, DynReferenceElement,
                         LFRicMeshProperties]:
            entities(self).declarations(sub_stub)

        # Add "use" statement with kinds (precisions) of all arguments
        sub_stub.add(
            UseGen(sub_stub,
                   name=const.UTILITIES_MOD_MAP["constants"]["module"],
                   only=True, funcnames=sorted(list(self._argument_kinds),
                                               reverse=True)))

        # Create the arglist
        create_arg_list = KernStubArgList(self)
        create_arg_list.generate()

        # Add the arglist
        sub_stub.args = create_arg_list.arglist

        # Add the subroutine to the parent module
        psy_module.add(sub_stub)
        return psy_module.root

    def gen_code(self, parent):
        '''
        Generates LFRic (Dynamo 0.3) specific PSy layer code for a call
        to this user-supplied LFRic kernel.

        :param parent: an f2pygen object that will be the parent of \
                       f2pygen objects created in this method.
        :type parent: :py:class:`psyclone.f2pygen.BaseGen`

        :raises GenerationError: if this kernel does not have a supported \
                        operates-on (currently only "cell_column").
        :raises GenerationError: if the loop goes beyond the level 1 \
                        halo and an operator is accessed.
        :raises GenerationError: if a kernel in the loop has an inc access \
                        and the loop is not coloured but is within an OpenMP \
                        parallel region.

        '''
        # Check operates-on (iteration space) before generating code
        const = LFRicConstants()
        if self.iterates_over not in const.USER_KERNEL_ITERATION_SPACES:
            raise GenerationError(
                "The LFRic API supports calls to user-supplied kernels "
                "that operate on one of {0}, but kernel '{1}' "
                "operates on '{2}'.".
                format(const.USER_KERNEL_ITERATION_SPACES, self.name,
                       self.iterates_over))

        # Get configuration for valid argument kinds
        api_config = Config.get().api_conf("dynamo0.3")

        parent.add(DeclGen(parent, datatype="integer",
                           kind=api_config.default_kind["integer"],
                           entity_decls=["cell"]))

        parent_loop = self.ancestor(DynLoop)

        # Check whether this kernel reads from an operator
        op_args = parent_loop.args_filter(
            arg_types=const.VALID_OPERATOR_NAMES,
            arg_accesses=[AccessType.READ, AccessType.READWRITE])
        if op_args:
            # It does. We must check that our parent loop does not
            # go beyond the L1 halo.
            if parent_loop.upper_bound_name == "cell_halo" and \
               parent_loop.upper_bound_halo_depth > 1:
                raise GenerationError(
                    "Kernel '{0}' reads from an operator and therefore "
                    "cannot be used for cells beyond the level 1 halo. "
                    "However the containing loop goes out to level {1}".
                    format(self._name, parent_loop.upper_bound_halo_depth))

        if not self.is_coloured():
            # This kernel call has not been coloured
            #  - is it OpenMP parallel, i.e. are we a child of
            # an OpenMP directive?
            if self.is_openmp_parallel():
                try:
                    # It is OpenMP parallel - does it have an argument
                    # with INC access?
                    arg = self.incremented_arg()
                except FieldNotFoundError:
                    arg = None
                if arg:
                    raise GenerationError("Kernel {0} has an argument with "
                                          "INC access and therefore must "
                                          "be coloured in order to be "
                                          "parallelised with OpenMP".
                                          format(self._name))

        parent.add(CommentGen(parent, ""))

        super(DynKern, self).gen_code(parent)

    def get_kernel_schedule(self):
        '''Returns a PSyIR Schedule representing the kernel code. The base
        class creates the PSyIR schedule on first invocation which is
        then checked for consistency with the kernel metadata
        here. The Schedule is just generated on first invocation, this
        allows us to retain transformations that may subsequently be
        applied to the Schedule (but will not adapt to transformations
        applied to the fparser2 AST).

        Once issue #935 is implemented, this routine will return the
        PSyIR Schedule using LFRic-specific PSyIR where possible.

        :returns: Schedule representing the kernel code.
        :rtype: :py:class:`psyclone.psyGen.KernelSchedule`

        '''
        if self._kern_schedule is None:
            # Get the PSyIR Kernel Schedule
            psyir_schedule = super(DynKern, self).get_kernel_schedule()

            # Before transforming, check the validity of the kernel
            # arguments
            self.validate_kernel_code_args()

            # TODO replace the PSyIR argument data symbols with LFRic
            # data symbols, see issue #935. For the moment we simply
            # return the unmodified PSyIR schedule
            self._kern_schedule = psyir_schedule

        return self._kern_schedule

    def validate_kernel_code_args(self):
        '''Check that the arguments in the kernel code match the expected
        arguments as defined by the kernel metadata and the LFRic
        API.

        '''
        # Get the kernel code arguments
        psyir_schedule = super(DynKern, self).get_kernel_schedule()
        symbol_table = psyir_schedule.symbol_table
        kern_code_args = symbol_table.argument_list

        # Get the kernel code interface according to the kernel
        # metadata and LFRic API
        interface_info = KernelInterface(self)
        interface_info.generate()
        interface_args = interface_info.arglist

        # 1: Check the the number of arguments match
        actual_n_args = len(kern_code_args)
        expected_n_args = len(interface_args)
        if actual_n_args != expected_n_args:
            raise GenerationError(
                "In kernel '{0}' the number of arguments indicated by the "
                "kernel metadata is {1} but the actual number of kernel "
                "arguments found is {2}.".format(
                    self.name, expected_n_args, actual_n_args))

        # 2: Check that the properties of each argument matches
        for idx, kern_code_arg in enumerate(kern_code_args):
            interface_arg = interface_args[idx]
            self._validate_kernel_code_arg(kern_code_arg, interface_arg)

    def _validate_kernel_code_arg(self, kern_code_arg, interface_arg):
        '''Internal method to check that the supplied argument descriptions
        match and raise appropriate exceptions if not.

        :param kern_code_arg: kernel code argument.
        :type kern_code_arg: :py:class:`psyclone.psyir.symbols.DataSymbol`
        :param interface_arg: expected argument.
        :type interface_arg: :py:class:`psyclone.psyir.symbols.DataSymbol`

        :raises GenerationError: if the contents of the arguments do \
            not match.
        :raises InternalError: if an unexpected datatype is found.

        '''
        # 1: intrinsic datatype
        actual_datatype = kern_code_arg.datatype.intrinsic
        expected_datatype = interface_arg.datatype.intrinsic
        if actual_datatype != expected_datatype:
            raise GenerationError(
                "Kernel argument '{0}' has datatype '{1}' "
                "in kernel '{2}' but the LFRic API expects '{3}'."
                "".format(kern_code_arg.name, actual_datatype,
                          self.name, expected_datatype))
        # 2: precision
        actual_precision = kern_code_arg.datatype.precision
        expected_precision = interface_arg.datatype.precision
        if actual_precision.name != expected_precision.name:
            raise GenerationError(
                "Kernel argument '{0}' has precision '{1}' "
                "in kernel '{2}' but the LFRic API expects '{3}'."
                "".format(kern_code_arg.name, actual_precision.name,
                          self.name, expected_precision.name))
        # 3: intent
        actual_intent = kern_code_arg.interface.access
        expected_intent = interface_arg.interface.access
        if actual_intent.name != expected_intent.name:
            raise GenerationError(
                "Kernel argument '{0}' has intent '{1}' "
                "in kernel '{2}' but the LFRic API expects intent '{3}'."
                "".format(kern_code_arg.name, actual_intent.name,
                          self.name, expected_intent.name))
        # 4: scalar or array
        if interface_arg.is_scalar:
            if not kern_code_arg.is_scalar:
                raise GenerationError(
                    "Argument '{0}' to kernel '{1}' should be a scalar "
                    "according to the LFRic API, but it is not."
                    "".format(kern_code_arg.name, self.name))
        elif interface_arg.is_array:
            if not kern_code_arg.is_array:
                raise GenerationError(
                    "Argument '{0}' to kernel '{1}' should be an array "
                    "according to the LFRic API, but it is not."
                    "".format(kern_code_arg.name, self.name))
            # 4.1: array dimensions
            if len(interface_arg.shape) != len(kern_code_arg.shape):
                raise GenerationError(
                    "Argument '{0}' to kernel '{1}' should be an array "
                    "with {2} dimension(s) according to the LFRic API, but "
                    "found {3}.".format(kern_code_arg.name, self.name,
                                        len(interface_arg.shape),
                                        len(kern_code_arg.shape)))
            for dim_idx, kern_code_arg_dim in enumerate(kern_code_arg.shape):
                if not isinstance(kern_code_arg_dim, ArrayType.ArrayBounds):
                    continue
                if (not isinstance(kern_code_arg_dim.lower, Literal) or
                        kern_code_arg_dim.lower.value != "1"):
                    raise GenerationError(
                        "All array arguments to LFRic kernels must have lower "
                        "bounds of 1 for all dimensions. However, array '{0}' "
                        "has a lower bound of '{1}' for dimension {2}".format(
                            kern_code_arg.name, str(kern_code_arg_dim.lower),
                            dim_idx))
                kern_code_arg_upper_dim = kern_code_arg_dim.upper
                interface_arg_upper_dim = interface_arg.shape[dim_idx].upper
                if (isinstance(kern_code_arg_upper_dim, Reference) and
                        isinstance(interface_arg_upper_dim, Reference) and
                        isinstance(kern_code_arg_upper_dim.symbol,
                                   DataSymbol) and
                        isinstance(interface_arg_upper_dim.symbol,
                                   DataSymbol)):
                    # Only check when there is a symbol. Unspecified
                    # dimensions, dimensions with scalar values,
                    # offsets, or dimensions that include arithmetic
                    # are skipped.
                    try:
                        self._validate_kernel_code_arg(
                            kern_code_arg_upper_dim.symbol,
                            interface_arg_upper_dim.symbol)
                    except GenerationError as info:
                        six.raise_from(GenerationError(
                            "For dimension {0} in array argument '{1}' to "
                            "kernel '{2}' the following error was found: "
                            "{3}".format(dim_idx+1, kern_code_arg.name,
                                         self.name, str(info.args[0]))), info)
        else:
            raise InternalError(
                "unexpected argument type found for '{0}' in kernel '{1}'. "
                "Expecting a scalar or an array.".format(
                    kern_code_arg.name, self.name))


class FSDescriptor(object):
    ''' Provides information about a particular function space used by
    a meta-funcs entry in the kernel metadata. '''

    def __init__(self, descriptor):
        self._descriptor = descriptor

    @property
    def requires_basis(self):
        ''' Returns True if a basis function is associated with this
        function space, otherwise it returns False. '''
        return "gh_basis" in self._descriptor.operator_names

    @property
    def requires_diff_basis(self):
        ''' Returns True if a differential basis function is
        associated with this function space, otherwise it returns
        False. '''
        return "gh_diff_basis" in self._descriptor.operator_names

    @property
    def fs_name(self):
        ''' Returns the raw metadata value of this function space. '''
        return self._descriptor.function_space_name


class FSDescriptors(object):
    ''' Contains a collection of FSDescriptor objects and methods
    that provide information across these objects. We have one
    FSDescriptor for each meta-funcs entry in the kernel
    meta-data.
    # TODO #274 this should actually be named something like
    BasisFuncDescriptors as it holds information describing the
    basis/diff-basis functions required by a kernel.

    :param descriptors: list of objects describing the basis/diff-basis \
                        functions required by a kernel, as obtained from \
                        meta-data.
    :type descriptors: list of :py:class:`psyclone.DynFuncDescriptor03`.

    '''
    def __init__(self, descriptors):
        self._orig_descriptors = descriptors
        self._descriptors = []
        for descriptor in descriptors:
            self._descriptors.append(FSDescriptor(descriptor))

    def exists(self, fspace):
        ''' Return True if a descriptor with the specified function
        space exists, otherwise return False. '''
        for descriptor in self._descriptors:
            # FS descriptors hold information taken from the kernel
            # metadata and therefore it is the original name of
            # the supplied function space that we must look at
            if descriptor.fs_name == fspace.orig_name:
                return True
        return False

    def get_descriptor(self, fspace):
        ''' Return the descriptor with the specified function space
        name. If it does not exist raise an error.'''
        for descriptor in self._descriptors:
            if descriptor.fs_name == fspace.orig_name:
                return descriptor
        raise GenerationError(
            "FSDescriptors:get_descriptor: there is no descriptor for "
            "function space {0}".format(fspace.orig_name))

    @property
    def descriptors(self):
        '''
        :return: the list of Descriptors, one for each of the meta-funcs
                 entries in the kernel meta-data.
        :rtype: List of :py:class:`psyclone.dynamo0p3.FSDescriptor`
        '''
        return self._descriptors


def check_args(call):
    '''
    Checks that the kernel arguments provided via the invoke call are
    consistent with the information expected, as specified by the
    kernel metadata

    :param call: the object produced by the parser that describes the
                 kernel call to be checked.
    :type call: :py:class:`psyclone.parse.algorithm.KernelCall`
    :raises: GenerationError if the kernel arguments in the Algorithm layer
             do not match up with the kernel meta-data
    '''
    # stencil arguments
    stencil_arg_count = 0
    for arg_descriptor in call.ktype.arg_descriptors:
        if arg_descriptor.stencil:
            if not arg_descriptor.stencil['extent']:
                # an extent argument must be provided
                stencil_arg_count += 1
            if arg_descriptor.stencil['type'] == 'xory1d':
                # a direction argument must be provided
                stencil_arg_count += 1

    const = LFRicConstants()
    # Quadrature arguments - will have as many as there are distinct
    # quadrature shapes specified in the metadata.
    qr_arg_count = len(set(call.ktype.eval_shapes).intersection(
        set(const.VALID_QUADRATURE_SHAPES)))

    expected_arg_count = len(call.ktype.arg_descriptors) + \
        stencil_arg_count + qr_arg_count

    if expected_arg_count != len(call.args):
        raise GenerationError(
            "error: expected '{0}' arguments in the algorithm layer but "
            "found '{1}'. Expected '{2}' standard arguments, '{3}' "
            "stencil arguments and '{4}' qr_arguments'".format(
                expected_arg_count, len(call.args),
                len(call.ktype.arg_descriptors), stencil_arg_count,
                qr_arg_count))


class DynStencil(object):
    ''' Provides stencil information about a Dynamo argument '''
    def __init__(self, name):
        self._name = name
        self._extent = None
        self._extent_arg = None
        self._direction_arg = None

    @property
    def extent(self):
        '''Returns the extent of the stencil if it is known. It will be known
        if it is specified in the metadata.'''
        return self._extent

    @property
    def extent_arg(self):
        '''Returns the algorithm argument associated with the extent value if
        extent has not been provided in the metadata.'''
        return self._extent_arg

    @extent_arg.setter
    def extent_arg(self, value):
        ''' sets the extent_arg argument. '''
        self._extent_arg = value

    @property
    def direction_arg(self):
        '''returns the direction argument associated with the direction of
        the stencil if the direction of the stencil is not known'''
        return self._direction_arg

    @direction_arg.setter
    def direction_arg(self, value):
        ''' sets the direction_arg argument. '''
        self._direction_arg = value


class DynKernelArguments(Arguments):
    '''
    Provides information about Dynamo kernel call arguments
    collectively, as specified by the kernel argument metadata.

    :param call: the kernel meta-data for which to extract argument info.
    :type call: :py:class:`psyclone.parse.KernelCall`
    :param parent_call: the kernel-call object.
    :type parent_call: :py:class:`psyclone.dynamo0p3.DynKern`

    :raises GenerationError: if the kernel meta-data specifies stencil extent.
    '''
    def __init__(self, call, parent_call):
        # pylint: disable=too-many-branches
        if False:  # pylint: disable=using-constant-test
            # For pyreverse
            self._0_to_n = DynKernelArgument(None, None, None, None)

        Arguments.__init__(self, parent_call)

        # check that the arguments provided by the algorithm layer are
        # consistent with those expected by the kernel(s)
        check_args(call)

        # create our arguments and add in stencil information where
        # appropriate.
        self._args = []
        idx = 0
        for arg in call.ktype.arg_descriptors:
            dyn_argument = DynKernelArgument(self, arg, call.args[idx],
                                             parent_call)
            idx += 1
            if dyn_argument.descriptor.stencil:
                # Create a stencil object and store a reference to it in our
                # new DynKernelArgument object.
                stencil = DynStencil(dyn_argument.descriptor.stencil['type'])
                dyn_argument.stencil = stencil

                if dyn_argument.descriptor.stencil['extent']:
                    raise GenerationError("extent metadata not yet supported")
                    # if supported we would add the following
                    # line. However, note there is currently no setter
                    # for extent in DynStencil so this would need to
                    # be added.  stencil.extent =
                    # dyn_argument.descriptor.stencil['extent']
                # An extent argument has been added.
                stencil.extent_arg = call.args[idx]
                idx += 1
                if dyn_argument.descriptor.stencil['type'] == 'xory1d':
                    # a direction argument has been added
                    stencil.direction_arg = call.args[idx]
                    idx += 1
            self._args.append(dyn_argument)

        # We have now completed the construction of the kernel arguments so
        # we can go back and update the names of any stencil size and/or
        # direction variable names to ensure there are no clashes.
        if self._parent_call and hasattr(self._parent_call.root,
                                         'symbol_table'):
            symtab = self._parent_call.root.symbol_table
        else:
            # TODO 719 The symtab is not connected to other parts of the
            # Stub generation.
            symtab = SymbolTable()
        const = LFRicConstants()
        for arg in self._args:
            if not arg.descriptor.stencil:
                continue
            if not arg.stencil.extent_arg.is_literal():
                if arg.stencil.extent_arg.varname:
                    # Ensure extent argument name is registered in the
                    # symbol_table.
                    tag = "AlgArgs_" + arg.stencil.extent_arg.text
                    root = arg.stencil.extent_arg.varname
                    new_name = symtab.find_or_create_tag(tag, root).name
                    arg.stencil.extent_arg.varname = new_name
            if arg.descriptor.stencil['type'] == 'xory1d':
                # a direction argument has been added
                if arg.stencil.direction_arg.varname and \
                   arg.stencil.direction_arg.varname not in \
                   const.VALID_STENCIL_DIRECTIONS:
                    # Register the name of the direction argument to ensure
                    # it is unique in the PSy layer
                    tag = "AlgArgs_" + arg.stencil.direction_arg.text
                    root = arg.stencil.direction_arg.varname
                    new_name = symtab.find_or_create_tag(tag, root).name
                    arg.stencil.direction_arg.varname = new_name

        self._dofs = []

        # Generate a static list of unique function-space names used
        # by the set of arguments: store the mangled names as these
        # are what we use at the level of an Invoke
        self._unique_fs_names = []
        # List of corresponding unique function-space objects
        self._unique_fss = []
        for arg in self._args:
            for function_space in arg.function_spaces:
                # We check that function_space is not None because scalar
                # args don't have one and fields only have one (only
                # operators have two).
                if function_space and \
                   function_space.mangled_name not in self._unique_fs_names:
                    self._unique_fs_names.append(function_space.mangled_name)
                    self._unique_fss.append(function_space)

    def get_arg_on_space_name(self, func_space_name):
        '''
        Returns the first argument (field or operator) found that is on
        the named function space, as specified in the kernel metadata. Also
        returns the associated FunctionSpace object.

        :param str func_space_name: Name of the function space (as specified \
                                    in kernel meta-data) for which to \
                                    find an argument.
        :return: the first kernel argument that is on the named function \
                 space and the associated FunctionSpace object.
        :rtype: (:py:class:`psyclone.dynamo0p3.DynKernelArgument`,
                 :py:class:`psyclone.domain.lfric.FunctionSpace`)
        :raises: FieldNotFoundError if no field or operator argument is found \
                 for the named function space.
        '''
        for arg in self._args:
            for function_space in arg.function_spaces:
                if function_space:
                    if func_space_name == function_space.orig_name:
                        return arg, function_space
        raise FieldNotFoundError("DynKernelArguments:get_arg_on_space_name: "
                                 "there is no field or operator with function "
                                 "space {0}".format(func_space_name))

    def get_arg_on_space(self, func_space):
        '''
        Returns the first argument (field or operator) found that is on
        the specified function space. The mangled name of the supplied
        function space is used for comparison.

        :param func_space: The function space for which to find an argument.
        :type func_space: :py:class:`psyclone.domain.lfric.FunctionSpace`
        :return: the first kernel argument that is on the supplied function
                 space
        :rtype: :py:class:`psyclone.dynamo0p3.DynKernelArgument`
        :raises: FieldNotFoundError if no field or operator argument is found
                 for the specified function space.
        '''
        for arg in self._args:
            for function_space in arg.function_spaces:
                if function_space:
                    if func_space.mangled_name == function_space.mangled_name:
                        return arg
        raise FieldNotFoundError("DynKernelArguments:get_arg_on_space: there "
                                 "is no field or operator with function space "
                                 "{0} (mangled name = '{1}')".format(
                                     func_space.orig_name,
                                     func_space.mangled_name))

    def has_operator(self, op_type=None):
        ''' Returns true if at least one of the arguments is an operator
        of type op_type (either gh_operator [LMA] or gh_columnwise_operator
        [CMA]). If op_type is None then searches for *any* valid operator
        type. '''
        const = LFRicConstants()
        if op_type and op_type not in const.VALID_OPERATOR_NAMES:
            raise GenerationError(
                "If supplied, 'op_type' must be a valid operator type (one "
                "of {0}) but got '{1}'".
                format(const.VALID_OPERATOR_NAMES, op_type))
        if not op_type:
            # If no operator type is specified then we match any type
            op_list = const.VALID_OPERATOR_NAMES
        else:
            op_list = [op_type]
        for arg in self._args:
            if arg.argument_type in op_list:
                return True
        return False

    @property
    def unique_fss(self):
        ''' Returns a unique list of function space objects used by the
        arguments of this kernel '''
        return self._unique_fss

    @property
    def unique_fs_names(self):
        ''' Return the list of unique function space names used by the
        arguments of this kernel. The names are unmangled (i.e. as
        specified in the kernel metadata) '''
        return self._unique_fs_names

    def iteration_space_arg(self):
        '''
        Returns an argument we can use to dereference the iteration
        space. This can be a field or operator that is modified or
        alternatively a field that is read if one or more scalars
        are modified. If a kernel writes to more than one argument then
        that requiring the largest iteration space is selected.

        :return: Kernel argument from which to obtain iteration space
        :rtype: :py:class:`psyclone.dynamo0p3.DynKernelArgument`
        '''

        # Since we always compute operators out to the L1 halo we first
        # check whether this kernel writes to an operator
        write_accesses = AccessType.all_write_accesses()
        const = LFRicConstants()
        op_args = psyGen.args_filter(
            self._args,
            arg_types=const.VALID_OPERATOR_NAMES,
            arg_accesses=write_accesses)
        if op_args:
            return op_args[0]

        # Is this an inter-grid kernel? If so, then the iteration space
        # is determined by the coarse mesh, irrespective of whether
        # we are prolonging (and thus writing to a field on the fine mesh)
        # or restricting.
        if self._parent_call.is_intergrid:
            fld_args = psyGen.args_filter(
                self._args,
                arg_types=const.VALID_FIELD_NAMES,
                arg_meshes=["gh_coarse"])
            return fld_args[0]

        # This is not an inter-grid kernel and it does not write to an
        # operator. We now check for fields that are written to. We
        # check first for any modified field on a continuous function
        # space, failing that we try any_space function spaces
        # (because we must assume such a space is continuous) and
        # finally we try all discontinuous function spaces including
        # any_discontinuous_space. We do this because if a quantity on
        # a continuous FS is modified then our iteration space must be
        # larger (include L1-halo cells)
        const = LFRicConstants()
        write_accesses = AccessType.all_write_accesses()
        fld_args = psyGen.args_filter(
            self._args,
            arg_types=const.VALID_FIELD_NAMES,
            arg_accesses=write_accesses)
        if fld_args:
            for spaces in [const.CONTINUOUS_FUNCTION_SPACES,
                           const.VALID_ANY_SPACE_NAMES,
                           const.VALID_DISCONTINUOUS_NAMES]:
                for arg in fld_args:
                    if arg.function_space.orig_name in spaces:
                        return arg

        # No modified fields or operators. Check for unmodified fields...
        fld_args = psyGen.args_filter(
            self._args,
            arg_types=const.VALID_FIELD_NAMES)
        if fld_args:
            return fld_args[0]

        # it is an error if we get to here
        raise GenerationError(
            "iteration_space_arg(). The dynamo0.3 api must have a modified "
            "field, a modified operator, or an unmodified field (in the case "
            "of a modified scalar). None of these were found.")

    @property
    def dofs(self):
        ''' Currently required for Invoke base class although this
        makes no sense for Dynamo. Need to refactor the Invoke base class
        and remove the need for this property (#279). '''
        return self._dofs

    def raw_arg_list(self):
        '''
        Constructs the class-specific argument list for a kernel.

        :returns: a list of all of the actual arguments to the \
                  kernel call.
        :rtype: list of str.

        '''
        create_arg_list = KernCallArgList(self._parent_call)
        create_arg_list.generate()
        self._raw_arg_list = create_arg_list.arglist

        return self._raw_arg_list

    @property
    def acc_args(self):
        '''
        :returns: the list of quantities that must be available on an \
                  OpenACC device before the associated kernel can be launched.
        :rtype: list of str

        '''
        create_acc_arg_list = KernCallAccArgList(self._parent_call)
        create_acc_arg_list.generate()
        return create_acc_arg_list.arglist

    @property
    def scalars(self):
        '''
        Provides the list of names of scalar arguments required by the
        kernel associated with this Arguments object. If there are none
        then the returned list is empty.

        :returns: A list of the names of scalar arguments in this object.
        :rtype: list of str
        '''
        # Return nothing for the moment as it is unclear whether
        # scalars need to be explicitly dealt with (for OpenACC) in
        # the dynamo api.
        return []


class DynKernelArgument(KernelArgument):
    '''
    This class provides information about individual LFRic kernel call
    arguments as specified by the kernel argument metadata and the
    kernel invocation in the Algorithm layer.

    :param kernel_args: object encapsulating all arguments to the \
                        kernel call.
    :type kernel_args: :py:class:`psyclone.dynamo0p3.DynKernelArguments`
    :param arg_meta_data: information obtained from the meta-data for \
                          this kernel argument.
    :type arg_meta_data: :py:class:`psyclone.domain.lfric.LFRicArgDescriptor`
    :param arg_info: information on how this argument is specified in \
                     the Algorithm layer.
    :type arg_info: :py:class:`psyclone.parse.algorithm.Arg`
    :param call: the kernel object with which this argument is associated.
    :type call: :py:class:`psyclone.dynamo0p3.DynKern`

    :raises InternalError: for an unsupported metadata in the argument \
                           descriptor data type.

    '''
    # pylint: disable=too-many-public-methods, too-many-instance-attributes
    def __init__(self, kernel_args, arg_meta_data, arg_info, call):
        # Keep a reference to DynKernelArguments object that contains
        # this argument. This permits us to manage name-mangling for
        # any-space function spaces.
        self._kernel_args = kernel_args
        self._vector_size = arg_meta_data.vector_size
        self._argument_type = arg_meta_data.argument_type
        self._stencil = None
        if arg_meta_data.mesh:
            self._mesh = arg_meta_data.mesh.lower()
        else:
            self._mesh = None

        # The list of function-space objects for this argument. Each
        # object can be queried for its original name and for the
        # mangled name (used to make any-space arguments distinct
        # within an invoke). The argument will only have more than
        # one function-space associated with it if it is an operator.
        fs1 = None
        fs2 = None

        if self.is_operator:

            fs1 = FunctionSpace(arg_meta_data.function_space_to,
                                self._kernel_args)
            fs2 = FunctionSpace(arg_meta_data.function_space_from,
                                self._kernel_args)
        else:
            if arg_meta_data.function_space:
                fs1 = FunctionSpace(arg_meta_data.function_space,
                                    self._kernel_args)
        self._function_spaces = [fs1, fs2]

        # Set the argument's intrinsic type from its descriptor's
        # data type and check if an invalid data type is passed from
        # the argument descriptor.
        try:
            const = LFRicConstants()
            self._intrinsic_type = const.MAPPING_DATA_TYPES[
                arg_meta_data.data_type]
        except KeyError as err:
            six.raise_from(InternalError(
                "DynKernelArgument.__init__(): Found unsupported data "
                "type '{0}' in the kernel argument descriptor '{1}'.".
                format(arg_meta_data.data_type, arg_meta_data)), err)

        # Addressing issue #753 will allow us to perform static checks
        # for consistency between the algorithm and the kernel
        # metadata. This will include checking that a field on a read
        # only function space is not passed to a kernel that modifies
        # it. Note, issue #79 is also related to this.
        KernelArgument.__init__(self, arg_meta_data, arg_info, call)

        # Argument proxy data type (if/as defined in LFRic infrastructure)
        self._proxy_data_type = None
        # Set up kernel argument information for scalar, field and operator
        # arguments: precision, module name, data type and proxy data type
        self._init_data_type_properties()

    def ref_name(self, function_space=None):
        '''
        Returns the name used to dereference this type of argument (depends
        on whether it is a field or operator and, if the latter, whether it
        is the to- or from-space that is specified).

        :param function_space: the function space of this argument
        :type function_space: :py:class:`psyclone.domain.lfric.FunctionSpace`

        :returns: the name used to dereference this argument.
        :rtype: str

        :raises GenerationError: if the supplied function space is not one \
                                 of the function spaces associated with \
                                 this argument.
        :raises GenerationError: if the supplied function space is not being \
                                 returned by either 'function_space_from' or \
                                 'function_space_to'.
        :raises GenerationError: if the argument type is not supported.

        '''
        # pylint: disable=too-many-branches
        if not function_space:
            if self.is_operator:
                # For an operator we use the 'from' FS
                function_space = self._function_spaces[1]
            else:
                function_space = self._function_spaces[0]
        else:
            # Check that the supplied function space is valid for this
            # argument
            found = False
            for fspace in self.function_spaces:
                if fspace and fspace.orig_name == function_space.orig_name:
                    found = True
                    break
            if not found:
                raise GenerationError(
                    "DynKernelArgument.ref_name(fs): The supplied function "
                    "space (fs='{0}') is not one of the function spaces "
                    "associated with this argument (fss={1}).".format(
                        function_space.orig_name,
                        self.function_space_names))
        if self.is_field:
            return "vspace"
        if self.is_operator:
            if function_space.orig_name == self.descriptor.function_space_from:
                return "fs_from"
            if function_space.orig_name == self.descriptor.function_space_to:
                return "fs_to"
            raise GenerationError(
                "DynKernelArgument.ref_name(fs): Function space '{0}' "
                "is one of the 'gh_operator' function spaces '{1}' but "
                "is not being returned by either function_space_from "
                "'{2}' or function_space_to '{3}'.".format(
                    function_space.orig_name, self.function_spaces,
                    self.descriptor.function_space_from,
                    self.descriptor.function_space_to))
        raise GenerationError(
            "DynKernelArgument.ref_name(fs): Found unsupported argument "
            "type '{0}'.".format(self._argument_type))

    def _init_data_type_properties(self):
        '''
        Set up kernel argument information from LFRicConstants: precision,
        data type, proxy data type and module name. This is currently
        supported for scalar, field and operator arguments.

        '''
        const = LFRicConstants()

        # All supported scalars have the same metadata, 'GH_SCALAR', so we
        # check by their intrinsic type
        if self.is_scalar:

            if self.intrinsic_type not in const.VALID_INTRINSIC_TYPES:
                raise InternalError(
                    "Expected one of {0} intrinsic types for a scalar "
                    "argument but found '{1}'.".
                    format(const.VALID_INTRINSIC_TYPES, self.intrinsic_type))
            if self.intrinsic_type == "real" and self.access in \
               AccessType.get_valid_reduction_modes():
                # Set 'real' scalar reduction properties as defined in
                # the LFRic infrastructure
                self._precision = const.DATA_TYPE_MAP["reduction"]["kind"]
                self._data_type = const.DATA_TYPE_MAP["reduction"]["type"]
                self._proxy_data_type = const.DATA_TYPE_MAP[
                    "reduction"]["proxy_type"]
                self._module_name = const.DATA_TYPE_MAP["reduction"]["module"]
            else:
                # Set read-only scalar precision
                self._precision = const.SCALAR_PRECISION_MAP[
                    self.intrinsic_type]

        # All supported fields have the same metadata, 'GH_FIELD', so we
        # check by their intrinsic type
        if self.is_field:

            if self.intrinsic_type == "real":
                argtype = "field"
            elif self.intrinsic_type == "integer":
                argtype = "integer_field"
            else:
                raise InternalError(
                    "Expected one of {0} intrinsic types for a field "
                    "argument but found '{1}'.".
                    format(const.VALID_FIELD_INTRINSIC_TYPES,
                           self.intrinsic_type))
            # Set field properties as defined in the LFRic infrastructure
            self._precision = const.DATA_TYPE_MAP[argtype]["kind"]
            self._data_type = const.DATA_TYPE_MAP[argtype]["type"]
            self._proxy_data_type = const.DATA_TYPE_MAP[argtype]["proxy_type"]
            self._module_name = const.DATA_TYPE_MAP[argtype]["module"]

        # All supported operators have the same intrinsic type, 'real', so we
        # check by their argument type
        if self.is_operator:

            if self.argument_type == "gh_operator":
                argtype = "operator"
            elif self.argument_type == "gh_columnwise_operator":
                argtype = "columnwise_operator"
            else:
                raise InternalError(
                    "Expected 'gh_operator' or 'gh_columnwise_operator' "
                    "argument type but found '{0}'.".
                    format(self.argument_type))
            # Set operator properties as defined in the LFRic infrastructure
            self._precision = const.DATA_TYPE_MAP[argtype]["kind"]
            self._data_type = const.DATA_TYPE_MAP[argtype]["type"]
            self._proxy_data_type = const.DATA_TYPE_MAP[argtype]["proxy_type"]
            self._module_name = const.DATA_TYPE_MAP[argtype]["module"]

    @property
    def is_scalar(self):
        '''
        :returns: True if this kernel argument represents a scalar, \
                  False otherwise.
        :rtype: bool
        '''
        const = LFRicConstants()
        return self._argument_type in const.VALID_SCALAR_NAMES

    @property
    def is_field(self):
        '''
        :returns: True if this kernel argument represents a field, \
                  False otherwise.
        :rtype: bool
        '''
        const = LFRicConstants()
        return self._argument_type in const.VALID_FIELD_NAMES

    @property
    def is_operator(self):
        '''
        :returns: True if this kernel argument represents an operator, \
                  False otherwise.
        :rtype: bool
        '''
        const = LFRicConstants()
        return self._argument_type in const.VALID_OPERATOR_NAMES

    @property
    def descriptor(self):
        '''
        :returns: a descriptor object which contains Kernel metadata \
                  about this argument.
        :rtype: :py:class:`psyclone.domain.lfric.LFRicArgDescriptor`
        '''
        return self._arg

    @property
    def argument_type(self):
        '''
        :returns: the API type of this argument, as specified in \
                  the metadata.
        :rtype: str
        '''
        return self._argument_type

    @property
    def intrinsic_type(self):
        '''
        :returns: the intrinsic Fortran type of this argument for scalars \
                  or of the argument's data for fields and operators.
        :rtype: str
        '''
        return self._intrinsic_type

    @property
    def mesh(self):
        '''
        :returns: mesh associated with argument ('GH_FINE' or 'GH_COARSE').
        :rtype: str
        '''
        return self._mesh

    @property
    def vector_size(self):
        '''
        :returns: the vector size of this argument as specified in \
                  the Kernel metadata.
        :rtype: str
        '''
        return self._vector_size

    @property
    def name_indexed(self):
        '''
        :returns: the name for this argument with an additional index \
                  which accesses the first element for a vector argument.
        :rtype: str
        '''
        if self._vector_size > 1:
            return self._name+"(1)"
        return self._name

    def psyir_expression(self):
        '''
        Looks up or creates a reference to a suitable Symbol for this kernel
        argument. If the argument is a scalar that has been provided as a
        literal (in the Algorithm layer) then the PSyIR of the expression
        is returned.

        :returns: the PSyIR for this kernel argument.
        :rtype: :py:class:`psyclone.psyir.nodes.Node`

        :raises NotImplementedError: if this argument is not a literal, scalar
                                     or field.

        '''
        symbol_table = self._call.scope.symbol_table

        if self.is_literal:
            reader = FortranReader()
            return reader.psyir_from_expression(self.name, symbol_table)

        if self.is_scalar:
            try:
                scalar_sym = symbol_table.lookup(self.name)
            except KeyError:
                # TODO once #1258 is done the symbols should already exist
                # and therefore we should raise an exception if not.
                scalar_sym = symbol_table.new_symbol(
                    self.name, symbol_type=DataSymbol,
                    datatype=self.infer_datatype())
            return Reference(scalar_sym)

        if self.is_field:
            # Although the argument to a Kernel is a field, the data itself
            # is accessed through a field_proxy.
            try:
                sym = symbol_table.lookup(self.proxy_name)
            except KeyError:
                # TODO once #1258 is done the symbols should already exist
                # and therefore we should raise an exception if not.
                sym = symbol_table.new_symbol(
                    self.proxy_name, symbol_type=DataSymbol,
                    datatype=self.infer_datatype(proxy=True))
            return Reference(sym)

        raise NotImplementedError(
            "Unsupported kernel argument type: '{0}' is of type '{1}' "
            "which is not recognised as being a literal, scalar or "
            "field.".format(self.name, self.argument_type))

    @property
    def declaration_name(self):
        '''
        :returns: the name for this argument with the array dimensions \
                  added if required.
        :rtype: str
        '''
        if self._vector_size > 1:
            return self._name+"("+str(self._vector_size)+")"
        return self._name

    @property
    def proxy_name(self):
        '''
        :returns: the proxy name for this argument.
        :rtype: str
        '''
        return self._name+"_proxy"

    @property
    def proxy_name_indexed(self):
        '''
        :returns: the proxy name for this argument with an additional \
                  index which accesses the first element for a vector \
                  argument.
        :rtype: str
        '''
        if self._vector_size > 1:
            return self._name+"_proxy(1)"
        return self._name+"_proxy"

    @property
    def proxy_declaration_name(self):
        '''
        :returns: the proxy name for this argument with the array \
                  dimensions added if required.
        :rtype: str
        '''
        if self._vector_size > 1:
            return self.proxy_name+"("+str(self._vector_size)+")"
        return self.proxy_name

    @property
    def proxy_data_type(self):
        '''
        :returns: the type of this argument's proxy (if it exists) as \
                  defined in LFRic infrastructure.
        :rtype: str or NoneType

        '''
        return self._proxy_data_type

    @property
    def function_space(self):
        '''
        Returns the expected finite element function space for a kernel
        argument as specified by the kernel argument metadata: a single
        function space for a field and function_space_from for an operator.

        :returns: function space for this argument.
        :rtype: :py:class:`psyclone.domain.lfric.FunctionSpace`
        '''
        if self._argument_type == "gh_operator":
            # We return the 'from' space for an operator argument
            return self.function_space_from
        return self._function_spaces[0]

    @property
    def function_space_to(self):
        '''
        :returns: the 'to' function space of an operator.
        :rtype: str
        '''
        return self._function_spaces[0]

    @property
    def function_space_from(self):
        '''
        :returns:  the 'from' function space of an operator.
        :rtype: str
        '''
        return self._function_spaces[1]

    @property
    def function_spaces(self):
        '''
        Returns the expected finite element function space for a kernel
        argument as specified by the kernel argument metadata: a single
        function space for a field and a list containing
        function_space_to and function_space_from for an operator.

        :returns: function space(s) for this argument.
        :rtype: list of :py:class:`psyclone.domain.lfric.FunctionSpace`

        '''
        return self._function_spaces

    @property
    def function_space_names(self):
        '''
        Returns a list of the names of the function spaces associated
        with this argument. We have more than one function space when
        dealing with operators.

        :returns: list of function space names for this argument.
        :rtype: list of str

        '''
        fs_names = []
        for fspace in self._function_spaces:
            if fspace:
                fs_names.append(fspace.orig_name)
        return fs_names

    @property
    def intent(self):
        '''
        Returns the Fortran intent of this argument as defined by the
        valid access types for this API

        :returns: the expected Fortran intent for this argument as \
                  specified by the kernel argument metadata
        :rtype: str

        '''
        write_accesses = AccessType.all_write_accesses()
        if self.access == AccessType.READ:
            return "in"
        if self.access in write_accesses:
            return "inout"
        # An argument access other than the pure "read" or one of
        # the "write" accesses is invalid
        valid_accesses = [AccessType.READ.api_specific_name()] + \
            [access.api_specific_name() for access in write_accesses]
        raise GenerationError(
            "In the LFRic API the argument access must be one of {0}, "
            "but found '{1}'.".format(valid_accesses, self.access))

    @property
    def discontinuous(self):
        '''
        Returns True if this argument is known to be on a discontinuous
        function space including any_discontinuous_space, otherwise
        returns False.

        :returns: whether the argument is discontinuous.
        :rtype: bool

        '''
        const = LFRicConstants()
        if self.function_space.orig_name in \
           const.VALID_DISCONTINUOUS_NAMES:
            return True
        if self.function_space.orig_name in \
           const.VALID_ANY_SPACE_NAMES:
            # We will eventually look this up based on our dependence
            # analysis but for the moment we assume the worst
            return False
        return False

    @property
    def stencil(self):
        '''
        :returns: stencil information for this argument if it exists.
        :rtype: :py:class:`psyclone.dynamo0p3.DynStencil`
        '''
        return self._stencil

    @stencil.setter
    def stencil(self, value):
        '''
        Sets stencil information for this kernel argument.

        :param value: stencil information for this argument.
        :type value: :py:class:`psyclone.dynamo0p3.DynStencil`

        '''
        self._stencil = value

    def infer_datatype(self, proxy=False):
        '''
        Infer the datatype of this kernel argument in the PSy layer using
        the LFRic API rules. If any LFRic infrastructure modules are required
        but are not already present then suitable ContainerSymbols are added
        to the outermost symbol table. Similarly, DataTypeSymbols are added for
        any required LFRic derived types that are not already in the symbol
        table.

        TODO #1258 - ultimately this routine should not have to create any
        DataTypeSymbols as that should already have been done.

        :param bool proxy: whether or not we want the type of the proxy \
            object for this kernel argument. Defaults to False (i.e.
            return the type rather than the proxy type).

        :returns: the datatype of this argument.
        :rtype: :py:class:`psyclone.psyir.symbols.DataType`

        :raises NotImplementedError: if an unsupported argument type is found.

        '''
        const = LFRicConstants()

        # We want to put any Container symbols in the outermost scope so find
        # the corresponding symbol table.
        symbol_table = self._call.scope.symbol_table
        root_table = symbol_table
        while root_table.parent_symbol_table():
            root_table = root_table.parent_symbol_table()

        proxy_str = ""
        if proxy:
            proxy_str = "_proxy"

        def _find_or_create_type(mod_name, type_name):
            '''
            Utility to find or create a DataTypeSymbol with the supplied name,
            imported from the named module.

            :param str mod_name: the name of the module from which the \
                                 DataTypeSymbol should be imported.
            :param str type_name: the name of the derived type for which to \
                                  create a DataTypeSymbol.

            :returns: the symbol for the requested type.
            :rtype: :py:class:`psyclone.psyir.symbols.DataTypeSymbol`

            '''
            return root_table.find_or_create(
                    type_name,
                    symbol_type=DataTypeSymbol,
                    datatype=DeferredType(),
                    interface=ImportInterface(root_table.find_or_create(
                        mod_name,
                        symbol_type=ContainerSymbol)
                        ))

        if self.is_scalar:

            # Find or create the DataType for the appropriate scalar type.
            if self.intrinsic_type == "real":
                if self.access in AccessType.get_valid_reduction_modes():
                    # Set 'real' scalar reduction properties as defined in
                    # the LFRic infrastructure
                    kind_name = const.DATA_TYPE_MAP["reduction"]["kind"]
                else:
                    # Set read-only 'real' scalar precision
                    kind_name = const.SCALAR_PRECISION_MAP["real"]
                prim_type = ScalarType.Intrinsic.REAL
            elif self.intrinsic_type == "integer":
                kind_name = const.SCALAR_PRECISION_MAP["integer"]
                prim_type = ScalarType.Intrinsic.INTEGER
            elif self.intrinsic_type == "logical":
                kind_name = const.SCALAR_PRECISION_MAP["logical"]
                prim_type = ScalarType.Intrinsic.BOOLEAN
            else:
                raise NotImplementedError(
                    "Unsupported scalar type '{0}'".format(
                        self.intrinsic_type))
            try:
                kind_symbol = symbol_table.lookup(kind_name)
            except KeyError:
                try:
                    constants_container = symbol_table.lookup(
                        "constants_mod")
                except KeyError:
                    # TODO Once #696 is done, we should *always* have a
                    # symbol for this container at this point so should
                    # raise an exception if we haven't. Also, the name
                    # of the Fortran module should be read from the config
                    # file.
                    constants_container = ContainerSymbol("constants_mod")
                    root_table.add(constants_container)
                kind_symbol = DataSymbol(
                    kind_name, INTEGER_SINGLE_TYPE,
                    interface=ImportInterface(constants_container))
                root_table.add(kind_symbol)
            return ScalarType(prim_type, kind_symbol)

        if self.is_field:

            # Find or create the DataTypeSymbol for the appropriate field type.
            if self.intrinsic_type == "real":
                argtype = "field"
            elif self.intrinsic_type == "integer":
                argtype = "integer_field"
            else:
                raise NotImplementedError(
                    "Fields may only be of 'real' or 'integer' type but found "
                    "'{0}'".format(self.intrinsic_type))

            mod_name = const.DATA_TYPE_MAP[argtype]["module"]
            type_name = "{0}{1}_type".format(argtype, proxy_str)

            return _find_or_create_type(mod_name, type_name)

        if self.is_operator:

            # Find or create the DataTypeSymbol for the appropriate operator
            # type.
            if self.argument_type == "gh_operator":
                argtype = "operator"
            elif self.argument_type == "gh_columnwise_operator":
                argtype = "columnwise_operator"
            else:
                raise NotImplementedError(
                    "Operators may only be of 'gh_operator' or 'gh_columnwise_"
                    "operator' type but found '{0}'".format(
                        self.argument_type))

            mod_name = const.DATA_TYPE_MAP[argtype]["module"]
            type_name = "{0}{1}_type".format(argtype, proxy_str)

            return _find_or_create_type(mod_name, type_name)

        raise NotImplementedError(
            "'{0}' is not a scalar, field or operator argument"
            "".format(str(self)))


class DynKernCallFactory(object):
    ''' Create the necessary framework for a Dynamo kernel call.
    This consists of a Loop over cells containing a call to the
    user-supplied kernel routine.

    '''
    # pylint: disable=too-few-public-methods
    @staticmethod
    def create(call, parent=None):
        '''
        Create the objects needed for a call to the kernel
        described in the call object.

        :param call: information on the kernel call as obtained from the \
                     Algorithm layer.
        :type call: :py:class:`psyclone.parse.algorithm.KernelCall`
        :param parent: the parent of this kernel call in the PSyIR.
        :type parent: :py:class:`psyclone.psyir.nodes.Schedule`

        '''
        if call.ktype.iterates_over == "domain":
            # Kernel operates on whole domain so there is no loop.
            # We still need a loop object though as that is where the logic
            # for handling halo exchanges is currently implemented.
            loop_type = "null"
        else:
            # Loop over cells, indicated by an empty string.
            loop_type = ""
        cloop = DynLoop(parent=parent, loop_type=loop_type)

        # The kernel itself
        kern = DynKern()
        kern.load(call, cloop.loop_body)

        # Add the kernel as a child of the loop
        cloop.loop_body.addchild(kern)

        # Set-up the loop now we have the kernel object
        cloop.load(kern)
        return cloop


class DynACCEnterDataDirective(ACCEnterDataDirective):
    '''
    Sub-classes ACCEnterDataDirective to provide an API-specific implementation
    of data_on_device().

    '''
    def data_on_device(self, _):
        '''
        Provide a hook to be able to add information about data being on a
        device (or not). This is currently not used in dynamo0p3.

        '''
        return None


# ---------- Documentation utils -------------------------------------------- #
# The list of module members that we wish AutoAPI to generate
# documentation for. (See https://psyclone-ref.readthedocs.io)
__all__ = [
    'DynFuncDescriptor03',
    'DynKernMetadata',
    'DynamoPSy',
    'DynamoInvokes',
    'DynCollection',
    'DynStencils',
    'DynDofmaps',
    'DynFunctionSpaces',
    'LFRicFields',
    'DynProxies',
    'DynCellIterators',
    'LFRicScalarArgs',
    'DynLMAOperators',
    'DynCMAOperators',
    'DynMeshes',
    'DynInterGrid',
    'DynBasisFunctions',
    'DynBoundaryConditions',
    'DynInvoke',
    'DynInvokeSchedule',
    'DynGlobalSum',
    'DynHaloExchange',
    'DynHaloExchangeStart',
    'DynHaloExchangeEnd',
    'HaloDepth',
    'HaloWriteAccess',
    'HaloReadAccess',
    'DynLoop',
    'DynKern',
    'FSDescriptor',
    'FSDescriptors',
    'DynStencil',
    'DynKernelArguments',
    'DynKernelArgument',
    'DynKernCallFactory',
    'DynACCEnterDataDirective']<|MERGE_RESOLUTION|>--- conflicted
+++ resolved
@@ -3841,17 +3841,11 @@
             # and store in our dictionary
             self._ig_kernels[call] = DynInterGrid(fine_arg, coarse_arg)
 
-<<<<<<< HEAD
-            # Store the tag names of the associated mesh objects
-            _name_set.add("mesh_{0}".format(fine_arg.name))
-            _name_set.add("mesh_{0}".format(coarse_arg.name))
-=======
             # Create and store the names of the associated mesh objects
             _name_set.add(self._schedule.symbol_table.find_or_create_tag(
                 "mesh_{0}".format(fine_arg.name)).name)
             _name_set.add(self._schedule.symbol_table.find_or_create_tag(
                 "mesh_{0}".format(coarse_arg.name)).name)
->>>>>>> 06742e7d
 
         # If we found a mixture of both inter-grid and non-inter-grid kernels
         # then we reject the invoke()
@@ -3872,14 +3866,10 @@
         if not _name_set:
             if (requires_mesh or (Config.get().distributed_memory and
                                   not invoke.operates_on_dofs_only)):
-<<<<<<< HEAD
-                _name_set.add("mesh")
-
-        self._mesh_names = self._add_mesh_symbols(list(_name_set))
-=======
                 _name_set.add(self._schedule.symbol_table.find_or_create_tag(
                     "mesh").name)
->>>>>>> 06742e7d
+
+        self._mesh_names = self._add_mesh_symbols(list(_name_set))
 
     def _add_mesh_symbols(self, meshes):
         '''
@@ -3925,7 +3915,6 @@
             # invoke have been coloured
             self._needs_colourmap = True
 
-<<<<<<< HEAD
             if not call.is_intergrid:
                 have_non_intergrid = True
                 continue
@@ -3936,13 +3925,13 @@
             carg_name = self._ig_kernels[call].coarse.name
             # Colour map
             base_name = "cmap_" + carg_name
-            colour_map = self._schedule.symbol_table.symbol_from_tag(
+            colour_map = self._schedule.symbol_table.find_or_create_tag(
                 base_name, symbol_type=DataSymbol,
                 datatype=array_type_2d).name
             # No. of colours
             base_name = "ncolour_" + carg_name
             ncolours = \
-                self._schedule.symbol_table.symbol_from_tag(
+                self._schedule.symbol_table.find_or_create_tag(
                     base_name, symbol_type=DataSymbol,
                     datatype=INTEGER_TYPE).name
             # Array holding the last halo or edge cell of a given colour
@@ -3968,10 +3957,10 @@
             # There aren't any inter-grid kernels but we do need colourmap
             # information and that means we'll need a mesh object
             self._mesh_names = self._add_mesh_symbols(["mesh"])
-            colour_map = self._schedule.symbol_table.symbol_from_tag(
+            colour_map = self._schedule.symbol_table.find_or_create_tag(
                 "cmap", symbol_type=DataSymbol, datatype=array_type_2d).name
             # No. of colours
-            ncolours = self._schedule.symbol_table.symbol_from_tag(
+            ncolours = self._schedule.symbol_table.find_or_create_tag(
                 "ncolour", symbol_type=DataSymbol, datatype=INTEGER_TYPE).name
             root_name = "last_cell_all_colours"
             if Config.get().distributed_memory:
@@ -3984,34 +3973,6 @@
                                               tag=root_name,
                                               symbol_type=DataSymbol,
                                               datatype=array_type_1d)
-=======
-            if call.is_intergrid:
-                # This is an inter-grid kernel so look-up the names of
-                # the colourmap variables associated with the coarse
-                # mesh (since that determines the iteration space).
-                carg_name = self._ig_kernels[call.name].coarse.name
-                # Colour map
-                base_name = "cmap_" + carg_name
-                colour_map = \
-                    self._schedule.symbol_table.find_or_create_tag(base_name) \
-                                               .name
-                # No. of colours
-                base_name = "ncolour_" + carg_name
-                ncolours = \
-                    self._schedule.symbol_table.find_or_create_tag(base_name)\
-                                               .name
-                # Add these names into the dictionary entry for this
-                # inter-grid kernel
-                self._ig_kernels[call.name].colourmap = colour_map
-                self._ig_kernels[call.name].ncolours_var = ncolours
-
-        if not self._mesh_names and self._needs_colourmap:
-            # There aren't any inter-grid kernels but we do need colourmap
-            # information and that means we'll need a mesh object
-            mesh_name = \
-                self._schedule.symbol_table.find_or_create_tag("mesh").name
-            self._mesh_names.append(mesh_name)
->>>>>>> 06742e7d
 
     def declarations(self, parent):
         '''
