--- conflicted
+++ resolved
@@ -61,16 +61,6 @@
                                    LFRicArgDescriptor, KernelInterface,
                                    LFRicConstants)
 from psyclone.errors import GenerationError, InternalError, FieldNotFoundError
-<<<<<<< HEAD
-from psyclone.psyGen import (PSy, Invokes, Invoke, InvokeSchedule,
-                             Arguments, KernelArgument, HaloExchange,
-                             GlobalSum, FORTRAN_INTENT_NAMES, DataAccess,
-                             CodedKern, ACCEnterDataDirective)
-from psyclone.psyir.symbols import (
-    INTEGER_TYPE, INTEGER_SINGLE_TYPE, DataSymbol, SymbolTable, ScalarType,
-    DeferredType, TypeSymbol, ContainerSymbol, GlobalInterface)
-=======
->>>>>>> a49e133a
 from psyclone.f2pygen import (AllocateGen, AssignGen, CallGen, CommentGen,
                               DeallocateGen, DeclGen, DirectiveGen, DoGen,
                               IfThenGen, ModuleGen, SubroutineGen, TypeDeclGen,
@@ -84,7 +74,9 @@
                              CodedKern, ACCEnterDataDirective,
                              OMPParallelDoDirective)
 from psyclone.psyir.nodes import Loop, Literal, Schedule, Reference
-from psyclone.psyir.symbols import INTEGER_TYPE, DataSymbol, SymbolTable
+from psyclone.psyir.symbols import (
+    INTEGER_TYPE, INTEGER_SINGLE_TYPE, DataSymbol, SymbolTable, ScalarType,
+    DeferredType, TypeSymbol, ContainerSymbol, GlobalInterface)
 
 # pylint: disable=too-many-lines
 # --------------------------------------------------------------------------- #
@@ -5311,9 +5303,10 @@
     :type reserved_names: list of str
     '''
 
-    def __init__(self, name, arg, reserved_names=None):
+    def __init__(self, name, arg, reserved_names=None, parent=None):
         InvokeSchedule.__init__(self, name, DynKernCallFactory,
-                                LFRicBuiltInCallFactory, arg, reserved_names)
+                                LFRicBuiltInCallFactory, arg, reserved_names,
+                                parent=parent)
 
     def node_str(self, colour=True):
         ''' Creates a text summary of this node.
@@ -8509,24 +8502,14 @@
         # data type and check if an invalid data type is passed from
         # the argument descriptor.
         try:
-<<<<<<< HEAD
-            self._intrinsic_type = MAPPING_DATA_TYPES[
-                arg_meta_data.data_type]
-        except KeyError:
-            raise InternalError(
-                "DynKernelArgument.__init__(): Found unsupported data "
-                "type '{0}' in the kernel argument descriptor '{1}'.".
-                format(arg_meta_data.data_type, arg_meta_data))
-=======
             const = LFRicConstants()
             self._intrinsic_type = const.MAPPING_DATA_TYPES[
-                self.descriptor.data_type]
+                arg_meta_data.data_type]
         except KeyError as err:
             six.raise_from(InternalError(
                 "DynKernelArgument.__init__(): Found unsupported data "
                 "type '{0}' in the kernel argument descriptor '{1}'.".
-                format(self.descriptor.data_type, self.descriptor)), err)
->>>>>>> a49e133a
+                format(arg_meta_data.data_type, arg_meta_data)), err)
 
         # Addressing issue #753 will allow us to perform static checks
         # for consistency between the algorithm and the kernel
@@ -8864,6 +8847,9 @@
 
         '''
         api_config = Config.get().api_conf("dynamo0.3")
+        root_table = symbol_table
+        while root_table.parent_symbol_table():
+            root_table = root_table.parent_symbol_table()
 
         if self.is_scalar:
             if self.intrinsic_type == 'real':
@@ -8887,11 +8873,11 @@
                         "constants_mod")
                 except KeyError:
                     constants_container = ContainerSymbol("constants_mod")
-                    symbol_table.add(constants_container)
+                    root_table.add(constants_container)
                 kind_symbol = DataSymbol(
                         kind_name, INTEGER_SINGLE_TYPE,
                         interface=GlobalInterface(constants_container))
-                symbol_table.add(kind_symbol)
+                root_table.add(kind_symbol)
             return ScalarType(prim_type, kind_symbol)
 
         elif self.is_field:
@@ -8903,11 +8889,11 @@
                     fld_mod_container = symbol_table.lookup("field_mod")
                 except KeyError:
                     fld_mod_container = ContainerSymbol("field_mod")
-                    symbol_table.add(fld_mod_container)
+                    root_table.add(fld_mod_container)
                 fld_type = TypeSymbol(
                     "field_type", DeferredType(),
                     interface=GlobalInterface(fld_mod_container))
-                symbol_table.add(fld_type)
+                root_table.add(fld_type)
             return fld_type
 
         else:
