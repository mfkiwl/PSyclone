# -----------------------------------------------------------------------------
# BSD 3-Clause License
#
# Copyright (c) 2017-2019, Science and Technology Facilities Council.
# All rights reserved.
#
# Redistribution and use in source and binary forms, with or without
# modification, are permitted provided that the following conditions are met:
#
# * Redistributions of source code must retain the above copyright notice, this
#   list of conditions and the following disclaimer.
#
# * Redistributions in binary form must reproduce the above copyright notice,
#   this list of conditions and the following disclaimer in the documentation
#   and/or other materials provided with the distribution.
#
# * Neither the name of the copyright holder nor the names of its
#   contributors may be used to endorse or promote products derived from
#   this software without specific prior written permission.
#
# THIS SOFTWARE IS PROVIDED BY THE COPYRIGHT HOLDERS AND CONTRIBUTORS
# "AS IS" AND ANY EXPRESS OR IMPLIED WARRANTIES, INCLUDING, BUT NOT
# LIMITED TO, THE IMPLIED WARRANTIES OF MERCHANTABILITY AND FITNESS
# FOR A PARTICULAR PURPOSE ARE DISCLAIMED. IN NO EVENT SHALL THE
# COPYRIGHT HOLDER OR CONTRIBUTORS BE LIABLE FOR ANY DIRECT, INDIRECT,
# INCIDENTAL, SPECIAL, EXEMPLARY, OR CONSEQUENTIAL DAMAGES (INCLUDING,
# BUT NOT LIMITED TO, PROCUREMENT OF SUBSTITUTE GOODS OR SERVICES;
# LOSS OF USE, DATA, OR PROFITS; OR BUSINESS INTERRUPTION) HOWEVER
# CAUSED AND ON ANY THEORY OF LIABILITY, WHETHER IN CONTRACT, STRICT
# LIABILITY, OR TORT (INCLUDING NEGLIGENCE OR OTHERWISE) ARISING IN
# ANY WAY OUT OF THE USE OF THIS SOFTWARE, EVEN IF ADVISED OF THE
# POSSIBILITY OF SUCH DAMAGE.
# -----------------------------------------------------------------------------
# Authors R. W. Ford and A. R. Porter, STFC Daresbury Lab
# Modified I. Kavcic, Met Office

''' This module implements the PSyclone Dynamo 0.3 API by 1)
    specialising the required base classes in parser.py (Descriptor,
    KernelType) and adding a new class (DynFuncDescriptor03) to
    capture function descriptor metadata and 2) specialising the
    required base classes in psyGen.py (PSy, Invokes, Invoke, Schedule,
    Loop, Kern, Inf, Arguments and Argument). '''

# Imports
from __future__ import print_function, absolute_import
import os
from collections import OrderedDict
import fparser
from psyclone.parse import Descriptor, KernelType, ParseError
import psyclone.expression as expr
from psyclone import psyGen
from psyclone.configuration import Config
from psyclone.psyGen import PSy, Invokes, Invoke, Schedule, Loop, Kern, \
    Arguments, KernelArgument, NameSpaceFactory, GenerationError, \
    InternalError, FieldNotFoundError, HaloExchange, GlobalSum, \
<<<<<<< HEAD
    FORTRAN_INTENT_NAMES
from collections import OrderedDict

# Get our one-and-only Config object - this holds the global configuration
# options read from the psyclone.cfg file.
_CONFIG = ConfigFactory().create()
=======
    FORTRAN_INTENT_NAMES, DataAccess
>>>>>>> 642e891a

# First section : Parser specialisations and classes

# Function spaces (FS)
# Discontinuous FS
DISCONTINUOUS_FUNCTION_SPACES = ["w3", "wtheta", "w2v"]
# Continuous FS
# Space any_w2 can be w2, w2h or w2v
CONTINUOUS_FUNCTION_SPACES = ["w0", "w1", "w2", "w2h", "any_w2"]
# Valid FS and FS names
VALID_FUNCTION_SPACES = DISCONTINUOUS_FUNCTION_SPACES + \
    CONTINUOUS_FUNCTION_SPACES

VALID_ANY_SPACE_NAMES = ["any_space_1", "any_space_2", "any_space_3",
                         "any_space_4", "any_space_5", "any_space_6",
                         "any_space_7", "any_space_8", "any_space_9"]

VALID_FUNCTION_SPACE_NAMES = VALID_FUNCTION_SPACES + VALID_ANY_SPACE_NAMES

# Evaluators: basis and differential basis
VALID_EVALUATOR_NAMES = ["gh_basis", "gh_diff_basis"]

# Meta functions
VALID_METAFUNC_NAMES = VALID_EVALUATOR_NAMES + ["gh_orientation"]

# Evaluators: quadrature
VALID_QUADRATURE_SHAPES = ["gh_quadrature_xyoz"]
VALID_EVALUATOR_SHAPES = VALID_QUADRATURE_SHAPES + ["gh_evaluator"]
# Dictionary allowing us to look-up the name of the Fortran module, type
# and proxy-type associated with each quadrature shape
QUADRATURE_TYPE_MAP = {
    "gh_quadrature_xyoz": {"module": "quadrature_xyoz_mod",
                           "type": "quadrature_xyoz_type",
                           "proxy_type": "quadrature_xyoz_proxy_type"}}

# Datatypes (scalars, fields, operators)
VALID_SCALAR_NAMES = ["gh_real", "gh_integer"]
VALID_OPERATOR_NAMES = ["gh_operator", "gh_columnwise_operator"]
VALID_ARG_TYPE_NAMES = ["gh_field"] + VALID_OPERATOR_NAMES + \
    VALID_SCALAR_NAMES

# Access types
VALID_REDUCTION_NAMES = ["gh_sum"]
# List of all access types that involve writing to an argument
# in some form
GH_WRITE_ACCESSES = ["gh_write", "gh_readwrite", "gh_inc"] + \
                     VALID_REDUCTION_NAMES
# List of all access types that involve reading an argument in some
# form
GH_READ_ACCESSES = ["gh_read", "gh_readwrite", "gh_inc"]
# Access type that is only a read, as a list for convenience
GH_READ_ONLY_ACCESS = ["gh_read"]

VALID_ACCESS_DESCRIPTOR_NAMES = GH_READ_ONLY_ACCESS + GH_WRITE_ACCESSES

# Stencils
VALID_STENCIL_TYPES = ["x1d", "y1d", "xory1d", "cross", "region"]
# Note, can't use VALID_STENCIL_DIRECTIONS at all locations in this
# file as it causes failures with py.test 2.8.7. Therefore some parts
# of the code do not use the VALID_STENCIL_DIRECTIONS variable.
VALID_STENCIL_DIRECTIONS = ["x_direction", "y_direction"]
# Note, xory1d does not have a direct mapping in STENCIL_MAPPING as it
# indicates either x1d or y1d.
# Note, the LFRic infrastructure currently does not have 'region' as
# an option in stencil_dofmap_mod.F90 so it is not included in
# STENCIL_MAPPING.
STENCIL_MAPPING = {"x1d": "STENCIL_1DX", "y1d": "STENCIL_1DY",
                   "cross": "STENCIL_CROSS"}

# These are the valid mesh types that may be specified for a field
# using the mesh_arg=... meta-data element (for inter-grid kernels that
# perform prolongation/restriction).
VALID_MESH_TYPES = ["gh_coarse", "gh_fine"]

# These are loop bound names which identify positions in a fields
# halo. It is useful to group these together as we often need to
# determine whether an access to a field or other object includes
# access to the halo, or not.
HALO_ACCESS_LOOP_BOUNDS = ["cell_halo", "dof_halo", "colour_halo"]

VALID_LOOP_BOUNDS_NAMES = (["start",     # the starting
                                         # index. Currently this is
                                         # always 1
                            "inner",     # a placeholder for when we
                                         # support loop splitting into
                                         # work that does not access
                                         # the halo and work that does.
                                         # This will be used to help
                                         # overlap computation and
                                         # communication
                            "ncolour",   # the number of cells with
                                         # the current colour
                            "ncolours",  # the number of colours in a
                                         # coloured loop
                            "ncells",    # the number of owned cells
                            "ndofs",     # the number of owned dofs
                            "nannexed"]  # the number of owned dofs
                                         # plus the number of annexed
                                         # dofs. As the indices of
                                         # dofs are arranged that
                                         # owned dofs have lower
                                         # indices than annexed dofs,
                                         # having this value as an
                                         # upper bound will compute
                                         # both owned and annexed
                                         # dofs.
                           + HALO_ACCESS_LOOP_BOUNDS)

# The mapping from meta-data strings to field-access types
# used in this API.
FIELD_ACCESS_MAP = {"write": "gh_write", "read": "gh_read",
                    "inc": "gh_inc", "readwrite": "gh_readwrite"}

# Valid Dynamo0.3 loop types. The default is "" which is over cells (in the
# horizontal plane).
VALID_LOOP_TYPES = ["dofs", "colours", "colour", ""]

# The properties of the reference element that PSyclone recognises
# TODO populate this list with input from e.g. Tom Melvin
VALID_REF_ELEM_PROPERTIES = ["gh_out_face_normal"]

# Mappings used by non-API-Specific code in psyGen
psyGen.MAPPING_REDUCTIONS = {"sum": "gh_sum"}
psyGen.MAPPING_SCALARS = {"iscalar": "gh_integer", "rscalar": "gh_real"}
psyGen.MAPPING_ACCESSES = FIELD_ACCESS_MAP
psyGen.VALID_ARG_TYPE_NAMES = VALID_ARG_TYPE_NAMES
psyGen.VALID_ACCESS_DESCRIPTOR_NAMES = VALID_ACCESS_DESCRIPTOR_NAMES

# Functions


def get_fs_map_name(function_space):
    ''' Returns a dofmap name for the supplied FunctionSpace. '''
    return "map_" + function_space.mangled_name


def get_cbanded_map_name(function_space):
    ''' Returns the name of a column-banded dofmap for the supplied
    FunctionSpace. '''
    return "cbanded_map_" + function_space.mangled_name


def get_cma_indirection_map_name(function_space):
    ''' Returns the name of a CMA indirection dofmap for the supplied
    FunctionSpace. '''
    return "cma_indirection_map_" + function_space.mangled_name


def get_fs_ndf_name(function_space):
    ''' Returns a ndf name for this FunctionSpace object. '''
    return "ndf_" + function_space.mangled_name


def get_fs_undf_name(function_space):
    ''' Returns a undf name for this FunctionSpace object. '''
    return "undf_" + function_space.mangled_name


def get_fs_orientation_name(function_space):
    ''' Returns an orientation name for a function space with the
    supplied name '''
    return "orientation" + "_" + function_space.mangled_name


def get_fs_basis_name(function_space, qr_var=None, on_space=None):
    '''
    Returns a name for the basis function on this FunctionSpace. If
    the name of an associated quadrature object is supplied then this
    is appended to the returned name. Similarly, if the function space
    at which the basis is to be evaluated is supplied then this is
    also appended to the name.

    :param function_space: the function space for which the basis is required
    :type function_space: :py:class:`psyclone.dynamo0p3.FunctionSpace`
    :param string qr_var: the name of the Quadrature Object for which the
                          basis functions are required
    :param on_space: the function space at which the basis functions
                     will be evaluated
    :type on_space: :py:class:`psyclone.dynamo0p3.FunctionSpace`
    :return: Name for the Fortran array holding the basis function
    :rtype: string
    '''
    name = "_".join(["basis", function_space.mangled_name])
    if qr_var:
        name += "_" + qr_var
    if on_space:
        name += "_on_" + on_space.mangled_name
    return name


def basis_first_dim_name(function_space):
    '''
    Get the name of the variable holding the first dimension of a
    basis function

    :param function_space: the function space the basis function is for
    :type function_space: :py:class:`psyclone.dynamo0p3.FunctionSpace`
    :return: a Fortran variable name
    :rtype: string
    '''
    return "dim_" + function_space.mangled_name


def get_fs_diff_basis_name(function_space, qr_var=None, on_space=None):
    '''
    Returns a name for the differential basis function on the
    supplied FunctionSpace.  If the name of an associated quadrature
    object is supplied then this is appended to the returned name. Similarly,
    if the function space at which the basis is to be evaluated is supplied
    then this is also appended to the name.

    :param function_space: the function space for which the differential basis
                           is required
    :type function_space: :py:class:`psyclone.dynamo0p3.FunctionSpace`
    :param string qr_var: the name of the Quadrature Object for which the
                          differential basis functions are required
    :param on_space: the function space at which the differential basis
                     functions will be evaluated
    :type on_space: :py:class:`psyclone.dynamo0p3.FunctionSpace`
    :return: Name for the Fortran array holding the differential basis function
    :rtype: string
    '''
    name = "_".join(["diff_basis", function_space.mangled_name])
    if qr_var:
        name += "_" + qr_var
    if on_space:
        name += "_on_" + on_space.mangled_name
    return name


def diff_basis_first_dim_name(function_space):
    '''
    Get the name of the variable holding the first dimension of a
    differential basis function

    :param function_space: the function space the diff-basis function is for
    :type function_space: :py:class:`psyclone.dynamo0p3.FunctionSpace`
    :return: a Fortran variable name
    :rtype: string
    '''
    return "diff_dim_" + function_space.mangled_name


def qr_basis_alloc_args(first_dim, basis_fn):
    '''
    Generate the list of dimensions required to allocate the
    supplied basis/diff-basis function

    :param str first_dim: the variable name for the first dimension
    :param basis_fn: dict holding details on the basis function
                     we want to allocate
    :type basis_fn: dict containing 'shape', 'fspace' and and 'qr_var' keys
                    holding the quadrature shape, FunctionSpace and name
                    of the associated quadrature variable (as specified in the
                    Algorithm layer), respectively
    :return: list of dimensions to use to allocate array
    :rtype: list of strings
    '''
    # Dimensionality of the basis arrays depends on the
    # type of quadrature...
    # if basis_fn["shape"] == "gh_quadrature_xyz":
    #     alloc_args = [first_dim, get_fs_ndf_name(basis_fn["fspace"]),
    #          "np_xyz"+"_"+basis_fn["qr_var"]]
    if basis_fn["shape"] == "gh_quadrature_xyoz":
        alloc_args = [first_dim, get_fs_ndf_name(basis_fn["fspace"]),
                      "np_xy"+"_"+basis_fn["qr_var"],
                      "np_z"+"_"+basis_fn["qr_var"]]
    # elif basis_fn["shape"] == "gh_quadrature_xoyoz":
    #     alloc_args = [first_dim, get_fs_ndf_name(basis_fn["fspace"]),
    #                   "np_x"+"_"+basis_fn["qr_var"],
    #                   "np_y"+"_"+basis_fn["qr_var"],
    #                   "np_z"+"_"+basis_fn["qr_var"]]
    else:
        raise GenerationError(
            "Internal error: unrecognised shape ({0}) specified in "
            "dynamo0p3.qr_basis_alloc_args(). Should be one of: "
            "{1}".format(basis_fn["shape"], VALID_QUADRATURE_SHAPES))
    return alloc_args


def get_fs_operator_name(operator_name, function_space, qr_var=None,
                         on_space=None):
    '''
    Returns the name of the specified operator (orientation, basis or
    differential basis) for the supplied FunctionSpace.
    :param string operator_name: Name (type) of the operator
    :param function_space: the function space for which the operator is
                           required
    :type function_space: :py:class:`psyclone.dynamo0p3.FunctionSpace`
    :param string qr_var: the name of the Quadrature Object for which the
                          operator is required.
    :param on_space: the function space at which the operator is required
    :type on_space: :py:class:`psyclone.dynamo0p3.FunctionSpace`
    :return: Name for the Fortran arry holding the named operator
             for the specified function space
    :rtype: string
    '''
    if operator_name == "gh_orientation":
        return get_fs_orientation_name(function_space)
    elif operator_name == "gh_basis":
        return get_fs_basis_name(function_space, qr_var=qr_var,
                                 on_space=on_space)
    elif operator_name == "gh_diff_basis":
        return get_fs_diff_basis_name(function_space, qr_var=qr_var,
                                      on_space=on_space)
    else:
        raise GenerationError(
            "Unsupported name '{0}' found. Expected one of {1}".
            format(operator_name, VALID_METAFUNC_NAMES))


def mangle_fs_name(args, fs_name):
    ''' Construct the mangled version of a function-space name given
    a list of kernel arguments '''
    if fs_name not in VALID_ANY_SPACE_NAMES:
        # If the supplied function-space name is not any any-space then
        # we don't need to mangle the name
        return fs_name
    for arg in args:
        for fspace in arg.function_spaces:
            if fspace and fspace.orig_name.lower() == fs_name.lower():
                return fs_name.lower() + "_" + arg.name
    raise FieldNotFoundError("No kernel argument found for function space "
                             "'{0}'".format(fs_name))


def field_on_space(function_space, arguments):
    ''' Returns the corresponding argument if the supplied list of arguments
    contains a field that exists on the specified space. Otherwise
    returns None.'''
    if function_space.mangled_name in arguments.unique_fs_names:
        for arg in arguments.args:
            # First, test that arg is a field as some argument objects won't
            # have function spaces, e.g. scalars
            if arg.type == "gh_field" and \
               arg.function_space.orig_name == function_space.orig_name:
                return arg
    return None


def cma_on_space(function_space, arguments):
    ''' Returns the corresponding argument if the supplied list of arguments
    contains a cma operator that maps to/from the specified space. Otherwise
    returns None.'''
    if function_space.mangled_name in arguments.unique_fs_names:
        for arg in arguments.args:
            # First, test that arg is a CMA op as some argument objects won't
            # have function spaces, e.g. scalars
            if arg.type == "gh_columnwise_operator" and \
               function_space.orig_name in [arg.function_space_to.orig_name,
                                            arg.function_space_from.orig_name]:
                return arg
    return None

# Classes


class FunctionSpace(object):
    ''' Manages the name of a function space. If it is an any-space
    then its name is mangled such that it is unique within the scope
    of an Invoke '''

    def __init__(self, name, kernel_args):
        self._orig_name = name
        self._kernel_args = kernel_args
        if self._orig_name not in VALID_ANY_SPACE_NAMES:
            # We only need to name-mangle any-space spaces
            self._mangled_name = self._orig_name
        else:
            # We do not construct the name-mangled name at this point
            # as the full list of kernel arguments may still be under
            # construction.
            self._mangled_name = None

    @property
    def orig_name(self):
        ''' Returns the name of this function space as declared in the
        kernel meta-data '''
        return self._orig_name

    @property
    def mangled_name(self):
        ''' Returns the mangled name of this function space such that
        it is unique within the scope of an invoke. If the mangled
        name has not been generated then we do that the first time we're
        called. '''
        if self._mangled_name:
            return self._mangled_name
        else:
            # Cannot use kernel_args.field_on_space(x) here because that
            # routine itself requires the mangled name in order to identify
            # whether the space is present in the kernel call.
            self._mangled_name = mangle_fs_name(self._kernel_args.args,
                                                self._orig_name)
            return self._mangled_name


class DynFuncDescriptor03(object):
    ''' The Dynamo 0.3 API includes a function-space descriptor as
    well as an argument descriptor which is not supported by the base
    classes. This class captures the information specified in a
    function-space descriptor. '''

    def __init__(self, func_type):
        self._func_type = func_type
        if func_type.name != 'func_type':
            raise ParseError(
                "In the dynamo0.3 API each meta_func entry must be of type "
                "'func_type' but found '{0}'".format(func_type.name))
        if len(func_type.args) < 2:
            raise ParseError(
                "In the dynamo0.3 API each meta_func entry must have at "
                "least 2 args, but found '{0}'".format(len(func_type.args)))
        self._operator_names = []
        for idx, arg in enumerate(func_type.args):
            if idx == 0:  # first func_type arg
                if arg.name not in VALID_FUNCTION_SPACE_NAMES:
                    raise ParseError(
                        "In the dynamo0p3 API the 1st argument of a "
                        "meta_func entry should be a valid function space "
                        "name (one of {0}), but found '{1}' in '{2}'".format(
                            VALID_FUNCTION_SPACE_NAMES, arg.name, func_type))
                self._function_space_name = arg.name
            else:  # subsequent func_type args
                if arg.name not in VALID_METAFUNC_NAMES:
                    raise ParseError(
                        "In the dynamo0.3 API, the 2nd argument and all "
                        "subsequent arguments of a meta_func entry should "
                        "be one of {0}, but found "
                        "'{1}' in '{2}".format(VALID_METAFUNC_NAMES,
                                               arg.name, func_type))
                if arg.name in self._operator_names:
                    raise ParseError(
                        "In the dynamo0.3 API, it is an error to specify an "
                        "operator name more than once in a meta_func entry, "
                        "but '{0}' is replicated in '{1}".format(arg.name,
                                                                 func_type))
                self._operator_names.append(arg.name)
        self._name = func_type.name

    @property
    def function_space_name(self):
        ''' Returns the name of the descriptors function space '''
        return self._function_space_name

    @property
    def operator_names(self):
        ''' Returns a list of operators that are associated with this
        descriptors function space '''
        return self._operator_names

    def __repr__(self):
        return "DynFuncDescriptor03({0})".format(self._func_type)

    def __str__(self):
        res = "DynFuncDescriptor03 object" + os.linesep
        res += "  name='{0}'".format(self._name) + os.linesep
        res += "  nargs={0}".format(len(self._operator_names)+1) + os.linesep
        res += "  function_space_name[{0}] = '{1}'".\
               format(0, self._function_space_name) + os.linesep
        for idx, arg in enumerate(self._operator_names):
            res += "  operator_name[{0}] = '{1}'".format(idx+1, arg) + \
                   os.linesep
        return res


class DynArgDescriptor03(Descriptor):
    ''' This class captures the information specified in an argument
    descriptor.'''

    def __init__(self, arg_type):
        '''
        :param arg_type: dynamo0.3 argument type (scalar, field or operator)
        :type arg_type: :py:class:`psyclone.dynamo0p3.DynKernelArgument`
        :raises ParseError: if the meta-data describing the argument does \
                            not conform to the rules for the Dynamo 0.3 API.
        :raises InternalError: if the unexpected happens.
        '''
        self._arg_type = arg_type
        if arg_type.name != 'arg_type':
            raise ParseError(
                "In the dynamo0.3 API each meta_arg entry must be of type "
                "'arg_type', but found '{0}'".format(arg_type.name))

        # We require at least 1 arg
        if not arg_type.args:
            raise ParseError(
                "In the dynamo0.3 API each meta_arg entry must have at least "
                "1 arg, but found '{0}'".format(len(arg_type.args)))

        # The first arg is either the name of a reference-element property
        # or the type of field, possibly with a *n appended
        self._vector_size = 1
        if isinstance(arg_type.args[0], expr.BinaryOperator):
            # We expect 'field_type * n' to have been specified
            self._type = arg_type.args[0].toks[0].name
            operator = arg_type.args[0].toks[1]
            try:
                self._vector_size = int(arg_type.args[0].toks[2])
            except TypeError:
                raise ParseError(
                    "In the dynamo0.3 API vector notation expects the format "
                    "(field*n) where n is an integer, but the following was "
                    "found '{0}' in '{1}'.".
                    format(str(arg_type.args[0].toks[2]), arg_type))
            if self._type not in VALID_ARG_TYPE_NAMES:
                raise ParseError(
                    "In the dynamo0.3 API the 1st argument of a meta_arg "
                    "entry should be a valid argument type (one of {0}), but "
                    "found '{1}' in '{2}'".format(VALID_ARG_TYPE_NAMES,
                                                  self._type, arg_type))
            if self._type in VALID_SCALAR_NAMES and self._vector_size > 1:
                raise ParseError(
                    "In the dynamo0.3 API vector notation is not supported "
                    "for scalar arguments (found '{0}')".
                    format(arg_type.args[0]))
            if operator != "*":
                raise ParseError(
                    "In the dynamo0.3 API the 1st argument of a meta_arg "
                    "entry may be a vector but if so must use '*' as the "
                    "separator in the format (field*n), but found '{0}' in "
                    "'{1}'".format(operator, arg_type))
            if self._vector_size <= 1:
                raise ParseError(
                    "In the dynamo0.3 API the 1st argument of a meta_arg "
                    "entry may be a vector but if so must contain a valid "
                    "integer vector size in the format (field*n where n>1), "
                    "but found '{0}' in '{1}'".format(self._vector_size,
                                                      arg_type))

        elif isinstance(arg_type.args[0], expr.FunctionVar):
            # We expect 'field_type' to have been specified
            if arg_type.args[0].name not in VALID_ARG_TYPE_NAMES + \
               VALID_REF_ELEM_PROPERTIES:
                raise ParseError(
                    "In the dynamo0.3 API the 1st argument of a meta_arg "
                    "entry should either be a valid argument type (one of "
                    "{0}) or a recognised property of the reference element "
                    "(one of {1}), but found '{2}' in '{3}'".
                    format(VALID_ARG_TYPE_NAMES, VALID_REF_ELEM_PROPERTIES,
                           arg_type.args[0].name, arg_type))
            self._type = arg_type.args[0].name
        else:
            raise InternalError("DynArgDescriptor03.__init__, (1) should "
                                "not get to here")

        # We only have more than one argument to a meta-arg if it is *not*
        # a named property
        if self._type not in VALID_REF_ELEM_PROPERTIES:
            if len(arg_type.args) < 2:
                raise ParseError(
                    "In the dynamo0.3 API each meta_arg entry for a scalar, "
                    "field or operator must have at least "
                    "2 args, but found '{0}'".format(len(arg_type.args)))
            # The 2nd arg is an access descriptor
            self._access_descriptor = arg_type.args[1].name.lower()

            if self._access_descriptor not in VALID_ACCESS_DESCRIPTOR_NAMES:
                raise ParseError(
                    "In the dynamo0.3 API the 2nd argument of a meta_arg entry "
                    "must be a valid access descriptor (one of {0}), but found "
                    "'{1}' in '{2}'".format(VALID_ACCESS_DESCRIPTOR_NAMES,
                                            self._access_descriptor, arg_type))
            # Reduction access descriptors are only valid for real, scalar
            # arguments
            if self._type != "gh_real" and \
               self._access_descriptor in VALID_REDUCTION_NAMES:
                raise ParseError(
                    "In the dynamo0.3 API a reduction access '{0}' is only "
                    "valid with a real scalar argument, but '{1}' was found".
                    format(self._access_descriptor, self._type))
        else:
            # Reference-element properties are always read-only in kernels
            self._access_descriptor = "gh_read"

        # FIELD, OPERATOR and SCALAR datatypes descriptors and rules
        stencil = None
        mesh = None
        # Fields
        if self._type == "gh_field":
            if len(arg_type.args) < 3:
                raise ParseError(
                    "In the dynamo0.3 API each meta_arg entry must have at "
                    "least 3 arguments if its first argument is gh_field, but "
                    "found {0} in '{1}'".format(len(arg_type.args), arg_type)
                    )
            # There must be at most 4 arguments.
            if len(arg_type.args) > 4:
                raise ParseError(
                    "In the dynamo0.3 API each meta_arg entry must have at "
                    "most 4 arguments if its first argument is gh_field, but "
                    "found {0} in '{1}'".format(len(arg_type.args), arg_type))
            # The 3rd argument must be a function space name
            if arg_type.args[2].name not in VALID_FUNCTION_SPACE_NAMES:
                raise ParseError(
                    "In the dynamo0.3 API the 3rd argument of a meta_arg "
                    "entry must be a valid function space name if its first "
                    "argument is gh_field (one of {0}), but found '{1}' in "
                    "'{2}".format(VALID_FUNCTION_SPACE_NAMES,
                                  arg_type.args[2].name, arg_type))
            self._function_space1 = arg_type.args[2].name

            # The optional 4th argument is either a stencil specification
            # or a mesh identifier (for inter-grid kernels)
            if len(arg_type.args) == 4:
                try:
                    from psyclone.parse import get_stencil, get_mesh
                    if "stencil" in str(arg_type.args[3]):
                        stencil = get_stencil(arg_type.args[3],
                                              VALID_STENCIL_TYPES)
                    elif "mesh" in str(arg_type.args[3]):
                        mesh = get_mesh(arg_type.args[3], VALID_MESH_TYPES)
                    else:
                        raise ParseError("Unrecognised meta-data entry")
                except ParseError as err:
                    raise ParseError(
                        "In the dynamo0.3 API the 4th argument of a "
                        "meta_arg entry must be either a valid stencil "
                        "specification  or a mesh identifier (for inter-"
                        "grid kernels). However, "
                        "entry {0} raised the following error: {1}".
                        format(arg_type, str(err)))
            # Test allowed accesses for fields
            if self._function_space1.lower() in DISCONTINUOUS_FUNCTION_SPACES \
               and self._access_descriptor == "gh_inc":
                raise ParseError(
                    "It does not make sense for a field on a discontinuous "
                    "space ({0}) to have a 'gh_inc' access".
                    format(self._function_space1.lower()))
            # TODO: extend for "gh_write"
            if self._function_space1.lower() in CONTINUOUS_FUNCTION_SPACES \
               and self._access_descriptor == "gh_readwrite":
                raise ParseError(
                    "It does not make sense for a field on a continuous "
                    "space ({0}) to have a 'gh_readwrite' access".
                    format(self._function_space1.lower()))
            # TODO: extend for "gh_write"
            if self._function_space1.lower() in VALID_ANY_SPACE_NAMES \
               and self._access_descriptor == "gh_readwrite":
                raise ParseError(
                    "In the dynamo0.3 API a field on any_space cannot "
                    "have 'gh_readwrite' access because it is treated "
                    "as continuous")
            if stencil and self._access_descriptor != "gh_read":
                raise ParseError("a stencil must be read only so its access"
                                 "should be gh_read")

        # Operators
        elif self._type in VALID_OPERATOR_NAMES:
            # we expect 4 arguments with the 3rd and 4th each being a
            # function space
            if len(arg_type.args) != 4:
                raise ParseError(
                    "In the dynamo0.3 API each meta_arg entry must have 4 "
                    "arguments if its first argument is gh_operator or "
                    "gh_columnwise_operator, but "
                    "found {0} in '{1}'".format(len(arg_type.args), arg_type))
            if arg_type.args[2].name not in VALID_FUNCTION_SPACE_NAMES:
                raise ParseError(
                    "In the dynamo0.3 API the 3rd argument of a meta_arg "
                    "entry must be a valid function space name (one of {0}), "
                    "but found '{1}' in '{2}".
                    format(VALID_FUNCTION_SPACE_NAMES, arg_type.args[2].name,
                           arg_type))
            self._function_space1 = arg_type.args[2].name
            if arg_type.args[3].name not in VALID_FUNCTION_SPACE_NAMES:
                raise ParseError(
                    "In the dynamo0.3 API the 4th argument of a meta_arg "
                    "entry must be a valid function space name (one of {0}), "
                    "but found '{1}' in '{2}".
                    format(VALID_FUNCTION_SPACE_NAMES, arg_type.args[2].name,
                           arg_type))
            self._function_space2 = arg_type.args[3].name
            # Test allowed accesses for operators
            if self._access_descriptor == "gh_inc":
                raise ParseError(
                    "In the dynamo0.3 API operators cannot have a 'gh_inc' "
                    "access because they behave as discontinuous quantities")

        # Scalars
        elif self._type in VALID_SCALAR_NAMES:
            if len(arg_type.args) != 2:
                raise ParseError(
                    "In the dynamo0.3 API each meta_arg entry must have 2 "
                    "arguments if its first argument is gh_{{r,i}}scalar, but "
                    "found {0} in '{1}'".format(len(arg_type.args), arg_type))
            # Test allowed accesses for scalars (read_only or reduction)
            if self._access_descriptor not in ["gh_read"] + \
               VALID_REDUCTION_NAMES:
                raise ParseError(
                    "In the dynamo0.3 API scalar arguments must be "
                    "read-only (gh_read) or a reduction ({0}) but found "
                    "'{1}' in '{2}'".format(VALID_REDUCTION_NAMES,
                                            self._access_descriptor,
                                            arg_type))
            # Scalars don't have a function space
            self._function_space1 = None
        elif self._type in VALID_REF_ELEM_PROPERTIES:
            # Nothing to do for reference-element properties
            self._function_space1 = None
        # We should never get to here
        else:
            raise InternalError(
                "DynArgDescriptor03.__init__, (2) should not get to here")
        Descriptor.__init__(self, self._access_descriptor,
                            self._function_space1, stencil=stencil, mesh=mesh)

    @property
    def function_space_to(self):
        ''' Return the "to" function space for a gh_operator. This is
        the first function space specified in the metadata. Raise an
        error if this is not an operator. '''
        if self._type in VALID_OPERATOR_NAMES:
            return self._function_space1
        else:
            raise RuntimeError(
                "function_space_to only makes sense for one of {0}, but "
                "this is a '{1}'".format(VALID_OPERATOR_NAMES, self._type))

    @property
    def function_space_from(self):
        ''' Return the "from" function space for a gh_operator. This is
        the second function space specified in the metadata. Raise an
        error if this is not an operator. '''
        if self._type in VALID_OPERATOR_NAMES:
            return self._function_space2
        else:
            raise RuntimeError(
                "function_space_from only makes sense for one of {0}, but this"
                " is a '{1}'".format(VALID_OPERATOR_NAMES, self._type))

    @property
    def function_space(self):
        ''' Return the function space name that this instance operates
        on. In the case of a gh_operator/gh_columnwise_operator, where there
        are 2 function spaces, return function_space_from. '''
        if self._type == "gh_field":
            return self._function_space1
        elif self._type in VALID_OPERATOR_NAMES:
            return self._function_space2
        elif self._type in VALID_SCALAR_NAMES + VALID_REF_ELEM_PROPERTIES:
            return None
        else:
            raise InternalError("DynArgDescriptor03:function_space(), should "
                                "not get to here.")

    @property
    def function_spaces(self):
        ''' Return the function space names that this instance operates
        on as a list. In the case of a gh_operator, where there are 2 function
        spaces, we return both. '''
        if self._type == "gh_field":
            return [self.function_space]
        elif self._type in VALID_OPERATOR_NAMES:
            # return to before from to maintain expected ordering
            return [self.function_space_to, self.function_space_from]
        elif self._type in VALID_SCALAR_NAMES + VALID_REF_ELEM_PROPERTIES:
            return []
        else:
            raise InternalError("DynArgDescriptor03:function_spaces(), "
                                "should not get to here.")

    @property
    def vector_size(self):
        ''' Returns the vector size of the argument. This will be 1 if *n
        has not been specified. '''
        return self._vector_size

    @property
    def type(self):
        ''' returns the type of the argument (gh_field, gh_operator, ...). '''
        return self._type

    def __str__(self):
        res = "DynArgDescriptor03 object" + os.linesep
        res += "  argument_type[0]='{0}'".format(self._type)
        if self._vector_size > 1:
            res += "*"+str(self._vector_size)
        res += os.linesep
        res += "  access_descriptor[1]='{0}'".format(self._access_descriptor) \
               + os.linesep
        if self._type == "gh_field":
            res += "  function_space[2]='{0}'".format(self._function_space1) \
                   + os.linesep
        elif self._type in VALID_OPERATOR_NAMES:
            res += "  function_space_to[2]='{0}'".\
                   format(self._function_space1) + os.linesep
            res += "  function_space_from[3]='{0}'".\
                   format(self._function_space2) + os.linesep
        elif self._type in VALID_SCALAR_NAMES:
            pass  # we have nothing to add if we're a scalar
        elif self._type in VALID_REF_ELEM_PROPERTIES:
            # Nothing to add if we're a property of the reference element
            pass
        else:  # we should never get to here
            raise InternalError("DynArgDescriptor03.__str__")
        return res

    def __repr__(self):
        return "DynArgDescriptor03({0})".format(self._arg_type)


class DynKernMetadata(KernelType):
    ''' Captures the Kernel subroutine code and metadata describing
    the subroutine for the Dynamo 0.3 API.

    :param ast: fparser1 AST for the kernel.
    :type ast: :py:class:`fparser.block_statements.BeginSource`
    :param str name: The name of this kernel.

    :raises ParseError: if the meta-data does not conform to the \
                        rules for the Dynamo 0.3 API.
    '''
    def __init__(self, ast, name=None):
        KernelType.__init__(self, ast, name=name)

        # The type of CMA operation this kernel performs (or None if
        # no CMA operators are involved)
        self._cma_operation = None

        # Query the meta-data for the evaluator shape (only required if
        # kernel uses quadrature or an evaluator). If it is not
        # present then eval_shape will be None.
        self._eval_shape = self.get_integer_variable('gh_shape')
        # The list of function space names for which an evaluator is
        # required. We set this up below once we've processed the meta-
        # -data describing the kernel arguments.
        self._eval_targets = []

        # Whether or not this is an inter-grid kernel (i.e. has a mesh
        # specified for each [field] argument). This property is
        # set to True if all the checks in _validate_inter_grid() pass.
        self._is_intergrid = False

        # parse the arg_type metadata
        self._arg_descriptors = []
        for arg_type in self._inits:
            self._arg_descriptors.append(DynArgDescriptor03(arg_type))
        # parse the func_type metadata if it exists
        found = False
        for line in self._ktype.content:
            if isinstance(line, fparser.one.typedecl_statements.Type):
                for entry in line.selector:
                    if entry == "func_type":
                        if line.entity_decls[0].split()[0].split("(")[0] == \
                                "meta_funcs":
                            found = True
                            break
        if not found:
            func_types = []
        else:
            # use the base class method to extract the information
            func_types = self.getkerneldescriptors(self._ktype,
                                                   var_name="meta_funcs")
        self._func_descriptors = []
        # populate a list of function descriptor objects which we
        # return via the func_descriptors method.
        arg_fs_names = []
        for descriptor in self._arg_descriptors:
            arg_fs_names.extend(descriptor.function_spaces)
        used_fs_names = []
        need_evaluator = False
        for func_type in func_types:
            descriptor = DynFuncDescriptor03(func_type)
            fs_name = descriptor.function_space_name
            # check that function space names in meta_funcs are specified in
            # meta_args
            if fs_name not in arg_fs_names:
                raise ParseError(
                    "In the dynamo0.3 API all function spaces specified in "
                    "meta_funcs must exist in meta_args, but '{0}' breaks "
                    "this rule in ...\n'{1}'.".
                    format(fs_name, self._ktype.content))
            if fs_name not in used_fs_names:
                used_fs_names.append(fs_name)
            else:
                raise ParseError(
                    "In the dynamo0.3 API function spaces specified in "
                    "meta_funcs must be unique, but '{0}' is replicated."
                    .format(fs_name))

            # Check that a valid shape has been specified if
            # this function space requires a basis or differential basis
            for name in descriptor.operator_names:
                if name in VALID_EVALUATOR_NAMES:
                    need_evaluator = True
                    if not self._eval_shape:
                        raise ParseError(
                            "In the dynamo0.3 API any kernel requiring "
                            "quadrature or an evaluator ({0}) must also "
                            "supply the shape of that evaluator by setting "
                            "'gh_shape' in the kernel meta-data but "
                            "this is missing for kernel '{1}'".
                            format(VALID_EVALUATOR_NAMES, self.name))
                    if self._eval_shape not in VALID_EVALUATOR_SHAPES:
                        raise ParseError(
                            "In the dynamo0.3 API a kernel requiring either "
                            "quadrature or an evaluator must request a valid "
                            "gh_shape (one of {0}) but got '{1}' for "
                            "kernel '{2}'".
                            format(VALID_EVALUATOR_SHAPES, self._eval_shape,
                                   self.name))

            self._func_descriptors.append(descriptor)

        # Check to see whether the optional 'gh_evaluator_targets'
        # has been supplied. This lists the function spaces for which
        # any evaluators (gh_shape=gh_evaluator) should be provided.
        _targets = self.get_integer_array('gh_evaluator_targets')
        if not _targets and \
           self._eval_shape and self._eval_shape.lower() == "gh_evaluator":
            # Use the FS of the kernel arguments that are updated
            write_args = psyGen.args_filter(self._arg_descriptors,
                                            arg_accesses=GH_WRITE_ACCESSES)
            # We want the 'to' space of any operator arguments so get
            # the first FS associated with the kernel argument.
            _targets = [arg.function_spaces[0] for arg in write_args]
        # Ensure that _eval_targets entries are not duplicated
        for target in _targets:
            if target not in self._eval_targets:
                self._eval_targets.append(target)

        # Perform further checks that the meta-data we've parsed
        # conforms to the rules for this API
        self._validate(need_evaluator)

    def _validate(self, need_evaluator):
        '''
        Check that the meta-data conforms to Dynamo 0.3 rules for a
        user-provided kernel or a built-in

        :param bool need_evaluator: whether this kernel requires an
                                    evaluator/quadrature
        :raises: ParseError: if meta-data breaks the Dynamo 0.3 rules
        '''
        from psyclone.dynamo0p3_builtins import BUILTIN_MAP
        # We must have at least one argument that is written to
        write_count = 0
        ref_elem_properties = []
        for arg in self._arg_descriptors:
            if arg.access != "gh_read":
                write_count += 1
                # We must not write to scalar arguments if it's not a
                # built-in
                if self.name not in BUILTIN_MAP and \
                   arg.type in VALID_SCALAR_NAMES:
                    raise ParseError(
                        "A user-supplied Dynamo 0.3 kernel must not "
                        "write/update a scalar argument but kernel {0} has "
                        "{1} with {2} access".format(self.name,
                                                     arg.type, arg.access))
            if arg.type in VALID_REF_ELEM_PROPERTIES:
                # Check that any required reference-element properties are
                # not duplicated in the meta-data
                if arg.type not in ref_elem_properties:
                    ref_elem_properties.append(arg.type)
                else:
                    raise ParseError(
                        "The meta-data for kernel {0} contains duplicate "
                        "entries for the '{1}' reference-element property.".
                        format(self.name, arg.type))

        if write_count == 0:
            raise ParseError("A Dynamo 0.3 kernel must have at least one "
                             "argument that is updated (written to) but "
                             "found none for kernel {0}".format(self.name))

        # Check that no shape has been supplied if no basis or
        # differential basis functions are required for the kernel
        if not need_evaluator and self._eval_shape:
            raise ParseError(
                "Kernel '{0}' specifies a gh_shape ({1}) but does not "
                "need an evaluator because no basis or differential basis "
                "functions are required".format(self.name, self._eval_shape))
        # Check that gh_evaluator_targets is only present if required
        if self._eval_targets:
            if not need_evaluator:
                raise ParseError(
                    "Kernel '{0}' specifies gh_evaluator_targets ({1}) but "
                    "does not need an evaluator because no basis or "
                    "differential basis functions are required".
                    format(self.name, self._eval_targets))
            if self._eval_shape != "gh_evaluator":
                raise ParseError(
                    "Kernel '{0}' specifies gh_evaluator_targets ({1}) but "
                    "does not need an evaluator because gh_shape={2}".
                    format(self.name, self._eval_targets, self._eval_shape))
            # Check that there is a kernel argument on each of the
            # specified spaces...
            # Create a list (set) of the function spaces associated with
            # the kernel arguments
            fs_list = set()
            for arg in self._arg_descriptors:
                fs_list.update(arg.function_spaces)
            # Check each evaluator_target against this list
            for eval_fs in self._eval_targets:
                if eval_fs not in fs_list:
                    raise ParseError(
                        "Kernel '{0}' specifies that an evaluator is required "
                        "on {1} but does not have an argument on this space."
                        .format(self.name, eval_fs))
        # If we have a columnwise operator as argument then we need to
        # identify the operation that this kernel performs (one of
        # assemble, apply/apply-inverse and matrix-matrix)
        cwise_ops = psyGen.args_filter(self._arg_descriptors,
                                       arg_types=["gh_columnwise_operator"])
        if cwise_ops:
            self._cma_operation = self._identify_cma_op(cwise_ops)

        # Perform checks for inter-grid kernels
        self._validate_inter_grid()

    def _validate_inter_grid(self):
        '''
        Checks that the kernel meta-data obeys the rules for Dynamo 0.3
        inter-grid kernels. If none of the kernel arguments has a mesh
        associated with it then it is not an inter-grid kernel and this
        routine silently returns.

        :raises: ParseError: if meta-data breaks inter-grid rules
        '''
        # Dictionary of meshes associated with arguments (for inter-grid
        # kernels). Keys are the meshes, values are lists of function spaces
        # of the corresponding field arguments.
        mesh_dict = OrderedDict()
        # Whether or not any field args are missing the mesh_arg specifier
        missing_mesh = False
        # If this is an inter-grid kernel then it must only have field
        # arguments. Keep a record of any non-field arguments for the benefit
        # of a verbose error message.
        non_field_arg_types = set()
        for arg in self._arg_descriptors:
            # Collect info so that we can check inter-grid kernels
            if arg.type == "gh_field":
                if arg.mesh:
                    # Argument has a mesh associated with it so this must
                    # be an inter-grid kernel
                    if arg.mesh in mesh_dict:
                        mesh_dict[arg.mesh].append(arg.function_space)
                    else:
                        mesh_dict[arg.mesh] = [arg.function_space]
                else:
                    # Record the fact that we have a field without a
                    # mesh specifier (in case this is an inter-grid kernel)
                    missing_mesh = True
            else:
                # Inter-grid kernels are only permitted to have field args
                # so collect a list of other types
                non_field_arg_types.add(arg.type)

        mesh_list = mesh_dict.keys()
        if not mesh_list:
            # There are no meshes associated with any of the arguments so
            # this is not an inter-grid kernel
            return

        if len(VALID_MESH_TYPES) != 2:
            # Sanity check that nobody has messed with the number of
            # grid types that we recognise. This is here because the
            # implementation assumes that there are just two grids
            # (coarse and fine).
            raise ParseError(
                "The implementation of inter-grid support in the Dynamo "
                "0.3 API assumes there are exactly two mesh types but "
                "dynamo0p3.VALID_MESH_TYPES contains {0}: {1}".
                format(len(VALID_MESH_TYPES), VALID_MESH_TYPES))
        if len(mesh_list) != len(VALID_MESH_TYPES):
            raise ParseError(
                "Inter-grid kernels in the Dynamo 0.3 API must have at least "
                "one field argument on each of the mesh types ({0}). However, "
                "kernel {1} has arguments only on {2}".format(
                    VALID_MESH_TYPES, self.name, list(mesh_list)))
        # Inter-grid kernels must only have field arguments
        if non_field_arg_types:
            raise ParseError(
                "Inter-grid kernels in the Dynamo 0.3 API are only "
                "permitted to have field arguments but kernel {0} also "
                "has arguments of type {1}".format(
                    self.name, list(non_field_arg_types)))
        # Check that all arguments have a mesh specified
        if missing_mesh:
            raise ParseError(
                "Inter-grid kernels in the Dynamo 0.3 API must specify "
                "which mesh each field argument is on but kernel {0} has "
                "at least one field argument for which mesh_arg is "
                "missing.".format(self.name))
        # Check that arguments on different meshes are on different
        # function spaces. We do this by checking that no function space
        # is listed as being associated with (arguments on) both meshes.
        fs_sets = []
        for mesh in mesh_dict:
            fs_sets.append(set(mesh_dict[mesh]))
        # Check that the sets of spaces (one for each mesh type) have
        # no intersection
        fs_common = fs_sets[0] & fs_sets[1]
        if fs_common:
            raise ParseError(
                "In the Dynamo 0.3 API field arguments to inter-grid "
                "kernels must be on different function spaces if they are "
                "on different meshes. However kernel {0} has a field on "
                "function space(s) {1} on each of the mesh types {2}.".
                format(self.name, list(fs_common), list(mesh_list)))
        # Finally, record that this is a valid inter-grid kernel
        self._is_intergrid = True

    def _identify_cma_op(self, cwise_ops):
        '''Identify and return the type of CMA-operator-related operation
        this kernel performs (one of "assemble", "apply" or "matrix-matrix")'''

        for arg in self._arg_descriptors:
            # No vector arguments are permitted
            if arg.vector_size > 1:
                raise ParseError(
                    "Kernel {0} takes a CMA operator but has a "
                    "vector argument ({1}). This is forbidden.".
                    format(self.name,
                           arg.type+"*"+str(arg.vector_size)))
            # No stencil accesses are permitted
            if arg.stencil:
                raise ParseError(
                    "Kernel {0} takes a CMA operator but has an argument "
                    "with a stencil access ({1}). This is forbidden.".
                    format(self.name, arg.stencil['type']))

        # Count the number of CMA operators that are written to
        write_count = 0
        for cop in cwise_ops:
            if cop.access in GH_WRITE_ACCESSES:
                write_count += 1

        if write_count == 0:
            # This kernel only reads from CMA operators and must
            # therefore be an apply (or apply-inverse). It must
            # have one CMA operator, one read-only field and one
            # written field as arguments
            if len(cwise_ops) != 1:
                raise ParseError(
                    "In the Dynamo 0.3 API a kernel that applies a CMA "
                    "operator must only have one such operator in its "
                    "list of arguments but found {0} for kernel {1}".
                    format(len(cwise_ops), self.name))
            cma_op = cwise_ops[0]
            if len(self._arg_descriptors) != 3:
                raise ParseError(
                    "In the Dynamo 0.3 API a kernel that applies a CMA "
                    "operator must have 3 arguments (the operator and "
                    "two fields) but kernel {0} has {1} arguments".
                    format(self.name, len(self._arg_descriptors)))
            # Check that the other two arguments are fields
            farg_read = psyGen.args_filter(self._arg_descriptors,
                                           arg_types=["gh_field"],
                                           arg_accesses=GH_READ_ONLY_ACCESS)
            farg_write = psyGen.args_filter(self._arg_descriptors,
                                            arg_types=["gh_field"],
                                            arg_accesses=GH_WRITE_ACCESSES)
            if len(farg_read) != 1:
                raise ParseError(
                    "Kernel {0} has a read-only CMA operator. In order "
                    "to apply it the kernel must have one read-only field "
                    "argument.".format(self.name))
            if len(farg_write) != 1:
                raise ParseError(
                    "Kernel {0} has a read-only CMA operator. In order "
                    "to apply it the kernel must write to one field "
                    "argument.".format(self.name))
            # Check that the function spaces match up
            if farg_read[0].function_space != cma_op.function_space_from:
                raise ParseError(
                    "Kernel {0} applies a CMA operator but the function "
                    "space of the field argument it reads from ({1}) "
                    "does not match the 'from' space of the operator "
                    "({2})".format(self.name, farg_read[0].function_space,
                                   cma_op.function_space_from))
            if farg_write[0].function_space != cma_op.function_space_to:
                raise ParseError(
                    "Kernel {0} applies a CMA operator but the function "
                    "space of the field argument it writes to ({1}) "
                    "does not match the 'to' space of the operator "
                    "({2})".format(self.name, farg_write[0].function_space,
                                   cma_op.function_space_to))
            # This is a valid CMA-apply or CMA-apply-inverse kernel
            return "apply"

        elif write_count == 1:
            # This kernel writes to a single CMA operator and therefore
            # must either be assembling a CMA operator
            # or performing a matrix-matrix operation...
            # The kernel must not write to any args other than the CMA
            # operator
            write_args = psyGen.args_filter(self._arg_descriptors,
                                            arg_accesses=GH_WRITE_ACCESSES)
            if len(write_args) > 1:
                # Remove the one CMA operator from the list of arguments
                # that are written to so that we can produce a nice
                # error message
                for arg in write_args[:]:
                    if arg.type == 'gh_columnwise_operator':
                        write_args.remove(arg)
                        break
                raise ParseError(
                    "Kernel {0} writes to a column-wise operator but "
                    "also writes to {1} argument(s). This is not "
                    "allowed.".format(self.name,
                                      [arg.type for arg in write_args]))
            if len(cwise_ops) == 1:

                # If this is a valid assembly kernel then we need at least one
                # read-only LMA operator
                lma_read_ops = psyGen.args_filter(
                    self._arg_descriptors,
                    arg_types=["gh_operator"],
                    arg_accesses=GH_READ_ONLY_ACCESS)
                if lma_read_ops:
                    return "assembly"
                else:
                    raise ParseError(
                        "Kernel {0} has a single column-wise operator "
                        "argument but does not conform to the rules for an "
                        "Assembly kernel because it does not have any read-"
                        "only LMA operator arguments".format(self.name))
            else:
                # A valid matrix-matrix kernel must only have CMA operators
                # and scalars as arguments.
                scalar_args = psyGen.args_filter(
                    self._arg_descriptors, arg_types=VALID_SCALAR_NAMES)
                if (len(scalar_args) + len(cwise_ops)) != \
                   len(self._arg_descriptors):
                    raise ParseError(
                        "A column-wise matrix-matrix kernel must have only "
                        "column-wise operators and scalars as arguments but "
                        "kernel {0} has: {1}.".
                        format(self.name,
                               [arg.type for arg in self._arg_descriptors]))
                return "matrix-matrix"
        else:
            raise ParseError(
                "A Dynamo 0.3 kernel cannot update more than one CMA "
                "(column-wise) operator but kernel {0} updates {1}".
                format(self.name, write_count))

    @property
    def func_descriptors(self):
        ''' Returns metadata about the function spaces within a
        Kernel. This metadata is provided within Kernel code via the
        meta_funcs variable. Information is returned as a list of
        DynFuncDescriptor03 objects, one for each function space. '''
        return self._func_descriptors

    @property
    def cma_operation(self):
        ''' Returns the type of CMA operation identified from the kernel
        meta-data (one of 'assembly', 'apply' or 'matrix-matrix') or
        None if the kernel does not involve CMA operators '''
        return self._cma_operation

    @property
    def eval_shape(self):
        '''
        Returns the shape of evaluator required by this kernel or an
        empty string if none.

        :return: the shape of the evaluator (one of VALID_EVALUATOR_SHAPES)
                 or an empty string if the kernel does not require one.
        :rtype: string
        '''
        if self._eval_shape:
            return self._eval_shape
        else:
            return ""

    @property
    def eval_targets(self):
        '''
        Returns the list of function spaces upon which any evaluator must be
        provided. This list is obtained from the GH_EVALUATOR_TARGETS meta-data
        entry (if present). If this is not specified in the meta-data then
        we default to providing evaluators on all of the function spaces
        associated with the arguments which this kernel updates.

        :return: list of the names of the function spaces (as they appear in \
                 kernel metadata) upon which any evaluator must be provided.
        :rtype: list of str
        '''
        return self._eval_targets

    @property
    def is_intergrid(self):
        '''
        Returns whether or not this is an inter-grid kernel.

        :return: True if kernel is an inter-grid kernel, False otherwise
        :rtype: bool
        '''
        return self._is_intergrid

# Second section : PSy specialisations

# classes


class DynamoPSy(PSy):
    ''' The Dynamo specific PSy class. This creates a Dynamo specific
    invokes object (which controls all the required invocation calls).
    It also overrides the PSy gen method so that we generate dynamo
    specific PSy module code.

    :param invoke_info: object containing the required invocation information \
                        for code optimisation and generation.
    :type invoke_info: :py:class:`psyclone.parse.FileInfo`
    '''
    def __init__(self, invoke_info):
        PSy.__init__(self, invoke_info)
        self._invokes = DynamoInvokes(invoke_info.calls)

    @property
    def name(self):
        '''Returns a name for the psy layer. This is used as the psy module
        name. We override the default value as the Met Office prefer
        _psy to be appended, rather than prepended'''
        return self._name + "_psy"

    @property
    def gen(self):
        '''
        Generate PSy code for the Dynamo0.3 api.

        :return: Root node of generated Fortran AST
        :rtype: :py:class:`psyGen.Node`

        '''
        from psyclone.f2pygen import ModuleGen, UseGen
        # create an empty PSy layer module
        psy_module = ModuleGen(self.name)
        # include required infrastructure modules
        psy_module.add(UseGen(psy_module, name="field_mod", only=True,
                              funcnames=["field_type", "field_proxy_type"]))
        psy_module.add(UseGen(psy_module, name="operator_mod", only=True,
                              funcnames=["operator_type",
                                         "operator_proxy_type",
                                         "columnwise_operator_type",
                                         "columnwise_operator_proxy_type"]))
        psy_module.add(UseGen(psy_module, name="constants_mod", only=True,
                              funcnames=["r_def"]))
        # add all invoke specific information
        self.invokes.gen_code(psy_module)
        # inline kernels where requested
        self.inline(psy_module)
        # Return the root node of the generated code
        return psy_module.root


class DynamoInvokes(Invokes):
    ''' The Dynamo specific invokes class. This passes the Dynamo
    specific invoke class to the base class so it creates the one we
    require. '''

    def __init__(self, alg_calls):
        self._name_space_manager = NameSpaceFactory().create()
        if False:  # pylint: disable=using-constant-test
            self._0_to_n = DynInvoke(None, None)  # for pyreverse
        Invokes.__init__(self, alg_calls, DynInvoke)


def stencil_extent_value(field):
    '''Returns the content of the stencil extent. This may be a literal
    value (a number) or a variable name. This function simplifies this
    problem by returning a string in either case'''
    if field.stencil.extent_arg.is_literal():
        extent = field.stencil.extent_arg.text
    else:
        extent = field.stencil.extent_arg.varName
    return extent


def stencil_unique_str(arg, context):
    '''Returns a string that uniquely identifies a stencil. As a stencil
    differs due to the function space it operates on, type of
    stencil and extent of stencil, we concatenate these things together
    to return a unique string '''
    unique = context
    unique += arg.function_space.mangled_name
    unique += arg.descriptor.stencil['type']
    if arg.descriptor.stencil['extent']:
        raise GenerationError(
            "found a stencil with an extent specified in the metadata. This "
            "is not coded for.")
    unique += arg.stencil.extent_arg.text.lower()
    if arg.descriptor.stencil['type'] == 'xory1d':
        unique += arg.stencil.direction_arg.text.lower()
    return unique


def stencil_map_name(arg):
    ''' returns a valid unique map name for a stencil in the PSy layer '''
    root_name = arg.name + "_stencil_map"
    unique = stencil_unique_str(arg, "map")
    name_space_manager = NameSpaceFactory().create()
    return name_space_manager.create_name(
        root_name=root_name, context="PSyVars", label=unique)


def stencil_dofmap_name(arg):
    ''' returns a valid unique dofmap name for a stencil in the PSy layer '''
    root_name = arg.name + "_stencil_dofmap"
    unique = stencil_unique_str(arg, "dofmap")
    name_space_manager = NameSpaceFactory().create()
    return name_space_manager.create_name(
        root_name=root_name, context="PSyVars", label=unique)


def stencil_size_name(arg):
    ''' returns a valid unique name for the size (in cells) of a stencil
    in the PSy layer '''
    root_name = arg.name + "_stencil_size"
    unique = stencil_unique_str(arg, "size")
    name_space_manager = NameSpaceFactory().create()
    return name_space_manager.create_name(
        root_name=root_name, context="PSyVars", label=unique)


class DynInvokeStencil(object):
    '''stencil information and code generation associated with a
    DynInvoke call'''

    def __init__(self, schedule):

        self._name_space_manager = NameSpaceFactory().create()
        # list of arguments which have an extent value passed to this
        # invoke routine from the algorithm layer. Duplicate argument
        # names are removed.
        self._unique_extent_args = []
        extent_names = []
        for call in schedule.calls():
            for arg in call.arguments.args:
                if arg.stencil:
                    # check for the existence of arg.extent here as in
                    # the future we plan to support kernels which
                    # specify the value of extent in metadata. If this
                    # is the case then an extent argument is not
                    # required.
                    if not arg.stencil.extent:
                        if not arg.stencil.extent_arg.is_literal():
                            if arg.stencil.extent_arg.text not in extent_names:
                                extent_names.append(
                                    arg.stencil.extent_arg.text)
                                self._unique_extent_args.append(arg)

        # a list of arguments that have a direction variable passed in
        # to this invoke routine from the algorithm layer. Duplicate
        # argument names are removed.
        self._unique_direction_args = []
        direction_names = []
        for call in schedule.calls():
            for idx, arg in enumerate(call.arguments.args):
                if arg.stencil and arg.stencil.direction_arg:
                    if arg.stencil.direction_arg.is_literal():
                        raise GenerationError(
                            "Kernel {0}, metadata arg {1}, a literal is not "
                            "a valid value for a stencil direction".
                            format(call.name, str(idx)))
                    if arg.stencil.direction_arg.text.lower() not in \
                       ["x_direction", "y_direction"]:
                        if arg.stencil.direction_arg.text not in \
                           direction_names:
                            direction_names.append(
                                arg.stencil.direction_arg.text)
                            self._unique_direction_args.append(arg)

        # list of stencil args with an extent variable passed in. The same
        # field name may occur more than once here from different kernels.
        self._kern_args = []
        for call in schedule.calls():
            for arg in call.arguments.args:
                if arg.stencil:
                    if not arg.stencil.extent:
                        self._kern_args.append(arg)

    @property
    def _unique_extent_vars(self):
        '''return a list of all the unique extent argument names in this
        invoke call. '''
        names = []
        for arg in self._unique_extent_args:
            names.append(arg.stencil.extent_arg.varName)
        return names

    def _declare_unique_extent_vars(self, parent):
        '''Declare all unique extent arguments as integers with intent in and
        add the declaration as a child of the parent argument passed
        in. The parent argument should be an appropriate f2pygen
        object. '''
        from psyclone.f2pygen import DeclGen
        if self._unique_extent_vars:
            parent.add(DeclGen(parent, datatype="integer",
                               entity_decls=self._unique_extent_vars,
                               intent="in"))

    @property
    def _unique_direction_vars(self):
        '''return a list of all the unique direction argument names in this
        invoke call.'''
        names = []
        for arg in self._unique_direction_args:
            names.append(arg.stencil.direction_arg.varName)
        return names

    def _declare_unique_direction_vars(self, parent):
        '''Declare all unique direction arguments as integers with intent in
        and add the declaration as a child of the parent argument
        passed in. The parent argument should be an appropriate
        f2pygen object. '''
        from psyclone.f2pygen import DeclGen
        if self._unique_direction_vars:
            parent.add(DeclGen(parent, datatype="integer",
                               entity_decls=self._unique_direction_vars,
                               intent="in"))

    @property
    def unique_alg_vars(self):
        '''returns a list of the names of the extent and direction arguments
        specified in the algorithm layer'''
        return self._unique_extent_vars + self._unique_direction_vars

    def declare_unique_alg_vars(self, parent):
        '''declares all extent and direction arguments passed into the PSy
        layer'''
        self._declare_unique_extent_vars(parent)
        self._declare_unique_direction_vars(parent)

    def initialise_stencil_maps(self, parent):
        '''adds in the required stencil dofmap code to the PSy layer'''
        from psyclone.f2pygen import AssignGen, IfThenGen, TypeDeclGen, \
            UseGen, CommentGen, DeclGen
        if self._kern_args:
            parent.add(CommentGen(parent, ""))
            parent.add(CommentGen(parent, " Initialise stencil dofmaps"))
            parent.add(CommentGen(parent, ""))
            parent.add(UseGen(parent, name="stencil_dofmap_mod", only=True,
                              funcnames=["stencil_dofmap_type"]))
            stencil_map_names = []
            for arg in self._kern_args:
                map_name = stencil_map_name(arg)
                if map_name not in stencil_map_names:
                    # only initialise maps once
                    stencil_map_names.append(map_name)
                    parent.add(
                        TypeDeclGen(parent, pointer=True,
                                    datatype="stencil_dofmap_type",
                                    entity_decls=[map_name+" => null()"]))
                    stencil_type = arg.descriptor.stencil['type']
                    if stencil_type == "xory1d":
                        parent.add(UseGen(parent, name="flux_direction_mod",
                                          only=True,
                                          funcnames=["x_direction",
                                                     "y_direction"]))
                        parent.add(UseGen(parent, name="stencil_dofmap_mod",
                                          only=True,
                                          funcnames=["STENCIL_1DX",
                                                     "STENCIL_1DY"]))
                        direction_name = arg.stencil.direction_arg.varName
                        for direction in ["x", "y"]:
                            if_then = IfThenGen(parent, direction_name +
                                                " .eq. " + direction +
                                                "_direction")
                            if_then.add(
                                AssignGen(if_then, pointer=True,
                                          lhs=map_name, rhs=arg.proxy_name +
                                          "%vspace%get_stencil_dofmap("
                                          "STENCIL_1D" + direction.upper() +
                                          ","+stencil_extent_value(arg)+")"))
                            parent.add(if_then)
                    else:
                        try:
                            stencil_name = STENCIL_MAPPING[stencil_type]
                        except KeyError:
                            raise GenerationError(
                                "Unsupported stencil type '{0}' supplied. "
                                "Supported mappings are {1}".
                                format(arg.descriptor.stencil['type'],
                                       str(STENCIL_MAPPING)))
                        parent.add(UseGen(parent, name="stencil_dofmap_mod",
                                          only=True,
                                          funcnames=[stencil_name]))
                        parent.add(
                            AssignGen(parent, pointer=True, lhs=map_name,
                                      rhs=arg.proxy_name +
                                      "%vspace%get_stencil_dofmap(" +
                                      stencil_name + "," +
                                      stencil_extent_value(arg) + ")"))
                    parent.add(DeclGen(parent, datatype="integer",
                                       pointer=True,
                                       entity_decls=[stencil_dofmap_name(arg) +
                                                     "(:,:,:) => null()"]))
                    parent.add(AssignGen(parent, pointer=True,
                                         lhs=stencil_dofmap_name(arg),
                                         rhs=map_name + "%get_whole_dofmap()"))

                    # Add declaration and look-up of stencil size
                    parent.add(DeclGen(parent, datatype="integer",
                                       entity_decls=[stencil_size_name(arg)]))
                    parent.add(AssignGen(parent, lhs=stencil_size_name(arg),
                                         rhs=map_name + "%get_size()"))


class DynInvokeDofmaps(object):
    ''' Holds all information on the dofmaps (including column-banded and
    indirection) required by an invoke '''

    def __init__(self, schedule):

        self._name_space_manager = NameSpaceFactory().create()
        # Look at every kernel call in this invoke and generate a list
        # of the unique function spaces involved.
        # We create a dictionary whose keys are the map names and entries
        # are the corresponding field objects.
        self._unique_fs_maps = OrderedDict()
        # We also create a dictionary of column-banded dofmaps. Entries
        # in this one are themselves dictionaries containing two entries:
        # "argument" - the object holding information on the CMA kernel
        #              argument
        # "direction" - whether the dofmap is required for the "to" for
        #               "from" function space of the operator.
        self._unique_cbanded_maps = OrderedDict()
        # A dictionary of required CMA indirection dofmaps. As with the
        # column-banded dofmaps, each entry is itself a dictionary with
        # "argument" and "direction" entries.
        self._unique_indirection_maps = OrderedDict()

        for call in schedule.calls():
            # We only need a dofmap if the kernel iterates over cells
            if call.iterates_over == "cells":
                for unique_fs in call.arguments.unique_fss:
                    # We only need a dofmap if there is a *field* on this
                    # function space. If there is then we use it to look
                    # up the dofmap.
                    fld_arg = field_on_space(unique_fs, call.arguments)
                    if fld_arg:
                        map_name = get_fs_map_name(unique_fs)
                        if map_name not in self._unique_fs_maps:
                            self._unique_fs_maps[map_name] = fld_arg
                if call.cma_operation == "assembly":
                    # A kernel that assembles a CMA operator requires
                    # column-banded dofmaps for its 'to' and 'from'
                    # function spaces
                    cma_args = psyGen.args_filter(
                        call.arguments.args,
                        arg_types=["gh_columnwise_operator"])

                    # Sanity check - we expect only one CMA argument
                    if len(cma_args) != 1:
                        raise GenerationError(
                            "Internal error: there should only be one CMA "
                            "operator argument for a CMA assembly kernel but "
                            "found {0}".format(len(cma_args)))

                    map_name = get_cbanded_map_name(
                        cma_args[0].function_space_to)
                    if map_name not in self._unique_cbanded_maps:
                        self._unique_cbanded_maps[map_name] = {
                            "argument": cma_args[0],
                            "direction": "to"}
                    map_name = get_cbanded_map_name(
                        cma_args[0].function_space_from)
                    if map_name not in self._unique_cbanded_maps:
                        self._unique_cbanded_maps[map_name] = {
                            "argument": cma_args[0],
                            "direction": "from"}
                elif call.cma_operation == "apply":
                    # A kernel that applies (or applies the inverse of) a
                    # CMA operator requires the indirection dofmaps for the
                    # to- and from-spaces of the operator.
                    cma_args = psyGen.args_filter(
                        call.arguments.args,
                        arg_types=["gh_columnwise_operator"])

                    # Sanity check - we expect only one CMA argument
                    if len(cma_args) != 1:
                        raise GenerationError(
                            "Internal error: there should only be one CMA "
                            "operator argument for a kernel that applies a "
                            "CMA operator but found {0}".format(len(cma_args)))

                    map_name = get_cma_indirection_map_name(
                        cma_args[0].function_space_to)
                    if map_name not in self._unique_indirection_maps:
                        self._unique_indirection_maps[map_name] = {
                            "argument": cma_args[0],
                            "direction": "to"}
                    map_name = get_cma_indirection_map_name(
                        cma_args[0].function_space_from)
                    if map_name not in self._unique_indirection_maps:
                        self._unique_indirection_maps[map_name] = {
                            "argument": cma_args[0],
                            "direction": "from"}

    def initialise_dofmaps(self, parent):
        ''' Generates the calls to the LFRic infrastructure that
        look-up the necessary dofmaps. Adds these calls as children
        of the supplied parent node. This must be an appropriate
        f2pygen object. '''
        from psyclone.f2pygen import CommentGen, AssignGen

        # If we've got no dofmaps then we do nothing
        if self._unique_fs_maps:
            parent.add(CommentGen(parent, ""))
            parent.add(CommentGen(parent,
                                  " Look-up dofmaps for each function space"))
            parent.add(CommentGen(parent, ""))

            for dmap, field in self._unique_fs_maps.items():
                parent.add(AssignGen(parent, pointer=True, lhs=dmap,
                                     rhs=field.proxy_name_indexed +
                                     "%" + field.ref_name() +
                                     "%get_whole_dofmap()"))
        if self._unique_cbanded_maps:
            parent.add(CommentGen(parent, ""))
            parent.add(CommentGen(parent,
                                  " Look-up required column-banded dofmaps"))
            parent.add(CommentGen(parent, ""))

            for dmap, cma in self._unique_cbanded_maps.items():
                parent.add(AssignGen(parent, pointer=True, lhs=dmap,
                                     rhs=cma["argument"].proxy_name_indexed +
                                     "%column_banded_dofmap_" +
                                     cma["direction"]))

        if self._unique_indirection_maps:
            parent.add(CommentGen(parent, ""))
            parent.add(CommentGen(parent,
                                  " Look-up required CMA indirection dofmaps"))
            parent.add(CommentGen(parent, ""))

            for dmap, cma in self._unique_indirection_maps.items():
                parent.add(AssignGen(parent, pointer=True, lhs=dmap,
                                     rhs=cma["argument"].proxy_name_indexed +
                                     "%indirection_dofmap_"+cma["direction"]))

    def declare_dofmaps(self, parent):
        ''' Declare all unique function space dofmaps as pointers to
        integer arrays of rank 2. The declarations are added as
        children of the supplied parent argument. This must be an
        appropriate f2pygen object. '''
        from psyclone.f2pygen import DeclGen

        # Function space dofmaps
        decl_map_names = \
            [dmap+"(:,:) => null()" for dmap in sorted(self._unique_fs_maps)]

        if decl_map_names:
            parent.add(DeclGen(parent, datatype="integer", pointer=True,
                               entity_decls=decl_map_names))

        # Column-banded dofmaps
        decl_bmap_names = \
            [dmap+"(:,:) => null()" for dmap in self._unique_cbanded_maps]
        if decl_bmap_names:
            parent.add(DeclGen(parent, datatype="integer", pointer=True,
                               entity_decls=decl_bmap_names))

        # CMA operator indirection dofmaps
        decl_ind_map_names = \
            [dmap+"(:) => null()" for dmap in self._unique_indirection_maps]
        if decl_ind_map_names:
            parent.add(DeclGen(parent, datatype="integer", pointer=True,
                               entity_decls=decl_ind_map_names))


class DynInvokeCMAOperators(object):
    ''' Holds all information on the CMA operators required by an invoke '''

    # The scalar parameters that must be passed along with a CMA operator
    # if its 'to' and 'from' spaces are the same
    cma_same_fs_params = ["nrow", "bandwidth", "alpha",
                          "beta", "gamma_m", "gamma_p"]
    # The scalar parameters that must be passed along with a CMA operator
    # if its 'to' and 'from' spaces are different
    cma_diff_fs_params = ["nrow", "ncol", "bandwidth", "alpha",
                          "beta", "gamma_m", "gamma_p"]

    def __init__(self, schedule):

        self._name_space_manager = NameSpaceFactory().create()

        # Look at every kernel call in this invoke and generate a set of
        # the unique CMA operators involved. For each one we create a
        # dictionary entry. The key is the name of the CMA argument in the
        # PSy layer and the entry is itself another dictionary containing
        # two entries: the first 'arg' is the CMA argument object and the
        # second 'params' is the list of integer variables associated with
        # that CMA operator. The contents of this list depend on whether
        # or not the to/from function spaces of the CMA operator are the
        # same.
        self._cma_ops = {}
        for call in schedule.calls():
            if call.cma_operation:
                # Get a list of all of the CMA arguments to this call
                cma_args = psyGen.args_filter(
                    call.arguments.args,
                    arg_types=["gh_columnwise_operator"])
                # Create a dictionary entry for each argument that we
                # have not already seen
                for arg in cma_args:
                    if arg.name not in self._cma_ops:
                        if arg.function_space_to.orig_name != \
                           arg.function_space_from.orig_name:
                            self._cma_ops[arg.name] = {
                                "arg": arg,
                                "params": self.cma_diff_fs_params}
                        else:
                            self._cma_ops[arg.name] = {
                                "arg": arg,
                                "params": self.cma_same_fs_params}

    def initialise_cma_ops(self, parent):
        ''' Generates the calls to the LFRic infrastructure that look-up
        the various components of each CMA operator. Adds these as
        children of the supplied parent node. This must be an appropriate
        f2pygen object. '''
        from psyclone.f2pygen import CommentGen, AssignGen

        # If we have no CMA operators then we do nothing
        if not self._cma_ops:
            return

        parent.add(CommentGen(parent, ""))
        parent.add(CommentGen(parent,
                              " Look-up information for each CMA operator"))
        parent.add(CommentGen(parent, ""))

        for op_name in self._cma_ops:
            # First create a pointer to the array containing the actual
            # matrix
            cma_name = self._name_space_manager.create_name(
                root_name=op_name+"_matrix",
                context="PSyVars",
                label=op_name+"_matrix")
            parent.add(AssignGen(parent, lhs=cma_name, pointer=True,
                                 rhs=self._cma_ops[op_name]["arg"].
                                 proxy_name_indexed+"%columnwise_matrix"))
            # Then make copies of the related integer parameters
            for param in self._cma_ops[op_name]["params"]:
                param_name = self._name_space_manager.create_name(
                    root_name=op_name+"_"+param,
                    context="PSyVars",
                    label=op_name+"_"+param)
                parent.add(AssignGen(parent, lhs=param_name,
                                     rhs=self._cma_ops[op_name]["arg"].
                                     proxy_name_indexed+"%"+param))

    def declare_cma_ops(self, parent):
        ''' Generate the necessary declarations for all column-wise operators
        and their associated parameters '''
        from psyclone.f2pygen import DeclGen

        # If we have no CMA operators then we do nothing
        if not self._cma_ops:
            return

        for op_name in self._cma_ops:
            # Declare the matrix itself
            cma_name = self._name_space_manager.create_name(
                root_name=op_name+"_matrix", context="PSyVars",
                label=op_name+"_matrix")
            parent.add(DeclGen(parent, datatype="real", kind="r_def",
                               pointer=True,
                               entity_decls=[cma_name+"(:,:,:) => null()"]))
            # Declare the associated integer parameters
            param_names = []
            for param in self._cma_ops[op_name]["params"]:
                param_names.append(self._name_space_manager.create_name(
                    root_name=op_name+"_"+param,
                    context="PSyVars",
                    label=op_name+"_"+param))
            parent.add(DeclGen(parent, datatype="integer",
                               entity_decls=param_names))


class DynMeshes(object):
    '''Holds all mesh-related information (including colour maps if
    required).  If there are no inter-grid kernels then there is only
    one mesh object required (when colouring or doing distributed memory).
    However, kernels performing inter-grid operations require multiple mesh
    objects as well as mesh maps and other quantities.

    There are two types of inter-grid operation; the first is "prolongation"
    where a field on a coarse mesh is mapped onto a fine mesh. The second
    is "restriction" where a field on a fine mesh is mapped onto a coarse
    mesh.

    :param invoke: the Invoke for which to extract information on all \
                   required inter-grid operations.
    :type invoke: :py:class:`psyclone.dynamo0p3.DynInvoke`
    :param unique_psy_vars: list of arguments to the PSy-layer routine.
    :type unique_psy_vars: list of \
                      :py:class:`psyclone.dynamo0p3.DynKernelArgument` objects.
    '''

    def __init__(self, invoke, unique_psy_vars):
        self._name_space_manager = NameSpaceFactory().create()
        # Dict of DynInterGrid objects holding information on the mesh-related
        # variables required by each inter-grid kernel. Keys are the kernel
        # names.
        self._ig_kernels = OrderedDict()
        # List of names of unique mesh variables referenced in the Invoke
        self._mesh_names = []
        # Whether or not the associated Invoke requires colourmap information
        self._needs_colourmap = False
        # Keep a reference to the Schedule so we can check for colouring
        # later
        self._schedule = invoke.schedule

        # Set used to generate a list of the unique mesh objects
        _name_set = set()

        # Find the first non-scalar argument to this PSy layer routine. We
        # will use this to look-up the mesh if there are no inter-grid
        # kernels in this invoke.
        self._first_var = None
        for var in unique_psy_vars:
            if var.type not in VALID_SCALAR_NAMES:
                self._first_var = var
                break

        # Loop over all kernel calls in the schedule. Keep a list of
        # any non-intergrid kernels so that we can generate a verbose error
        # message if necessary.
        non_intergrid_kernels = []
        for call in self._schedule.kern_calls():

            if not call.is_intergrid:
                non_intergrid_kernels.append(call)
                # Skip over any non-inter-grid kernels
                continue

            fine_args = psyGen.args_filter(call.arguments.args,
                                           arg_meshes=["gh_fine"])
            coarse_args = psyGen.args_filter(call.arguments.args,
                                             arg_meshes=["gh_coarse"])
            fine_arg = fine_args[0]
            coarse_arg = coarse_args[0]

            # Create an object to capture info. on this inter-grid kernel
            # and store in our dictionary
            self._ig_kernels[call.name] = DynInterGrid(fine_arg, coarse_arg)

            # Create and store the names of the associated mesh objects
            _name_set.add(
                self._name_space_manager.create_name(
                    root_name="mesh_{0}".format(fine_arg.name),
                    context="PSyVars",
                    label="mesh_{0}".format(fine_arg.name)))
            _name_set.add(
                self._name_space_manager.create_name(
                    root_name="mesh_{0}".format(coarse_arg.name),
                    context="PSyVars",
                    label="mesh_{0}".format(coarse_arg.name)))

        # If we found a mixture of both inter-grid and non-inter-grid kernels
        # then we reject the invoke()
        if non_intergrid_kernels and self._ig_kernels:
            raise GenerationError(
                "An invoke containing inter-grid kernels must contain no "
                "other kernel types but kernels '{0}' in invoke '{1}' are "
                "not inter-grid kernels.".format(
                    ", ".join([call.name for call in non_intergrid_kernels]),
                    invoke.name))

        # If we didn't have any inter-grid kernels but distributed memory
        # is enabled then we will still need a mesh object if we have one or
        # more kernels that iterate over cells. (Colourmaps also
        # require a mesh object but that is handled in _colourmap_init().)
        if not _name_set and (Config.get().distributed_memory and
                              not invoke.iterate_over_dofs_only):
            _name_set.add(self._name_space_manager.create_name(
                root_name="mesh", context="PSyVars", label="mesh"))

        # Convert the set of mesh names to a list and store
        self._mesh_names = sorted(_name_set)

    def _colourmap_init(self):
        '''
        Sets-up information on any required colourmaps. This cannot be done
        in the constructor since colouring is applied by Transformations
        and happens after the Schedule has already been constructed.
        '''
        for call in [call for call in self._schedule.kern_calls() if
                     call.is_coloured()]:
            # Keep a record of whether or not any kernels (loops) in this
            # invoke have been coloured
            self._needs_colourmap = True

            if call.is_intergrid:
                # This is an inter-grid kernel so look-up the names of
                # the colourmap variables associated with the coarse
                # mesh (since that determines the iteration space).
                carg_name = self._ig_kernels[call.name].coarse.name
                # Colour map
                base_name = "cmap_" + carg_name
                colour_map = self._name_space_manager.create_name(
                    root_name=base_name, context="PSyVars", label=base_name)
                # No. of colours
                base_name = "ncolour_" + carg_name
                ncolours = self._name_space_manager.create_name(
                    root_name=base_name, context="PSyVars", label=base_name)
                # Add these names into the dictionary entry for this
                # inter-grid kernel
                self._ig_kernels[call.name].colourmap = colour_map
                self._ig_kernels[call.name].ncolours_var = ncolours

        if not self._mesh_names and self._needs_colourmap:
            # There aren't any inter-grid kernels but we do need colourmap
            # information and that means we'll need a mesh object
            mesh_name = self._name_space_manager.create_name(
                root_name="mesh", context="PSyVars", label="mesh")
            self._mesh_names.append(mesh_name)

    def declarations(self, parent):
        '''
        Declare variables specific to mesh objects.

        :param parent: the parent node to which to add the declarations
        :type parent: an instance of :py:class:`psyclone.f2pygen.BaseGen`
        '''
        from psyclone.f2pygen import DeclGen, TypeDeclGen, UseGen

        # Since we're now generating code, any transformations must
        # have been applied so we can set-up colourmap information
        self._colourmap_init()

        # We'll need various typedefs from the mesh module
        if self._mesh_names:
            parent.add(UseGen(parent, name="mesh_mod", only=True,
                              funcnames=["mesh_type"]))
        if self._ig_kernels:
            parent.add(UseGen(parent, name="mesh_map_mod", only=True,
                              funcnames=["mesh_map_type"]))
        # Declare the mesh object(s)
        for name in self._mesh_names:
            parent.add(TypeDeclGen(parent, pointer=True, datatype="mesh_type",
                                   entity_decls=[name + " => null()"]))
        # Declare the inter-mesh map(s) and cell map(s)
        for kern in self._ig_kernels.values():
            parent.add(TypeDeclGen(parent, pointer=True,
                                   datatype="mesh_map_type",
                                   entity_decls=[kern.mmap + " => null()"]))
            parent.add(
                DeclGen(parent, pointer=True, datatype="integer",
                        entity_decls=[kern.cell_map + "(:,:) => null()"]))

            # Declare the number of cells in the fine mesh and how many fine
            # cells there are per coarse cell
            parent.add(DeclGen(parent, datatype="integer",
                               entity_decls=[kern.ncell_fine,
                                             kern.ncellpercell]))
            # Declare variables to hold the colourmap information if required
            if kern.colourmap:
                parent.add(DeclGen(parent, datatype="integer",
                                   pointer=True,
                                   entity_decls=[kern.colourmap+"(:,:)"]))
                parent.add(DeclGen(parent, datatype="integer",
                                   entity_decls=[kern.ncolours_var]))

        if not self._ig_kernels and self._needs_colourmap:
            # There aren't any inter-grid kernels but we do need
            # colourmap information
            base_name = "cmap"
            colour_map = self._name_space_manager.create_name(
                root_name=base_name, context="PSyVars", label=base_name)
            # No. of colours
            base_name = "ncolour"
            ncolours = self._name_space_manager.create_name(
                root_name=base_name, context="PSyVars", label=base_name)
            # Add declarations for these variables
            parent.add(DeclGen(parent, datatype="integer",
                               pointer=True,
                               entity_decls=[colour_map+"(:,:)"]))
            parent.add(DeclGen(parent, datatype="integer",
                               entity_decls=[ncolours]))

    def initialise(self, parent):
        '''
        Initialise parameters specific to inter-grid kernels

        :param parent: the parent node to which to add the initialisations
        :type parent: an instance of :py:class:`psyclone.f2pygen.BaseGen`
        '''
        from psyclone.f2pygen import CommentGen, AssignGen

        # If we haven't got any need for a mesh in this invoke then we
        # don't do anything
        if len(self._mesh_names) == 0:
            return

        parent.add(CommentGen(parent, ""))

        if len(self._mesh_names) == 1:
            # We only require one mesh object which means that this invoke
            # contains no inter-grid kernels (which would require at least 2)
            parent.add(CommentGen(parent, " Create a mesh object"))
            parent.add(CommentGen(parent, ""))
            rhs = self._first_var.name_indexed + "%get_mesh()"
            parent.add(AssignGen(parent, pointer=True,
                                 lhs=self._mesh_names[0], rhs=rhs))
            if self._needs_colourmap:
                parent.add(CommentGen(parent, ""))
                parent.add(CommentGen(parent, " Get the colourmap"))
                parent.add(CommentGen(parent, ""))
                # Look-up variable names for colourmap and number of colours
                colour_map = self._name_space_manager.create_name(
                    root_name="cmap", context="PSyVars", label="cmap")
                ncolour = self._name_space_manager.create_name(
                    root_name="ncolour", context="PSyVars",
                    label="ncolour")
                # Get the number of colours
                parent.add(AssignGen(
                    parent, lhs=ncolour,
                    rhs="{0}%get_ncolours()".format(self._mesh_names[0])))
                # Get the colour map
                parent.add(AssignGen(parent, pointer=True, lhs=colour_map,
                                     rhs=self._mesh_names[0] +
                                     "%get_colour_map()"))
            return

        parent.add(CommentGen(
            parent,
            " Look-up mesh objects and loop limits for inter-grid kernels"))
        parent.add(CommentGen(parent, ""))

        # Keep a list of quantities that we've already initialised so
        # that we don't generate duplicate assignments
        initialised = []

        # Loop over the DynInterGrid objects in our dictionary
        for dig in self._ig_kernels.values():
            # We need pointers to both the coarse and the fine mesh
            fine_mesh = self._name_space_manager.create_name(
                root_name="mesh_{0}".format(dig.fine.name),
                context="PSyVars",
                label="mesh_{0}".format(dig.fine.name))
            coarse_mesh = self._name_space_manager.create_name(
                root_name="mesh_{0}".format(dig.coarse.name),
                context="PSyVars",
                label="mesh_{0}".format(dig.coarse.name))
            if fine_mesh not in initialised:
                initialised.append(fine_mesh)
                parent.add(
                    AssignGen(parent, pointer=True,
                              lhs=fine_mesh,
                              rhs=dig.fine.name_indexed + "%get_mesh()"))
            if coarse_mesh not in initialised:
                initialised.append(coarse_mesh)
                parent.add(
                    AssignGen(parent, pointer=True,
                              lhs=coarse_mesh,
                              rhs=dig.coarse.name_indexed + "%get_mesh()"))
            # We also need a pointer to the mesh map which we get from
            # the coarse mesh
            if dig.mmap not in initialised:
                initialised.append(dig.mmap)
                parent.add(
                    AssignGen(parent, pointer=True,
                              lhs=dig.mmap,
                              rhs="{0}%get_mesh_map({1})".format(coarse_mesh,
                                                                 fine_mesh)))

            # Cell map. This is obtained from the mesh map.
            if dig.cell_map not in initialised:
                initialised.append(dig.cell_map)
                parent.add(
                    AssignGen(parent, pointer=True, lhs=dig.cell_map,
                              rhs=dig.mmap+"%get_whole_cell_map()"))

            # Number of cells in the fine mesh
            if dig.ncell_fine not in initialised:
                initialised.append(dig.ncell_fine)
                if Config.get().distributed_memory:
                    # TODO this hardwired depth of 2 will need changing in
                    # order to support redundant computation
                    parent.add(
                        AssignGen(parent, lhs=dig.ncell_fine,
                                  rhs=(fine_mesh+"%get_last_halo_cell"
                                       "(depth=2)")))
                else:
                    parent.add(
                        AssignGen(parent, lhs=dig.ncell_fine,
                                  rhs="%".join([dig.fine.proxy_name,
                                                dig.fine.ref_name(),
                                                "get_ncell()"])))

            # Number of fine cells per coarse cell.
            if dig.ncellpercell not in initialised:
                initialised.append(dig.ncellpercell)
                parent.add(
                    AssignGen(parent, lhs=dig.ncellpercell,
                              rhs=dig.mmap +
                              "%get_ntarget_cells_per_source_cell()"))

            # Colour map for the coarse mesh (if required)
            if dig.colourmap:
                # Number of colours
                parent.add(AssignGen(parent, lhs=dig.ncolours_var,
                                     rhs=coarse_mesh + "%get_ncolours()"))
                # Colour map itself
                parent.add(AssignGen(parent, lhs=dig.colourmap,
                                     pointer=True,
                                     rhs=coarse_mesh + "%get_colour_map()"))

    @property
    def intergrid_kernels(self):
        ''' Getter for the dictionary of intergrid kernels.

        :returns: Dictionary of intergrid kernels, indexed by name.
        :rtype: :py:class:`collections.OrderedDict`
        '''
        return self._ig_kernels


class DynInterGrid(object):
    '''
    Holds information on quantities required by an inter-grid kernel.

    :param fine_arg: Kernel argument on the fine mesh.
    :type fine_arg: :py:class:`psyclone.dynamo0p3.DynKernelArgument`
    :param coarse_arg: Kernel argument on the coarse mesh.
    :type coarse_arg: :py:class:`psyclone.dynamo0p3.DynKernelArgument`
    '''
    def __init__(self, fine_arg, coarse_arg):
        self._name_space_manager = NameSpaceFactory().create()

        # Arguments on the coarse and fine grids
        self.coarse = coarse_arg
        self.fine = fine_arg

        # Generate name for inter-mesh map
        base_mmap_name = "mmap_{0}_{1}".format(fine_arg.name,
                                               coarse_arg.name)
        self.mmap = self._name_space_manager.create_name(
            root_name=base_mmap_name,
            context="PSyVars",
            label=base_mmap_name)

        # Generate name for ncell variables
        self.ncell_fine = self._name_space_manager.create_name(
            root_name="ncell_{0}".format(fine_arg.name),
            context="PSyVars",
            label="ncell_{0}".format(fine_arg.name))
        # No. of fine cells per coarse cell
        self.ncellpercell = self._name_space_manager.create_name(
            root_name="ncpc_{0}_{1}".format(fine_arg.name,
                                            coarse_arg.name),
            context="PSyVars",
            label="ncpc_{0}_{1}".format(fine_arg.name,
                                        coarse_arg.name))
        # Name for cell map
        base_name = "cell_map_" + coarse_arg.name
        self.cell_map = self._name_space_manager.create_name(
            root_name=base_name, context="PSyVars", label=base_name)
        # We have no colourmap information when first created
        self.colourmap = ""
        # Name of the variable holding the number of colours
        self.ncolours_var = ""


class DynInvokeBasisFns(object):
    ''' Holds all information on the basis and differential basis
    functions required by an invoke. This covers both those required for
    quadrature and for evaluators.

    :param schedule: the schedule of the Invoke for which to extract \
                     information on all required basis/diff-basis functions.
    :type schedule: :py:class:`psyclone.dynamo0p3.DynSchedule`

    :raises InternalError: if a call in the supplied Schedule has an \
                           unrecognised evaluator shape.
    '''
    def __init__(self, schedule):
        self._name_space_manager = NameSpaceFactory().create()
        # Construct a list of all the basis/diff-basis functions required
        # by this invoke. Each entry in the list is a dictionary holding
        # the shape, the function space and the 'target' function spaces
        # (upon which the basis functions are evaluated).
        self._basis_fns = []
        # The dictionary of quadrature objects passed to this invoke. Keys
        # are the various VALID_QUADRATURE_SHAPES, values are a list of
        # associated quadrature variables. (i.e. we have a list of
        # quadrature arguments for each shape.)
        self._qr_vars = {}
        # The dict of target function spaces upon which we must provide
        # evaluators. Keys are the FS names, values are (FunctionSpace,
        # DynKernelArgument) tuples.
        self._eval_targets = OrderedDict()

        for call in schedule.kern_calls():

            if not call.eval_shape:
                # Skip this kernel if it doesn't require basis/diff basis fns
                continue

            if call.eval_shape in VALID_QUADRATURE_SHAPES:

                # This kernel requires quadrature
                if call.eval_shape not in self._qr_vars:
                    # We haven't seen a quadrature arg with this shape
                    # before so create a dictionary entry with an
                    # empty list
                    self._qr_vars[call.eval_shape] = []
                if call.qr_name not in self._qr_vars[call.eval_shape]:
                    # Add this qr argument to the list of those that
                    # have this shape
                    self._qr_vars[call.eval_shape].append(call.qr_name)

            elif call.eval_shape.lower() == "gh_evaluator":
                # An evaluator consists of basis or diff basis functions
                # for one FS evaluated on the nodes of another 'target' FS.
                # Make a dict of 2-tuples, each containing the FunctionSpace
                # and associated kernel argument for the target FSs.

                # Loop over the target FS for evaluators required by this
                # kernel
                for fs_name in call.eval_targets:
                    if fs_name not in self._eval_targets:
                        # We don't already have this space in our list so
                        # add it to the list of target spaces
                        self._eval_targets[fs_name] = \
                            call.eval_targets[fs_name]
            else:
                raise InternalError("Unrecognised evaluator shape: '{0}'. "
                                    "Should be one of {1}".format(
                                        call.eval_shape,
                                        VALID_EVALUATOR_SHAPES))

            # Both quadrature and evaluators require basis and/or differential
            # basis functions. This helper routine populates self._basis_fns
            # with entries describing the basis functions required by
            # this call.
            self._setup_basis_fns_for_call(call)

    def _setup_basis_fns_for_call(self, call):
        '''
        Populates self._basis_fns with entries describing the basis
        functions required by the supplied Call.

        :param call: the kernel call for which basis functions are required.
        :type call: :py:class:`psyclone.dynamo0p3.DynKern`

        :raises InternalError: if the supplied call is of incorrect type.
        :raises InternalError: if the supplied call has an unrecognised \
                               evaluator shape.
        '''
        if not isinstance(call, DynKern):
            raise InternalError("Expected a DynKern object but got: '{0}'".
                                format(type(call)))
        # We need a full FunctionSpace object for each function space
        # that has basis functions associated with it.
        for fsd in call.fs_descriptors.descriptors:

            # We need the full FS object, not just the name. Therefore
            # we first have to get a kernel argument that is on this
            # space...
            arg, fspace = call.arguments.get_arg_on_space_name(fsd.fs_name)

            # Populate a dict with the shape, function space and
            # associated kernel argument for this basis/diff-basis f'n.
            entry = {"shape": call.eval_shape,
                     "fspace": fspace,
                     "arg": arg}
            if call.eval_shape in VALID_QUADRATURE_SHAPES:
                # This is for quadrature - store the name of the
                # qr variable
                entry["qr_var"] = call.qr_name
                # Quadrature are evaluated at pre-determined
                # points rather than at the nodes of another FS.
                # We put one entry of None in the list of target
                # spaces to facilitate cases where we loop over
                # this list.
                entry["nodal_fspaces"] = [None]
            elif call.eval_shape.lower() == "gh_evaluator":
                # This is an evaluator
                entry["qr_var"] = None
                # Store a list of the FunctionSpace objects for which
                # these basis functions are to be evaluated
                entry["nodal_fspaces"] = [items[0] for items in
                                          call.eval_targets.values()]
            else:
                raise InternalError("Unrecognised evaluator shape: '{0}'. "
                                    "Should be one of {1}".format(
                                        call.eval_shape,
                                        VALID_EVALUATOR_SHAPES))

            # Add our newly-constructed dict object to the list describing
            # the required basis and/or differential basis functions for
            # this Invoke.
            if fsd.requires_basis:
                entry["type"] = "basis"
                self._basis_fns.append(entry)
            if fsd.requires_diff_basis:
                # Take a shallow copy of the dict and just modify the
                # 'type' of the basis function it describes (this works
                # because the 'type' entry is a primitive type [str]).
                diff_entry = entry.copy()
                diff_entry["type"] = "diff-basis"
                self._basis_fns.append(diff_entry)

    def declare_qr(self, parent):
        '''
        Create the declarations for any quadrature objects passed
        in to an invoke. These are added as children of the supplied
        parent node.

        :param parent: the node in the f2pygen AST that will be the
                       parent of all of the declarations (i.e. the
                       PSy-layer subroutine)
        :type parent: :py:class:`psyclone.f2pygen.BaseGen`
        '''
        from psyclone.f2pygen import TypeDeclGen
        # Create a single declaration for each quadrature type
        for shape in VALID_QUADRATURE_SHAPES:
            if shape in self._qr_vars and self._qr_vars[shape]:
                # The PSy-layer routine is passed objects of
                # quadrature_* type
                parent.add(
                    TypeDeclGen(parent,
                                datatype=QUADRATURE_TYPE_MAP[shape]["type"],
                                entity_decls=self._qr_vars[shape],
                                intent="in"))
                # For each of these we'll need a corresponding proxy, use
                # our namespace manager to avoid clashes...
                var_names = []
                for var in self._qr_vars[shape]:
                    var_names.append(
                        self._name_space_manager.create_name(
                            root_name=var+"_proxy", context="PSyVars",
                            label=var+"_proxy"))
                parent.add(
                    TypeDeclGen(
                        parent,
                        datatype=QUADRATURE_TYPE_MAP[shape]["proxy_type"],
                        entity_decls=var_names))

    def initialise_basis_fns(self, parent):
        '''
        Create the declarations and assignments required for the
        basis-functions required by an invoke. These are added as children
        of the supplied parent node in the AST.

        :param parent: the node in the f2pygen AST that will be the
                       parent of all of the declarations and assignments.
        :type parent: :py:class:`psyclone.f2pygen.SubroutineGen`

        :raises InternalError: if an invalid entry is encountered in the \
                               self._basis_fns list.
        '''
        from psyclone.f2pygen import CommentGen, AssignGen, DeclGen, \
            AllocateGen, UseGen
        var_dim_list = []
        basis_declarations = []
        op_name_list = []

        # We need BASIS and/or DIFF_BASIS if any kernel requires quadrature
        # or an evaluator
        if self._qr_vars or self._eval_targets:
            parent.add(UseGen(parent, name="function_space_mod",
                              only=True,
                              funcnames=["BASIS", "DIFF_BASIS"]))

        if self._qr_vars:
            parent.add(CommentGen(parent, ""))
            parent.add(CommentGen(parent, " Look-up quadrature variables"))
            parent.add(CommentGen(parent, ""))

            # Look-up the module- and type-names from the QUADRATURE_TYPE_MAP
            for shp in self._qr_vars:
                parent.add(UseGen(parent,
                                  name=QUADRATURE_TYPE_MAP[shp]["module"],
                                  only=True,
                                  funcnames=[
                                      QUADRATURE_TYPE_MAP[shp]["type"],
                                      QUADRATURE_TYPE_MAP[shp]["proxy_type"]]))
            self._initialise_xyz_qr(parent)
            self._initialise_xyoz_qr(parent)
            self._initialise_xoyoz_qr(parent)

        if self._eval_targets:
            parent.add(CommentGen(parent, ""))
            parent.add(CommentGen(parent,
                                  " Initialise evaluator-related quantities "
                                  "for the target function spaces"))
            parent.add(CommentGen(parent, ""))

        for (fspace, arg) in self._eval_targets.values():
            # We need the list of nodes for each unique FS upon which we need
            # to evaluate basis/diff-basis functions
            nodes_name = "nodes_" + fspace.mangled_name
            parent.add(AssignGen(
                parent, lhs=nodes_name,
                rhs="%".join([arg.proxy_name_indexed, arg.ref_name(fspace),
                              "get_nodes()"]),
                pointer=True))
            parent.add(DeclGen(parent, datatype="real", kind="r_def",
                               pointer=True,
                               entity_decls=[nodes_name+"(:,:) => null()"]))

        if self._basis_fns:
            parent.add(CommentGen(parent, ""))
            parent.add(CommentGen(parent, " Allocate basis/diff-basis arrays"))
            parent.add(CommentGen(parent, ""))

        # Loop over the list of dicts describing each basis function
        # required by this Invoke.
        for basis_fn in self._basis_fns:
            # Get the extent of the first dimension of the basis array and
            # store whether we have a basis or a differential basis function.
            # Currently there are only those two possible types of basis
            # function and we store which we have in is_diff_basis. Should
            # further basis-function types be added in the future then the if
            # blocks that use if_diff_basis further down must be updated.
            if basis_fn['type'] == "basis":
                first_dim = basis_first_dim_name(basis_fn["fspace"])
                dim_space = "get_dim_space()"
                is_diff_basis = False
            elif basis_fn['type'] == "diff-basis":
                first_dim = diff_basis_first_dim_name(basis_fn["fspace"])
                dim_space = "get_dim_space_diff()"
                is_diff_basis = True
            else:
                raise InternalError(
                    "Unrecognised type of basis function: '{0}'. Should be "
                    "either 'basis' or 'diff-basis'.".format(basis_fn['type']))

            if first_dim not in var_dim_list:
                var_dim_list.append(first_dim)
                rhs = "%".join([basis_fn["arg"].proxy_name_indexed,
                                basis_fn["arg"].ref_name(basis_fn["fspace"]),
                                dim_space])
                parent.add(AssignGen(parent, lhs=first_dim, rhs=rhs))

            if basis_fn["shape"] in VALID_QUADRATURE_SHAPES:

                if is_diff_basis:
                    op_name = get_fs_operator_name("gh_diff_basis",
                                                   basis_fn["fspace"],
                                                   qr_var=basis_fn["qr_var"])
                else:
                    op_name = get_fs_operator_name("gh_basis",
                                                   basis_fn["fspace"],
                                                   qr_var=basis_fn["qr_var"])
                if op_name in op_name_list:
                    continue
                # We haven't seen a basis with this name before so
                # need to declare it and add allocate statement
                op_name_list.append(op_name)

                # Dimensionality of the basis arrays depends on the
                # type of quadrature...
                alloc_args = qr_basis_alloc_args(first_dim, basis_fn)
                parent.add(
                    AllocateGen(parent, op_name+"("+", ".join(alloc_args)+")"))
                # Add basis function variable to list to declare later.
                # We use the length of alloc_args to determine how
                # many dimensions this array has.
                basis_declarations.append(
                    op_name+"("+",".join([":"]*len(alloc_args))+")")

            elif basis_fn["shape"].lower() == "gh_evaluator":
                # This is an evaluator and thus may be required on more than
                # one function space
                for target_space in basis_fn["nodal_fspaces"]:
                    if is_diff_basis:
                        op_name = get_fs_operator_name(
                            "gh_diff_basis", basis_fn["fspace"],
                            qr_var=basis_fn["qr_var"],
                            on_space=target_space)
                    else:
                        op_name = get_fs_operator_name(
                            "gh_basis", basis_fn["fspace"],
                            qr_var=basis_fn["qr_var"],
                            on_space=target_space)
                    if op_name in op_name_list:
                        continue
                    # We haven't seen a basis with this name before so
                    # need to declare it and add allocate statement
                    op_name_list.append(op_name)

                    ndf_nodal_name = get_fs_ndf_name(target_space)
                    alloc_args_str = ", ".join(
                        [first_dim, get_fs_ndf_name(basis_fn["fspace"]),
                         ndf_nodal_name])
                    parent.add(AllocateGen(parent,
                                           op_name+"("+alloc_args_str+")"))
                    # add basis function variable to list to declare later
                    basis_declarations.append(op_name+"(:,:,:)")
            else:
                raise InternalError(
                    "Unrecognised evaluator shape: '{0}'. Should be one of "
                    "{1}".format(basis_fn["shape"], VALID_EVALUATOR_SHAPES))

        if var_dim_list:
            # declare dim and diff_dim for all function spaces
            parent.add(DeclGen(parent, datatype="integer",
                               entity_decls=var_dim_list))
        if basis_declarations:
            # declare the basis function arrays
            parent.add(DeclGen(parent, datatype="real",
                               allocatable=True,
                               kind="r_def",
                               entity_decls=basis_declarations))

    def _initialise_xyz_qr(self, parent):
        '''
        Add in the initialisation of variables needed for XYZ
        quadrature

        :param parent: the node in the AST representing the PSy subroutine
                       in which to insert the initialisation
        :type parent: :py:class:``psyclone.f2pygen.SubroutineGen`
        '''
        # This shape is not yet supported so we do nothing
        return

    def _initialise_xyoz_qr(self, parent):
        '''
        Add in the initialisation of variables needed for XYoZ
        quadrature

        :param parent: the node in the AST representing the PSy subroutine
                       in which to insert the initialisation
        :type parent: :py:class:``psyclone.f2pygen.SubroutineGen`
        '''
        from psyclone.f2pygen import AssignGen, DeclGen

        if "gh_quadrature_xyoz" not in self._qr_vars:
            return

        qr_vars = ["np_xy", "np_z"]
        qr_ptr_vars = ["weights_xy", "weights_z"]

        for qr_arg_name in self._qr_vars["gh_quadrature_xyoz"]:

            # We generate unique names for the integers holding the numbers
            # of quadrature points by appending the name of the quadrature
            # argument
            parent.add(
                DeclGen(
                    parent, datatype="integer",
                    entity_decls=[name+"_"+qr_arg_name for name in qr_vars]))
            decl_list = [name+"_"+qr_arg_name+"(:) => null()"
                         for name in qr_ptr_vars]
            parent.add(
                DeclGen(parent, datatype="real", pointer=True,
                        kind="r_def", entity_decls=decl_list))
            # Get the quadrature proxy
            proxy_name = qr_arg_name + "_proxy"
            parent.add(
                AssignGen(parent, lhs=proxy_name,
                          rhs=qr_arg_name+"%"+"get_quadrature_proxy()"))
            # Number of points in each dimension
            for qr_var in qr_vars:
                parent.add(
                    AssignGen(parent, lhs=qr_var+"_"+qr_arg_name,
                              rhs=proxy_name+"%"+qr_var))
            # Pointers to the weights arrays
            for qr_var in qr_ptr_vars:
                parent.add(
                    AssignGen(parent, pointer=True,
                              lhs=qr_var+"_"+qr_arg_name,
                              rhs=proxy_name+"%"+qr_var))

    def _initialise_xoyoz_qr(self, parent):
        '''
        Add in the initialisation of variables needed for XoYoZ
        quadrature

        :param parent: the node in the AST representing the PSy subroutine
                       in which to insert the initialisation
        :type parent: :py:class:``psyclone.f2pygen.SubroutineGen`
        '''
        # This shape is not yet supported so we do nothing
        return

    def compute_basis_fns(self, parent):
        '''
        Generates the necessary Fortran to compute the values of
        any basis/diff-basis arrays required

        :param parent: Node in the f2pygen AST which will be the parent
                       of the assignments created in this routine
        :type parent: :py:class:`psyclone.f2pygen.SubroutineGen`
        '''
        from psyclone.f2pygen import CommentGen, AssignGen, CallGen, DoGen, \
            DeclGen
        loop_var_list = set()
        op_name_list = []
        # add calls to compute the values of any basis arrays
        if self._basis_fns:
            parent.add(CommentGen(parent, ""))
            parent.add(CommentGen(parent, " Compute basis/diff-basis arrays"))
            parent.add(CommentGen(parent, ""))

        for basis_fn in self._basis_fns:

            # Currently there are only two possible types of basis function
            # and we store which we have in is_diff_basis. If support for
            # other basis function types is added in future then the if-blocks
            # (further down) that use is_diff_basis will have to be changed.
            if basis_fn["type"] == "diff-basis":
                is_diff_basis = True
            elif basis_fn["type"] == "basis":
                is_diff_basis = False
            else:
                raise InternalError(
                    "Unrecognised type of basis function: '{0}'. Expected one "
                    "of 'basis' or 'diff-basis'.". format(basis_fn["type"]))
            if basis_fn["shape"] in VALID_QUADRATURE_SHAPES:
                if is_diff_basis:
                    op_name = get_fs_operator_name("gh_diff_basis",
                                                   basis_fn["fspace"],
                                                   qr_var=basis_fn["qr_var"])
                else:
                    op_name = get_fs_operator_name("gh_basis",
                                                   basis_fn["fspace"],
                                                   qr_var=basis_fn["qr_var"])
                if op_name in op_name_list:
                    # Jump over any basis arrays we've seen before
                    continue
                op_name_list.append(op_name)

                # Create the argument list
                if is_diff_basis:
                    args = ["DIFF_BASIS",
                            basis_fn["arg"].proxy_name_indexed + "%" +
                            basis_fn["arg"].ref_name(basis_fn["fspace"]),
                            diff_basis_first_dim_name(basis_fn["fspace"]),
                            get_fs_ndf_name(basis_fn["fspace"]), op_name]
                else:
                    args = ["BASIS",
                            basis_fn["arg"].proxy_name_indexed + "%" +
                            basis_fn["arg"].ref_name(basis_fn["fspace"]),
                            basis_first_dim_name(basis_fn["fspace"]),
                            get_fs_ndf_name(basis_fn["fspace"]), op_name]
                # insert the basis array call
                parent.add(
                    CallGen(parent,
                            name=basis_fn["qr_var"]+"%compute_function",
                            args=args))
            elif basis_fn["shape"].lower() == "gh_evaluator":
                # We have an evaluator. We may need this on more than one
                # function space.
                for space in basis_fn["nodal_fspaces"]:
                    if is_diff_basis:
                        op_name = get_fs_operator_name("gh_diff_basis",
                                                       basis_fn["fspace"],
                                                       on_space=space)
                    else:
                        op_name = get_fs_operator_name("gh_basis",
                                                       basis_fn["fspace"],
                                                       on_space=space)
                    if op_name in op_name_list:
                        # Jump over any basis arrays we've seen before
                        continue
                    op_name_list.append(op_name)

                    nodal_loop_var = "df_nodal"
                    loop_var_list.add(nodal_loop_var)

                    # Loop over dofs of target function space
                    nodal_dof_loop = DoGen(
                        parent, nodal_loop_var, "1", get_fs_ndf_name(space))
                    parent.add(nodal_dof_loop)

                    dof_loop_var = "df_" + basis_fn["fspace"].mangled_name
                    loop_var_list.add(dof_loop_var)

                    dof_loop = DoGen(nodal_dof_loop, dof_loop_var,
                                     "1", get_fs_ndf_name(basis_fn["fspace"]))
                    nodal_dof_loop.add(dof_loop)
                    lhs = op_name + "(:," + "df_" + \
                        basis_fn["fspace"].mangled_name + "," + "df_nodal)"
                    if is_diff_basis:
                        rhs = "%".join(
                            [basis_fn["arg"].proxy_name_indexed,
                             basis_fn["arg"].ref_name(basis_fn["fspace"]),
                             "call_function(DIFF_BASIS," + dof_loop_var +
                             ",nodes_" + space.mangled_name +
                             "(:," + nodal_loop_var + "))"])
                    else:
                        rhs = "%".join(
                            [basis_fn["arg"].proxy_name_indexed,
                             basis_fn["arg"].ref_name(basis_fn["fspace"]),
                             "call_function(BASIS," + dof_loop_var +
                             ",nodes_" + space.mangled_name +
                             "(:," + nodal_loop_var + "))"])
                    dof_loop.add(AssignGen(dof_loop, lhs=lhs, rhs=rhs))
            else:
                raise InternalError(
                    "Unrecognised shape '{0}' specified for basis function. "
                    "Should be one of: {1}".format(basis_fn['shape'],
                                                   VALID_EVALUATOR_SHAPES))
        if loop_var_list:
            # Declare any loop variables
            parent.add(DeclGen(parent, datatype="integer",
                               entity_decls=sorted(loop_var_list)))

    def deallocate(self, parent):
        '''
        Add code to deallocate all basis/diff-basis function arrays

        :param parent: node in the f2pygen AST to which the deallocate
                       calls will be added
        :type parent: :py:class:`psyclone.f2pygen.SubroutineGen`
        '''
        from psyclone.f2pygen import CommentGen, DeallocateGen

        if self._basis_fns:
            # deallocate all allocated basis function arrays
            parent.add(CommentGen(parent, ""))
            parent.add(CommentGen(parent, " Deallocate basis arrays"))
            parent.add(CommentGen(parent, ""))

        func_space_var_names = set()
        for basis_fn in self._basis_fns:
            # add the basis array name to the list to use later
            if basis_fn["type"] == "basis":
                for fspace in basis_fn["nodal_fspaces"]:
                    op_name = get_fs_operator_name("gh_basis",
                                                   basis_fn["fspace"],
                                                   qr_var=basis_fn["qr_var"],
                                                   on_space=fspace)
                    func_space_var_names.add(op_name)
            elif basis_fn["type"] == "diff-basis":
                for fspace in basis_fn["nodal_fspaces"]:
                    op_name = get_fs_operator_name("gh_diff_basis",
                                                   basis_fn["fspace"],
                                                   qr_var=basis_fn["qr_var"],
                                                   on_space=fspace)
                    func_space_var_names.add(op_name)
            else:
                raise InternalError(
                    "Unrecognised type of basis function: '{0}'. Should be "
                    "one of 'basis' or 'diff-basis'.".format(basis_fn["type"]))
        if func_space_var_names:
            # add the required deallocate call
            parent.add(DeallocateGen(parent, sorted(func_space_var_names)))


class DynInvoke(Invoke):
    '''The Dynamo specific invoke class. This passes the Dynamo
    specific schedule class to the base class so it creates the one we
    require.  Also overrides the gen_code method so that we generate
    dynamo specific invocation code.

    '''
    def __init__(self, alg_invocation, idx):
        '''
        :param alg_invocation: node in the AST describing the invoke call
        :type alg_invocation: :py:class:`psyclone.parse.InvokeCall`
        :param int idx: the position of the invoke in the list of invokes \
                        contained in the Algorithm
        :raises GenerationError: if integer reductions are required in the \
                                 psy-layer
        '''
        if False:  # pylint: disable=using-constant-test
            self._schedule = DynSchedule(None)  # for pyreverse
        reserved_names_list = []
        reserved_names_list.extend(STENCIL_MAPPING.values())
        reserved_names_list.extend(VALID_STENCIL_DIRECTIONS)
        reserved_names_list.extend(["omp_get_thread_num",
                                    "omp_get_max_threads"])
        Invoke.__init__(self, alg_invocation, idx, DynSchedule,
                        reserved_names=reserved_names_list)

        # The baseclass works out the algorithm code's unique argument
        # list and stores it in the self._alg_unique_args
        # list. However, the base class currently ignores any stencil and qr
        # arguments so we need to add them in.

        # initialise our invoke stencil information
        self.stencil = DynInvokeStencil(self.schedule)

        # Initialise the object holding all information on the dofmaps
        # required by this invoke.
        self.dofmaps = DynInvokeDofmaps(self.schedule)

        # Initialise the object holding all information on the column-
        # -matrix assembly operators required by this invoke.
        self.cma_ops = DynInvokeCMAOperators(self.schedule)

        # Initialise the object holding all information on the quadrature
        # and/or evaluators required by this invoke
        self.evaluators = DynInvokeBasisFns(self.schedule)

        # Initialise the object holding all information related to meshes
        # and inter-grid operations
        self.meshes = DynMeshes(self, self.psy_unique_vars)

        # extend arg list
        self._alg_unique_args.extend(self.stencil.unique_alg_vars)

        # adding in qr arguments
        self._alg_unique_qr_args = []
        for call in self.schedule.calls():
            if call.qr_required:
                if call.qr_text not in self._alg_unique_qr_args:
                    self._alg_unique_qr_args.append(call.qr_text)
        self._alg_unique_args.extend(self._alg_unique_qr_args)
        # we also need to work out the names to use for the qr
        # arguments within the psy layer. These are stored in the
        # _psy_unique_qr_vars list
        self._psy_unique_qr_vars = []
        for call in self.schedule.calls():
            if call.qr_required:
                if call.qr_name not in self._psy_unique_qr_vars:
                    self._psy_unique_qr_vars.append(call.qr_name)

        # lastly, add in halo exchange calls and global sums if
        # required. We only need to add halo exchange calls for fields
        # since operators are assembled in place and scalars don't
        # have halos. We only need to add global sum calls for scalars
        # which have a gh_sum access.
        if Config.get().distributed_memory:
            # halo exchange calls
            for loop in self.schedule.loops():
                loop.create_halo_exchanges()
            # global sum calls
            for loop in self.schedule.loops():
                for scalar in loop.args_filter(
                        arg_types=VALID_SCALAR_NAMES,
                        arg_accesses=VALID_REDUCTION_NAMES, unique=True):
                    if scalar.type.lower() == "gh_integer":
                        raise GenerationError(
                            "Integer reductions are not currently supported "
                            "by the LFRic infrastructure. Error found in "
                            "Kernel '{0}', argument '{1}'".format(
                                scalar.call.name, scalar.name))
                    global_sum = DynGlobalSum(scalar, parent=loop.parent)
                    loop.parent.children.insert(loop.position+1, global_sum)

    def unique_proxy_declarations(self, datatype, access=None):
        ''' Returns a list of all required proxy declarations for the
        specified datatype.  If access is supplied (e.g. "gh_write")
        then only declarations with that access are returned. '''
        if datatype not in VALID_ARG_TYPE_NAMES:
            raise GenerationError(
                "unique_proxy_declarations called with an invalid datatype. "
                "Expected one of '{0}' but found '{1}'".
                format(str(VALID_ARG_TYPE_NAMES), datatype))
        if access and access not in VALID_ACCESS_DESCRIPTOR_NAMES:
            raise GenerationError(
                "unique_proxy_declarations called with an invalid access "
                "type. Expected one of '{0}' but got '{1}'".
                format(VALID_ACCESS_DESCRIPTOR_NAMES, access))
        declarations = []
        for call in self.schedule.calls():
            for arg in call.arguments.args:
                if not access or arg.access == access:
                    if arg.text and arg.type == datatype:
                        if arg.proxy_declaration_name not in declarations:
                            declarations.append(arg.proxy_declaration_name)
        return declarations

    def arg_for_funcspace(self, fspace):
        ''' Returns an argument object which is on the requested
        function space. Searches through all Kernel calls in this
        invoke. Currently the first argument object that is found is
        used. Throws an exception if no argument exists. '''
        for kern_call in self.schedule.calls():
            try:
                return kern_call.arguments.get_arg_on_space(fspace)
            except FieldNotFoundError:
                pass
        raise GenerationError(
            "No argument found on '{0}' space".format(fspace.mangled_name))

    def unique_fss(self):
        ''' Returns the unique function space *objects* over all kernel
        calls in this invoke. '''
        unique_fs = []
        unique_fs_names = []
        for kern_call in self.schedule.calls():
            kern_fss = kern_call.arguments.unique_fss
            for fspace in kern_fss:
                if fspace.mangled_name not in unique_fs_names:
                    unique_fs.append(fspace)
                    unique_fs_names.append(fspace.mangled_name)
        return unique_fs

    def is_coloured(self):
        ''' Returns true if at least one of the loops in the
        schedule of this invoke has been coloured '''
        for loop in self.schedule.loops():
            if loop.loop_type == "colours":
                return True
        return False

    @property
    def iterate_over_dofs_only(self):
        '''
        :returns: whether or not this Invoke consists only of kernels that \
                  iterate over DoFs.
        :rtype: bool
        '''
        for kern_call in self.schedule.calls():
            if kern_call.iterates_over.lower() != "dofs":
                return False
        return True

    def field_on_space(self, func_space):
        ''' If a field exists on this space for any kernel in this
        invoke then return that field. Otherwise return None. '''
        for kern_call in self.schedule.calls():
            field = field_on_space(func_space, kern_call.arguments)
            if field:
                return field
        return None

    def gen_code(self, parent):
        '''
        Generates Dynamo specific invocation code (the subroutine
        called by the associated invoke call in the algorithm
        layer). This consists of the PSy invocation subroutine and the
        declaration of its arguments.
        :param parent: The parent node in the AST (of the code to be \
                       generated) to which the node describing the PSy \
                       subroutine will be added
        :type parent: :py:class:`psyclone.f2pygen.ModuleGen`
        '''
        from psyclone.f2pygen import SubroutineGen, TypeDeclGen, AssignGen, \
            DeclGen, CommentGen
        # Does this Invoke contain only kernels that iterate over dofs?
        dofs_only = self.iterate_over_dofs_only

        # Create a namespace manager so we can avoid name clashes
        self._name_space_manager = NameSpaceFactory().create()
        # Create the subroutine
        invoke_sub = SubroutineGen(parent, name=self.name,
                                   args=self.psy_unique_var_names +
                                   self.stencil.unique_alg_vars +
                                   self._psy_unique_qr_vars)

        # Add the subroutine argument declarations for real scalars
        scalar_args = self.unique_declns_by_intent("gh_real")
        for intent in FORTRAN_INTENT_NAMES:
            if scalar_args[intent]:
                invoke_sub.add(DeclGen(invoke_sub, datatype="real",
                                       kind="r_def",
                                       entity_decls=scalar_args[intent],
                                       intent=intent))

        # Add the subroutine argument declarations for integer scalars
        scalar_args = self.unique_declns_by_intent("gh_integer")
        for intent in FORTRAN_INTENT_NAMES:
            if scalar_args[intent]:
                invoke_sub.add(DeclGen(invoke_sub, datatype="integer",
                                       entity_decls=scalar_args[intent],
                                       intent=intent))

        # declare any stencil arguments
        self.stencil.declare_unique_alg_vars(invoke_sub)

        # Declare any mesh objects (including those for inter-grid kernels)
        self.meshes.declarations(invoke_sub)

        # Declare any dofmaps
        self.dofmaps.declare_dofmaps(invoke_sub)

        # Declare any CMA operators and associated parameters
        self.cma_ops.declare_cma_ops(invoke_sub)

        # Add the subroutine argument declarations for fields
        fld_args = self.unique_declns_by_intent("gh_field")
        for intent in FORTRAN_INTENT_NAMES:
            if fld_args[intent]:
                if intent == "out":
                    # The data part of a field might have intent(out) but
                    # in order to preserve the state of the whole derived-type
                    # object it must be declared as inout.
                    fort_intent = "inout"
                else:
                    fort_intent = intent
                invoke_sub.add(TypeDeclGen(invoke_sub, datatype="field_type",
                                           entity_decls=fld_args[intent],
                                           intent=fort_intent))

        # Add the subroutine argument declarations for operators that
        # are read or written (operators are always on discontinuous spaces
        # and therefore are never 'inc')
        op_declarations_dict = self.unique_declns_by_intent("gh_operator")
        for intent in FORTRAN_INTENT_NAMES:
            if op_declarations_dict[intent]:
                if intent == "out":
                    # The data part of an operator might have intent(out) but
                    # in order to preserve the state of the whole derived-type
                    # object it must be declared as inout.
                    fort_intent = "inout"
                else:
                    fort_intent = intent
                invoke_sub.add(
                    TypeDeclGen(invoke_sub, datatype="operator_type",
                                entity_decls=op_declarations_dict[intent],
                                intent=fort_intent))

        # Add subroutine argument declarations for CMA operators that are
        # read or written (as with normal/LMA operators, they are never 'inc'
        # because they are discontinuous)
        cma_op_declarations_dict = self.unique_declns_by_intent(
            "gh_columnwise_operator")
        for intent in FORTRAN_INTENT_NAMES:
            if cma_op_declarations_dict[intent]:
                if intent == "out":
                    # The data part of an operator might have intent(out) but
                    # in order to preserve the state of the whole derived-type
                    # object it must be declared as inout.
                    fort_intent = "inout"
                else:
                    fort_intent = intent
                invoke_sub.add(
                    TypeDeclGen(invoke_sub,
                                datatype="columnwise_operator_type",
                                entity_decls=cma_op_declarations_dict[intent],
                                intent=fort_intent))

        # Add the subroutine argument declarations for qr (quadrature
        # rules)
        self.evaluators.declare_qr(invoke_sub)

        # declare and initialise proxies for each of the (non-scalar)
        # arguments
        invoke_sub.add(CommentGen(invoke_sub, ""))
        invoke_sub.add(CommentGen(invoke_sub,
                                  " Initialise field and/or operator proxies"))
        invoke_sub.add(CommentGen(invoke_sub, ""))
        for arg in self.psy_unique_vars:
            # We don't have proxies for scalars
            if arg.type in VALID_SCALAR_NAMES:
                continue
            if arg.vector_size > 1:
                # the range function below returns values from
                # 1 to the vector size which is what we
                # require in our Fortran code
                for idx in range(1, arg.vector_size+1):
                    invoke_sub.add(
                        AssignGen(invoke_sub,
                                  lhs=arg.proxy_name+"("+str(idx)+")",
                                  rhs=arg.name+"("+str(idx)+")%get_proxy()"))
            else:
                invoke_sub.add(AssignGen(invoke_sub, lhs=arg.proxy_name,
                                         rhs=arg.name+"%get_proxy()"))

        field_proxy_decs = self.unique_proxy_declarations("gh_field")
        if len(field_proxy_decs) > 0:
            invoke_sub.add(
                TypeDeclGen(invoke_sub,
                            datatype="field_proxy_type",
                            entity_decls=field_proxy_decs))
        op_proxy_decs = self.unique_proxy_declarations("gh_operator")
        if len(op_proxy_decs) > 0:
            invoke_sub.add(
                TypeDeclGen(invoke_sub,
                            datatype="operator_proxy_type",
                            entity_decls=op_proxy_decs))
        cma_op_proxy_decs = self.unique_proxy_declarations(
            "gh_columnwise_operator")
        if cma_op_proxy_decs:
            invoke_sub.add(
                TypeDeclGen(invoke_sub,
                            datatype="columnwise_operator_proxy_type",
                            entity_decls=cma_op_proxy_decs))

        # Initialise the number of layers (if we are calling one or more
        # kernels that iterate over cells)
        if not dofs_only:
            invoke_sub.add(CommentGen(invoke_sub, ""))
            invoke_sub.add(CommentGen(invoke_sub,
                                      " Initialise number of layers"))
            invoke_sub.add(CommentGen(invoke_sub, ""))

        # Find the first argument that is not a scalar. Also, if there
        # any CMA operators as arguments then keep a reference to one
        # of them so that we can look-up the number of columns in the
        # mesh using its proxy
        first_var = None
        cma_op = None
        for var in self.psy_unique_vars:
            if not first_var and var.type not in VALID_SCALAR_NAMES:
                first_var = var
            if var.type == "gh_columnwise_operator":
                cma_op = var
        if not first_var:
            raise GenerationError(
                "Cannot create an Invoke with no field/operator arguments")

        # We only need the number of layers in the mesh if we are calling
        # one or more kernels that iterate over cells
        if not dofs_only:
            # Use our namespace manager to create a unique name unless
            # the context and label match and in this case return the
            # previous name
            nlayers_name = self._name_space_manager.create_name(
                root_name="nlayers", context="PSyVars", label="nlayers")
            invoke_sub.add(
                AssignGen(invoke_sub, lhs=nlayers_name,
                          rhs=first_var.proxy_name_indexed + "%" +
                          first_var.ref_name() + "%get_nlayers()"))
            invoke_sub.add(DeclGen(invoke_sub, datatype="integer",
                                   entity_decls=[nlayers_name]))

        # Initialise mesh object(s) and all related quantities for any
        # inter-grid kernels (number of fine cells per coarse cell etc.)
        self.meshes.initialise(invoke_sub)

        # If we have one or more CMA operators then we will need the number
        # of columns in the mesh
        if cma_op:
            invoke_sub.add(CommentGen(invoke_sub, ""))
            invoke_sub.add(CommentGen(invoke_sub,
                                      " Initialise number of cols"))
            invoke_sub.add(CommentGen(invoke_sub, ""))
            ncol_name = self._name_space_manager.create_name(
                root_name="ncell_2d", context="PSyVars", label="ncell_2d")
            invoke_sub.add(
                AssignGen(invoke_sub, lhs=ncol_name,
                          rhs=cma_op.proxy_name_indexed + "%ncell_2d"))
            invoke_sub.add(DeclGen(invoke_sub, datatype="integer",
                                   entity_decls=[ncol_name]))

        if self.schedule.reductions(reprod=True):
            # we have at least one reproducible reduction so we need
            # to know the number of OpenMP threads
            from psyclone.f2pygen import UseGen
            omp_function_name = "omp_get_max_threads"
            nthreads_name = self._name_space_manager.create_name(
                root_name="nthreads", context="PSyVars", label="nthreads")
            invoke_sub.add(UseGen(invoke_sub, name="omp_lib", only=True,
                                  funcnames=[omp_function_name]))
            invoke_sub.add(DeclGen(invoke_sub, datatype="integer",
                                   entity_decls=[nthreads_name]))
            invoke_sub.add(CommentGen(invoke_sub, ""))
            invoke_sub.add(CommentGen(
                invoke_sub, " Determine the number of OpenMP threads"))
            invoke_sub.add(CommentGen(invoke_sub, ""))
            invoke_sub.add(AssignGen(invoke_sub, lhs=nthreads_name,
                                     rhs=omp_function_name+"()"))

        # Initialise any stencil maps
        self.stencil.initialise_stencil_maps(invoke_sub)

        # Initialise dofmaps (one for each function space that is used
        # in this invoke)
        self.dofmaps.initialise_dofmaps(invoke_sub)

        # Initialise CMA operators and associated parameters
        self.cma_ops.initialise_cma_ops(invoke_sub)

        var_list = []
        # loop over all unique function spaces used by the kernels in
        # this invoke
        for function_space in self.unique_fss():
            # Initialise information associated with this function space.
            # If we have 1+ kernels that iterate over cells then we
            # will need ndf and undf. If we don't then we only need undf
            # (for the upper bound of the loop over dofs) if we're not
            # doing DM.
            if not (dofs_only and Config.get().distributed_memory):
                invoke_sub.add(CommentGen(invoke_sub, ""))
                invoke_sub.add(
                    CommentGen(invoke_sub, " Initialise number of DoFs for " +
                               function_space.mangled_name))
                invoke_sub.add(CommentGen(invoke_sub, ""))
            # Find an argument on this space to use to dereference
            arg = self.arg_for_funcspace(function_space)
            name = arg.proxy_name_indexed
            # Initialise ndf for this function space and add name to
            # list to declare later.
            if not dofs_only:
                ndf_name = get_fs_ndf_name(function_space)
                var_list.append(ndf_name)
                invoke_sub.add(AssignGen(invoke_sub, lhs=ndf_name,
                                         rhs=name +
                                         "%" + arg.ref_name(function_space) +
                                         "%get_ndf()"))
            # If there is a field on this space then initialise undf
            # for this function space and add name to list to declare
            # later. However, if the invoke contains only kernels that iterate
            # over dofs and distributed memory is enabled then the
            # number of dofs is obtained from the field proxy and undf is
            # not required.
            if not (dofs_only and Config.get().distributed_memory):
                if self.field_on_space(function_space):
                    undf_name = get_fs_undf_name(function_space)
                    var_list.append(undf_name)
                    invoke_sub.add(AssignGen(invoke_sub, lhs=undf_name,
                                             rhs=name + "%" +
                                             arg.ref_name(function_space) +
                                             "%get_undf()"))
        if var_list:
            # declare ndf and undf for all function spaces
            invoke_sub.add(DeclGen(invoke_sub, datatype="integer",
                                   entity_decls=var_list))

        # Initialise basis and/or differential-basis functions
        self.evaluators.initialise_basis_fns(invoke_sub)

        # add calls to compute the values of any basis arrays
        self.evaluators.compute_basis_fns(invoke_sub)

        invoke_sub.add(CommentGen(invoke_sub, ""))
        if Config.get().distributed_memory:
            invoke_sub.add(CommentGen(invoke_sub, " Call kernels and "
                                      "communication routines"))
        else:
            invoke_sub.add(CommentGen(invoke_sub, " Call our kernels"))
        invoke_sub.add(CommentGen(invoke_sub, ""))

        # add content from the schedule
        self.schedule.gen_code(invoke_sub)

        # Deallocate any basis arrays
        self.evaluators.deallocate(invoke_sub)

        invoke_sub.add(CommentGen(invoke_sub, ""))

        # finally, add me to my parent
        parent.add(invoke_sub)


class DynSchedule(Schedule):
    ''' The Dynamo specific schedule class. This passes the Dynamo-
    specific factories for creating kernel and infrastructure calls
    to the base class so it creates the ones we require. '''

    def __init__(self, arg):
        from psyclone.dynamo0p3_builtins import DynBuiltInCallFactory
        Schedule.__init__(self, DynKernCallFactory, DynBuiltInCallFactory, arg)

    def view(self, indent=0):
        '''
        A method implemented by all classes in a schedule which display the
        tree in a textual form. This method overrides the default view
        method to include distributed memory information.
        :param int indent: the amount by which to indent the output.
        '''
        print(self.indent(indent) + self.coloured_text + "[invoke='" +
              self.invoke.name + "' dm=" +
              str(Config.get().distributed_memory)+"]")
        for entity in self._children:
            entity.view(indent=indent + 1)


class DynGlobalSum(GlobalSum):
    '''
    Dynamo specific global sum class which can be added to and
    manipulated in, a schedule.

    :param scalar: the kernel argument for which to perform a global sum
    :type scalar: :py:class:`psyclone.dynamo0p3.DynKernelArgument`
    :param parent: the parent node of this node in the Schedule
    :type parent: :py:class:`psyclone.psyGen.Node`
    '''
    def __init__(self, scalar, parent=None):
        if not Config.get().distributed_memory:
            raise GenerationError("It makes no sense to create a DynGlobalSum "
                                  "object when dm=False")
        # a list of scalar types that this class supports
        self._supported_scalars = ["gh_real"]
        if scalar.type not in self._supported_scalars:
            raise GenerationError("DynGlobalSum currently only supports "
                                  "'{0}', but found '{1}'.".
                                  format(self._supported_scalars, scalar.type))
        GlobalSum.__init__(self, scalar, parent=parent)

    def gen_code(self, parent):
        ''' Dynamo specific code generation for this class '''
        from psyclone.f2pygen import AssignGen, TypeDeclGen, UseGen
        name = self._scalar.name
        name_space_manager = NameSpaceFactory().create()
        sum_name = name_space_manager.create_name(
            root_name="global_sum", context="PSyVars", label="global_sum")
        parent.add(UseGen(parent, name="scalar_mod", only=True,
                          funcnames=["scalar_type"]))
        parent.add(TypeDeclGen(parent, datatype="scalar_type",
                               entity_decls=[sum_name]))
        parent.add(AssignGen(parent, lhs=sum_name+"%value", rhs=name))
        parent.add(AssignGen(parent, lhs=name, rhs=sum_name+"%get_sum()"))


def _create_depth_list(halo_info_list):
    '''Halo exchanges may have more than one dependency. This method
    simplifies multiple dependencies to remove duplicates and any
    obvious redundancy. For example, if one dependency is for depth=1
    and another for depth=2 then we do not need the former as it is
    covered by the latter. Similarly, if we have a depth=extent+1 and
    another for depth=extent+2 then we do not need the former as it is
    covered by the latter. It also takes into account
    needs_clean_outer, which indicates whether the outermost halo
    needs to be clean (and therefore whether there is a dependence).

    :param: a list containing halo access information derived from
    all read fields dependent on this halo exchange
    :type: :func:`list` of :py:class:`psyclone.dynamo0p3.HaloReadAccess`
    :return: a list containing halo depth information derived from
    the halo access information
    :rtype: :func:`list` of :py:class:`psyclone.dynamo0p3.HaloDepth`

    '''
    depth_info_list = []
    # first look to see if all field dependencies are
    # annexed_only. If so we only care about annexed dofs
    annexed_only = True
    for halo_info in halo_info_list:
        if not (halo_info.annexed_only or
                (halo_info.literal_depth == 1
                 and not halo_info.needs_clean_outer)):
            # There are two cases when we only care about accesses to
            # annexed dofs. 1) when annexed_only is set and 2) when
            # the halo depth is 1 but we only depend on annexed dofs
            # being up-to-date (needs_clean_outer is False)
            annexed_only = False
            break
    if annexed_only:
        depth_info = HaloDepth()
        depth_info.set_by_value(max_depth=False, var_depth="",
                                literal_depth=1, annexed_only=True,
                                max_depth_m1=False)
        return [depth_info]
    # next look to see if one of the field dependencies specifies
    # a max_depth access. If so the whole halo region is accessed
    # so we do not need to be concerned with other accesses.
    max_depth_m1 = False
    for halo_info in halo_info_list:
        if halo_info.max_depth:
            if halo_info.needs_clean_outer:
                # found a max_depth access so we only need one
                # HaloDepth entry
                depth_info = HaloDepth()
                depth_info.set_by_value(max_depth=True, var_depth="",
                                        literal_depth=0, annexed_only=False,
                                        max_depth_m1=False)
                return [depth_info]
            # remember that we found a max_depth-1 access
            max_depth_m1 = True

    if max_depth_m1:
        # we have at least one max_depth-1 access.
        depth_info = HaloDepth()
        depth_info.set_by_value(max_depth=False, var_depth="",
                                literal_depth=0, annexed_only=False,
                                max_depth_m1=True)
        depth_info_list.append(depth_info)

    for halo_info in halo_info_list:
        # go through the halo information associated with each
        # read dependency, skipping any max_depth-1 accesses
        if halo_info.max_depth and not halo_info.needs_clean_outer:
            continue
        var_depth = halo_info.var_depth
        literal_depth = halo_info.literal_depth
        if literal_depth and not halo_info.needs_clean_outer:
            # decrease depth by 1 if we don't care about the outermost
            # access
            literal_depth -= 1
        match = False
        # check whether we match with existing depth information
        for depth_info in depth_info_list:
            if depth_info.var_depth == var_depth and not match:
                # this dependence uses the same variable to
                # specify its depth as an existing one, or both do
                # not have a variable so we only have a
                # literal. Therefore we only need to update the
                # literal value with the maximum of the two
                # (e.g. var_name,1 and var_name,2 => var_name,2)
                depth_info.literal_depth = max(
                    depth_info.literal_depth, literal_depth)
                match = True
                break
        if not match:
            # no matches were found with existing entries so
            # create a new one
            depth_info = HaloDepth()
            depth_info.set_by_value(max_depth=False, var_depth=var_depth,
                                    literal_depth=literal_depth,
                                    annexed_only=False, max_depth_m1=False)
            depth_info_list.append(depth_info)
    return depth_info_list


class DynHaloExchange(HaloExchange):

    '''Dynamo specific halo exchange class which can be added to and
    manipulated in, a schedule

    :param field: the field that this halo exchange will act on
    :type field: :py:class:`psyclone.dynamo0p3.DynKernelArgument`
    :param check_dirty: optional argument default True indicating \
    whether this halo exchange should be subject to a run-time check \
    for clean/dirty halos.
    :type check_dirty: bool
    :param vector_index: optional vector index (default None) to \
    identify which index of a vector field this halo exchange is \
    responsible for
    :type vector_index: int
    :param parent: optional PSyIRe parent node (default None) of this \
    object
    :type parent: :py:class:`psyclone.psyGen.node`

    '''
    def __init__(self, field, check_dirty=True,
                 vector_index=None, parent=None):
        HaloExchange.__init__(self, field, check_dirty=check_dirty,
                              vector_index=vector_index, parent=parent)
        # set up some defaults for this class
        self._halo_exchange_name = "halo_exchange"

    def _compute_stencil_type(self):
        '''Dynamically work out the type of stencil required for this halo
        exchange as it could change as transformations are applied to
        the schedule. If all stencil accesses are of the same type then we
        return that stencil, otherwise we return the "region" stencil
        type (as it is safe for all stencils).

        :return: the type of stencil required for this halo exchange
        :rtype: str

        '''
        # get information about stencil accesses from all read fields
        # dependendent on this halo exchange
        halo_info_list = self._compute_halo_read_info()

        trial_stencil = halo_info_list[0].stencil_type
        for halo_info in halo_info_list:
            # assume that if stencil accesses are different that we
            # simply revert to region. We could be more clever in the
            # future e.g. x and y implies cross.
            if halo_info.stencil_type != trial_stencil:
                return "region"
        return trial_stencil

    def _compute_halo_depth(self):
        '''Dynamically determine the depth of the halo for this halo exchange,
        as the depth can change as transformations are applied to the
        schedule

        :return: the halo exchange depth as a Fortran string
        :rtype: str

        '''
        # get information about reading from the halo from all read fields
        # dependendent on this halo exchange
        depth_info_list = self._compute_halo_read_depth_info()

        # if there is only one entry in the list we can just return
        # the depth
        if len(depth_info_list) == 1:
            return str(depth_info_list[0])
        # the depth information can't be reduced to a single
        # expression, therefore we need to determine the maximum
        # of all expresssions
        depth_str_list = [str(depth_info) for depth_info in
                          depth_info_list]
        return "max("+",".join(depth_str_list)+")"

    def _compute_halo_read_depth_info(self):
        '''Take a list of `psyclone.dynamo0p3.HaloReadAccess` objects and
        create an equivalent list of `psyclone.dynamo0p3.HaloDepth`
        objects. Whilst doing this we simplify the
        `psyclone.dynamo0p3.HaloDepth` list to remove redundant depth
        information e.g. depth=1 is not required if we have a depth=2

        :return: a list containing halo depth information derived from \
        all fields dependent on this halo exchange
        :rtype: :func:`list` of :py:class:`psyclone.dynamo0p3.HaloDepth`

        '''
        # get our halo information
        halo_info_list = self._compute_halo_read_info()
        # use the halo information to generate depth information
        depth_info_list = _create_depth_list(halo_info_list)
        return depth_info_list

    def _compute_halo_read_info(self):
        '''Dynamically computes all halo read dependencies and returns the
        required halo information (i.e. halo depth and stencil type) in a
        list of HaloReadAccess objects

        :return: a list containing halo information for each read dependency
        :rtype: :func:`list` of :py:class:`psyclone.dynamo0p3.HaloReadAccess`

        '''
        read_dependencies = self.field.forward_read_dependencies()
        if not read_dependencies:
            raise GenerationError(
                "Internal logic error. There should be at least one read "
                "dependence for a halo exchange")
        return [HaloReadAccess(read_dependency) for read_dependency
                in read_dependencies]

    def _compute_halo_write_info(self):
        '''Determines how much of the halo has been cleaned from any previous
        redundant computation

        :return: a HaloWriteAccess object containing the required \
        information, or None if no dependence information is found.
        :rtype: :py:class:`psyclone.dynamo0p3.HaloWriteAccess` or None
        :raises GenerationError: if more than one write dependence is \
        found for this halo exchange as this should not be possible

        '''
        write_dependencies = self.field.backward_write_dependencies()
        if not write_dependencies:
            # no write dependence information
            return None
        if len(write_dependencies) > 1:
            raise GenerationError(
                "Internal logic error. There should be at most one write "
                "dependence for a halo exchange. Found "
                "'{0}'".format(str(len(write_dependencies))))
        return HaloWriteAccess(write_dependencies[0])

    def required(self):
        '''Determines whether this halo exchange is definitely required (True,
        True), might be required (True, False) or is definitely not
        required (False, *). The first return argument is used to
        decide whether a halo exchange should exist. If it is True
        then the halo is required or might be required. If it is False
        then the halo exchange is definitely not required. The second
        argument is used to specify whether we definitely know that it
        is required or are not sure.

        Whilst a halo exchange is generally only ever added if it is
        required, or if it may be required, this situation can change
        if redundant computation transformations are applied. The
        first argument can be used to remove such halo exchanges if
        required.

        When the first argument is True, the second argument can be
        used to see if we need to rely on the runtime (set_dirty and
        set_clean calls) and therefore add a check_dirty() call around
        the halo exchange or whether we definitely know that this halo
        exchange is required.

        This routine assumes that a stencil size provided via a
        variable may take the value 0. If a variables value is
        constrained to be 1, or more, then the logic for deciding
        whether a halo exchange is definitely required should be
        updated. Note, the routine would still be correct as is, it
        would just return more unknown results than it should).

        :return: Returns (x, y) where x specifies whether this halo \
        exchange is (or might be) required - True, or is not required \
        - False. If the first tuple item is True then the second \
        argument specifies whether we definitely know that we need the \
        HaloExchange - True, or are not sure - False.
        :rtype: (bool, bool)

        '''
        # get *aggregated* information about halo reads
        required_clean_info = self._compute_halo_read_depth_info()
        # get information about the halo write
        clean_info = self._compute_halo_write_info()

        # no need to test whether we return at least one read
        # dependency as _compute_halo_read_depth_info() raises an
        # exception if none are found

        if Config.get().api_conf("dynamo0.3").compute_annexed_dofs and \
           len(required_clean_info) == 1 and \
           required_clean_info[0].annexed_only:
            # We definitely don't need the halo exchange as we
            # only read annexed dofs and these are always clean as
            # they are computed by default when iterating over
            # dofs and kept up-to-date by redundant computation
            # when iterating over cells.
            required = False
            known = True  # redundant information as it is always known
            return required, known

        if not clean_info:
            # this halo exchange has no previous write dependencies so
            # we do not know the initial state of the halo. This means
            # that we do not know if we need a halo exchange or not
            required = True
            known = False
            return required, known

        if clean_info.max_depth:
            if not clean_info.dirty_outer:
                # all of the halo is cleaned by redundant computation
                # so halo exchange is not required
                required = False
                known = True  # redundant information as it is always known
            else:
                # the last level halo is dirty
                if required_clean_info[0].max_depth:
                    # we know that we need to clean the outermost halo level
                    required = True
                    known = True
                else:
                    # we don't know whether the halo exchange is
                    # required or not as the reader reads the halo to
                    # a specified depth but we don't know the depth
                    # of the halo
                    required = True
                    known = False
            return required, known

        # at this point we know that clean_info.max_depth is False

        if not clean_info.literal_depth:
            # if literal_depth is 0 then the writer does not
            # redundantly compute so we definitely need the halo
            # exchange
            required = True
            known = True
            return required, known

        if clean_info.literal_depth == 1 and clean_info.dirty_outer:
            # the writer redundantly computes in the level 1 halo but
            # leaves it dirty (although annexed dofs are now clean).
            if len(required_clean_info) == 1 and \
               required_clean_info[0].annexed_only:
                # we definitely don't need the halo exchange as we
                # only read annexed dofs and these have been made
                # clean by the redundant computation
                required = False
                known = True  # redundant information as it is always known
            else:
                # we definitely need the halo exchange as the reader(s)
                # require the halo to be clean
                required = True
                known = True
            return required, known

        # At this point we know that the writer cleans the halo to a
        # known (literal) depth through redundant computation. We now
        # compute this value for use by the logic in the rest of the
        # routine.
        clean_depth = clean_info.literal_depth
        if clean_info.dirty_outer:
            # outer layer stays dirty
            clean_depth -= 1

        # If a literal value in any of the required clean halo depths
        # is greater than the cleaned depth then we definitely need
        # the halo exchange (as any additional variable depth would
        # increase the required depth value). We only look at the case
        # where we have multiple entries as the single entry case is
        # dealt with separately
        if len(required_clean_info) > 1:
            for required_clean in required_clean_info:
                if required_clean.literal_depth > clean_depth:
                    required = True
                    known = True
                    return required, known

        # The only other case where we know that a halo exchange is
        # required (or not) is where we read the halo to a known
        # literal depth. As the read inforation is aggregated, a known
        # literal depth will mean that there is only one
        # required_clean_info entry
        if len(required_clean_info) == 1:
            # the halo might be read to a fixed literal depth
            if required_clean_info[0].var_depth or \
               required_clean_info[0].max_depth:
                # no it isn't so we might need the halo exchange
                required = True
                known = False
            else:
                # the halo is read to a fixed literal depth.
                required_clean_depth = required_clean_info[0].literal_depth
                if clean_depth < required_clean_depth:
                    # we definitely need this halo exchange
                    required = True
                    known = True
                else:
                    # we definitely don't need this halo exchange
                    required = False
                    known = True  # redundant information as it is always known
            return required, known

        # We now know that at least one required_clean entry has a
        # variable depth and any required_clean fixed depths are less
        # than the cleaned depth so we may need a halo exchange.
        required = True
        known = False
        return required, known

    def view(self, indent=0):
        ''' Class specific view  '''
        _, known = self.required()
        runtime_check = not known
        field_id = self._field.name
        if self.vector_index:
            field_id += "({0})".format(self.vector_index)
        print(self.indent(indent) + (
            "{0}[field='{1}', type='{2}', depth={3}, "
            "check_dirty={4}]".format(self.coloured_text, field_id,
                                      self._compute_stencil_type(),
                                      self._compute_halo_depth(),
                                      runtime_check)))

    def gen_code(self, parent):
        '''Dynamo specific code generation for this class.

        :param parent: an f2pygen object that will be the parent of \
        f2pygen objects created in this method
        :type parent: :py:class:`psyclone.f2pygen.BaseGen`

        '''
        from psyclone.f2pygen import IfThenGen, CallGen, CommentGen
        if self.vector_index:
            ref = "(" + str(self.vector_index) + ")"
        else:
            ref = ""
        _, known = self.required()
        if not known:
            if_then = IfThenGen(parent, self._field.proxy_name + ref +
                                "%is_dirty(depth=" +
                                self._compute_halo_depth() + ")")
            parent.add(if_then)
            halo_parent = if_then
        else:
            halo_parent = parent
        halo_parent.add(
            CallGen(
                halo_parent, name=self._field.proxy_name + ref +
                "%" + self._halo_exchange_name +
                "(depth=" + self._compute_halo_depth() + ")"))
        parent.add(CommentGen(parent, ""))


class DynHaloExchangeStart(DynHaloExchange):
    '''The start of an asynchronous halo exchange. This is similar to a
    regular halo exchange except that the Fortran name of the call is
    different and the routine only reads the data being transferred
    (the associated field is specified as having a read access). As a
    result this class is not able to determine some important
    properties (such as whether the halo exchange is known to be
    required or not). This is solved by finding the corresponding
    asynchronous halo exchange end (a halo exchange start always has a
    corresponding halo exchange end and vice versa) and calling its
    methods (a halo exchange end is specified as having readwrite
    access to its associated field and therefore is able to determine
    the required properties).

    :param field: the field that this halo exchange will act on
    :type field: :py:class:`psyclone.dynamo0p3.DynKernelArgument`
    :param check_dirty: optional argument (default True) indicating \
    whether this halo exchange should be subject to a run-time check \
    for clean/dirty halos.
    :type check_dirty: bool
    :param vector_index: optional vector index (default None) to \
    identify which component of a vector field this halo exchange is \
    responsible for
    :type vector_index: int
    :param parent: optional PSyIRe parent node (default None) of this \
    object
    :type parent: :py:class:`psyclone.psyGen.node`

    '''
    def __init__(self, field, check_dirty=True,
                 vector_index=None, parent=None):
        DynHaloExchange.__init__(self, field, check_dirty=check_dirty,
                                 vector_index=vector_index, parent=parent)
        # Update the field's access appropriately. Here "gh_read"
        # specifies that the start of a halo exchange only reads
        # the field's data.
        self._field.access = "gh_read"
        # override appropriate parent class names
        self._halo_exchange_name = "halo_exchange_start"
        self._text_name = "HaloExchangeStart"
        self._colour_map_name = "HaloExchangeStart"
        self._dag_name = "haloexchangestart"

    def _compute_stencil_type(self):
        '''Call the required method in the corresponding halo exchange end
        object. This is done as the field in halo exchange start is
        only read and the dependence analysis beneath this call
        requires the field to be modified.

        :return: Return the type of stencil required for this pair of \
        halo exchanges
        :rtype: str

        '''
        return self._get_hex_end()._compute_stencil_type()

    def _compute_halo_depth(self):
        '''Call the required method in the corresponding halo exchange end
        object. This is done as the field in halo exchange start is
        only read and the dependence analysis beneath this call
        requires the field to be modified.

        :return: Return the halo exchange depth as a Fortran string
        :rtype: str

        '''
        return self._get_hex_end()._compute_halo_depth()

    def required(self):
        '''Call the required method in the corresponding halo exchange end
        object. This is done as the field in halo exchange start is
        only read and the dependence analysis beneath this call
        requires the field to be modified.

        :return: Returns (x, y) where x specifies whether this halo \
        exchange is (or might be) required - True, or is not required \
        - False. If the first tuple item is True then the second \
        argument specifies whether we definitely know that we need the \
        HaloExchange - True, or are not sure - False.
        :rtype: (bool, bool)

        '''
        return self._get_hex_end().required()

    def _get_hex_end(self):
        '''An internal helper routine for this class which finds the halo
        exchange end object corresponding to this halo exchange start
        object or raises an exception if one is not found.

        :return: The corresponding halo exchange end object
        :rtype: :py:class:`psyclone.dynamo0p3.DynHaloExchangeEnd`
        :raises GenerationError: If no matching HaloExchangeEnd is \
        found, or if the first matching haloexchange that is found is \
        not a HaloExchangeEnd

        '''
        # Look at all nodes following this one in schedule order
        # (which is PSyIRe node order)
        for node in self.following():
            if self.sameParent(node) and isinstance(node, DynHaloExchange):
                # Found a following `haloexchange`,
                # `haloexchangestart` or `haloexchangeend` PSyIRe node
                # that is at the same calling hierarchy level as this
                # haloexchangestart
                access = DataAccess(self.field)
                if access.overlaps(node.field):
                    if isinstance(node, DynHaloExchangeEnd):
                        return node
                    raise GenerationError(
                        "Halo exchange start for field '{0}' should match "
                        "with a halo exchange end, but found {1}".format(
                            self.field.name, type(node)))
        # no match has been found which is an error as a halo exchange
        # start should always have a matching halo exchange end that
        # follows it in schedule (PSyIRe sibling) order
        raise GenerationError(
            "Halo exchange start for field '{0}' has no matching halo "
            "exchange end".format(self.field.name))


class DynHaloExchangeEnd(DynHaloExchange):
    '''The end of an asynchronous halo exchange. This is similar to a
    regular halo exchange except that the Fortran name of the call is
    different and the routine only writes to the data being
    transferred.

    :param field: the field that this halo exchange will act on
    :type field: :py:class:`psyclone.dynamo0p3.DynKernelArgument`
    :param check_dirty: optional argument (default True) indicating \
    whether this halo exchange should be subject to a run-time check \
    for clean/dirty halos.
    :type check_dirty: bool
    :param vector_index: optional vector index (default None) to \
    identify which index of a vector field this halo exchange is \
    responsible for
    :type vector_index: int
    :param parent: optional PSyIRe parent node (default None) of this \
    object
    :type parent: :py:class:`psyclone.psyGen.node`

    '''
    def __init__(self, field, check_dirty=True,
                 vector_index=None, parent=None):
        DynHaloExchange.__init__(self, field, check_dirty=check_dirty,
                                 vector_index=vector_index, parent=parent)
        # Update field properties appropriately. The associated field is
        # written to. However, a readwrite field access needs to be
        # specified as this is required for the halo exchange logic to
        # work correctly.
        self._field.access = "gh_readwrite"
        # override appropriate parent class names
        self._halo_exchange_name = "halo_exchange_finish"
        self._text_name = "HaloExchangeEnd"
        self._colour_map_name = "HaloExchangeEnd"
        self._dag_name = "haloexchangeend"


class HaloDepth(object):
    '''Determines how much of the halo a read to a field accesses (the
    halo depth)
    '''
    def __init__(self):
        # literal_depth is used to store any known (literal) component
        # of the depth of halo that is accessed. It may not be the
        # full depth as there may also be an additional var_depth
        # specified.
        self._literal_depth = 0
        # var_depth is used to store any variable component of the
        # depth of halo that is accessed. It may not be the full depth
        # as there may also be an additional literal_depth specified.
        self._var_depth = None
        # max_depth specifies whether the full depth of halo (whatever
        # that might be) is accessed. If this is set then
        # literal_depth, var_depth and max_depth_m1 have no
        # meaning. max_depth being False does not necessarily mean the
        # full halo depth is not accessed, rather it means that we do
        # not know.
        self._max_depth = False
        # max_depth_m1 specifies whether the full depth of halo
        # (whatever that might be) apart from the outermost level is
        # accessed. If this is set then literal_depth, var_depth and
        # max_depth have no meaning.
        self._max_depth_m1 = False
        # annexed only is True if the only access in the halo is for
        # annexed dofs
        self._annexed_only = False

    @property
    def annexed_only(self):
        '''Returns whether the access to the halo is solely to annexed dofs,
        or not

        :return: Return True if only annexed dofs are accessed in the
        halo and False otherwise
        :rtype: bool

        '''
        return self._annexed_only

    @property
    def max_depth(self):
        '''Returns whether the read to the field is known to access all of the
        halo or not

        :return: Return True if the read to the field is known to
        access all of the halo and False otherwise
        :rtype: bool

        '''
        return self._max_depth

    @property
    def max_depth_m1(self):
        '''Returns whether the read to the field is known to access all of the
        halo except the outermost level or not.

        :return: Return True if the read to the field is known to
        access all of the halo except the outermost and False otherwise
        :rtype: bool

        '''
        return self._max_depth_m1

    @property
    def var_depth(self):
        '''Returns the name of the variable specifying the depth of halo
        access if one is provided. Note, a variable will only be provided for
        stencil accesses. Also note, this depth should be added to the
        literal_depth to find the total depth.

        :return: Return a variable name specifying the halo
        access depth, if one exists, and None if not
        :rtype: String

        '''
        return self._var_depth

    @property
    def literal_depth(self):
        '''Returns the known fixed (literal) depth of halo access. Note, this
        depth should be added to the var_depth to find the total
        depth.

        :return: Return the known fixed (literal) halo
        access depth
        :rtype: integer

        '''
        return self._literal_depth

    @literal_depth.setter
    def literal_depth(self, value):
        ''' Set the known fixed (literal) depth of halo access.

        :parameter value: Set the known fixed (literal) halo
        access depth
        :type value: integer

        '''
        self._literal_depth = value

    def set_by_value(self, max_depth, var_depth, literal_depth, annexed_only,
                     max_depth_m1):
        '''Set halo depth information directly

        :param bool max_depth: True if the field accesses all of the \
        halo and False otherwise
        :param str var_depth: A variable name specifying the halo \
        access depth, if one exists, and None if not
        :param int literal_depth: The known fixed (literal) halo \
        access depth
        :param bool annexed_only: True if only the halo's annexed dofs \
        are accessed and False otherwise
        :param bool max_depth_m1: True if the field accesses all of \
        the halo but does not require the outermost halo to be correct \
        and False otherwise

        '''
        self._max_depth = max_depth
        self._var_depth = var_depth
        self._literal_depth = literal_depth
        self._annexed_only = annexed_only
        self._max_depth_m1 = max_depth_m1

    def __str__(self):
        '''return the depth of a halo dependency
        as a string'''
        depth_str = ""
        if self.max_depth:
            depth_str += "mesh%get_halo_depth()"
        elif self.max_depth_m1:
            depth_str += "mesh%get_halo_depth()-1"
        else:
            if self.var_depth:
                depth_str += self.var_depth
                if self.literal_depth:
                    depth_str += "+"
            if self.literal_depth:
                depth_str += str(self.literal_depth)
        return depth_str


def halo_check_arg(field, access_types):
    '''Support function which performs checks to ensure the first argument
    is a field, that the field is contained within Kernel or Builtin
    call and that the field is accessed in one of the ways specified
    by the second argument. If no error is reported it returns the
    call object containing this argument

    :param field: the argument object we are checking
    :type field: :py:class:`psyclone.dynamo0p3.DynArgument`
    :param access_types: list of access types that the field access
    must be one of
    :type access_types: :func:`list` of String
    :return: the call containing the argument object
    :rtype: :py:class:`psyclone.psyGen.Call`
    :raises GenerationError: if the first argument to this function is
    the wrong type
    :raises GenerationError: if the first argument is not accessed in
    one of the ways specified by the second argument to the function
    :raises GenerationError: if the first argument is not contained
    within a call object

    '''
    try:
        # get the kernel/builtin call associated with this field
        call = field.call
    except AttributeError:
        raise GenerationError(
            "HaloInfo class expects an argument of type DynArgument, or "
            "equivalent, on initialisation, but found, "
            "'{0}'".format(type(field)))
    if field.access not in access_types:
        raise GenerationError(
            "In HaloInfo class, field '{0}' should be one of {1}, but found "
            "'{2}'".format(field.name, access_types, field.access))
    from psyclone.dynamo0p3_builtins import DynBuiltIn
    if not (isinstance(call, DynKern) or isinstance(call, DynBuiltIn)):
        raise GenerationError(
            "In HaloInfo class, field '{0}' should be from a call but "
            "found {1}".format(field.name, type(call)))
    return call


class HaloWriteAccess(HaloDepth):
    '''Determines how much of a field's halo is written to (the halo depth)
    when a field is accessed in a particular kernel within a
    particular loop nest

    '''
    def __init__(self, field):
        '''
        :param field: the field that we are concerned with
        :type field: :py:class:`psyclone.dynamo0p3.DynArgument`

        '''

        HaloDepth.__init__(self)
        self._compute_from_field(field)

    @property
    def dirty_outer(self):
        '''Returns True if the writer is continuous and accesses the halo and
        False otherwise. It indicates that the outer level of halo that has
        been written to is actually dirty (well to be precise it is a partial
        sum).

        :return: Return True if the outer layer of halo
        that is written to remains dirty and False otherwise.
        :rtype: bool

        '''
        return self._dirty_outer

    def _compute_from_field(self, field):
        '''Internal method to compute what parts of a field's halo are written
        to in a certain kernel and loop. The information computed is
        the depth of access and validity of the data after
        writing. The depth of access can be the maximum halo depth or
        a literal depth and the outer halo layer that is written to
        may be dirty or clean.

        :param field: the field that we are concerned with
        :type field: :py:class:`psyclone.dynamo0p3.DynArgument`

        '''
        call = halo_check_arg(field, GH_WRITE_ACCESSES)
        # no test required here as all calls exist within a loop
        loop = call.parent
        # The outermost halo level that is written to is dirty if it
        # is a continuous field which writes into the halo in a loop
        # over cells
        self._dirty_outer = (
            not field.discontinuous and
            loop.iteration_space == "cells" and
            loop.upper_bound_name in HALO_ACCESS_LOOP_BOUNDS)
        depth = 0
        max_depth = False
        if loop.upper_bound_name in HALO_ACCESS_LOOP_BOUNDS:
            # loop does redundant computation
            if loop.upper_bound_halo_depth:
                # loop redundant computation is to a fixed literal depth
                depth = loop.upper_bound_halo_depth
            else:
                # loop redundant computation is to the maximum depth
                max_depth = True
        # If this is an inter-grid kernel and we're writing to the
        # field on the fine mesh then the halo depth is effectively
        # doubled
        if call.is_intergrid and field.mesh == "gh_fine":
            depth *= 2
        # The third argument for set_by_value specifies the name of a
        # variable used to specify the depth. Variables are currently
        # not used when a halo is written to, so we pass None which
        # indicates there is no variable.  the fifth argument for
        # set_by_value indicates whether we only access
        # annexed_dofs. At the moment this is not possible when
        # modifying a field so we always return False. The sixth
        # argument indicates if the depth of access is the
        # maximum-1. This is not possible here so we return False.
        HaloDepth.set_by_value(self, max_depth, None, depth, False, False)


class HaloReadAccess(HaloDepth):
    '''Determines how much of a field's halo is read (the halo depth) and
    additionally the access pattern (the stencil) when a field is
    accessed in a particular kernel within a particular loop nest

    '''
    def __init__(self, field):
        '''
        :param field: the field that we want to get information on
        :type field: :py:class:`psyclone.dynamo0p3.DynKernelArgument`

        '''
        HaloDepth.__init__(self)
        self._stencil_type = None
        self._needs_clean_outer = None
        self._compute_from_field(field)

    @property
    def needs_clean_outer(self):
        '''Returns False if the reader has a gh_inc access and accesses the
        halo. Otherwise returns True.  Indicates that the outer level
        of halo that has been read does not need to be clean (although
        any annexed dofs do).

        :return: Returns False if the outer layer of halo that is read \
        does not need to be clean and True otherwise.
        :rtype: bool

        '''
        return self._needs_clean_outer

    @property
    def stencil_type(self):
        '''Returns the type of stencil access used by the field(s) in the halo
        if one exists. If redundant computation (accessing the full
        halo) is combined with a stencil access (potentially accessing
        a subset of the halo) then the access is assumed to be full
        access (region) for all depths.

        :return: Return the type of stencil access used
        or None if there is no stencil.
        :rtype: String

        '''
        return self._stencil_type

    def _compute_from_field(self, field):
        '''Internal method to compute which parts of a field's halo are read
        in a certain kernel and loop. The information computed is the
        depth of access and the access pattern. The depth of access
        can be the maximum halo depth, a variable specifying the depth
        and/or a literal depth. The access pattern will only be
        specified if the kernel code performs a stencil access on the
        field.

        :param field: the field that we are concerned with
        :type field: :py:class:`psyclone.dynamo0p3.DynArgument`

        '''
        self._annexed_only = False
        call = halo_check_arg(field, GH_READ_ACCESSES)
        # no test required here as all calls exist within a loop
        loop = call.parent

        # For GH_INC we accumulate contributions into the field being
        # modified. In order to get correct results for owned and
        # annexed dofs, this requires that the fields we are
        # accumulating contributions from have up-to-date values in
        # the halo cell(s). However, we do not need to be concerned
        # with the values of the modified field in the last-level of
        # the halo. This is because we only have enough information to
        # partially compute the contributions in those cells
        # anyway. (If the values of the field being modified are
        # required, at some later point, in that level of the halo
        # then we do a halo swap.)
        self._needs_clean_outer = (
            not (field.access.lower() == "gh_inc"
                 and loop.upper_bound_name in ["cell_halo",
                                               "colour_halo"]))
        # now we have the parent loop we can work out what part of the
        # halo this field accesses
        if loop.upper_bound_name in HALO_ACCESS_LOOP_BOUNDS:
            # this loop performs redundant computation
            if loop.upper_bound_halo_depth:
                # loop redundant computation is to a fixed literal depth
                self._literal_depth = loop.upper_bound_halo_depth
            else:
                # loop redundant computation is to the maximum depth
                self._max_depth = True
        elif loop.upper_bound_name == "ncolour":
            # currenty coloured loops are always transformed from
            # cell_halo depth 1 loops
            self._literal_depth = 1
        elif loop.upper_bound_name in ["ncells", "nannexed"]:
            if field.descriptor.stencil:
                # no need to worry about annexed dofs (if they exist)
                # as the stencil will cover these (this is currently
                # guaranteed as halo exchanges only exchange full
                # halos)
                pass
            else:  # there is no stencil
                if field.discontinuous:
                    # There are only local accesses
                    pass
                else:
                    # This is a continuous field which therefore
                    # accesses annexed dofs. We set access to the
                    # level 1 halo here as there is currently no
                    # mechanism to perform a halo exchange solely on
                    # annexed dofs.
                    self._literal_depth = 1
                    self._annexed_only = True
        elif loop.upper_bound_name == "ndofs":
            # we only access owned dofs so there is no access to the
            # halo
            pass
        else:
            raise GenerationError(
                "Internal error in HaloReadAccess._compute_from_field. Found "
                "unexpected loop upper bound name '{0}'".
                format(loop.upper_bound_name))

        if self._max_depth or self._var_depth or self._literal_depth:
            # Whilst stencil type has no real meaning when there is no
            # stencil it is convenient to set it to "region" when
            # there is redundant computation as the halo exchange
            # logic is interested in the access pattern irrespective
            # of whether there is a stencil access or not. We use
            # "region" as it means access all of the halo data which
            # is what is done when performing redundant computation
            # with no stencil.
            self._stencil_type = "region"
        if field.descriptor.stencil:
            # field has a stencil access
            if self._max_depth:
                raise GenerationError(
                    "redundant computation to max depth with a stencil is "
                    "invalid")
            else:
                self._stencil_type = field.descriptor.stencil['type']
                if self._literal_depth:
                    # halo exchange does not support mixed accesses to the halo
                    self._stencil_type = "region"
                stencil_depth = field.descriptor.stencil['extent']
                if stencil_depth:
                    # stencil_depth is provided in the kernel metadata
                    self._literal_depth += stencil_depth
                else:
                    # stencil_depth is provided by the algorithm layer
                    if field.stencil.extent_arg.is_literal():
                        # a literal is specified
                        value_str = field.stencil.extent_arg.text
                        self._literal_depth += int(value_str)
                    else:
                        # a variable is specified
                        self._var_depth = field.stencil.extent_arg.varName
        # If this is an intergrid kernel and the field in question is on
        # the fine mesh then we must double the halo depth
        if call.is_intergrid and field.mesh == "gh_fine":
            if self._literal_depth:
                self._literal_depth *= 2
            if self._var_depth:
                self._var_depth = "2*" + self._var_depth


class DynLoop(Loop):
    ''' The Dynamo specific Loop class. This passes the Dynamo
    specific loop information to the base class so it creates the one
    we require.  Creates Dynamo specific loop bounds when the code is
    being generated. '''

    def __init__(self, parent=None, loop_type=""):
        Loop.__init__(self, parent=parent,
                      valid_loop_types=VALID_LOOP_TYPES)
        self.loop_type = loop_type

        # Get the namespace manager instance so we can look-up
        # the name of the nlayers and ndf variables
        self._name_space_manager = NameSpaceFactory().create()

        # set our variable name at initialisation as it might be
        # required by other classes before code generation
        if self._loop_type == "colours":
            self._variable_name = "colour"
        elif self._loop_type == "colour":
            self._variable_name = "cell"
        elif self._loop_type == "dofs":
            self._variable_name = self._name_space_manager.\
                create_name(root_name="df",
                            context="PSyVars",
                            label="dof_loop_idx")
        else:
            self._variable_name = "cell"

        # At this stage we don't know what our loop bounds are
        self._lower_bound_name = None
        self._lower_bound_index = None
        self._upper_bound_name = None
        self._upper_bound_halo_depth = None

    def view(self, indent=0):
        '''Print out a textual representation of this loop. We override this
        method from the Loop class because, in Dynamo0.3, the function
        space is now an object and we need to call orig_name on it. We
        also output the upper loop bound as this can now be
        modified.

        :param indent: optional argument indicating the level of
        indentation to add before outputting the class information
        :type indent: integer

        '''
        if self._upper_bound_halo_depth:
            upper_bound = "{0}({1})".format(self._upper_bound_name,
                                            self._upper_bound_halo_depth)
        else:
            upper_bound = self._upper_bound_name
        print(self.indent(indent) + self.coloured_text +
              "[type='{0}',field_space='{1}',it_space='{2}', "
              "upper_bound='{3}']".format(self._loop_type,
                                          self._field_space.orig_name,
                                          self.iteration_space, upper_bound))
        for entity in self._children:
            entity.view(indent=indent + 1)

    def load(self, kern):
        '''
        Load the state of this Loop using the supplied Kernel
        object. This method is provided so that we can individually
        construct Loop objects for a given kernel call.

        :param kern: Kernel object to use to populate state of Loop
        :type kern: :py:class:`psyclone.dynamo0p3.DynKern`
        '''
        self._kern = kern

        self._field = kern.arguments.iteration_space_arg()
        self._field_name = self._field.name
        self._field_space = self._field.function_space
        self._iteration_space = kern.iterates_over  # cells etc.

        # Loop bounds
        self.set_lower_bound("start")

        from psyclone.dynamo0p3_builtins import DynBuiltIn
        if isinstance(kern, DynBuiltIn):
            # If the kernel is a built-in/pointwise operation
            # then this loop must be over DoFs
            if Config.get().api_conf("dynamo0.3").compute_annexed_dofs \
               and Config.get().distributed_memory \
               and not kern.is_reduction:
                self.set_upper_bound("nannexed")
            else:
                self.set_upper_bound("ndofs")
        else:
            if Config.get().distributed_memory:
                if self._field.type in VALID_OPERATOR_NAMES:
                    # We always compute operators redundantly out to the L1
                    # halo
                    self.set_upper_bound("cell_halo", index=1)
                elif (self.field_space.orig_name in
                      DISCONTINUOUS_FUNCTION_SPACES):
                    self.set_upper_bound("ncells")
                elif self.field_space.orig_name in CONTINUOUS_FUNCTION_SPACES:
                    # Must iterate out to L1 halo for continuous quantities
                    self.set_upper_bound("cell_halo", index=1)
                elif self.field_space.orig_name in VALID_ANY_SPACE_NAMES:
                    # We don't know whether any-space is continuous or not
                    # so we have to err on the side of caution and assume that
                    # it is.
                    self.set_upper_bound("cell_halo", index=1)
                else:
                    raise GenerationError(
                        "Unexpected function space found. Expecting one of "
                        "{0} but found '{1}'".format(
                            str(VALID_FUNCTION_SPACES),
                            self.field_space.orig_name))
            else:  # sequential
                self.set_upper_bound("ncells")

    def set_lower_bound(self, name, index=None):
        ''' Set the lower bounds of this loop '''
        if name not in VALID_LOOP_BOUNDS_NAMES:
            raise GenerationError(
                "The specified lower bound loop name is invalid")
        if name in ["inner"] + HALO_ACCESS_LOOP_BOUNDS and index < 1:
            raise GenerationError(
                "The specified index '{0}' for this lower loop bound is "
                "invalid".format(str(index)))
        self._lower_bound_name = name
        self._lower_bound_index = index

    def set_upper_bound(self, name, index=None):
        '''Set the upper bound of this loop

        :param name: A loop upper bound name. This should be a supported name.
        :type name: String
        :param index: An optional argument indicating the depth of halo
        :type index: int

        '''
        if name not in VALID_LOOP_BOUNDS_NAMES:
            raise GenerationError(
                "The specified upper loop bound name is invalid. Expected one "
                "of {0} but found '{1}'".format(VALID_LOOP_BOUNDS_NAMES, name))
        if name == "start":
            raise GenerationError("'start' is not a valid upper bound")
        # Only halo bounds and inner may have an index. We could just
        # test for index here and assume that index is None for other
        # types of bounds, but checking the type of bound as well is a
        # safer option.
        if name in (["inner"] + HALO_ACCESS_LOOP_BOUNDS) and \
           index is not None:
            if index < 1:
                raise GenerationError(
                    "The specified index '{0}' for this upper loop bound is "
                    "invalid".format(str(index)))
        self._upper_bound_name = name
        self._upper_bound_halo_depth = index

    @property
    def upper_bound_name(self):
        ''' Returns the name of the upper loop bound '''
        return self._upper_bound_name

    @property
    def upper_bound_halo_depth(self):
        '''Returns the index of the upper loop bound. This is None if the upper
        bound name is not in HALO_ACCESS_LOOP_BOUNDS

        :return: the depth of the halo for a loops upper bound. If it
        is None then a depth has not been provided. The depth value is only
        valid when the upper-bound name is associated with a halo
        e.g. 'cell_halo'
        :rtype: int

        '''
        return self._upper_bound_halo_depth

    def _lower_bound_fortran(self):
        '''
        Create the associated Fortran code for the type of lower bound.
        :returns: the Fortran code for the lower bound
        :rtype: str
        :raises GenerationError: if self._lower_bound_name is not "start"
                                 for sequential code.
        :raises GenerationError: if self._lower_bound_name is unrecognised
        '''
        if not Config.get().distributed_memory and \
           self._lower_bound_name != "start":
            raise GenerationError(
                "The lower bound must be 'start' if we are sequential but "
                "found '{0}'".format(self._upper_bound_name))
        if self._lower_bound_name == "start":
            return "1"
        else:
            # the start of our space is the end of the previous space +1
            if self._lower_bound_name == "inner":
                prev_space_name = self._lower_bound_name
                prev_space_index_str = str(self._lower_bound_index + 1)
            elif self._lower_bound_name == "ncells":
                prev_space_name = "inner"
                prev_space_index_str = "1"
            elif (self._lower_bound_name == "cell_halo" and
                  self._lower_bound_index == 1):
                prev_space_name = "ncells"
                prev_space_index_str = ""
            elif (self._lower_bound_name == "cell_halo" and
                  self._lower_bound_index > 1):
                prev_space_name = self._lower_bound_name
                prev_space_index_str = str(self._lower_bound_index - 1)
            else:
                raise GenerationError(
                    "Unsupported lower bound name '{0}' "
                    "found".format(self._lower_bound_name))
            mesh_obj_name = self._name_space_manager.create_name(
                root_name="mesh", context="PSyVars", label="mesh")
            return mesh_obj_name + "%get_last_" + prev_space_name + "_cell(" \
                + prev_space_index_str + ")+1"

    def _upper_bound_fortran(self):
        ''' Create the associated fortran code for the type of upper bound

        :return: Fortran code for the upper bound of this loop
        :rtype: String

        '''
        # precompute halo_index as a string as we use it in more than
        # one of the if clauses
        halo_index = ""
        if self._upper_bound_halo_depth:
            halo_index = str(self._upper_bound_halo_depth)

        # We must allow for self._kern being None (as it will be for
        # a built-in).
        if self._kern and self._kern.is_intergrid:
            # We have more than one mesh object to choose from and we
            # want the coarse one because that determines the iteration
            # space. _field_name holds the name of the argument that
            # determines the iteration space of this kernel and that
            # is set-up to be the one on the coarse mesh (in
            # DynKerelArguments.iteration_space_arg()).
            mesh_name = "mesh_" + self._field_name
        else:
            # It's not an inter-grid kernel so there's only one mesh
            mesh_name = "mesh"
        mesh = self._name_space_manager.create_name(
            root_name=mesh_name, context="PSyVars", label=mesh_name)

        if self._upper_bound_name == "ncolours":
            # Loop over colours
            kernels = self.walk(self.children, DynKern)
            if not kernels:
                raise InternalError(
                    "Failed to find a kernel within a loop over colours.")
            # Check that all kernels have been coloured. We can't check the
            # number of colours since that is only known at runtime.
            ncolours = kernels[0].ncolours_var
            for kern in kernels:
                if not kern.ncolours_var:
                    raise InternalError(
                        "All kernels within a loop over colours must have been"
                        " coloured but kernel '{0}' has not".format(kern.name))
            return ncolours
        elif self._upper_bound_name == "ncolour":
            # Loop over cells of a particular colour when DM is disabled.
            # We use the same, DM API as that returns sensible values even
            # when running without MPI.
            return "{0}%get_last_edge_cell_per_colour(colour)".format(mesh)
        elif self._upper_bound_name == "colour_halo":
            # Loop over cells of a particular colour when DM is enabled. The
            # LFRic API used here allows for colouring with redundant
            # computation.
            append = ""
            if halo_index:
                # The colouring API support an additional optional
                # argument which specifies the depth of the halo to
                # which the coloured loop computes. If no argument is
                # supplied it is assumed that the coloured loop
                # computes to the full depth of the halo (whatever that
                # may be).
                append = ","+halo_index
            return ("{0}%get_last_halo_cell_per_colour(colour"
                    "{1})".format(mesh, append))
        elif self._upper_bound_name in ["ndofs", "nannexed"]:
            if Config.get().distributed_memory:
                if self._upper_bound_name == "ndofs":
                    result = self.field.proxy_name_indexed + "%" + \
                             self.field.ref_name() + "%get_last_dof_owned()"
                else:  # nannexed
                    result = self.field.proxy_name_indexed + "%" + \
                             self.field.ref_name() + "%get_last_dof_annexed()"
            else:
                result = self._kern.undf_name
            return result
        elif self._upper_bound_name == "ncells":
            if Config.get().distributed_memory:
                result = mesh + "%get_last_edge_cell()"
            else:
                result = self.field.proxy_name_indexed + "%" + \
                    self.field.ref_name() + "%get_ncell()"
            return result
        elif self._upper_bound_name == "cell_halo":
            if Config.get().distributed_memory:
                return "{0}%get_last_halo_cell({1})".format(mesh,
                                                            halo_index)
            else:
                raise GenerationError(
                    "'cell_halo' is not a valid loop upper bound for "
                    "sequential/shared-memory code")
        elif self._upper_bound_name == "dof_halo":
            if Config.get().distributed_memory:
                return "{0}%{1}%get_last_dof_halo({2})".format(
                    self.field.proxy_name_indexed, self.field.ref_name(),
                    halo_index)
            else:
                raise GenerationError(
                    "'dof_halo' is not a valid loop upper bound for "
                    "sequential/shared-memory code")
        elif self._upper_bound_name == "inner":
            if Config.get().distributed_memory:
                return "{0}%get_last_inner_cell({1})".format(mesh,
                                                             halo_index)
            else:
                raise GenerationError(
                    "'inner' is not a valid loop upper bound for "
                    "sequential/shared-memory code")
        else:
            raise GenerationError(
                "Unsupported upper bound name '{0}' found in dynloop.upper_"
                "bound_fortran()".format(self._upper_bound_name))

    def has_inc_arg(self, mapping=None):
        ''' Returns True if any of the Kernels called within this loop
        have an argument with INC access. Returns False otherwise. '''
        if mapping is not None:
            my_mapping = mapping
        else:
            my_mapping = FIELD_ACCESS_MAP
        return Loop.has_inc_arg(self, my_mapping)

    def unique_fields_with_halo_reads(self):
        ''' Returns all fields in this loop that require at least some
        of their halo to be clean to work correctly. '''

        unique_fields = []
        unique_field_names = []

        for call in self.calls():
            for arg in call.arguments.args:
                if self._halo_read_access(arg):
                    if arg.name not in unique_field_names:
                        unique_field_names.append(arg.name)
                        unique_fields.append(arg)
        return unique_fields

    def _halo_read_access(self, arg):
        '''Determines whether the supplied argument has (or might have) its
        halo data read within this loop. Returns True if it does, or if
        it might and False if it definitely does not.

        :param arg: an argument contained within this loop
        :type arg: :py:class:`psyclone.dynamo0p3.DynArgument`
        :return: True if the argument reads, or might read from the \
                 halo and False otherwise.
        :rtype: bool

        '''
        if arg.descriptor.stencil:
            if self._upper_bound_name not in ["cell_halo", "ncells"]:
                raise GenerationError(
                    "Loop bounds other than cell_halo and ncells are "
                    "currently unsupported for kernels with stencil "
                    "accesses. Found '{0}'.".format(self._upper_bound_name))
            return self._upper_bound_name in ["cell_halo", "ncells"]
        if arg.type in VALID_SCALAR_NAMES:
            # scalars do not have halos
            return False
        elif arg.is_operator:
            # operators do not have halos
            return False
        elif arg.discontinuous and arg.access.lower() in \
                ["gh_read", "gh_readwrite"]:
            # there are no shared dofs so access to inner and ncells are
            # local so we only care about reads in the halo
            return self._upper_bound_name in HALO_ACCESS_LOOP_BOUNDS
        elif arg.access.lower() in ["gh_read", "gh_inc"]:
            # arg is either continuous or we don't know (any_space_x)
            # and we need to assume it may be continuous for
            # correctness
            if self._upper_bound_name in HALO_ACCESS_LOOP_BOUNDS:
                # we read in the halo
                return True
            elif self._upper_bound_name in ["ncells", "nannexed"]:
                # we read annexed dofs. Return False if we always
                # compute annexed dofs and True if we don't (as
                # annexed dofs are part of the level 1 halo).
                return not Config.get()\
                                 .api_conf("dynamo0.3").compute_annexed_dofs
            elif self._upper_bound_name in ["ndofs"]:
                # argument does not read from the halo
                return False
            else:
                # nothing should get to here so raise an exception
                raise GenerationError(
                    "Internal error in _halo_read_access. It should not be "
                    "possible to get to here. loop upper bound name is '{0}' "
                    "and arg '{1}' access is '{2}'.".format(
                        self._upper_bound_name, arg.name, arg.access))
        else:
            # access is neither a read nor an inc so does not need halo
            return False

    def _add_halo_exchange_code(self, halo_field, idx=None):
        '''An internal helper method to add the halo exchange call immediately
        before this loop using the halo_field argument for the
        associated field information and the optional idx argument if
        the field is a vector field.

        In certain situations the halo exchange will not be
        required. This is dealt with by adding the halo exchange,
        asking it if it is required and then removing it if it is
        not. This may seem strange but the logic for determining
        whether a halo exchange is required is within the halo
        exchange class so it is simplest to do it this way

        :param halo_field: the argument requiring a halo exchange
        :type halo_field: :py:class:`psyclone.dynamo0p3.DynArgument`
        :param index: optional argument providing the vector index if
        there is one and None if not. Defaults to None.
        :type index: int or None

        '''
        exchange = DynHaloExchange(halo_field,
                                   parent=self.parent,
                                   vector_index=idx)
        self.parent.children.insert(self.position,
                                    exchange)
        # check whether this halo exchange has been placed
        # here correctly and if not, remove it.
        required, _ = exchange.required()
        if not required:
            exchange.parent.children.remove(exchange)

    def _add_halo_exchange(self, halo_field):
        '''Internal helper method to add (a) halo exchange call(s) immediately
        before this loop using the halo_field argument for the
        associated field information. If the field is a vector then
        add the appropriate number of halo exchange calls.

        :param halo_field: the argument requiring a halo exchange
        :type halo_field: :py:class:`psyclone.dynamo0p3.DynArgument`

        '''
        if halo_field.vector_size > 1:
            # the range function below returns values from
            # 1 to the vector size which is what we
            # require in our Fortran code
            for idx in range(1, halo_field.vector_size+1):
                self._add_halo_exchange_code(halo_field, idx)
        else:
            self._add_halo_exchange_code(halo_field)

    def update_halo_exchanges(self):
        '''add and/or remove halo exchanges due to changes in the loops
        bounds'''
        # this call adds any new halo exchanges that are
        # required. This is done by adding halo exchanges before this
        # loop for any fields in the loop that require a halo exchange
        # and don't already have one
        self.create_halo_exchanges()
        # Now remove any existing halo exchanges that are no longer
        # required. This is done by removing halo exchanges after this
        # loop where a field in this loop previously had a forward
        # dependence on a halo exchange but no longer does
        for call in self.calls():
            for arg in call.arguments.args:
                if arg.access in GH_WRITE_ACCESSES:
                    dep_arg_list = arg.forward_read_dependencies()
                    for dep_arg in dep_arg_list:
                        if isinstance(dep_arg.call, DynHaloExchange):
                            # found a halo exchange as a forward dependence
                            # ask the halo exchange if it is required
                            halo_exchange = dep_arg.call
                            required, _ = halo_exchange.required()
                            if not required:
                                halo_exchange.parent.children.remove(
                                    halo_exchange)

    def create_halo_exchanges(self):
        '''Add halo exchanges before this loop as required by fields within
        this loop. To keep the logic simple we assume that any field
        that accesses the halo will require a halo exchange and then
        remove the halo exchange if this is not the case (when
        previous writers perform sufficient redundant computation). It
        is implemented this way as the halo exchange class determines
        whether it is required or not so a halo exchange needs to
        exist in order to find out. The appropriate logic is coded in
        the _add_halo_exchange helper method. '''
        for halo_field in self.unique_fields_with_halo_reads():
            # for each unique field in this loop that has its halo
            # read (including annexed dofs), find the previous update
            # of this field
            prev_arg_list = halo_field.backward_write_dependencies()
            if not prev_arg_list:
                # field has no previous dependence so create new halo
                # exchange(s) as we don't know the state of the fields
                # halo on entry to the invoke
                self._add_halo_exchange(halo_field)
            else:
                # field has one or more previous dependencies
                if len(prev_arg_list) > 1:
                    # field has more than one previous dependencies so
                    # should be a vector
                    if halo_field.vector_size <= 1:
                        raise GenerationError(
                            "Error in create_halo_exchanges. Expecting field "
                            "'{0}' to be a vector as it has multiple previous "
                            "dependencies".format(halo_field.name))
                    if len(prev_arg_list) != halo_field.vector_size:
                        raise GenerationError(
                            "Error in create_halo_exchanges. Expecting a "
                            "dependence for each vector index for field '{0}' "
                            "but the number of dependencies is '{1}' and the "
                            "vector size is '{2}'.".format(
                                halo_field.name, halo_field.vector_size,
                                len(prev_arg_list)))
                    for arg in prev_arg_list:
                        if not isinstance(arg.call, DynHaloExchange):
                            raise GenerationError(
                                "Error in create_halo_exchanges. Expecting "
                                "all dependent nodes to be halo exchanges")
                prev_node = prev_arg_list[0].call
                if not isinstance(prev_node, DynHaloExchange):
                    # previous dependence is not a halo exchange so
                    # call the add halo exchange logic which
                    # determines whether a halo exchange is required
                    # or not
                    self._add_halo_exchange(halo_field)

    def gen_code(self, parent):
        '''Work out the appropriate loop bounds and variable name
        depending on the loop type and then call the base class to
        generate the code.

        :param parent: an f2pygen object that will be the parent of \
        f2pygen objects created in this method
        :type parent: :py:class:`psyclone.f2pygen.BaseGen`
        :raises GenerationError: if a loop over colours is within an \
        OpenMP parallel region (as it must be serial)

        '''
        # Check that we're not within an OpenMP parallel region if
        # we are a loop over colours.
        if self._loop_type == "colours" and self.is_openmp_parallel():
            raise GenerationError("Cannot have a loop over "
                                  "colours within an OpenMP "
                                  "parallel region.")

        # get fortran loop bounds
        self._start = self._lower_bound_fortran()
        self._stop = self._upper_bound_fortran()
        Loop.gen_code(self, parent)

        if Config.get().distributed_memory and self._loop_type != "colour":

            # Set halo clean/dirty for all fields that are modified
            from psyclone.f2pygen import CallGen, CommentGen, DirectiveGen
            fields = self.unique_modified_args(FIELD_ACCESS_MAP, "gh_field")

            if fields:
                parent.add(CommentGen(parent, ""))
                parent.add(CommentGen(parent,
                                      " Set halos dirty/clean for fields "
                                      "modified in the above loop"))
                parent.add(CommentGen(parent, ""))
                from psyclone.psyGen import OMPParallelDoDirective
                use_omp_master = False
                if self.is_openmp_parallel():
                    if not self.ancestor(OMPParallelDoDirective):
                        use_omp_master = True
                        # I am within an OpenMP Do directive so protect
                        # set_dirty() and set_clean() with OpenMP Master
                        parent.add(DirectiveGen(parent, "omp", "begin",
                                                "master", ""))
                # first set all of the halo dirty unless we are
                # subsequently going to set all of the halo clean
                for field in fields:
                    # The HaloWriteAccess class provides information
                    # about how the supplied field is accessed within
                    # its parent loop
                    hwa = HaloWriteAccess(field)
                    if not hwa.max_depth or hwa.dirty_outer:
                        # output set dirty as some of the halo will
                        # not be set to clean
                        if field.vector_size > 1:
                            # the range function below returns values from
                            # 1 to the vector size which is what we
                            # require in our Fortran code
                            for index in range(1, field.vector_size+1):
                                parent.add(CallGen(parent,
                                                   name=field.proxy_name +
                                                   "(" + str(index) +
                                                   ")%set_dirty()"))
                        else:
                            parent.add(CallGen(parent, name=field.proxy_name +
                                               "%set_dirty()"))
                # now set appropriate parts of the halo clean where
                # redundant computation has been performed
                for field in fields:
                    # The HaloWriteAccess class provides information
                    # about how the supplied field is accessed within
                    # its parent loop
                    hwa = HaloWriteAccess(field)
                    if hwa.literal_depth:
                        # halo access(es) is/are to a fixed depth
                        halo_depth = hwa.literal_depth
                        if hwa.dirty_outer:
                            halo_depth -= 1
                        if halo_depth > 0:
                            if field.vector_size > 1:
                                # the range function below returns
                                # values from 1 to the vector size
                                # which is what we require in our
                                # Fortran code
                                for index in range(1, field.vector_size+1):
                                    parent.add(
                                        CallGen(parent,
                                                name="{0}({1})%set_clean"
                                                "({2})".format(
                                                    field.proxy_name,
                                                    str(index),
                                                    halo_depth)))
                            else:
                                parent.add(
                                    CallGen(parent,
                                            name="{0}%set_clean({1})".
                                            format(field.proxy_name,
                                                   halo_depth)))
                    elif hwa.max_depth:
                        # halo accesses(s) is/are to the full halo
                        # depth (-1 if continuous)
                        halo_depth = "mesh%get_halo_depth()"
                        if hwa.dirty_outer:
                            # a continuous field iterating over
                            # cells leaves the outermost halo
                            # dirty
                            halo_depth += "-1"
                        if field.vector_size > 1:
                            # the range function below returns
                            # values from 1 to the vector size
                            # which is what we require in our
                            # Fortran code
                            for index in range(1, field.vector_size+1):
                                call = CallGen(parent,
                                               name="{0}({1})%set_clean("
                                               "{2})".format(
                                                   field.proxy_name,
                                                   str(index),
                                                   halo_depth))
                                parent.add(call)
                        else:
                            call = CallGen(parent, name="{0}%set_clean("
                                           "{1})".format(field.proxy_name,
                                                         halo_depth))
                            parent.add(call)

                if use_omp_master:
                    # I am within an OpenMP Do directive so protect
                    # set_dirty() and set_clean() with OpenMP Master
                    parent.add(DirectiveGen(parent, "omp", "end",
                                            "master", ""))
                parent.add(CommentGen(parent, ""))


class DynKern(Kern):
    ''' Stores information about Dynamo Kernels as specified by the
    Kernel metadata and associated algorithm call. Uses this
    information to generate appropriate PSy layer code for the Kernel
    instance or to generate a Kernel stub'''

    def __init__(self):
        if False:  # pylint: disable=using-constant-test
            self._arguments = DynKernelArguments(None, None)  # for pyreverse
        self._func_descriptors = None
        self._fs_descriptors = None
        # Whether this kernel requires quadrature
        self._qr_required = False
        # Whether this kernel requires basis functions
        self._basis_required = False
        # What shape of evaluator this kernel requires (if any)
        self._eval_shape = ""
        # The function spaces on which to *evaluate* basis/diff-basis
        # functions if any are required for this kernel. Is a dict with
        # (mangled) FS names as keys and associated kernel argument as value.
        self._eval_targets = OrderedDict()
        self._qr_text = ""
        self._qr_name = None
        self._qr_args = None
        self._name_space_manager = NameSpaceFactory().create()
        self._cma_operation = None
        self._is_intergrid = False  # Whether this is an inter-grid kernel

    def load(self, call, parent=None):
        '''
        Sets up kernel information with the call object which is
        created by the parser. This object includes information about
        the invoke call and the associated kernel.

        :param call: The KernelCall object from which to extract information
                     about this kernel
        :type call: :py:class:`psyclone.parse.KernelCall`
        :param parent: The parent node of the kernel call in the AST
                       we are constructing. This will be a loop.
        :type parent: :py:class:`psyclone.dynamo0p3.DynLoop`
        '''
        self._setup_basis(call.ktype)
        self._setup(call.ktype, call.module_name, call.args, parent)

    def load_meta(self, ktype):
        '''
        Sets up kernel information with the kernel type object
        which is created by the parser. The object includes the
        metadata describing the kernel code.

        :param ktype: the kernel meta-data object produced by the parser
        :type ktype: :py:class:`psyclone.dynamo0p3.DynKernMetadata`
        '''
        # create a name for each argument
        from psyclone.parse import Arg
        args = []
        for idx, descriptor in enumerate(ktype.arg_descriptors):
            pre = None
            if descriptor.type.lower() == "gh_operator":
                pre = "op_"
            elif descriptor.type.lower() == "gh_columnwise_operator":
                pre = "cma_op_"
            elif descriptor.type.lower() == "gh_field":
                pre = "field_"
            elif descriptor.type.lower() == "gh_real":
                pre = "rscalar_"
            elif descriptor.type.lower() == "gh_integer":
                pre = "iscalar_"
            else:
                raise GenerationError(
                    "load_meta expected one of '{0}' but "
                    "found '{1}'".format(VALID_ARG_TYPE_NAMES,
                                         descriptor.type))
            args.append(Arg("variable", pre+str(idx+1)))

            if descriptor.stencil:
                if not descriptor.stencil["extent"]:
                    # stencil size (in cells) is passed in
                    args.append(Arg("variable",
                                    pre+str(idx+1)+"_stencil_size"))
                if descriptor.stencil["type"] == "xory1d":
                    # direction is passed in
                    args.append(Arg("variable", pre+str(idx+1)+"_direction"))

        # initialise basis/diff basis so we can test whether quadrature
        # or an evaluator is required
        self._setup_basis(ktype)
        if self._basis_required and self._eval_shape in \
           VALID_QUADRATURE_SHAPES:
            # Basis functions on quadrature points are required so add
            # a qr algorithm argument
            args.append(Arg("variable", "qr"))
        self._setup(ktype, "dummy_name", args, None)

    def _setup_basis(self, kmetadata):
        '''
        Initialisation of the basis/diff basis information. This may be
        needed before general setup so is computed in a separate method.

        :param kmetadata: The kernel meta-data object produced by the
                          parser.
        :type kmetadata: :py:class:`psyclone.dynamo0p3.DynKernMetadata`
        '''
        for descriptor in kmetadata.func_descriptors:
            if len(descriptor.operator_names) > 0:
                self._basis_required = True
                self._eval_shape = kmetadata.eval_shape
                break

    def _setup(self, ktype, module_name, args, parent):
        '''
        Internal setup of kernel information.

        :param ktype: Object holding information on the parsed meta-data for
                      this kernel.
        :type ktype: :py:class:`psyclone.dynamo0p3.DynKernMetadata`
        :param str module_name: the name of the Fortran module that contains
                                the source of this Kernel
        :param args: List of Arg objects produced by the parser for the
                     arguments of this kernel call
        :type args: List of :py:class:`psyclone.parse.Arg` objects
        :param parent: the parent of this kernel call in the generated
                       AST (will be a loop object)
        :type parent: :py:class:`psyclone.dynamo0p3.DynLoop`
        '''
        from psyclone.parse import KernelCall
        Kern.__init__(self, DynKernelArguments,
                      KernelCall(module_name, ktype, args),
                      parent, check=False)
        self._func_descriptors = ktype.func_descriptors
        # Keep a record of the type of CMA kernel identified when
        # parsing the kernel meta-data
        self._cma_operation = ktype.cma_operation
        self._fs_descriptors = FSDescriptors(ktype.func_descriptors)

        # Record whether or not the kernel meta-data specifies that this
        # is an inter-grid kernel
        self._is_intergrid = ktype.is_intergrid

        # if there is a quadrature rule, what is the name of the
        # algorithm argument?
        self._qr_text = ""
        self._qr_name = None
        self._qr_args = []

        if self._eval_shape in VALID_QUADRATURE_SHAPES:
            # The quadrature-related arguments always come last
            qr_arg = args[-1]
            self._qr_text = qr_arg.text
            # use our namespace manager to create a unique name unless
            # the context and label match and in this case return the
            # previous name. We use the full text of the original
            # as a label.
            self._qr_name = self._name_space_manager.create_name(
                root_name=qr_arg.varName, context="AlgArgs",
                label=self._qr_text)
            # dynamo 0.3 api kernels require quadrature rule arguments to be
            # passed in if one or more basis functions are used by the kernel
            # and gh_shape == "gh_quadrature_***".
            # Currently only _xyoz is supported...
            # if self._eval_shape == "gh_quadrature_xyz":
            #     self._qr_args = ["np_xyz", "weights_xyz"]
            if self._eval_shape == "gh_quadrature_xyoz":
                self._qr_args = ["np_xy", "np_z", "weights_xy", "weights_z"]
            # elif self._eval_shape == "gh_quadrature_xoyoz":
            #     self._qr_args = ["np_x", "np_y", "np_z",
            #                      "weights_x", "weights_y", "weights_z"]
            else:
                raise GenerationError(
                    "Internal error: unsupported shape ({0}) found in "
                    "DynKern._setup".format(self._eval_shape))

            # If we're not a kernel stub then we will have a name for the qr
            # argument. We append this to the names of the qr-related
            # variables.
            if qr_arg.varName:
                self._qr_args = [
                    arg + "_" + self._qr_name for arg in self._qr_args]

        elif self._eval_shape == "gh_evaluator":
            # Kernel has an evaluator. If gh_evaluator_targets is present
            # then that specifies the function spaces for which the evaluator
            # is required. Otherwise, the FS of the updated argument(s) tells
            # us upon which nodal points the evaluator will be required
            for fs_name in ktype.eval_targets:
                arg, fspace = self.arguments.get_arg_on_space_name(fs_name)
                # Set up our dict of evaluator targets, one entry per
                # target FS.
                if fspace.mangled_name not in self._eval_targets:
                    self._eval_targets[fspace.mangled_name] = (fspace, arg)

        elif self._eval_shape:
            # Should never get to here!
            raise GenerationError(
                "Internal error: evaluator shape '{0}' is not recognised. "
                "Must be one of {1}.".format(self._eval_shape,
                                             VALID_EVALUATOR_SHAPES))

    @property
    def cma_operation(self):
        ''' Returns the type of CMA operation performed by this kernel
        (one of 'assembly', 'apply' or 'matrix-matrix') or None if the
        the kernel does not involve CMA operators '''
        return self._cma_operation

    @property
    def is_intergrid(self):
        '''
        Getter for whether or not this is an inter-grid kernel call
        :return: True if it is an inter-grid kernel, False otherwise
        :rtype: bool
        '''
        return self._is_intergrid

    @property
    def colourmap(self):
        '''
        Getter for the name of the colourmap associated with this kernel call.

        :return: name of the colourmap (Fortran array)
        :rtype: str
        :raises InternalError: if this kernel is not coloured or the \
                               dictionary of inter-grid kernels and \
                               colourmaps has not been constructed.
        '''
        if not self.is_coloured():
            raise InternalError("Kernel '{0}' is not inside a coloured "
                                "loop.".format(self.name))
        if self._is_intergrid:
            invoke = self.root.invoke
            if self.name not in invoke.meshes.intergrid_kernels:
                raise InternalError(
                    "Colourmap information for kernel '{0}' has not yet "
                    "been initialised".format(self.name))
            cmap = invoke.meshes.intergrid_kernels[self.name].colourmap
        else:
            cmap = self._name_space_manager.create_name(
                root_name="cmap", context="PSyVars", label="cmap")
        return cmap

    @property
    def ncolours_var(self):
        '''
        Getter for the name of the variable holding the number of colours
        associated with this kernel call.

        :return: name of the variable holding the number of colours
        :rtype: str
        :raises InternalError: if this kernel is not coloured or the \
                               colour-map information has not been initialised.
        '''
        if not self.is_coloured():
            raise InternalError("Kernel '{0}' is not inside a coloured "
                                "loop.".format(self.name))
        if self._is_intergrid:
            invoke = self.root.invoke
            if self.name not in invoke.meshes.intergrid_kernels:
                raise InternalError(
                    "Colourmap information for kernel '{0}' has not yet "
                    "been initialised".format(self.name))
            ncols = invoke.meshes.intergrid_kernels[self.name].ncolours_var
        else:
            ncols = self._name_space_manager.create_name(
                root_name="ncolour", context="PSyVars", label="ncolour")
        return ncols

    @property
    def fs_descriptors(self):
        ''' Returns a list of function space descriptor objects of
        type FSDescriptor which contain information about the function
        spaces. '''
        return self._fs_descriptors

    @property
    def qr_required(self):
        '''
        :return: True if this kernel requires quadrature, else returns False.
        :rtype: bool
        '''
        if self._basis_required and self._eval_shape in \
           VALID_QUADRATURE_SHAPES:
            return True
        return False

    @property
    def eval_shape(self):
        '''
        :return: the value of GH_SHAPE for this kernel or an empty string \
                 if none is specified.
        :rtype: str
        '''
        return self._eval_shape

    @property
    def eval_targets(self):
        '''
        :return: the function spaces upon which basis/diff-basis functions \
                 are to be evaluated for this kernel.
        :rtype: dict of (:py:class:`psyclone.dynamo0p3.FunctionSpace`, \
                :py:class`psyclone.dynamo0p3.DynKernelArgument`), indexed by \
                the names of the target function spaces.
        '''
        return self._eval_targets

    @property
    def qr_text(self):
        ''' Returns the QR argument-text used by the algorithm layer
        in the calling argument list. '''
        return self._qr_text

    @property
    def qr_name(self):
        ''' Returns a Quadrature-rule name for this Kernel. '''
        return self._qr_name

    @property
    def qr_args(self):
        '''Returns a dictionary of generic qr names mapped to specific
        dynamo0.3 names'''
        return self._qr_args

    def local_vars(self):
        ''' Returns the names used by the Kernel that vary from one
        invocation to the next and therefore require privatisation
        when parallelised. '''
        lvars = []
        # Orientation maps
        for unique_fs in self.arguments.unique_fss:
            if self._fs_descriptors.exists(unique_fs):
                fs_descriptor = self._fs_descriptors.get_descriptor(unique_fs)
                if fs_descriptor.requires_orientation:
                    lvars.append(get_fs_orientation_name(unique_fs))
        return lvars

    @property
    def gen_stub(self):
        ''' output a kernel stub '''
        from psyclone.f2pygen import ModuleGen, SubroutineGen

        # remove "_code" from the name if it exists to determine the
        # base name which (if dynamo0.3 naming conventions are
        # followed) is used as the root for the module and subroutine
        # names.
        if self.name.lower().endswith("_code"):
            base_name = self.name[:-5]
        else:
            # TODO: add a warning here when logging is added
            base_name = self.name

        # create an empty PSy layer module
        psy_module = ModuleGen(base_name+"_mod")

        # create the subroutine
        sub_stub = SubroutineGen(psy_module, name=base_name+"_code",
                                 implicitnone=True)
        # create the arglist and declarations
        create_arg_list = KernStubArgList(self, sub_stub)
        create_arg_list.generate()
        arglist = create_arg_list.arglist
        # add the arglist
        sub_stub.args = arglist
        # add the subroutine to the parent module
        psy_module.add(sub_stub)
        return psy_module.root

    @property
    def incremented_arg(self):
        ''' Returns the argument corresponding to a field or operator that has
        INC access.  '''
        return Kern.incremented_arg(self, FIELD_ACCESS_MAP)

    @property
    def written_arg(self):
        ''' Returns the argument corresponding to a field or operator that has
        WRITE access '''
        return Kern.written_arg(self, FIELD_ACCESS_MAP)

    @property
    def updated_arg(self):
        ''' Returns the kernel argument that is updated (incremented or
        written to) '''
        arg = None
        try:
            arg = self.incremented_arg
        except FieldNotFoundError:
            arg = self.written_arg
        return arg

    def gen_code(self, parent):
        '''Generates dynamo version 0.3 specific psy code for a call to
           the dynamo kernel instance.

        :param parent: an f2pygen object that will be the parent of \
                       f2pygen objects created in this method.
        :type parent: :py:class:`psyclone.f2pygen.BaseGen`
        :raises GenerationError: if the loop goes beyond the level 1 \
                                 halo and an operator is accessed.
        :raises GenerationError: if a kernel in the loop has an inc access \
                                 and the loop is not coloured but is within \
                                 an OpenMP parallel region.

        '''
        from psyclone.f2pygen import CallGen, DeclGen, AssignGen, UseGen, \
            CommentGen
        parent.add(DeclGen(parent, datatype="integer",
                           entity_decls=["cell"]))

        # Check whether this kernel reads from an operator
        op_args = self.parent.args_filter(arg_types=VALID_OPERATOR_NAMES,
                                          arg_accesses=["gh_read",
                                                        "gh_readwrite"])
        if op_args:
            # It does. We must check that our parent loop does not
            # go beyond the L1 halo.
            if self.parent.upper_bound_name == "cell_halo" and \
               self.parent.upper_bound_halo_depth > 1:
                raise GenerationError(
                    "Kernel '{0}' reads from an operator and therefore "
                    "cannot be used for cells beyond the level 1 halo. "
                    "However the containing loop goes out to level {1}".
                    format(self._name, self.parent.upper_bound_halo_depth))

        # If this kernel is being called from within a coloured
        # loop then we have to look-up the name of the colour map
        if self.is_coloured():
            # TODO Check whether this arg is gh_inc and if not, Warn that
            # we're colouring a kernel that has no field object with INC access

            # We must look-up the cell index using the colour map rather than
            # use the current cell index directly. We need to know the name
            # of the variable holding the colour map for this kernel.
            cell_index = self.colourmap + "(colour, cell)"
        else:
            # This kernel call has not been coloured
            #  - is it OpenMP parallel, i.e. are we a child of
            # an OpenMP directive?
            if self.is_openmp_parallel():
                try:
                    # It is OpenMP parallel - does it have an argument
                    # with INC access?
                    arg = self.incremented_arg
                except FieldNotFoundError:
                    arg = None
                if arg:
                    raise GenerationError("Kernel {0} has an argument with "
                                          "INC access and therefore must "
                                          "be coloured in order to be "
                                          "parallelised with OpenMP".
                                          format(self._name))
            cell_index = "cell"

        parent.add(CommentGen(parent, ""))

        # orientation arrays initialisation and their declarations
        orientation_decl_names = []
        for unique_fs in self.arguments.unique_fss:
            if self._fs_descriptors.exists(unique_fs):
                fs_descriptor = self._fs_descriptors.get_descriptor(unique_fs)
                if fs_descriptor.requires_orientation:
                    field = self.arguments.get_arg_on_space(unique_fs)
                    oname = get_fs_orientation_name(unique_fs)
                    orientation_decl_names.append(oname+"(:) => null()")
                    parent.add(
                        AssignGen(parent, pointer=True,
                                  lhs=oname,
                                  rhs=field.proxy_name_indexed + "%" +
                                  field.ref_name(unique_fs) +
                                  "%get_cell_orientation(" +
                                  cell_index + ")"))
        if orientation_decl_names:
            parent.add(DeclGen(parent, datatype="integer", pointer=True,
                               entity_decls=orientation_decl_names))
            parent.add(CommentGen(parent, ""))

        # dump = True
        # if dump:
        #    new_parent, position = parent.start_parent_loop()
        #    create_dump = DinoWriters(self, new_parent, position)
        #    create_dump.generate()

        super(DynKern, self).gen_code(parent)


class ArgOrdering(object):
    '''Base class capturing the arguments, type and ordering of data in
    a Kernel call.'''
    def __init__(self, kern):
        self._kern = kern

    def generate(self):
        '''
        Specifies which arguments appear in an argument list, their type
        and their ordering. Calls methods for each type of argument
        that can be specialised by a child class for its particular need.

        :raises GenerationError: if the kernel arguments break the
                                 rules for the Dynamo 0.3 API.
        '''
        if self._kern.arguments.has_operator():
            # All operator types require the cell index to be provided
            self.cell_position()
        # Pass the number of layers in the mesh unless this kernel is
        # applying a CMA operator or doing a CMA matrix-matrix calculation
        if self._kern.cma_operation not in ["apply", "matrix-matrix"]:
            self.mesh_height()
        # Pass the number of cells in the mesh if this kernel has a
        # LMA operator argument
        # TODO this code should replace the code that currently includes
        # this quantity for *every* operator it encounters.
        # if self._kern.arguments.has_operator(op_type="gh_operator"):
        #     self.mesh_ncell3d()
        # Pass the number of columns in the mesh if this kernel has a CMA
        # operator argument
        if self._kern.arguments.has_operator(op_type="gh_columnwise_operator"):
            self.mesh_ncell2d()

        if self._kern.is_intergrid:
            # Inter-grid kernels require special arguments
            # The cell-map for the current column providing the mapping from
            # the coarse to the fine mesh.
            self.cell_map()

        # for each argument in the order they are specified in the
        # kernel metadata, call particular methods depending on what
        # type of argument we find (field, field vector, operator or
        # scalar). If the argument is a field or field vector and also
        # has a stencil access then also call appropriate stencil
        # methods.
        for arg in self._kern.arguments.args:
            if arg.type == "gh_field":
                if arg.vector_size > 1:
                    self.field_vector(arg)
                else:
                    self.field(arg)
                if arg.descriptor.stencil:
                    if not arg.descriptor.stencil['extent']:
                        # stencil extent is not provided in the
                        # metadata so must be passed
                        self.stencil_unknown_extent(arg)
                    if arg.descriptor.stencil['type'] == "xory1d":
                        # if "xory1d is specified then the actual
                        # direction must be passed
                        self.stencil_unknown_direction(arg)
                    # stencil information that is always passed
                    self.stencil(arg)
            elif arg.type == "gh_operator":
                self.operator(arg)
            elif arg.type == "gh_columnwise_operator":
                self.cma_operator(arg)
            elif arg.type in VALID_SCALAR_NAMES:
                self.scalar(arg)
            else:
                raise GenerationError(
                    "Unexpected arg type found in dynamo0p3.py:"
                    "ArgOrdering:generate(). Expected one of '{0}' "
                    "but found '{1}'".format(VALID_ARG_TYPE_NAMES, arg.type))
        # For each function space (in the order they appear in the
        # metadata arguments)
        for unique_fs in self._kern.arguments.unique_fss:
            # Provide arguments common to LMA operators and fields on
            # a space *unless* this is an inter-grid or CMA
            # matrix-matrix kernel
            if self._kern.cma_operation not in ["matrix-matrix"] and \
               not self._kern.is_intergrid:
                self.fs_common(unique_fs)
            # Provide additional arguments if there is a
            # field on this space
            if field_on_space(unique_fs, self._kern.arguments):
                if self._kern.is_intergrid:
                    self.fs_intergrid(unique_fs)
                else:
                    self.fs_compulsory_field(unique_fs)
            cma_op = cma_on_space(unique_fs, self._kern.arguments)
            if cma_op:
                if self._kern.cma_operation == "assembly":
                    # CMA-assembly requires banded dofmaps
                    self.banded_dofmap(unique_fs)
                elif self._kern.cma_operation == "apply":
                    # Applying a CMA operator requires indirection dofmaps
                    self.indirection_dofmap(unique_fs, operator=cma_op)

            # Provide any optional arguments. These arguments are
            # associated with the keyword arguments (basis function,
            # differential basis function and orientation) for a
            # function space.
            if self._kern.fs_descriptors.exists(unique_fs):
                descriptors = self._kern.fs_descriptors
                descriptor = descriptors.get_descriptor(unique_fs)
                if descriptor.requires_basis:
                    self.basis(unique_fs)
                if descriptor.requires_diff_basis:
                    self.diff_basis(unique_fs)
                if descriptor.requires_orientation:
                    self.orientation(unique_fs)
            # Fix for boundary_dofs array to the boundary condition
            # kernel (enforce_bc_kernel) arguments
            if self._kern.name.lower() == "enforce_bc_code" and \
               unique_fs.orig_name.lower() == "any_space_1":
                self.field_bcs_kernel(unique_fs)

        # Add boundary dofs array to the operator boundary condition
        # kernel (enforce_operator_bc_kernel) arguments
        if self._kern.name.lower() == "enforce_operator_bc_code":
            # Sanity checks - this kernel should only have a single LMA
            # operator as argument
            if len(self._kern.arguments.args) > 1:
                raise GenerationError(
                    "Kernel {0} has {1} arguments when it should only have 1 "
                    "(an LMA operator)".format(self._kern.name,
                                               len(self._kern.arguments.args)))
            op_arg = self._kern.arguments.args[0]
            if op_arg.type != "gh_operator":
                raise GenerationError(
                    "Expected a LMA operator from which to look-up boundary "
                    "dofs but kernel {0} has argument {1}.".
                    format(self._kern.name, op_arg.type))
            if op_arg.access != "gh_readwrite":
                raise GenerationError(
                    "Kernel {0} is recognised as a kernel which applies "
                    "boundary conditions to an operator. However its operator "
                    "argument has access {1} rather than gh_readwrite.".
                    format(self._kern.name, op_arg.access))
            self.operator_bcs_kernel(op_arg.function_space_to)

        # Provide qr arguments if required
        if self._kern.qr_required:
            self.quad_rule()

    def cell_position(self):
        '''
        Add cell position information

        :raises NotImplementedError: because this is an abstract method
        '''
        raise NotImplementedError(
            "Error: ArgOrdering.cell_position() must be implemented by "
            "subclass")

    def cell_map(self):
        '''
        Add cell-map information (for inter-grid kernels)

        :raises NotImplementedError: because this is an abstract method
        '''
        raise NotImplementedError(
            "Error: ArgOrdering.cell_map() must be implemented by subclass")

    def mesh_height(self):
        '''
        Add height information (i.e. no. of layers)

        :raises NotImplementedError: because this is an abstract method
        '''
        raise NotImplementedError(
            "Error: ArgOrdering.mesh_height() must be implemented by subclass")

    def mesh_ncell2d(self):
        '''
        Add the number of columns in the mesh

        :raises NotImplementedError: because this is an abstract method
        '''
        raise NotImplementedError(
            "Error: ArgOrdering.mesh_ncell2d() must be implemented by"
            "subclass")

    def cma_operator(self, arg):
        '''
        Add information on the CMA operator

        :raises NotImplementedError: because this is an abstract method
        '''
        raise NotImplementedError("Error: ArgOrdering.cma_operator() must "
                                  "be implemented by subclass")

    def field_vector(self, arg):
        '''
        Add field-vector information for this field-vector argument

        :raises NotImplementedError: because this is an abstract method
        '''
        raise NotImplementedError(
            "Error: ArgOrdering.field_vector() must be implemented by "
            "subclass")

    def field(self, arg):
        '''
        Add field information for this field argument

        :raises NotImplementedError: because this is an abstract method
        '''
        raise NotImplementedError(
            "Error: ArgOrdering.field() must be implemented by subclass")

    def stencil_unknown_extent(self, arg):
        '''
        Add stencil extent information for this stencil argument

        :raises NotImplementedError: because this is an abstract method
        '''
        raise NotImplementedError(
            "Error: ArgOrdering.stencil_unknown_extent() must be implemented "
            "by subclass")

    def stencil_unknown_direction(self, arg):
        '''
        Add stencil direction information for this stencil argument

        :raises NotImplementedError: because this is an abstract method
        '''
        raise NotImplementedError(
            "Error: ArgOrdering.stencil_unknown_direction() must be "
            "implemented by subclass")

    def stencil(self, arg):
        '''
        Add stencil information for this stencil argument

        :raises NotImplementedError: because this is an abstract method
        '''
        raise NotImplementedError(
            "Error: ArgOrdering.stencil() must be implemented by subclass")

    def operator(self, arg):
        '''
        Add operator information for this operator argument

        :raises NotImplementedError: because this is an abstract method
        '''
        raise NotImplementedError(
            "Error: ArgOrdering.operator() must be implemented by subclass")

    def scalar(self, arg):
        '''
        Add scalar information for this scalar argument

        :raises NotImplementedError: because this is an abstract method
        '''
        raise NotImplementedError(
            "Error: ArgOrdering.scalar() must be implemented by subclass")

    def fs_common(self, function_space):
        '''
        Add information common to LMA operators and fields for this
        function space

        :raises NotImplementedError: because this is an abstract method
        '''
        raise NotImplementedError(
            "Error: ArgOrdering.fs_common() must be implemented by "
            "subclass")

    def fs_compulsory_field(self, function_space):
        '''
        Add compulsory information for this function space

        :raises NotImplementedError: because this is an abstract method
        '''
        raise NotImplementedError(
            "Error: ArgOrdering.fs_compulsory_field() must be implemented "
            "by subclass")

    def basis(self, function_space):
        '''
        Add basis function information for this function space

        :raises NotImplementedError: because this is an abstract method
        '''
        raise NotImplementedError(
            "Error: ArgOrdering.basis() must be implemented by subclass")

    def diff_basis(self, function_space):
        '''
        Add differential basis function information for this function
        space

        :raises NotImplementedError: because this is an abstract method
        '''
        raise NotImplementedError(
            "Error: ArgOrdering.diff_basis() must be implemented by subclass")

    def orientation(self, function_space):
        '''
        Add orientation information for this function space

        :raises NotImplementedError: because this is an abstract method
        '''
        raise NotImplementedError(
            "Error: ArgOrdering.orientation() must be implemented by subclass")

    def field_bcs_kernel(self, function_space):
        '''
        Add boundary condition information for a field on this function
        space

        :raises NotImplementedError: because this is an abstract method
        '''
        raise NotImplementedError(
            "Error: ArgOrdering.field_bcs_kernel() must be implemented by "
            "subclass")

    def operator_bcs_kernel(self, function_space):
        '''
        Add boundary condition information for an operator on this function
        space

        :raises NotImplementedError: because this is an abstract method
        '''
        raise NotImplementedError(
            "Error: ArgOrdering.operator_bcs_kernel() must be implemented by "
            "subclass")

    def quad_rule(self):
        '''
        Add qr information

        :raises NotImplementedError: because this is an abstract method
        '''
        raise NotImplementedError(
            "Error: ArgOrdering.quad_rule() must be implemented by subclass")

    def banded_dofmap(self, function_space):
        '''
        Add banded dofmap (required for CMA operator assembly)

        :raises NotImplementedError: because this is an abstract method
        '''
        raise NotImplementedError("Error: ArgOrdering.banded_dofmap() must"
                                  " be implemented by subclass")

    def indirection_dofmap(self, arg, operator=None):
        '''
        Add indirection dofmap required when applying a CMA operator

        :raises NotImplementedError: because this is an abstract method
        '''
        raise NotImplementedError("Error: ArgOrdering.indirection_dofmap() "
                                  "must be implemented by subclass")


class KernCallArgList(ArgOrdering):
    '''
    Creates the argument list required to call kernel "kern" from the
    PSy-layer. The ordering and type of arguments is captured by the base
    class.

    :param kern: The kernel that is being called.
    :type kern: :py:class:`psyclone.dynamo0p3.DynKern`
    :param parent: parent of this kernel-call node in the PSyIRe.
    :type parent: :py:class:`psyclone.f2pygen.DoGen`
    '''
    def __init__(self, kern, parent=None):
        ArgOrdering.__init__(self, kern)
        self._parent = parent
        self._arglist = []
        self._name_space_manager = NameSpaceFactory().create()

    def cell_position(self):
        ''' add a cell argument to the argument list'''
        self._arglist.append(self._cell_ref_name)

    def cell_map(self):
        ''' Add cell-map and related cell counts to the argument list '''
        cargs = psyGen.args_filter(self._kern.args,
                                   arg_meshes=["gh_coarse"])
        carg = cargs[0]
        fargs = psyGen.args_filter(self._kern.args,
                                   arg_meshes=["gh_fine"])
        farg = fargs[0]
        base_name = "cell_map_" + carg.name
        map_name = self._name_space_manager.create_name(
            root_name=base_name, context="PSyVars", label=base_name)
        # Add the cell map to our argument list
        self._arglist.append("{0}(:,{1})".format(map_name,
                                                 self._cell_ref_name))
        # No. of fine cells per coarse cell
        base_name = "ncpc_{0}_{1}".format(farg.name, carg.name)
        ncellpercell = self._name_space_manager.create_name(
            root_name=base_name, context="PSyVars", label=base_name)
        self._arglist.append(ncellpercell)
        # No. of columns in the fine mesh
        base_name = "ncell_{0}".format(farg.name)
        ncell_fine = self._name_space_manager.create_name(
            root_name=base_name, context="PSyVars", label=base_name)
        self._arglist.append(ncell_fine)

    def mesh_height(self):
        ''' add mesh height (nlayers) to the argument list'''
        nlayers_name = self._name_space_manager.create_name(
            root_name="nlayers", context="PSyVars", label="nlayers")
        self._arglist.append(nlayers_name)

    # TODO uncomment this method when ensuring we only pass ncell3d once
    # to any given kernel.
    # def mesh_ncell3d(self):
    #     ''' Add the number of cells in the full 3D mesh to the argument
    #     list '''
    #     ncell3d_name = self._name_space_manager.create_name(
    #         root_name="ncell_3d", context="PSyVars", label="ncell3d")
    #     self._arglist.append(ncell3d_name)

    def mesh_ncell2d(self):
        ''' Add the number of columns in the mesh to the argument list '''
        ncell2d_name = self._name_space_manager.create_name(
            root_name="ncell_2d", context="PSyVars", label="ncell_2d")
        self._arglist.append(ncell2d_name)

    def field_vector(self, argvect):
        '''add the field vector associated with the argument 'argvect' to the
        argument list '''
        # the range function below returns values from
        # 1 to the vector size which is what we
        # require in our Fortran code
        for idx in range(1, argvect.vector_size+1):
            text = argvect.proxy_name + "(" + str(idx) + ")%data"
            self._arglist.append(text)

    def field(self, arg):
        '''add the field array associated with the argument 'arg' to the
        argument list'''
        text = arg.proxy_name + "%data"
        self._arglist.append(text)

    def stencil_unknown_extent(self, arg):
        '''add stencil information to the argument list associated with the
        argument 'arg' if the extent is unknown'''
        # the extent is not specified in the metadata
        # so pass the value in
        name = stencil_size_name(arg)
        self._arglist.append(name)

    def stencil_unknown_direction(self, arg):
        '''add stencil information to the argument list associated with the
        argument 'arg' if the direction is unknown'''
        # the direction of the stencil is not known so pass the value in
        name = arg.stencil.direction_arg.varName
        self._arglist.append(name)

    def stencil(self, arg):
        '''add general stencil information associated with the argument 'arg'
        to the argument list'''
        # add in stencil dofmap
        var_name = stencil_dofmap_name(arg)
        name = var_name + "(:,:," + self._cell_ref_name + ")"
        self._arglist.append(name)

    def operator(self, arg):
        ''' add the operator arguments to the argument list '''
        # TODO we should only be including ncell_3d once in the argument
        # list but this adds it for every operator
        self._arglist.append(arg.proxy_name_indexed+"%ncell_3d")
        self._arglist.append(arg.proxy_name_indexed+"%local_stencil")

    def cma_operator(self, arg):
        ''' add the CMA operator and associated scalars to the argument
        list '''
        if arg.function_space_to.orig_name != \
           arg.function_space_from.orig_name:
            components = ["matrix"] + DynInvokeCMAOperators.cma_diff_fs_params
        else:
            components = ["matrix"] + DynInvokeCMAOperators.cma_same_fs_params
        for component in components:
            self._arglist.append(
                self._name_space_manager.create_name(
                    root_name=arg.name+"_"+component,
                    context="PSyVars",
                    label=arg.name+"_"+component))

    def scalar(self, scalar_arg):
        '''add the name associated with the scalar argument to the argument
        list'''
        self._arglist.append(scalar_arg.name)

    def fs_common(self, function_space):
        '''add function-space related arguments common to LMA operators and
        fields'''
        # There is currently one argument: "ndf"
        ndf_name = get_fs_ndf_name(function_space)
        self._arglist.append(ndf_name)

    def fs_compulsory_field(self, function_space):
        '''add compulsory arguments to the argument list, when there is a
        field on this function space'''
        undf_name = get_fs_undf_name(function_space)
        self._arglist.append(undf_name)
        map_name = get_fs_map_name(function_space)
        self._arglist.append(map_name+"(:,"+self._cell_ref_name+")")

    def fs_intergrid(self, function_space):
        '''
        Add function-space related arguments for an intergrid kernel

        :param function_space: the function space for which to add arguments
        :type function_space: :py:class:`psyclone.dynamo0p3.FunctionSpace`
        '''
        # Is this FS associated with the coarse or fine mesh? (All fields
        # on a given mesh must be on the same FS.)
        arg = self._kern.arguments.get_arg_on_space(function_space)
        if arg.mesh == "gh_fine":
            # For the fine mesh, we need ndf, undf and the *whole*
            # dofmap
            self.fs_common(function_space)
            undf_name = get_fs_undf_name(function_space)
            self._arglist.append(undf_name)
            map_name = get_fs_map_name(function_space)
            self._arglist.append(map_name)
        else:
            # For the coarse mesh we only need undf and the dofmap for
            # the current column
            self.fs_compulsory_field(function_space)

    def basis(self, function_space):
        '''
        Add basis function information for this function space to the
        argument list.

        :param function_space: the function space for which the basis \
                               function is required.
        :type function_space: :py:class:`psyclone.dynamo0p3.FunctionSpace`
        '''
        if self._kern.qr_required:
            basis_name = get_fs_basis_name(function_space,
                                           qr_var=self._kern.qr_name)
            self._arglist.append(basis_name)
        else:
            # We are dealing with an evaluator and therefore need as many
            # basis functions as there are target function spaces.
            for fs_name in self._kern.eval_targets:
                # The associated FunctionSpace object is the first item in
                # the tuple dict entry associated with the name of the target
                # function space
                fspace = self._kern.eval_targets[fs_name][0]
                basis_name = get_fs_basis_name(function_space,
                                               qr_var=self._kern.qr_name,
                                               on_space=fspace)
                self._arglist.append(basis_name)

    def diff_basis(self, function_space):
        '''
        Add differential basis information for the function space to the
        argument list.

        :param function_space: the function space for which the differential
                               basis functions are required
        :type function_space: :py:class:`psyclone.dynamo0p3.FunctionSpace`
        '''
        if self._kern.qr_required:
            diff_basis_name = get_fs_diff_basis_name(
                function_space, qr_var=self._kern.qr_name)
            self._arglist.append(diff_basis_name)
        else:
            # We are dealing with an evaluator and therefore need as many
            # basis functions as there are target function spaces.
            for fs_name in self._kern.eval_targets:
                # The associated FunctionSpace object is the first item in
                # the tuple dict entry associated with the name of the target
                # function space
                fspace = self._kern.eval_targets[fs_name][0]
                diff_basis_name = get_fs_diff_basis_name(
                    function_space, qr_var=self._kern.qr_name, on_space=fspace)
                self._arglist.append(diff_basis_name)

    def orientation(self, function_space):
        '''add orientation information for this function space to the
        argument list'''
        orientation_name = get_fs_orientation_name(function_space)
        self._arglist.append(orientation_name)

    def field_bcs_kernel(self, function_space):
        ''' implement the boundary_dofs array fix for a field '''
        from psyclone.f2pygen import DeclGen, AssignGen
        self._arglist.append("boundary_dofs")
        parent = self._parent
        parent.add(DeclGen(parent, datatype="integer",
                           pointer=True, entity_decls=[
                               "boundary_dofs(:,:) => null()"]))
        fspace = None
        for fspace in self._kern.arguments.unique_fss:
            if fspace.orig_name == "any_space_1":
                break
        farg = self._kern.arguments.get_arg_on_space(fspace)
        # Sanity check - expect the enforce_bc_code kernel to only have
        # a field argument.
        if farg.type != "gh_field":
            raise GenerationError(
                "Expected a gh_field from which to look-up boundary dofs "
                "for kernel {0} but got {1}".format(self._kern.name,
                                                    farg.type))
        new_parent, position = parent.start_parent_loop()
        new_parent.add(AssignGen(new_parent, pointer=True,
                                 lhs="boundary_dofs",
                                 rhs=farg.proxy_name +
                                 "%vspace%get_boundary_dofs()"),
                       position=["before", position])

    def operator_bcs_kernel(self, function_space):
        ''' Supply necessary additional arguments for the kernel that
        applies boundary conditions to a LMA operator '''
        from psyclone.f2pygen import DeclGen, AssignGen
        # This kernel has only a single LMA operator as argument.
        # Checks for this are performed in ArgOrdering.generate()
        op_arg = self._kern.arguments.args[0]
        self._arglist.append("boundary_dofs")
        parent = self._parent
        parent.add(DeclGen(parent, datatype="integer",
                           pointer=True, entity_decls=[
                               "boundary_dofs(:,:) => null()"]))
        new_parent, position = parent.start_parent_loop()
        new_parent.add(AssignGen(new_parent, pointer=True,
                                 lhs="boundary_dofs",
                                 rhs=op_arg.proxy_name +
                                 "%fs_to%get_boundary_dofs()"),
                       position=["before", position])

    def quad_rule(self):
        ''' add qr information to the argument list'''
        self._arglist.extend(self._kern.qr_args)

    def banded_dofmap(self, function_space):
        ''' Add banded dofmap (required for CMA operator assembly) '''
        # Note that the necessary ndf values will already have been added
        # to the argument list as they are mandatory for every function
        # space that appears in the meta-data.
        self._arglist.append(get_cbanded_map_name(function_space))

    def indirection_dofmap(self, function_space, operator=None):
        ''' Add indirection dofmap required when applying a CMA operator '''
        self._arglist.append(get_cma_indirection_map_name(function_space))

    @property
    def arglist(self):
        '''
        :return: the kernel argument list. The generate function must be \
                 called first.
        :rtype: list of str.

        :raises GenerationError: if the argument list is empty.
        '''
        if not self._arglist:
            raise GenerationError(
                "Internal error. The argument list in KernCallArgList:"
                "arglist() is empty. Has the generate() method been called?")
        return self._arglist

    @property
    def _cell_ref_name(self):
        '''
        Utility routine which determines whether to return the cell value
        or the colourmap lookup value.

        :returns: the Fortran code needed to access the current cell index.
        :rtype: str
        '''
        if self._kern.is_coloured():
            return self._kern.colourmap + "(colour, cell)"
        return "cell"


class KernStubArgList(ArgOrdering):
    '''Creates the argument list required to create and declare the
    required arguments for a kernel subroutine.  The ordering and type
    of the arguments is captured by the base class '''
    def __init__(self, kern, parent):
        '''
        :param kern: Kernel for which to create argument list
        :type kern: :py:class:`psyclone.dynamo0p3.DynKern`
        :param parent: Parent subroutine which calls the kernel
        :type parent: :py:class:`psyclone.f2pygen.SubroutineGen`

        :raises NotImplementedError: if kernel is inter-grid
        '''
        from psyclone.f2pygen import UseGen

        # We don't yet support inter-grid kernels (Issue #162)
        if kern.is_intergrid:
            raise NotImplementedError(
                "Kernel {0} is an inter-grid kernel and stub generation "
                "is not yet supported for inter-grid kernels".
                format(kern.name))

        parent.add(UseGen(parent, name="constants_mod", only=True,
                          funcnames=["r_def"]))
        self._first_arg = True
        self._first_arg_decl = None
        ArgOrdering.__init__(self, kern)
        self._parent = parent
        self._arglist = []
        self._name_space_manager = NameSpaceFactory().create()

    def cell_position(self):
        ''' Add cell position to the argument list if required '''
        from psyclone.f2pygen import DeclGen
        self._arglist.append("cell")
        self._parent.add(DeclGen(self._parent, datatype="integer", intent="in",
                                 entity_decls=["cell"]))

    def mesh_height(self):
        ''' add mesh height (nlayers) to the argument list if required '''
        from psyclone.f2pygen import DeclGen
        self._arglist.append("nlayers")
        self._parent.add(DeclGen(self._parent, datatype="integer", intent="in",
                                 entity_decls=["nlayers"]))

    def mesh_ncell2d(self):
        ''' Add the number of columns in the mesh to the argument list if
        required '''
        from psyclone.f2pygen import DeclGen
        self._arglist.append("ncell_2d")
        self._parent.add(DeclGen(self._parent, datatype="integer", intent="in",
                                 entity_decls=["ncell_2d"]))

    def field_vector(self, argvect):
        '''add the field vector associated with the argument 'argvect' to the
        argument list '''
        undf_name = get_fs_undf_name(argvect.function_space)
        from psyclone.f2pygen import DeclGen
        # the range function below returns values from
        # 1 to the vector size which is what we
        # require in our Fortran code
        for idx in range(1, argvect.vector_size+1):
            text = (argvect.name + "_" +
                    argvect.function_space.mangled_name +
                    "_v" + str(idx))
            intent = argvect.intent
            decl = DeclGen(self._parent, datatype="real",
                           kind="r_def", dimension=undf_name,
                           intent=intent, entity_decls=[text])
            self._parent.add(decl)
            if self._first_arg:
                self._first_arg = False
                self._first_arg_decl = decl
            self._arglist.append(text)

    def field(self, arg):
        '''add the field associated with the argument 'arg' to the argument
        list'''
        from psyclone.f2pygen import DeclGen
        undf_name = get_fs_undf_name(arg.function_space)
        text = arg.name + "_" + arg.function_space.mangled_name
        intent = arg.intent
        decl = DeclGen(self._parent, datatype="real",
                       kind="r_def", dimension=undf_name,
                       intent=intent, entity_decls=[text])
        self._parent.add(decl)
        if self._first_arg:
            self._first_arg = False
            self._first_arg_decl = decl
        self._arglist.append(text)

    def stencil_unknown_extent(self, arg):
        '''add stencil information associated with the argument 'arg' if the
        extent is unknown'''
        from psyclone.f2pygen import DeclGen
        name = arg.name + "_stencil_size"
        self._parent.add(DeclGen(self._parent, datatype="integer", intent="in",
                                 entity_decls=[name]))
        self._arglist.append(name)

    def stencil_unknown_direction(self, arg):
        '''add stencil information associated with the argument 'arg' if the
        direction is unknown'''
        from psyclone.f2pygen import DeclGen
        name = arg.name+"_direction"
        self._parent.add(DeclGen(self._parent, datatype="integer", intent="in",
                                 entity_decls=[name]))
        self._arglist.append(name)

    def stencil(self, arg):
        '''add general stencil information associated with the argument
        'arg' '''
        from psyclone.f2pygen import DeclGen
        name = arg.name+"_stencil_map"
        ndf_name = get_fs_ndf_name(arg.function_space)
        self._parent.add(DeclGen(self._parent, datatype="integer", intent="in",
                                 dimension=",".join(
                                     [ndf_name, arg.name + "_stencil_size"]),
                                 entity_decls=[name]))
        self._arglist.append(name)

    def operator(self, arg):
        ''' add the operator arguments to the argument list '''
        from psyclone.f2pygen import DeclGen
        size = arg.name + "_ncell_3d"
        self._arglist.append(size)
        decl = DeclGen(self._parent, datatype="integer", intent="in",
                       entity_decls=[size])
        self._parent.add(decl)
        # If this is the first argument in the kernel then keep a
        # note so that we can put subsequent declarations in the
        # correct location
        if self._first_arg:
            self._first_arg = False
            self._first_arg_decl = decl
        text = arg.name
        self._arglist.append(text)

        intent = arg.intent
        ndf_name_to = get_fs_ndf_name(arg.function_space_to)
        ndf_name_from = get_fs_ndf_name(arg.function_space_from)
        self._parent.add(DeclGen(self._parent, datatype="real", kind="r_def",
                                 dimension=",".join([ndf_name_to,
                                                     ndf_name_from, size]),
                                 intent=intent, entity_decls=[text]))

    def cma_operator(self, arg):
        ''' add the CMA operator arguments to the argument list '''
        from psyclone.f2pygen import DeclGen
        # The CMA operator itself
        self._arglist.append(arg.name)
        # Associated scalar parameters
        nrow = arg.name + "_nrow"
        _local_args = [nrow]
        if arg.function_space_to.orig_name != \
           arg.function_space_from.orig_name:
            # If the to- and from-spaces are different then so are ncol and
            # nrow so we pass both of them. If they are the same then we
            # could pass either but choose to pass nrow and not ncol.
            ncol = arg.name + "_ncol"
            _local_args.append(ncol)
        bandwidth = arg.name + "_bandwidth"
        alpha = arg.name + "_alpha"
        beta = arg.name + "_beta"
        gamma_m = arg.name + "_gamma_m"
        gamma_p = arg.name + "_gamma_p"
        _local_args += [bandwidth, alpha, beta, gamma_m, gamma_p]
        self._arglist += _local_args

        intent = arg.intent
        # Declare the associated scalar arguments before the array because
        # some of them are used to dimension the latter (and some compilers
        # get upset if this ordering is not followed)
        self._parent.add(DeclGen(self._parent, datatype="integer",
                                 intent="in",
                                 entity_decls=_local_args))
        # Declare the array that holds the CMA operator
        # If this is the first argument in the kernel then keep a
        # note so that we can put subsequent declarations in the
        # correct location
        decl = DeclGen(self._parent, datatype="real", kind="r_def",
                       dimension=",".join([bandwidth,
                                           nrow, "ncell_2d"]),
                       intent=intent, entity_decls=[arg.name])
        self._parent.add(decl)
        if self._first_arg:
            self._first_arg = False
            self._first_arg_decl = decl

    def banded_dofmap(self, function_space):
        ''' Declare the banded dofmap required for a CMA operator
        that maps to/from the specified function space '''
        from psyclone.f2pygen import DeclGen
        ndf = get_fs_ndf_name(function_space)
        dofmap = get_cbanded_map_name(function_space)
        self._parent.add(DeclGen(self._parent, datatype="integer",
                                 dimension=",".join([ndf, "nlayers"]),
                                 intent="in",
                                 entity_decls=[dofmap]))
        self._arglist.append(dofmap)

    def indirection_dofmap(self, function_space, operator=None):
        ''' Declare the indirection dofmaps required when applying a
        CMA operator '''
        from psyclone.f2pygen import DeclGen
        if not operator:
            raise GenerationError("Internal error: no CMA operator supplied.")
        if operator.type != "gh_columnwise_operator":
            raise GenerationError(
                "Internal error: a CMA operator (gh_columnwise_operator) must "
                "be supplied but got {0}".format(operator.type))
        # The extent of the (1D) dofmap depends on whether it is for the 'to'
        # or 'from' function space of the operator
        if operator.function_space_to.orig_name == function_space.orig_name:
            dim_name = operator.name + "_nrow"
        else:
            dim_name = operator.name + "_ncol"
        map_name = get_cma_indirection_map_name(function_space)
        self._parent.add(DeclGen(self._parent, datatype="integer",
                                 dimension=dim_name,
                                 intent="in",
                                 entity_decls=[map_name]))
        self._arglist.append(map_name)

    def scalar(self, arg):
        '''add the name associated with the scalar argument'''
        from psyclone.f2pygen import DeclGen
        if arg.type == "gh_real":
            decl = DeclGen(self._parent, datatype="real", kind="r_def",
                           intent=arg.intent,
                           entity_decls=[arg.name])
        elif arg.type == "gh_integer":
            decl = DeclGen(self._parent, datatype="integer",
                           intent=arg.intent,
                           entity_decls=[arg.name])
        else:
            raise GenerationError(
                "Internal error: expected arg type to be one "
                "of '{0}' but got '{1}'".format(VALID_SCALAR_NAMES,
                                                arg.type))
        self._parent.add(decl)
        self._arglist.append(arg.name)

    def fs_common(self, function_space):
        ''' Provide arguments common to LMA operators and
        fields on a space. There is one: "ndf". '''
        from psyclone.f2pygen import DeclGen
        ndf_name = get_fs_ndf_name(function_space)
        self._arglist.append(ndf_name)
        self._parent.add(
            DeclGen(self._parent, datatype="integer", intent="in",
                    entity_decls=[ndf_name]),
            position=["before", self._first_arg_decl.root])

    def fs_compulsory_field(self, function_space):
        ''' Provide compulsory arguments if there is a field on this
        function space'''
        from psyclone.f2pygen import DeclGen
        ndf_name = get_fs_ndf_name(function_space)
        undf_name = get_fs_undf_name(function_space)
        self._arglist.append(undf_name)
        map_name = get_fs_map_name(function_space)
        self._arglist.append(map_name)
        # ndf* declarations need to be before argument
        # declarations as some compilers don't like
        # declarations after they have been used. We place
        # ndf* before the first argument declaration
        # (field or operator) (rather than after nlayers)
        # as this keeps the declarations in the order
        # specified in the metadata and first used by
        # fields/operators.
        self._parent.add(DeclGen(self._parent, datatype="integer", intent="in",
                                 entity_decls=[undf_name]),
                         position=["before", self._first_arg_decl.root])
        self._parent.add(DeclGen(self._parent, datatype="integer", intent="in",
                                 dimension=ndf_name,
                                 entity_decls=[map_name]))

    def basis(self, function_space):
        '''
        Add the necessary declarations for basis function(s) on the supplied
        function space. There can be more than one if this is an evaluator.

        :param function_space: the function space for which to provide
                               the basis functions
        :type function_space: :py:class:`psyclone.dynamo0p3.FunctionSpace`

        :raises GenerationError: if function_space is not a recognised \
                                 Function Space.
        :raises GenerationError: if a quadrature other than XYoZ is required.
        :raises InternalError: if the evaluator shape is not recognised.
        '''
        from psyclone.f2pygen import DeclGen
        # the size of the first dimension for a
        # basis array depends on the
        # function space. The values are
        # w0=1, w1=3, w2=3, w3=1, wtheta=1, w2h=3, w2v=3
        first_dim = None
        if function_space.orig_name.lower() in \
           ["w0", "w3", "wtheta"]:
            first_dim = "1"
        elif (function_space.orig_name.lower() in
              ["w1", "w2", "w2h", "w2v", "any_w2"]):
            first_dim = "3"
        else:
            raise GenerationError(
                "Unsupported space for basis function, "
                "expecting one of {0} but found "
                "'{1}'".format(VALID_FUNCTION_SPACES,
                               function_space.orig_name))
        ndf_name = get_fs_ndf_name(function_space)

        if self._kern.eval_shape in VALID_QUADRATURE_SHAPES:
            basis_name = get_fs_basis_name(function_space)
            self._arglist.append(basis_name)

            if self._kern.eval_shape == "gh_quadrature_xyoz":
                dim_list = ",".join([first_dim, ndf_name,
                                     "np_xy", "np_z"])
            else:
                raise GenerationError(
                    "Quadrature shapes other than GH_QUADRATURE_XYoZ are not "
                    "yet supported")
            self._parent.add(DeclGen(self._parent, datatype="real",
                                     kind="r_def", intent="in",
                                     dimension=dim_list,
                                     entity_decls=[basis_name]))
        elif self._kern.eval_shape in VALID_EVALUATOR_SHAPES:
            # Need a basis array for each target space upon which the basis
            # functions have been evaluated. _kern.eval_targets is a dict
            # where the values are 2-tuples of (FunctionSpace, argument).
            for _, target in self._kern.eval_targets.items():
                basis_name = get_fs_basis_name(function_space,
                                               on_space=target[0])
                self._arglist.append(basis_name)

                nodal_ndf_name = get_fs_ndf_name(target[0])
                dim_list = ",".join([first_dim, ndf_name, nodal_ndf_name])
                self._parent.add(DeclGen(self._parent, datatype="real",
                                         kind="r_def", intent="in",
                                         dimension=dim_list,
                                         entity_decls=[basis_name]))
        else:
            raise InternalError(
                "Unrecognised evaluator shape ({0}). Expected one of: {1}".
                format(self._kern.eval_shape, VALID_EVALUATOR_SHAPES))

    def diff_basis(self, function_space):
        '''
        Provide the necessary declarations for the differential basis function
        on the supplied function space.

        :param function_space: the function space for which to provide the
                               differential basis function
        :type function_space: :py:class:`psyclone.dynamo0p3.FunctionSpace`
        '''
        from psyclone.f2pygen import DeclGen
        # the size of the first dimension for a
        # differential basis array depends on the
        # function space. The values are
        # w0=3, w1=3, w2=1, w3=3, wtheta=3, w2h=1, w2v=1
        first_dim = None
        if function_space.orig_name.lower() in \
           ["w2", "w2h", "w2v", "any_w2"]:
            first_dim = "1"
        elif (function_space.orig_name.lower() in
              ["w0", "w1", "w3", "wtheta"]):
            first_dim = "3"
        else:
            raise GenerationError(
                "Unsupported space for differential basis "
                "function, expecting one of {0} but found "
                "'{1}'".format(VALID_FUNCTION_SPACES,
                               function_space.orig_name))
        ndf_name = get_fs_ndf_name(function_space)

        if self._kern.eval_shape in VALID_QUADRATURE_SHAPES:
            # We need differential basis functions for quadrature
            diff_basis_name = get_fs_diff_basis_name(function_space)
            self._arglist.append(diff_basis_name)

            if self._kern.eval_shape == "gh_quadrature_xyoz":
                dim_list = ",".join([first_dim, ndf_name,
                                     "np_xy", "np_z"])
            else:
                raise NotImplementedError(
                    "Internal error: diff-basis for quadrature shape '{0}' "
                    "not yet implemented".format(self._kern.eval_shape))

            self._parent.add(DeclGen(self._parent, datatype="real",
                                     kind="r_def",
                                     intent="in", dimension=dim_list,
                                     entity_decls=[diff_basis_name]))

        elif self._kern.eval_shape in VALID_EVALUATOR_SHAPES:
            # We need differential basis functions for an evaluator,
            # potentially for multiple target spaces. _kern.eval_targets is
            # a dict where the values are 2-tuples of
            # (FunctionSpace, argument).
            for _, target in self._kern.eval_targets.items():
                diff_basis_name = get_fs_diff_basis_name(function_space,
                                                         on_space=target[0])
                self._arglist.append(diff_basis_name)
                nodal_ndf_name = get_fs_ndf_name(target[0])
                dim_list = ",".join([first_dim, ndf_name, nodal_ndf_name])
                self._parent.add(DeclGen(self._parent, datatype="real",
                                         kind="r_def",
                                         intent="in", dimension=dim_list,
                                         entity_decls=[diff_basis_name]))
        else:
            raise GenerationError(
                "Internal error: unrecognised evaluator shape ({0}). Expected "
                "one of: {1}".format(self._kern.eval_shape,
                                     VALID_EVALUATOR_SHAPES))

    def orientation(self, function_space):
        ''' provide orientation information for the function space '''
        from psyclone.f2pygen import DeclGen
        ndf_name = get_fs_ndf_name(function_space)
        orientation_name = get_fs_orientation_name(function_space)
        self._arglist.append(orientation_name)
        self._parent.add(DeclGen(self._parent, datatype="integer",
                                 intent="in", dimension=ndf_name,
                                 entity_decls=[orientation_name]))

    def field_bcs_kernel(self, function_space):
        ''' implement the boundary_dofs array fix for fields '''
        from psyclone.f2pygen import DeclGen
        self._arglist.append("boundary_dofs")
        ndf_name = get_fs_ndf_name(function_space)
        self._parent.add(DeclGen(self._parent, datatype="integer", intent="in",
                                 dimension=",".join([ndf_name, "2"]),
                                 entity_decls=["boundary_dofs"]))

    def operator_bcs_kernel(self, function_space):
        ''' Implement the boundary_dofs array fix for operators. This is the
        same as for fields with the function space set to the 'to' space of
        the operator. '''
        self.field_bcs_kernel(function_space)

    def quad_rule(self):
        ''' provide quadrature information for this kernel stub (necessary
        arguments and declarations) '''
        from psyclone.f2pygen import DeclGen
        self._arglist.extend(self._kern.qr_args)
        self._parent.add(DeclGen(self._parent, datatype="integer", intent="in",
                                 entity_decls=["np_xy", "np_z"]))
        self._parent.add(DeclGen(self._parent, datatype="real", kind="r_def",
                                 intent="in",
                                 dimension="np_xy",
                                 entity_decls=["weights_xy"]))
        self._parent.add(DeclGen(self._parent, datatype="real", kind="r_def",
                                 intent="in",
                                 dimension="np_z",
                                 entity_decls=["weights_z"]))

    @property
    def arglist(self):
        '''return the kernel argument list. The generate function must be
        called first'''
        if not self._arglist:
            raise GenerationError(
                "Internal error. The argument list in KernStubArgList:"
                "arglist() is empty. Has the generate() method been called?")
        return self._arglist


# class DinoWriters(ArgOrdering):
#    '''Creates the required writers to dump the state of a Kernel call
#    using dino. The integers are output first, followed by the fields,
#    arrays etc'''
#    def __init__(self, kern, parent=None, position=None):
#        ArgOrdering.__init__(self, kern)
#        self._parent = parent
#        self._position = position
#        self._name_space_manager = NameSpaceFactory().create()
#        self._scalar_position = None
#        self._array_position = None
#
#    def cell_position(self):
#        ''' get dino to output cell position information '''
#        # dino outputs a full field so we do not need cell index information
#        pass
#
#    def mesh_height(self):
#        ''' get dino to output the height of the mesh (nlayers)'''
#        nlayers_name = self._name_space_manager.create_name(
#            root_name="nlayers", context="PSyVars", label="nlayers")
#        self._add_dino_scalar(nlayers_name)
#
#    def field_vector(self, argvect):
#        '''get dino to output field vector data associated with the argument
#        'argvect' '''
#        # TBD
#        pass
#
#    def field(self, arg):
#        '''get dino to output field datat associated with the argument
#        'arg' '''
#        if arg.intent in ["in", "inout"]:
#            text = arg.proxy_name + "%data"
#            self._add_dino_array(text)
#
#    def stencil_unknown_extent(self, arg):
#        '''get dino to output stencil information associated with the argument
#        'arg' if the extent is unknown '''
#        # TBD
#        pass
#
#    def stencil_unknown_direction(self, arg):
#        '''get dino to output stencil information associated with the argument
#        'arg' if the direction is unknown '''
#        # TBD
#        pass
#
#    def stencil(self, arg):
#        '''get dino to output general stencil information associated with the
#        argument 'arg' '''
#        # TBD
#        pass
#
#    def operator(self, arg):
#        ''' get dino to output the operator arguments '''
#        # TBD
#        pass
#
#    def scalar(self, scalar_arg):
#        '''get dino to output the value of the scalar argument'''
#        if scalar_arg in ["in", "inout"]:
#            self._add_dino_scalar(scalar_arg.name)
#
#    def fs_common(self, function_space):
#        '''get dino to output any arguments common to LMA operators and
#        fields on a space. '''
#        # There is currently one: "ndf".
#        ndf_name = get_fs_ndf_name(function_space)
#        self._add_dino_scalar(ndf_name)
#
#    def fs_compulsory_field(self, function_space):
#        '''get dino to output compulsory arguments if there is a field on this
#        function space'''
#        undf_name = get_fs_undf_name(function_space)
#        self._add_dino_scalar(undf_name)
#
#    def basis(self, function_space):
#        '''get dino to output basis function information for the function
#        space'''
#        # TBD
#        pass
#
#    def diff_basis(self, function_space):
#        '''get dino to output differential basis function information for the
#        function space'''
#        # TBD
#         pass
#
#    def orientation(self, function_space):
#        '''get dino to output orientation information for the function
#        space'''
#        # TBD
#        pass
#
#    def field_bcs_kernel(self, function_space):
#        '''get dino to output any boundary_dofs information for bc_kernel'''
#        # TBD
#        pass
#
#    def quad_rule(self):
#        '''get dino to output qr information '''
#        # TBD
#        pass
#
#    def generate(self):
#        '''perform any additional actions before and after kernel
#        argument-list based generation'''
#        from psyclone.f2pygen import CommentGen
#        self._parent.add(CommentGen(self._parent, " dino output start"),
#                         position=["before", self._position])
#        scalar_comment = CommentGen(self._parent, " dino scalars")
#        self._parent.add(scalar_comment,
#                         position=["before", self._position])
#        array_comment = CommentGen(self._parent, " dino arrays")
#        self._parent.add(array_comment,
#                         position=["before", self._position])
#        self._scalar_position = scalar_comment.root
#        self._array_position = array_comment.root
#        self._parent.add(CommentGen(self._parent, " dino output end"),
#                         position=["before", self._position])
#        self._parent.add(CommentGen(self._parent, ""),
#                         position=["before", self._position])
#        ArgOrdering.generate(self)
#
#    def _add_dino_scalar(self, name):
#        ''' add a dino output call for a scalar variable '''
#        from psyclone.f2pygen import CallGen
#        self._parent.add(CallGen(self._parent, name="dino%output_scalar",
#                                 args=[name]),
#                         position=["after", self._scalar_position])
#
#    def _add_dino_array(self, name):
#        ''' add a dino output call for an array variable '''
#        from psyclone.f2pygen import CallGen
#        self._parent.add(CallGen(self._parent, name="dino%output_array",
#                                 args=[name]),
#                         position=["after", self._array_position])


class FSDescriptor(object):
    ''' Provides information about a particular function space used by
    a meta-funcs entry in the kernel metadata. '''

    def __init__(self, descriptor):
        self._descriptor = descriptor

    @property
    def requires_basis(self):
        ''' Returns True if a basis function is associated with this
        function space, otherwise it returns False. '''
        return "gh_basis" in self._descriptor.operator_names

    @property
    def requires_diff_basis(self):
        ''' Returns True if a differential basis function is
        associated with this function space, otherwise it returns
        False. '''
        return "gh_diff_basis" in self._descriptor.operator_names

    @property
    def requires_orientation(self):
        ''' Returns True if an orientation function is
        associated with this function space, otherwise it returns
        False. '''
        return "gh_orientation" in self._descriptor.operator_names

    @property
    def fs_name(self):
        ''' Returns the raw metadata value of this function space. '''
        return self._descriptor.function_space_name


class FSDescriptors(object):
    ''' Contains a collection of FSDescriptor objects and methods
    that provide information across these objects. We have one
    FSDescriptor for each meta-funcs entry in the kernel
    meta-data.
    #TODO #274 this should actually be named something like
    BasisFuncDescriptors as it holds information describing the
    basis/diff-basis functions required by a kernel.

    :param descriptors: list of objects describing the basis/diff-basis \
                        functions required by a kernel, as obtained from \
                        meta-data.
    :type descriptors: list of :py:class:`psyclone.DynFuncDescriptor03`.

    '''
    def __init__(self, descriptors):
        self._orig_descriptors = descriptors
        self._descriptors = []
        for descriptor in descriptors:
            self._descriptors.append(FSDescriptor(descriptor))

    def exists(self, fspace):
        ''' Return True if a descriptor with the specified function
        space exists, otherwise return False. '''
        for descriptor in self._descriptors:
            # FS descriptors hold information taken from the kernel
            # metadata and therefore it is the original name of
            # the supplied function space that we must look at
            if descriptor.fs_name == fspace.orig_name:
                return True
        return False

    def get_descriptor(self, fspace):
        ''' Return the descriptor with the specified function space
        name. If it does not exist raise an error.'''
        for descriptor in self._descriptors:
            if descriptor.fs_name == fspace.orig_name:
                return descriptor
        raise GenerationError(
            "FSDescriptors:get_descriptor: there is no descriptor for "
            "function space {0}".format(fspace.orig_name))

    @property
    def descriptors(self):
        '''
        :return: the list of Descriptors, one for each of the meta-funcs
                 entries in the kernel meta-data.
        :rtype: List of :py:class:`psyclone.dynamo0p3.FSDescriptor`
        '''
        return self._descriptors


def check_args(call):
    '''
    Checks that the kernel arguments provided via the invoke call are
    consistent with the information expected, as specified by the
    kernel metadata

    :param call: the object produced by the parser that describes the
                 kernel call to be checked.
    :type call: :py:class:`psyclone.parse.KernelCall`
    :raises: GenerationError if the kernel arguments in the Algorithm layer
             do not match up with the kernel meta-data
    '''
    # stencil arguments
    stencil_arg_count = 0
    for arg_descriptor in call.ktype.arg_descriptors:
        if arg_descriptor.stencil:
            if not arg_descriptor.stencil['extent']:
                # an extent argument must be provided
                stencil_arg_count += 1
            if arg_descriptor.stencil['type'] == 'xory1d':
                # a direction argument must be provided
                stencil_arg_count += 1

    # qr_argument
    if call.ktype.eval_shape in VALID_QUADRATURE_SHAPES:
        qr_arg_count = 1
    else:
        qr_arg_count = 0

    expected_arg_count = len(call.ktype.arg_descriptors) + \
        stencil_arg_count + qr_arg_count

    if expected_arg_count != len(call.args):
        raise GenerationError(
            "error: expected '{0}' arguments in the algorithm layer but "
            "found '{1}'. Expected '{2}' standard arguments, '{3}' "
            "stencil arguments and '{4}' qr_arguments'".format(
                expected_arg_count, len(call.args),
                len(call.ktype.arg_descriptors), stencil_arg_count,
                qr_arg_count))


class DynStencil(object):
    ''' Provides stencil information about a Dynamo argument '''
    def __init__(self, name):
        self._name = name
        self._extent = None
        self._extent_arg = None
        self._direction_arg = None

    @property
    def extent(self):
        '''Returns the extent of the stencil if it is known. It will be known
        if it is specified in the metadata.'''
        return self._extent

    @property
    def extent_arg(self):
        '''Returns the algorithm argument associated with the extent value if
        extent has not been provided in the metadata.'''
        return self._extent_arg

    @extent_arg.setter
    def extent_arg(self, value):
        ''' sets the extent_arg argument. '''
        self._extent_arg = value

    @property
    def direction_arg(self):
        '''returns the direction argument associated with the direction of
        the stencil if the direction of the stencil is not known'''
        return self._direction_arg

    @direction_arg.setter
    def direction_arg(self, value):
        ''' sets the direction_arg argument. '''
        self._direction_arg = value


class DynKernelArguments(Arguments):
    ''' Provides information about Dynamo kernel call arguments
    collectively, as specified by the kernel argument metadata. '''

    def __init__(self, call, parent_call):
        if False:  # pylint: disable=using-constant-test
            # For pyreverse
            self._0_to_n = DynKernelArgument(None, None, None, None)

        self._name_space_manager = NameSpaceFactory().create()

        Arguments.__init__(self, parent_call)

        # check that the arguments provided by the algorithm layer are
        # consistent with those expected by the kernel(s)
        check_args(call)

        # create our arguments and add in stencil information where
        # appropriate.
        self._args = []
        idx = 0
        for arg in call.ktype.arg_descriptors:

            dyn_argument = DynKernelArgument(self, arg, call.args[idx],
                                             parent_call)
            idx += 1
            if dyn_argument.descriptor.stencil:
                stencil = DynStencil(dyn_argument.descriptor.stencil['type'])
                if dyn_argument.descriptor.stencil['extent']:
                    raise GenerationError("extent metadata not yet supported")
                    # if supported we would add the following
                    # line. However, note there is currently no setter
                    # for extent in DynStencil so this would need to
                    # be added.  stencil.extent =
                    # dyn_argument.descriptor.stencil['extent']
                else:
                    # an extent argument has been added
                    stencil.extent_arg = call.args[idx]
                    # extent_arg is not a standard dynamo argument, it is
                    # an Arg object created by the parser. Therefore its
                    # name may clash. We register and update the name here.
                    unique_name = self._name_space_manager.create_name(
                        root_name=stencil.extent_arg.varName,
                        context="AlgArgs",
                        label=stencil.extent_arg.text)
                    stencil.extent_arg.varName = unique_name
                    idx += 1
                if dyn_argument.descriptor.stencil['type'] == 'xory1d':
                    # a direction argument has been added
                    stencil.direction_arg = call.args[idx]
                    if stencil.direction_arg.varName not in \
                       VALID_STENCIL_DIRECTIONS:
                        # direction_arg is not a standard dynamo
                        # argument, it is an Arg object created by the
                        # parser. Therefore its name may clash. We
                        # register and update the name here.
                        unique_name = self._name_space_manager.create_name(
                            root_name=stencil.direction_arg.varName,
                            context="AlgArgs",
                            label=stencil.direction_arg.text)
                        stencil.direction_arg.varName = unique_name
                    idx += 1
                dyn_argument.stencil = stencil
            self._args.append(dyn_argument)

        self._dofs = []

        # Generate a static list of unique function-space names used
        # by the set of arguments: store the mangled names as these
        # are what we use at the level of an Invoke
        self._unique_fs_names = []
        # List of corresponding unique function-space objects
        self._unique_fss = []
        for arg in self._args:
            for function_space in arg.function_spaces:
                # We check that function_space is not None because scalar
                # args don't have one and fields only have one (only
                # operators have two).
                if function_space and \
                   function_space.mangled_name not in self._unique_fs_names:
                    self._unique_fs_names.append(function_space.mangled_name)
                    self._unique_fss.append(function_space)

    def get_arg_on_space_name(self, func_space_name):
        '''
        Returns the first argument (field or operator) found that is on
        the named function space, as specified in the kernel metadata. Also
        returns the associated FunctionSpace object.

        :param str func_space_name: Name of the function space (as specified \
                                    in kernel meta-data) for which to \
                                    find an argument.
        :return: the first kernel argument that is on the named function \
                 space and the associated FunctionSpace object.
        :rtype: (:py:class:`psyclone.dynamo0p3.DynKernelArgument`,
                 :py:class:`psyclone.dynamo0p3.FunctionSpace`)
        :raises: FieldNotFoundError if no field or operator argument is found \
                 for the named function space.
        '''
        for arg in self._args:
            for function_space in arg.function_spaces:
                if function_space:
                    if func_space_name == function_space.orig_name:
                        return arg, function_space
        raise FieldNotFoundError("DynKernelArguments:get_arg_on_space_name: "
                                 "there is no field or operator with function "
                                 "space {0}".format(func_space_name))

    def get_arg_on_space(self, func_space):
        '''
        Returns the first argument (field or operator) found that is on
        the specified function space. The mangled name of the supplied
        function space is used for comparison.

        :param func_space: The function space for which to find an argument.
        :type func_space: :py:class:`psyclone.dynamo0p3.FunctionSpace`
        :return: the first kernel argument that is on the supplied function
                 space
        :rtype: :py:class:`psyclone.dynamo0p3.DynKernelArgument`
        :raises: FieldNotFoundError if no field or operator argument is found
                 for the specified function space.
        '''
        for arg in self._args:
            for function_space in arg.function_spaces:
                if function_space:
                    if func_space.mangled_name == function_space.mangled_name:
                        return arg
        raise FieldNotFoundError("DynKernelArguments:get_arg_on_space: there "
                                 "is no field or operator with function space "
                                 "{0} (mangled name = '{1}')".format(
                                     func_space.orig_name,
                                     func_space.mangled_name))

    def has_operator(self, op_type=None):
        ''' Returns true if at least one of the arguments is an operator
        of type op_type (either gh_operator [LMA] or gh_columnwise_operator
        [CMA]). If op_type is None then searches for *any* valid operator
        type. '''
        if op_type and op_type not in VALID_OPERATOR_NAMES:
            raise GenerationError(
                "If supplied, op_type must be a valid operator type (one "
                "of {0}) but got {1}".format(VALID_OPERATOR_NAMES, op_type))
        if not op_type:
            # If no operator type is specified then we match any type
            op_list = VALID_OPERATOR_NAMES
        else:
            op_list = [op_type]
        for arg in self._args:
            if arg.type in op_list:
                return True
        return False

    @property
    def unique_fss(self):
        ''' Returns a unique list of function space objects used by the
        arguments of this kernel '''
        return self._unique_fss

    @property
    def unique_fs_names(self):
        ''' Return the list of unique function space names used by the
        arguments of this kernel. The names are unmangled (i.e. as
        specified in the kernel metadata) '''
        return self._unique_fs_names

    def iteration_space_arg(self, mapping=None):
        '''
        Returns an argument we can use to dereference the iteration
        space. This can be a field or operator that is modified or
        alternatively a field that is read if one or more scalars
        are modified. If a kernel writes to more than one argument then
        that requiring the largest iteration space is selected.

        :param dict mapping: un-used argument. Retained for consistency
                             with base class.
        :return: Kernel argument from which to obtain iteration space
        :rtype: :py:class:`psyclone.dynamo0p3.DynKernelArgument`
        '''

        # Since we always compute operators out to the L1 halo we first
        # check whether this kernel writes to an operator
        op_args = psyGen.args_filter(self._args,
                                     arg_types=VALID_OPERATOR_NAMES,
                                     arg_accesses=GH_WRITE_ACCESSES)
        if op_args:
            return op_args[0]

        # Is this an inter-grid kernel? If so, then the iteration space
        # is determined by the coarse mesh, irrespective of whether
        # we are prolonging (and thus writing to a field on the fine mesh)
        # or restricting.
        if self._parent_call.is_intergrid:
            fld_args = psyGen.args_filter(self._args,
                                          arg_types=["gh_field"],
                                          arg_meshes=["gh_coarse"])
            return fld_args[0]

        # This is not an inter-grid kernel and it does not write to an
        # operator. We now check for fields that are written to. We
        # check first for any modified field on a continuous function
        # space, failing that we try any_space function spaces
        # (because we must assume such a space is continuous) and
        # finally we try discontinuous function spaces. We do this
        # because if a quantity on a continuous FS is modified then
        # our iteration space must be larger (include L1 halo cells)
        fld_args = psyGen.args_filter(self._args,
                                      arg_types=["gh_field"],
                                      arg_accesses=GH_WRITE_ACCESSES)
        if fld_args:
            for spaces in [CONTINUOUS_FUNCTION_SPACES,
                           VALID_ANY_SPACE_NAMES,
                           DISCONTINUOUS_FUNCTION_SPACES]:
                for arg in fld_args:
                    if arg.function_space.orig_name in spaces:
                        return arg

        # No modified fields or operators. Check for unmodified fields...
        fld_args = psyGen.args_filter(self._args, arg_types=["gh_field"])
        if fld_args:
            return fld_args[0]

        # it is an error if we get to here
        raise GenerationError(
            "iteration_space_arg(). The dynamo0.3 api must have a modified "
            "field, a modified operator, or an unmodified field (in the case "
            "of a modified scalar). None of these were found.")

    @property
    def dofs(self):
        ''' Currently required for invoke base class although this
        makes no sense for dynamo. Need to refactor the invoke class
        and pull out dofs into the gunghoproto api. '''
        return self._dofs

    def raw_arg_list(self, parent):
        '''
        Constructs the class-specific argument list for a kernel.

        :param parent: the parent (in the PSyIR) of the kernel call with \
                       which this argument list is associated.
        :type parent: sub-class of :py:class:`psyclone.psyGen.Call`
        :returns: a list of all of the actual arguments to the \
                  kernel call.
        :rtype: list of str.
        '''
        create_arg_list = KernCallArgList(self._parent_call, parent)
        create_arg_list.generate()
        # TODO #268 the functionality of KernCallArgList and
        # DynKernelArguments needs revisiting. In particular,
        # KernCallArgList.generate() modifies the PSy AST (in
        # `field_bcs_kernel()`) if the special boundary-condition
        # kernel is called.
        self._raw_arg_list = create_arg_list.arglist

        return self._raw_arg_list


class DynKernelArgument(KernelArgument):
    ''' Provides information about individual Dynamo kernel call
    arguments as specified by the kernel argument metadata. '''

    def __init__(self, kernel_args, arg_meta_data, arg_info, call):
        '''
        :param kernel_args: Object encapsulating all arguments to the
                            kernel call
        :type kernel_args: :py:class:`psyclone.dynamo0p3.DynKernelArguments`
        :param arg_meta_data: Information obtained from the meta-data for
                              this kernel argument
        :type arg_meta_data: :py:class:`psyclone.dynamo0p3.DynArgDescriptor03`
        :param arg_info: Information on how this argument is specified in the
                         Algorithm layer
        :type arg_info: :py:class:`psyclone.parse.Arg`
        :param call: The kernel object with which this argument is associated
        :type call: :py:class:`psyclone.dynamo0p3.DynKern`
        '''
        KernelArgument.__init__(self, arg_meta_data, arg_info, call)
        # Keep a reference to DynKernelArguments object that contains
        # this argument. This permits us to manage name-mangling for
        # any-space function spaces.
        self._kernel_args = kernel_args
        self._vector_size = arg_meta_data.vector_size
        self._type = arg_meta_data.type
        self._stencil = None
        if arg_meta_data.mesh:
            self._mesh = arg_meta_data.mesh.lower()
        else:
            self._mesh = None

        # The list of function-space objects for this argument. Each
        # object can be queried for its original name and for the
        # mangled name (used to make any-space arguments distinct
        # within an invoke). The argument will only have more than
        # one function-space associated with it if it is an operator.
        fs1 = None
        fs2 = None

        if self.is_operator:

            fs1 = FunctionSpace(arg_meta_data.function_space_to,
                                self._kernel_args)
            fs2 = FunctionSpace(arg_meta_data.function_space_from,
                                self._kernel_args)
        else:
            if arg_meta_data.function_space:
                fs1 = FunctionSpace(arg_meta_data.function_space,
                                    self._kernel_args)
        self._function_spaces = [fs1, fs2]

    @property
    def descriptor(self):
        ''' return a descriptor object which contains Kernel
        metadata about this argument '''
        return self._arg

    def ref_name(self, function_space=None):
        '''
        Returns the name used to dereference this type of argument (depends
        on whether it is a field or operator and, if the latter, whether it
        is the to- or from-space that is specified).

        :param function_space: the function space of this argument
        :type function_space: :py:class:`psyclone.dynamo0p3.FunctionSpace`
        :return: the name used to dereference this argument
        :rtype: str
        '''
        if not function_space:
            if self.is_operator:
                # For an operator we use the 'from' FS
                function_space = self._function_spaces[1]
            else:
                function_space = self._function_spaces[0]
        else:
            # Check that the supplied function space is valid for this
            # argument
            found = False
            for fspace in self.function_spaces:
                if fspace and fspace.orig_name == function_space.orig_name:
                    found = True
                    break
            if not found:
                raise GenerationError(
                    "DynKernelArgument:ref_name(fs). The supplied function "
                    "space (fs='{0}') is not one of the function spaces "
                    "associated with this argument (fss='{1}')".format(
                        function_space.orig_name,
                        self.function_space_names))
        if self._type == "gh_field":
            return "vspace"
        elif self.is_operator:
            if function_space.orig_name == self.descriptor.function_space_from:
                return "fs_from"
            elif function_space.orig_name == self.descriptor.function_space_to:
                return "fs_to"
            else:
                raise GenerationError(
                    "ref_name: Error, function space '{0}' is one of the "
                    "gh_operator function spaces '{1}' but is not being "
                    "returned by either function_space from '{2}' or "
                    "function_space_to '{3}'".format(
                        function_space.orig_name, self.function_spaces,
                        self.descriptor.function_space_from,
                        self.descriptor.function_space_to))
        else:
            raise GenerationError(
                "ref_name: Error, unsupported arg type '{0}' found".
                format(self._type))

    @property
    def type(self):
        ''' Returns the type of this argument. '''
        return self._type

    @property
    def mesh(self):
        '''
        Getter for the mesh associated with this argument
        :return: Mesh associated with argument (GH_FINE or GH_COARSE)
        :rtype: str
        '''
        return self._mesh

    @property
    def vector_size(self):
        ''' Returns the vector size of this argument as specified in
        the Kernel metadata. '''
        return self._vector_size

    @property
    def proxy_name(self):
        ''' Returns the proxy name for this argument. '''
        return self._name+"_proxy"

    @property
    def proxy_declaration_name(self):
        ''' Returns the proxy name for this argument with the array
        dimensions added if required. '''
        if self._vector_size > 1:
            return self.proxy_name+"("+str(self._vector_size)+")"
        else:
            return self.proxy_name

    @property
    def declaration_name(self):
        ''' Returns the name for this argument with the array
        dimensions added if required. '''
        if self._vector_size > 1:
            return self._name+"("+str(self._vector_size)+")"
        else:
            return self._name

    @property
    def proxy_name_indexed(self):
        ''' Returns the proxy name for this argument with an
        additional index which accesses the first element for a vector
        argument. '''
        if self._vector_size > 1:
            return self._name+"_proxy(1)"
        else:
            return self._name+"_proxy"

    @property
    def name_indexed(self):
        ''' Returns the name for this argument with an
        additional index which accesses the first element for a vector
        argument. '''
        if self._vector_size > 1:
            return self._name+"(1)"
        else:
            return self._name

    @property
    def function_space(self):
        '''
        :return: the expected finite element function space for this
                 argument as specified by the kernel argument metadata.
        :rtype: :py:class:`psyclone.dynamo0p3.FunctionSpace`
        '''
        if self._type == "gh_operator":
            # We return the 'from' space for an operator argument
            return self.function_space_from
        else:
            return self._function_spaces[0]

    @property
    def function_space_to(self):
        ''' Returns the 'to' function space of an operator '''
        return self._function_spaces[0]

    @property
    def function_space_from(self):
        ''' Returns the 'from' function space of an operator '''
        return self._function_spaces[1]

    @property
    def function_spaces(self):
        ''' Returns the expected finite element function spaces for this
        argument as a list as specified by the kernel argument
        metadata. We have more than one function space when dealing
        with operators. '''
        return self._function_spaces

    @property
    def function_space_names(self):
        ''' Returns a list of the names of the function spaces associated
        with this argument. We have more than one function space when
        dealing with operators. '''
        fs_names = []
        for fspace in self._function_spaces:
            if fspace:
                fs_names.append(fspace.orig_name)
        return fs_names

    @property
    def intent(self):
        '''
        Returns the Fortran intent of this argument.

        :return: the expected Fortran intent for this argument as specified
                 by the kernel argument metadata
        :rtype: str
        '''
        if self.access == "gh_read":
            return "in"
        elif self.access == "gh_write":
            return "out"
        elif self.access == "gh_readwrite":
            return "inout"
        elif self.access in ["gh_inc"] + VALID_REDUCTION_NAMES:
            return "inout"
        else:
            raise GenerationError(
                "Expecting argument access to be one of 'gh_read, gh_write, "
                "gh_inc', 'gh_readwrite' or one of {0}, but found '{1}'".
                format(str(VALID_REDUCTION_NAMES), self.access))

    @property
    def discontinuous(self):
        '''Returns True if this argument is known to be on a discontinuous
        function space, otherwise returns False.'''
        if self.function_space.orig_name in DISCONTINUOUS_FUNCTION_SPACES:
            return True
        elif self.function_space.orig_name in VALID_ANY_SPACE_NAMES:
            # we will eventually look this up based on our dependence
            # analysis but for the moment we assume the worst
            return False
        else:  # must be a continuous function space
            return False

    @property
    def stencil(self):
        '''Return stencil information about this kernel argument if it
        exists. The information is returned as a DynStencil object.'''
        return self._stencil

    @stencil.setter
    def stencil(self, value):
        '''Set stencil information for this kernel argument. The information
        should be provided as a DynStencil object. '''
        self._stencil = value

    @property
    def is_operator(self):
        '''
        :return: True if this kernel argument represents an operator,
                 False otherwise.
        :rtype: bool
        '''
        return self._type in VALID_OPERATOR_NAMES


class DynKernCallFactory(object):
    ''' Create the necessary framework for a Dynamo kernel call.
    This consists of a Loop over cells containing a call to the
    user-supplied kernel routine. '''
    @staticmethod
    def create(call, parent=None):
        ''' Create the objects needed for a call to the kernel
        described in the call object '''

        # Loop over cells
        cloop = DynLoop(parent=parent)

        # The kernel itself
        kern = DynKern()
        kern.load(call, cloop)

        # Add the kernel as a child of the loop
        cloop.addchild(kern)

        # Set-up the loop now we have the kernel object
        cloop.load(kern)

        # Return the outermost loop
        return cloop<|MERGE_RESOLUTION|>--- conflicted
+++ resolved
@@ -53,16 +53,8 @@
 from psyclone.psyGen import PSy, Invokes, Invoke, Schedule, Loop, Kern, \
     Arguments, KernelArgument, NameSpaceFactory, GenerationError, \
     InternalError, FieldNotFoundError, HaloExchange, GlobalSum, \
-<<<<<<< HEAD
-    FORTRAN_INTENT_NAMES
+    FORTRAN_INTENT_NAMES, DataAccess
 from collections import OrderedDict
-
-# Get our one-and-only Config object - this holds the global configuration
-# options read from the psyclone.cfg file.
-_CONFIG = ConfigFactory().create()
-=======
-    FORTRAN_INTENT_NAMES, DataAccess
->>>>>>> 642e891a
 
 # First section : Parser specialisations and classes
 
