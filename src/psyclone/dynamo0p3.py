--- conflicted
+++ resolved
@@ -1879,11 +1879,7 @@
         :type var_accesses: \
             :py:class:`psyclone.core.access_info.VariablesAccessInfo`
         :param kern_call_arg_list: an optional KernCallArgList instance \
-<<<<<<< HEAD
-            use to store PSyIR representation of the arguments.
-=======
             used to store PSyIR representation of the arguments.
->>>>>>> 1670cb5b
         :type kern_call_arg_list: \
             Optional[:py:class:`psyclone.domain.lfric.KernCallArgList]
 
@@ -1916,11 +1912,7 @@
                 if not has_nfaces:
                     if kern_call_arg_list:
                         sym = kern_call_arg_list.\
-<<<<<<< HEAD
-                            add_integer_reference("nfaces_re_h")
-=======
                             append_integer_reference("nfaces_re_h")
->>>>>>> 1670cb5b
                         name = sym.name
                     else:
                         name = self._symbol_table.find_or_create_tag(
@@ -1937,15 +1929,9 @@
                     _, cell_ref = \
                         kern_call_arg_list.cell_ref_name(var_accesses)
                     adj_face_sym = kern_call_arg_list. \
-<<<<<<< HEAD
-                        add_array_reference(adj_face,
-                                            [":", cell_ref],
-                                            "integer")
-=======
                         append_array_reference(adj_face,
                                                [":", cell_ref],
                                                "integer")
->>>>>>> 1670cb5b
                     # Update the name in case there was a clash
                     adj_face = adj_face_sym.name
                     if var_accesses:
@@ -8962,10 +8948,7 @@
             if hasattr(inv_sched, "symbol_table"):
                 symtab = inv_sched.symbol_table
             else:
-<<<<<<< HEAD
-=======
                 # This can happen in stub generation.
->>>>>>> 1670cb5b
                 symtab = SymbolTable()
         else:
             # TODO 719 The symtab is not connected to other parts of the
@@ -9195,11 +9178,6 @@
         :rtype: list of :py:class:`psyclone.psyir.nodes.Node`
 
         '''
-<<<<<<< HEAD
-
-        # TODO check if this is correct
-=======
->>>>>>> 1670cb5b
         create_arg_list = KernCallArgList(self._parent_call)
         create_arg_list.generate()
         return create_arg_list.psyir_arglist
