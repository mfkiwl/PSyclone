--- conflicted
+++ resolved
@@ -211,15 +211,10 @@
 
         # Use the SymPyWriter to convert the two expressions to
         # SymPy expressions:
-<<<<<<< HEAD
-        sympy_writer = SymPyWriter()
-        sympy_expressions = sympy_writer([exp1, exp2])
-=======
         writer = SymPyWriter()
         sympy_expressions = writer([exp1, exp2],
                                    identical_variables=identical_variables)
 
->>>>>>> 45291bc0
         # If an expression is a range node, then the corresponding SymPy
         # expression will be a tuple:
         if isinstance(sympy_expressions[0], tuple) and \
