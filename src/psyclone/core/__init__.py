--- conflicted
+++ resolved
@@ -33,13 +33,9 @@
 # -----------------------------------------------------------------------------
 # Author: J. Henrichs, Bureau of Meteorology
 
-<<<<<<< HEAD
-'''Core package module.'''
-=======
 '''This module provides access to various classes used in determining
 variable access information.
 '''
->>>>>>> 1dea1bc9
 
 from psyclone.core.signature import Signature
 from psyclone.core.access_info import AccessInfo, SingleVariableAccessInfo, \
@@ -48,11 +44,7 @@
 
 
 # The entities in the __all__ list are made available to import directly from
-<<<<<<< HEAD
-# this package e.g. 'from psyclone.psyir.nodes import Literal'
-=======
 # this package e.g. 'from psyclone.core import Signature'
->>>>>>> 1dea1bc9
 __all__ = [
         'AccessInfo',
         'AccessType',
