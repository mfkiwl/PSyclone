--- conflicted
+++ resolved
@@ -119,371 +119,4 @@
                 if isinstance(i, loop_class):
                     profile_trans.apply(i)
         if Profiler.profile_invokes():
-<<<<<<< HEAD
-            profile_trans.apply(schedule.children)
-
-    # -------------------------------------------------------------------------
-    @staticmethod
-    def create_unique_region(name):
-        '''This function makes sure that region names are unique even if
-        the same kernel is called.
-        :param str name: The name of a region (usually kernel name).
-        :return str: A unique name based on the parameter name.
-        '''
-        return Profiler._namespace.create_name(name)
-
-
-# =============================================================================
-class ProfileNode(Node):
-    '''This class can be inserted into a schedule to create profiling code.
-
-    :param children: a list of child nodes for this node. These will be made \
-        children of the child Schedule of this Profile Node.
-    :type children: list of :py::class::`psyclone.psyir.nodes.Node` \
-        or derived classes
-    :param parent: the parent of this node in the PSyIR.
-    :type parent: :py::class::`psyclone.psyir.nodes.Node`
-    :param str region_name: the name to call this profile region. This \
-        name should be unique within this invoke unless aggregate \
-        information is required.
-    :param str location_name: a name describing the location of the \
-        invoke. This name should be unique for each invoke in this \
-        code unless aggregate information is required.
-
-    '''
-    # Profiling interface Fortran module
-    fortran_module = "profile_mod"
-    # The symbols we import from the profiling Fortran module
-    profiling_symbols = ["ProfileData", "ProfileStart", "ProfileEnd"]
-    # The use statement that we will insert. Any use of a module of the
-    # same name that doesn't match this will result in a NotImplementedError
-    # at code-generation time.
-    use_stmt = "use profile_mod, only: " + ", ".join(profiling_symbols)
-    # Root of the name to use for variables associated with profiling regions
-    profiling_var = "psy_profile"
-
-    def __init__(self, children=None, parent=None, name=None):
-        # A ProfileNode always contains a Schedule
-        sched = self._insert_schedule(children)
-        Node.__init__(self, children=[sched], parent=parent)
-
-        # Store the name of the profile variable that is used for this
-        # profile name. This allows to show the variable name in __str__
-        # (and also if we would call create_name in gen(), the name would
-        # change every time gen() is called).
-        self._var_name = NameSpaceFactory().create().create_name("profile")
-
-        # Name of the region. In general at constructor time we might
-        # not have a parent subroutine or a child for the kernel, so
-        # the name is left empty, unless explicitly provided by the
-        # user. If names are not provided here then the region and
-        # module names are set the first time gen() is called (and
-        # then remain unchanged).
-        self._module_name = None
-        self._region_name = None
-        if name:
-            # pylint: disable=too-many-boolean-expressions
-            if not isinstance(name, tuple) or not len(name) == 2 or \
-               not name[0] or not isinstance(name[0], str) or \
-               not name[1] or not isinstance(name[1], str):
-                raise InternalError(
-                    "Error in ProfileNode. Profile name must be a "
-                    "tuple containing two non-empty strings.")
-            # pylint: enable=too-many-boolean-expressions
-            # Valid profile names have been provided by the user.
-            self._module_name = name[0]
-            self._region_name = name[1]
-
-        # Name and colour to use for this node
-        self._text_name = "Profile"
-        self._colour_key = "Profile"
-
-    # -------------------------------------------------------------------------
-    def __str__(self):
-        ''' Returns a string representation of the subtree starting at
-        this node. '''
-        result = "ProfileStart[var={0}]\n".format(self._var_name)
-        for child in self.profile_body.children:
-            result += str(child)+"\n"
-        return result+"ProfileEnd"
-
-    @property
-    def profile_body(self):
-        '''
-        :returns: the Schedule associated with this Profiling region.
-        :rtype: :py:class:`psyclone.psyir.nodes.Schedule`
-
-        :raises InternalError: if this Profile node does not have a Schedule \
-                               as its one and only child.
-        '''
-        from psyclone.psyir.nodes import Schedule
-        if len(self.children) != 1 or not \
-           isinstance(self.children[0], Schedule):
-            raise InternalError(
-                "ProfileNode malformed or incomplete. It should have a single "
-                "Schedule as a child but found: {0}".format(
-                    [type(child).__name__ for child in self.children]))
-        return self.children[0]
-
-    def gen_code(self, parent):
-        # pylint: disable=arguments-differ
-        '''Creates the profile start and end calls, surrounding the children
-        of this node.
-
-        :param parent: the parent of this node.
-        :type parent: :py:class:`psyclone.psyir.nodes.Node`
-
-        '''
-        module_name = self._module_name
-        if module_name is None:
-            # The user has not supplied a module (location) name so
-            # return the psy-layer module name as this will be unique
-            # for each PSyclone algorithm file.
-            module_name = self.root.invoke.invokes.psy.name
-
-        region_name = self._region_name
-        if region_name is None:
-            # The user has not supplied a region name (to identify
-            # this particular invoke region). Use the invoke name as a
-            # starting point.
-            region_name = self.root.invoke.name
-            kerns = self.walk(Kern)
-            if len(kerns) == 1:
-                # This profile only has one kernel within it, so append
-                # the kernel name.
-                region_name += ":{0}".format(kerns[0].name)
-            # Add a region index to ensure uniqueness when there are
-            # multiple regions in an invoke.
-            profile_nodes = self.root.walk(ProfileNode)
-            idx = profile_nodes.index(self)
-            region_name += ":r{0}".format(idx)
-
-        # Note that adding a use statement makes sure it is only
-        # added once, so we don't need to test this here!
-        use = UseGen(parent, self.fortran_module, only=True,
-                     funcnames=["ProfileData, ProfileStart, ProfileEnd"])
-        parent.add(use)
-        prof_var_decl = TypeDeclGen(parent, datatype="ProfileData",
-                                    entity_decls=[self._var_name],
-                                    save=True)
-        parent.add(prof_var_decl)
-
-        prof_start = CallGen(parent, "ProfileStart",
-                             ["\"{0}\"".format(module_name),
-                              "\"{0}\"".format(region_name),
-                              self._var_name])
-        parent.add(prof_start)
-
-        for child in self.profile_body:
-            child.gen_code(parent)
-
-        prof_end = CallGen(parent, "ProfileEnd",
-                           [self._var_name])
-        parent.add(prof_end)
-
-    # -------------------------------------------------------------------------
-    def gen_c_code(self, indent=0):
-        '''
-        Generates a string representation of this Node using C language
-        (currently not supported).
-
-        :param int indent: Depth of indent for the output string.
-        :raises NotImplementedError: Not yet supported for profiling.
-        '''
-        raise NotImplementedError("Generation of C code is not supported "
-                                  "for profiling")
-
-    def update(self):
-        # pylint: disable=too-many-locals, too-many-branches
-        # pylint: disable=too-many-statements
-        '''
-        Update the underlying fparser2 parse tree to implement the profiling
-        region represented by this Node. This involves adding the necessary
-        module use statement as well as the calls to the profiling API.
-
-        TODO #435 - remove this whole method once the NEMO API uses the
-        Fortran backend of the PSyIR.
-
-        :raises NotImplementedError: if the routine which is to have \
-                             profiling added to it does not already have a \
-                             Specification Part (i.e. some declarations).
-        :raises NotImplementedError: if there would be a name clash with \
-                             existing variable/module names in the code to \
-                             be transformed.
-        :raises InternalError: if we fail to find the node in the parse tree \
-                             corresponding to the end of the profiling region.
-
-        '''
-        from fparser.common.sourceinfo import FortranFormat
-        from fparser.common.readfortran import FortranStringReader
-        from fparser.two.utils import walk
-        from fparser.two import Fortran2003
-        from psyclone.psyGen import object_index, Schedule, InternalError, \
-            InvokeSchedule
-
-        # Ensure child nodes are up-to-date
-        super(ProfileNode, self).update()
-
-        # Get the parse tree of the routine containing this region
-        routine_schedule = self.ancestor(InvokeSchedule)
-        ptree = routine_schedule.ast
-
-        # Rather than repeatedly walk the tree, we do it once for all of
-        # the node types we will be interested in...
-        node_list = walk(ptree, (Fortran2003.Main_Program,
-                                 Fortran2003.Subroutine_Stmt,
-                                 Fortran2003.Function_Stmt,
-                                 Fortran2003.Specification_Part,
-                                 Fortran2003.Use_Stmt,
-                                 Fortran2003.Name))
-        if self._module_name:
-            routine_name = self._module_name
-        else:
-            for node in node_list:
-                if isinstance(node, (Fortran2003.Main_Program,
-                                     Fortran2003.Subroutine_Stmt,
-                                     Fortran2003.Function_Stmt)):
-                    names = walk(node, Fortran2003.Name)
-                    routine_name = str(names[0]).lower()
-                    break
-
-        for node in node_list:
-            if isinstance(node, Fortran2003.Specification_Part):
-                spec_part = node
-                break
-        else:
-            # This limitation will be removed when we use the Fortran
-            # backend of the PSyIR (#435)
-            raise NotImplementedError(
-                "Addition of profiling regions to routines without any "
-                "existing declarations is not supported and '{0}' has no "
-                "Specification-Part".format(routine_name))
-
-        # Get the existing use statements
-        found = False
-        for node in node_list[:]:
-            if isinstance(node, Fortran2003.Use_Stmt) and \
-               self.fortran_module == str(node.items[2]).lower():
-                # Check that the use statement matches the one we would
-                # insert (i.e. the code doesn't already contain a module
-                # with the same name as that used by the profiling API)
-                if str(node).lower() != self.use_stmt.lower():
-                    raise NotImplementedError(
-                        "Cannot add profiling to '{0}' because it already "
-                        "'uses' a module named '{1}'".format(
-                            routine_name, self.fortran_module))
-                found = True
-                # To make our check on name clashes below easier, remove
-                # the Name nodes associated with this use from our
-                # list of nodes.
-                names = walk(node, Fortran2003.Name)
-                for name in names:
-                    node_list.remove(name)
-
-        if not found:
-            # We don't already have a use for the profiling module so
-            # add one.
-            reader = FortranStringReader(
-                "use profile_mod, only: ProfileData, ProfileStart, ProfileEnd")
-            # Tell the reader that the source is free format
-            reader.set_format(FortranFormat(True, False))
-            use = Fortran2003.Use_Stmt(reader)
-            spec_part.content.insert(0, use)
-
-        # Check that we won't have any name-clashes when we insert the
-        # symbols required for profiling. This check uses the list of symbols
-        # that we created before adding the `use profile_mod...` statement.
-        if not routine_schedule.profiling_name_clashes_checked:
-            for node in node_list:
-                if isinstance(node, Fortran2003.Name):
-                    text = str(node).lower()
-                    # Check for the symbols we import from the profiling module
-                    for symbol in self.profiling_symbols:
-                        if text == symbol.lower():
-                            raise NotImplementedError(
-                                "Cannot add profiling to '{0}' because it "
-                                "already contains a symbol that clashes with "
-                                "one of those ('{1}') that must be imported "
-                                "from the PSyclone profiling module.".
-                                format(routine_name, symbol))
-                    # Check for the name of the profiling module itself
-                    if text == self.fortran_module:
-                        raise NotImplementedError(
-                            "Cannot add profiling to '{0}' because it already "
-                            "contains a symbol that clashes with the name of "
-                            "the PSyclone profiling module ('profile_mod')".
-                            format(routine_name))
-                    # Check for the names of profiling variables
-                    if text.startswith(self.profiling_var):
-                        raise NotImplementedError(
-                            "Cannot add profiling to '{0}' because it already"
-                            " contains symbols that potentially clash with "
-                            "the variables we will insert for each profiling "
-                            "region ('{1}*').".format(routine_name,
-                                                      self.profiling_var))
-        # Flag that we have now checked for name clashes so that if there's
-        # more than one profiling node we don't fall over on the symbols
-        # we've previous inserted.
-        routine_schedule.profiling_name_clashes_checked = True
-
-        # Create a name for this region by finding where this profiling
-        # node is in the list of profiling nodes in this Invoke.
-        sched = self.root
-        pnodes = sched.walk(ProfileNode)
-        region_idx = pnodes.index(self)
-        if self._region_name:
-            region_name = self._region_name
-        else:
-            region_name = "r{0}".format(region_idx)
-        var_name = "psy_profile{0}".format(region_idx)
-
-        # Create a variable for this profiling region
-        reader = FortranStringReader(
-            "type(ProfileData), save :: {0}".format(var_name))
-        # Tell the reader that the source is free format
-        reader.set_format(FortranFormat(True, False))
-        decln = Fortran2003.Type_Declaration_Stmt(reader)
-        spec_part.content.append(decln)
-
-        # Find the parent in the parse tree - first get a pointer to the
-        # AST for the content of this region.
-        content_ast = self.profile_body.children[0].ast
-        # Now store the parent of this region
-        fp_parent = content_ast.parent
-        # Find the location of the AST of our first child node in the
-        # list of child nodes of our parent in the fparser parse tree.
-        ast_start_index = object_index(fp_parent.content,
-                                       content_ast)
-        # Do the same for our last child node
-        if self.profile_body[-1].ast_end:
-            ast_end = self.profile_body[-1].ast_end
-        else:
-            ast_end = self.profile_body[-1].ast
-
-        if ast_end.parent is not fp_parent:
-            raise InternalError(
-                "The beginning ({0}) and end ({1}) nodes of the profiling "
-                "region in the fparser2 parse tree do not have the same "
-                "parent.".format(content_ast, ast_end))
-        ast_end_index = object_index(fp_parent.content, ast_end)
-
-        # Add the profiling-end call
-        reader = FortranStringReader(
-            "CALL ProfileEnd({0})".format(var_name))
-        # Tell the reader that the source is free format
-        reader.set_format(FortranFormat(True, False))
-        pecall = Fortran2003.Call_Stmt(reader)
-        pecall.parent = fp_parent
-        fp_parent.content.insert(ast_end_index+1, pecall)
-
-        # Add the profiling-start call
-        reader = FortranStringReader(
-            "CALL ProfileStart('{0}', '{1}', {2})".format(
-                routine_name, region_name, var_name))
-        reader.set_format(FortranFormat(True, False))
-        pscall = Fortran2003.Call_Stmt(reader)
-        pscall.parent = fp_parent
-        fp_parent.content.insert(ast_start_index, pscall)
-=======
-            profile_trans.apply(schedule.children)
->>>>>>> 3dfc08ef
+            profile_trans.apply(schedule.children)