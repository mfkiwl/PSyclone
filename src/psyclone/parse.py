# -----------------------------------------------------------------------------
# BSD 3-Clause License
#
# Copyright (c) 2019, Science and Technology Facilities Council.
# All rights reserved.
#
# Redistribution and use in source and binary forms, with or without
# modification, are permitted provided that the following conditions are met:
#
# * Redistributions of source code must retain the above copyright notice, this
#   list of conditions and the following disclaimer.
#
# * Redistributions in binary form must reproduce the above copyright notice,
#   this list of conditions and the following disclaimer in the documentation
#   and/or other materials provided with the distribution.
#
# * Neither the name of the copyright holder nor the names of its
#   contributors may be used to endorse or promote products derived from
#   this software without specific prior written permission.
#
# THIS SOFTWARE IS PROVIDED BY THE COPYRIGHT HOLDERS AND CONTRIBUTORS
# "AS IS" AND ANY EXPRESS OR IMPLIED WARRANTIES, INCLUDING, BUT NOT
# LIMITED TO, THE IMPLIED WARRANTIES OF MERCHANTABILITY AND FITNESS
# FOR A PARTICULAR PURPOSE ARE DISCLAIMED. IN NO EVENT SHALL THE
# COPYRIGHT HOLDER OR CONTRIBUTORS BE LIABLE FOR ANY DIRECT, INDIRECT,
# INCIDENTAL, SPECIAL, EXEMPLARY, OR CONSEQUENTIAL DAMAGES (INCLUDING,
# BUT NOT LIMITED TO, PROCUREMENT OF SUBSTITUTE GOODS OR SERVICES;
# LOSS OF USE, DATA, OR PROFITS; OR BUSINESS INTERRUPTION) HOWEVER
# CAUSED AND ON ANY THEORY OF LIABILITY, WHETHER IN CONTRACT, STRICT
# LIABILITY, OR TORT (INCLUDING NEGLIGENCE OR OTHERWISE) ARISING IN
# ANY WAY OUT OF THE USE OF THIS SOFTWARE, EVEN IF ADVISED OF THE
# POSSIBILITY OF SUCH DAMAGE.
# -----------------------------------------------------------------------------
# Authors R. W. Ford and A. R. Porter STFC Daresbury Lab

'''Module that uses the Fortran parser fparser2 to parse
PSyclone-conformant Algorithm code.

'''

from psyclone.configuration import Config
from psyclone.parse_orig import Arg

def check_api(api):
    '''
    Check that the supplied API is valid.
    :param str api: The API to check.
    :raises ParseError: if the supplied API is not recognised.

    '''
    _config = Config.get()

    if api not in _config.supported_apis:
        raise ParseError(
            "check_api: Unsupported API '{0}' specified. "
            "Supported types are {1}.".format(api,
                                              _config.supported_apis))


def parse_fp2(filename):
    '''
    Parse a Fortran source file using fparser2.

    :param str filename: source file (including path) to read.
    :returns: fparser2 AST for the source file.
    :rtype: :py:class:`fparser.two.Fortran2003.Program`
    '''
    from fparser.common.readfortran import FortranFileReader
    from fparser.two.parser import ParserFactory
    from fparser.two.utils import FortranSyntaxError

    parser = ParserFactory().create()
    # We get the directories to search for any Fortran include files from
    # our configuration object.
    config = Config.get()
    try:
        reader = FortranFileReader(filename, include_dirs=config.include_paths)
    except IOError as error:
        print (error)
        exit(1)
    try:
        ast = parser(reader)
    except FortranSyntaxError as msg:
        print ("Syntax error: {0}".format(str(msg)))
        exit(1)
    return ast


def check_ll(alg_filename):
    ''' xxx '''
    from psyclone.line_length import FortLineLength
    fll = FortLineLength()
    with open(alg_filename, "r") as myfile:
        code_str = myfile.read()
    if fll.long_lines(code_str):
        raise ParseError(
            "parse: the algorithm file does not conform to the specified"
            " {0} line length limit".format(str(fll.length)))


def get_builtin_defs(api):
    '''Get the names of the supported built-in operations
    and the file containing the associated meta-data for the supplied API '''

    # Check that the supplied API is valid
    check_api(api)

    if api == "dynamo0.3":
        from psyclone.dynamo0p3_builtins import BUILTIN_MAP as builtins
        from psyclone.dynamo0p3_builtins import BUILTIN_DEFINITIONS_FILE as \
            fname
    else:
        # We don't support any built-ins for this API
        builtins = {}
        fname = None
    return builtins, fname


class ParseError(Exception):
    ''' xxx '''
    
    def __init__(self, value):
        self.value = "Parse Error: " + value

    def __str__(self):
        return repr(self.value)


<<<<<<< HEAD
def parse(alg_filename, api=None, invoke_name="invoke", inf_name="inf",
          kernel_path="", line_length=False, distributed_memory=None):
    '''Takes a PSyclone-conformant algorithm file as input and outputs an
    parse tree of this file and an object containing information about
    the invocation calls in the algorithm specification and any
    associated kernel implementations.

    :param str alg_filename: The file containing the algorithm code.
=======
class Descriptor(object):
    """A description of how a kernel argument is accessed"""
    def __init__(self, access, space, stencil=None, mesh=None):
        '''
        :param string access: whether argument is read/write etc.
        :param string space: which function space/grid-point type
                             argument is on
        :param dict stencil: type of stencil access for this argument
        :param string mesh: which mesh this argument is on
        '''
        self._access = access
        self._space = space
        self._stencil = stencil
        self._mesh = mesh

    @property
    def access(self):
        return self._access

    @property
    def function_space(self):
        return self._space

    @property
    def stencil(self):
        return self._stencil

    @property
    def mesh(self):
        '''
        :return: the mesh the argument is on (or None)
        :rtype: string
        '''
        return self._mesh

    def __repr__(self):
        return 'Descriptor(%s, %s)' % (self.stencil, self.access)


class GODescriptor(Descriptor):
    def __init__(self, access, space, stencil):
        Descriptor.__init__(self, access, space, stencil)


class DynDescriptor(Descriptor):
    def __init__(self, access, funcspace, stencil, basis, diff_basis,
                 gauss_quad):
        Descriptor.__init__(self, access, funcspace, stencil)
        self._basis = basis
        self._diff_basis = diff_basis
        self._gauss_quad = gauss_quad

    @property
    def basis(self):
        return self._basis

    @property
    def diff_basis(self):
        return self._diff_basis

    @property
    def gauss_quad(self):
        return self._gauss_quad


class FunctionSpace(object):
    @staticmethod
    def unpack(string):
        p = expr.FORT_EXPRESSION.parseString(string)[0]
        dim = 1
        if isinstance(p, expr.BinaryOperator) and p.symbols[0] == '**':
            dim = int(p.operands[1])
            p = p.operands[0]
        ele = Element.unpack(p)
        return FunctionSpace(ele, dim)

    def __init__(self, element, dimension):
        self._element = element
        self._dimension = dimension

    @property
    def element(self):
        return self._element

    @property
    def dimension(self):
        return self._dimension


class Element(object):
    @staticmethod
    def unpack(string_or_expr):
        if isinstance(string_or_expr, str):
            p = expr.FORT_EXPRESSION.parseString(string_or_expr)[0]
        else:
            p = string_or_expr
        if isinstance(p, expr.Grouping):
            p = p.expr
        if isinstance(p, expr.BinaryOperator):
            assert all(a == '*' for a in p.symbols)
            eles = p.operands
        else:
            assert isinstance(p, expr.FunctionVar)
            eles = [p]
        order = eles[0].args[0] if eles[0].args else None
        ele = Element(eles[0].name, order)
        for e in eles[1:]:
            order = e.args[0] if e.args else None
            ele *= Element(e.name, order)
        return ele

    def __init__(self, name=None, order=None):
        self._name = name
        if isinstance(order, str):
            order = int(order)
        self._order = order

    def __repr__(self):
        if self._order:
            return "%s%d" % (self._name, self._order)
        return "%s" % self._name

    def __mul__(self, other):
        assert isinstance(other, Element), \
            'Can only take tensor products with Elements'
        return TensorProductElement(self, other)


class TensorProductElement(Element):
    def __init__(self, *elements):
        assert all(isinstance(e, Element) for e in elements), \
            "All arguments to build a TensorProductElement should be Elements"
        self._elements = elements

    @property
    def elements(self):
        return self._elements

    def __repr__(self):
        s = " * ".join("%s" % e for e in self.elements)
        return s

    def __mul__(self, other):
        assert isinstance(other, Element), "Can only take tensor products "
        "with Elements not %s" % type(other)
        if isinstance(other, TensorProductElement):
            return TensorProductElement(*(self.elements + other.elements))
        else:
            return TensorProductElement(*(self.elements + (other, )))


class KernelProcedure(object):
    """
    An elemental Kernel procedure.

    :param ktype_ast: the fparser1 parse tree for the Kernel meta-data.
    :type ktype_ast: :py:class:`fparser.one.block_statements.Type`
    :param str ktype_name: name of the Fortran type holding the Kernel \
                           meta-data.
    :param modast: the fparser1 parse tree for the module containing the \
                   Kernel routine.
    :type modast: :py:class:`fparser.one.block_statements.BeginSource`

    """
    def __init__(self, ktype_ast, ktype_name, modast):
        self._ast, self._name = KernelProcedure.get_procedure(
            ktype_ast, ktype_name, modast)

    @staticmethod
    def get_procedure(ast, name, modast):
        '''
        Get the name of the subroutine associated with the Kernel. This is
        a type-bound procedure in the meta-data which may take one of two
        forms:
                PROCEDURE, nopass :: code => <proc_name>
        or
                PROCEDURE, nopass :: <proc_name>

        :param ast: the fparser1 parse tree for the Kernel meta-data.
        :type ast: :py:class:`fparser.one.block_statements.Type`
        :param str name: the name of the Fortran type holding the Kernel \
                         meta-data.
        :param modast: the fparser1 parse tree for the module containing the \
                       Kernel routine.
        :type modast: :py:class:`fparser.one.block_statements.BeginSource`

        :returns: 2-tuple of the fparser1 parse tree of the Subroutine \
                  statement and the name of that Subroutine.
        :rtype: (:py:class:`fparser1.block_statements.Subroutine`, str)

        :raises RuntimeError: if the supplied Kernel meta-data does not \
                              have a type-bound procedure.
        :raises RuntimeError: if no implementation is found for the \
                              type-bound procedure.
        :raises ParseError: if the type-bound procedure specifies a binding \
                            name but the generic name is not "code".
        :raises ParseError: if the type-bound procedure is not public in the \
                            Fortran module.
        :raises InternalError: if we get an empty string for the name of the \
                               type-bound procedure.
        '''
        bname = None
        # Search the the meta-data for a SpecificBinding
        for statement in ast.content:
            if isinstance(statement, fparser1.statements.SpecificBinding):
                # We support either:
                # PROCEDURE, nopass :: code => <proc_name> or
                # PROCEDURE, nopass :: <proc_name>
                if statement.bname:
                    if statement.name.lower() != "code":
                        raise ParseError(
                            "Kernel type {0} binds to a specific procedure but"
                            " does not use 'code' as the generic name.".
                            format(name))
                    bname = statement.bname
                else:
                    bname = statement.name
                break
        if bname is None:
            raise RuntimeError(
                "Kernel type {0} does not bind a specific procedure".
                format(name))
        if bname == '':
            raise InternalError(
                "Empty Kernel name returned for Kernel type {0}.".format(name))
        code = None
        default_public = True
        declared_private = False
        declared_public = False
        for statement, depth in fpapi.walk(modast, -1):
            if isinstance(statement, fparser1.statements.Private):
                if len(statement.items) == 0:
                    default_public = False
                elif bname in statement.items:
                    declared_private = True
            if isinstance(statement, fparser1.statements.Public):
                if len(statement.items) == 0:
                    default_public = True
                elif bname in statement.items:
                    declared_public = True
            if isinstance(statement, fparser1.block_statements.Subroutine) \
               and statement.name == bname:
                if statement.is_public():
                    declared_public = True
                code = statement
        if code is None:
            raise RuntimeError("Kernel subroutine %s not implemented" % bname)
        if declared_private or (not default_public and not declared_public):
            raise ParseError("Kernel subroutine '%s' is not public" % bname)
        return code, bname

    @property
    def name(self):
        return self._name

    @property
    def ast(self):
        return self._ast

    def __repr__(self):
        return 'KernelProcedure(%s, %s)' % (self.name, self.ast)

    def __str__(self):
        return self._ast.__str__()


class KernelTypeFactory(object):
    '''
    Factory for objects in the PSyIR representing calls to user-supplied
    Kernels.

    :param str api: The API for which this factory is to create Kernels.
    '''
    def __init__(self, api=""):
        if api == "":
            _config = Config.get()
            self._type = _config.default_api
        else:
            check_api(api)
            self._type = api

    def create(self, ast, name=None):
        '''
        Create a Kernel object for the API supplied to the constructor
        of this factory.

        :param ast: The fparser1 AST for the Kernel code.
        :type ast: :py:class:`fparser.one.block_statements.BeginSource`
        :param str name: the name of the Kernel or None.
        '''
        if self._type == "dynamo0.1":
            return DynKernelType(ast, name=name)
        elif self._type == "dynamo0.3":
            from psyclone.dynamo0p3 import DynKernMetadata
            return DynKernMetadata(ast, name=name)
        elif self._type == "gocean0.1":
            return GOKernelType(ast, name=name)
        elif self._type == "gocean1.0":
            from psyclone.gocean1p0 import GOKernelType1p0
            return GOKernelType1p0(ast, name=name)
        else:
            raise ParseError(
                "KernelTypeFactory: Internal Error: Unsupported "
                "kernel type '{0}' found. Should not be possible.".
                format(self._type))


class BuiltInKernelTypeFactory(KernelTypeFactory):
    ''' Factory class for calls to built-ins '''

    def create(self, builtin_names, builtin_defs_file, name=None):
        ''' Create a built-in call object '''
        if name not in builtin_names:
            raise ParseError(
                "BuiltInKernelTypeFactory: unrecognised built-in name. "
                "Got '{0}' but expected one of {1}".format(name,
                                                           builtin_names))
        # The meta-data for these lives in a Fortran module file
        # passed in to this method.
        fname = os.path.join(
            os.path.dirname(os.path.abspath(__file__)),
            builtin_defs_file)
        if not os.path.isfile(fname):
            raise ParseError(
                "Kernel '{0}' is a recognised Built-in but cannot "
                "find file '{1}' containing the meta-data describing "
                "the Built-in operations for API '{2}'".format(name,
                                                               fname,
                                                               self._type))
        # Attempt to parse the meta-data
        try:
            ast = fpapi.parse(fname)
        except:
            raise ParseError(
                "Failed to parse the meta-data for PSyclone "
                "built-ins in {0}".format(fname))

        # Now we have the AST, call our parent class to create the object
        return KernelTypeFactory.create(self, ast, name)


class KernelType(object):
    """
    Base class for describing Kernel Metadata.

    This contains the name of the elemental procedure and metadata associated
    with how that procedure is mapped over mesh entities.

    :param ast: fparser1 AST for the parsed kernel meta-data.
    :type ast: :py:class:`fparser.one.block_statements.BeginSource`
    :param str name: name of the Fortran derived type describing the kernel.

    :raises ParseError: if the supplied name does not follow the convention \
                        of ending in "_mod" or the AST does not contain a \
                        module definition.
    """
    def __init__(self, ast, name=None):

        if name is None:
            # if no name is supplied then use the module name to
            # determine the type name. The assumed convention is that
            # the module is called <name/>_mod and the type is called
            # <name/>_type
            found = False
            for statement, depth in fpapi.walk(ast, -1):
                if isinstance(statement, fparser1.block_statements.Module):
                    module_name = statement.name
                    found = True
                    break
            if not found:
                raise ParseError(
                    "Error KernelType, the file does not contain a module. "
                    "Is it a Kernel file?")

            mn_len = len(module_name)
            if mn_len < 5:
                raise ParseError(
                    "Error, module name '{0}' is too short to have '_mod' as "
                    "an extension. This convention is assumed.".
                    format(module_name))
            base_name = module_name.lower()[:mn_len-4]
            extension_name = module_name.lower()[mn_len-4:mn_len]
            if extension_name != "_mod":
                raise ParseError(
                    "Error, module name '{0}' does not have '_mod' as an "
                    "extension. This convention is assumed.".
                    format(module_name))
            name = base_name + "_type"

        self._name = name
        self._ast = ast
        self.checkMetadataPublic(name, ast)
        self._ktype = self.getKernelMetadata(name, ast)
        self._iterates_over = self.get_integer_variable("iterates_over")
        self._procedure = KernelProcedure(self._ktype, name, ast)
        self._inits = self.getkerneldescriptors(self._ktype)
        self._arg_descriptors = []  # this is set up by the subclasses

    def getkerneldescriptors(self, ast, var_name='meta_args'):
        descs = ast.get_variable(var_name)
        if descs is None:
            raise ParseError(
                "kernel call does not contain a {0} type".format(var_name))
        try:
            nargs = int(descs.shape[0])
        except AttributeError:
            raise ParseError(
                "kernel metadata {0}: {1} variable must be an array".
                format(self._name, var_name))
        if len(descs.shape) is not 1:
            raise ParseError(
                "kernel metadata {0}: {1} variable must be a 1 dimensional "
                "array".format(self._name, var_name))
        if descs.init.find("[") is not -1 and descs.init.find("]") is not -1:
            # there is a bug in f2py
            raise ParseError(
                "Parser does not currently support [...] initialisation for "
                "{0}, please use (/.../) instead".format(var_name))
        try:
            inits = expr.FORT_EXPRESSION.parseString(descs.init)[0]
        except ParseException:
            raise ParseError("kernel metadata has an invalid format {0}".
                             format(descs.init))
        nargs = int(descs.shape[0])
        if len(inits) != nargs:
            raise ParseError(
                "Error, in {0} specification, the number of args {1} and "
                "number of dimensions {2} do not match".
                format(var_name, nargs, len(inits)))
        return inits

    @property
    def name(self):
        return self._name

    @property
    def iterates_over(self):
        return self._iterates_over

    @property
    def procedure(self):
        return self._procedure

    @property
    def nargs(self):
        return len(self._arg_descriptors)

    @property
    def arg_descriptors(self):
        return self._arg_descriptors

    def __repr__(self):
        return 'KernelType(%s, %s)' % (self.name, self.iterates_over)

    def checkMetadataPublic(self, name, ast):
        default_public = True
        declared_private = False
        declared_public = False
        for statement, depth in fpapi.walk(ast, -1):
            if isinstance(statement, fparser1.statements.Private):
                if len(statement.items) == 0:
                    default_public = False
                elif name in statement.items:
                    declared_private = True
            if isinstance(statement, fparser1.statements.Public):
                if len(statement.items) == 0:
                    default_public = True
                elif name in statement.items:
                    declared_public = True
            if isinstance(statement, fparser1.block_statements.Type) \
               and statement.name == name and statement.is_public():
                declared_public = True
        if declared_private or (not default_public and not declared_public):
            raise ParseError("Kernel type '%s' is not public" % name)

    def getKernelMetadata(self, name, ast):
        ktype = None
        for statement, depth in fpapi.walk(ast, -1):
            if isinstance(statement, fparser1.block_statements.Type) \
               and statement.name == name:
                ktype = statement
        if ktype is None:
            raise RuntimeError("Kernel type %s does not exist" % name)
        return ktype

    def get_integer_variable(self, name):
        ''' Parse the kernel meta-data and find the value of the
        integer variable with the supplied name. Return None if no
        matching variable is found.
        :param str name: the name of the integer variable to find.
        :returns: value of the specified integer variable or None.
        :rtype: str
        :raises ParseError: if the RHS of the assignment is not a Name.
        '''
        # Ensure the Fortran2003 parser is initialised
        _ = ParserFactory().create()

        for statement, _ in fpapi.walk(self._ktype, -1):
            if isinstance(statement, fparser1.typedecl_statements.Integer):
                # fparser only goes down to the statement level. We use
                # fparser2 to parse the statement itself (eventually we'll
                # use fparser2 to parse the whole thing).
                assign = Fortran2003.Assignment_Stmt(
                    statement.entity_decls[0])
                if str(assign.items[0]) == name:
                    if not isinstance(assign.items[2], Fortran2003.Name):
                        raise ParseError(
                            "get_integer_variable: RHS of assignment is not "
                            "a variable name: '{0}'".format(str(assign)))
                    return str(assign.items[2])
        return None

    def get_integer_array(self, name):
        ''' Parse the kernel meta-data and find the value of the
        integer array variable with the supplied name. Returns an empty list
        if no matching variable is found.

        :param str name: the name of the integer array to find.
        :returns: list of values.
        :rtype: list of str.
        :raises InternalError: if we fail to parse the LHS of the array \
                               declaration or the array constructor.
        :raises ParseError: if the RHS of the declaration is not an array \
                            constructor.
        '''
        # Ensure the classes are setup for the Fortran2003 parser
        _ = ParserFactory().create()

        for statement, _ in fpapi.walk(self._ktype, -1):
            if not isinstance(statement, fparser1.typedecl_statements.Integer):
                # This isn't an integer declaration so skip it
                continue
            # fparser only goes down to the statement level. We use fparser2 to
            # parse the statement itself.
            assign = Fortran2003.Assignment_Stmt(statement.entity_decls[0])
            names = walk_ast(assign.items, [Fortran2003.Name])
            if not names:
                raise InternalError("Unsupported assignment statement: '{0}'".
                                    format(str(assign)))
            if str(names[0]) == name:
                # This is the variable declaration we're looking for
                if not isinstance(assign.items[2],
                                  Fortran2003.Array_Constructor):
                    raise ParseError(
                        "get_integer_array: RHS of assignment is not "
                        "an array constructor: '{0}'".format(str(assign)))
                # fparser2 AST for Array_Constructor is:
                # Array_Constructor('[', Ac_Value_List(',', (Name('w0'),
                #                                      Name('w1'))), ']')
                # Construct a list of the names in the array constructor
                names = walk_ast(assign.items[2].items, [Fortran2003.Name])
                if not names:
                    raise InternalError("Failed to parse array constructor: "
                                        "'{0}'".format(str(assign.items[2])))
                return [str(name) for name in names]
        return []


class DynKernelType(KernelType):
    def __init__(self, ast, name=None):
        KernelType.__init__(self, ast, name=name)
        self._arg_descriptors = []
        for init in self._inits:
            if init.name != 'arg_type':
                raise ParseError(
                    "Each meta_arg value must be of type 'arg_type' for the "
                    "dynamo0.1 api, but found '{0}'".format(init.name))
            access = init.args[0].name
            funcspace = init.args[1].name
            stencil = init.args[2].name
            x1 = init.args[3].name
            x2 = init.args[4].name
            x3 = init.args[5].name
            self._arg_descriptors.append(DynDescriptor(access, funcspace,
                                                       stencil, x1, x2, x3))


class GOKernelType(KernelType):
    def __init__(self, ast, name=None):
        KernelType.__init__(self, ast, name=name)
        self._arg_descriptors = []
        for init in self._inits:
            if init.name != 'arg':
                raise ParseError(
                    "Each meta_arg value must be of type 'arg' for the "
                    "gocean0.1 api, but found '{0}'".format(init.name))
            access = init.args[0].name
            funcspace = init.args[1].name
            stencil = init.args[2].name
            if len(init.args) != 3:
                raise ParseError(
                    "'arg' type expects 3 arguments but found '{}' in '{}'".
                    format(str(len(init.args)), init.args))
            self._arg_descriptors.append(GODescriptor(access, funcspace,
                                                      stencil))


class ParsedCall(object):
    ''' A call to either a user-supplied kernel or a built-in appearing
    in an invoke. '''

    def __init__(self, ktype, args):
        self._ktype = ktype
        self._args = args
        if len(self._args) < self._ktype.nargs:
            # we cannot test for equality here as API's may have extra
            # arguments passed in from the algorithm layer (e.g. 'QR'
            # in dynamo0.3), but we do expect there to be at least the
            # same number of real arguments as arguments specified in
            # the metadata.
            raise ParseError(
                "Kernel '{0}' called from the algorithm layer with an "
                "insufficient number of arguments as specified by the "
                "metadata. Expected at least '{1}' but found '{2}'.".
                format(self._ktype.name, self._ktype.nargs, len(self._args)))

    @property
    def ktype(self):
        return self._ktype

    @property
    def args(self):
        return self._args

    @property
    def module_name(self):
        return self._module_name


class KernelCall(ParsedCall):
    """A call to a user-supplied kernel (appearing in
    `call invoke(kernel_name(field_name, ...))`"""

    def __init__(self, module_name, ktype, args):
        ParsedCall.__init__(self, ktype, args)
        self._module_name = module_name

    @property
    def type(self):
        return "kernelCall"

    def __repr__(self):
        return 'KernelCall(%s, %s)' % (self.ktype, self.args)


class BuiltInCall(ParsedCall):
    ''' A built-in call (appearing in
    `call invoke(kernel_name(field_name, ...))` '''

    def __init__(self, ktype, args):
        ParsedCall.__init__(self, ktype, args)
        self._func_name = ktype.name

    @property
    def func_name(self):
        return self._func_name

    @property
    def type(self):
        return "BuiltInCall"

    def __repr__(self):
        return 'BuiltInCall(%s, %s)' % (self.args)


class Arg(object):
    ''' Description of an argument as obtained from parsing the Fortran code
        where a kernel is invoke'd '''
    def __init__(self, form, text, varName=None):
        formOptions = ["literal", "variable", "indexed_variable"]
        self._form = form
        self._text = text
        # Replace any '%' chars in the supplied name with underscores so
        # as to have a valid Fortran variable name (in the PSy layer).
        if varName:
            self._varName = varName.replace("%", "_")
        else:
            self._varName = None
        if form not in formOptions:
            raise ParseError(
                "Unknown arg type provided. Expected one of {0} but found "
                "{1}".format(str(formOptions), form))

    def __str__(self):
        return "Arg(form='{0}',text='{1}',varName='{2}'". \
            format(self._form, self._text, str(self._varName))

    @property
    def form(self):
        return self._form

    @property
    def text(self):
        return self._text

    @property
    def varName(self):
        return self._varName

    @varName.setter
    def varName(self, value):
        ''' sets the varName value '''
        self._varName = value

    def is_literal(self):
        if self._form == "literal":
            return True
        return False


class InvokeCall(object):
    def __init__(self, kcalls, name=None, myid=1, invoke_name="invoke"):
        self._kcalls = kcalls
        if name:
            # Prefix the name with "invoke_" unless it already starts
            # with that...
            if not name.lower().startswith("invoke_"):
                self._name = "invoke_" + name.lower()
            else:
                self._name = name.lower()
        else:
            self._name = None

    @property
    def name(self):
        """Return the name of this invoke call"""
        return self._name

    @property
    def kcalls(self):
        """Return the list of kernel calls in this invoke call"""
        return self._kcalls


class FileInfo(object):
    def __init__(self, name, calls):
        self._name = name
        self._calls = calls

    @property
    def name(self):
        return self._name

    @property
    def calls(self):
        return self._calls


def parse(alg_filename, api="", invoke_name="invoke", inf_name="inf",
          kernel_path="", line_length=False,
          distributed_memory=None):
    '''Takes a GungHo algorithm specification as input and outputs an AST of
    this specification and an object containing information about the
    invocation calls in the algorithm specification and any associated kernel
    implementations.

    :param str alg_filename: The file containing the algorithm specification.
>>>>>>> 8f995274
    :param str invoke_name: The expected name of the invocation calls in the
                            algorithm code.
    :param str inf_name: The expected module name of any required
                         infrastructure routines.
    :param str kernel_path: The path to search for kernel source files (if
                            different from the location of the algorithm
                            source).
    :param bool line_length: A logical flag specifying whether we
                             care about line lengths being longer
                             than 132 characters. If so, the input
                             (algorithm and kernel) code is checked
                             to make sure that it conforms and an
                             error raised if not. The default is
                             False.
    *** dist_mem arg ***
    :returns: 2-tuple consisting of the fparser2 parse tree of the \
              Algorithm file and an object holding details of the \
              invokes found.
    :rtype: :py:class:`******************`, \
            :py:class:`psyclone.parse.FileInfo`
    :raises IOError: if the filename or search path does not exist.
    :raises ParseError: if there is an error in the parsing.
    :raises RuntimeError: if there is an error in the parsing.

    For example:

    >>> from parse import parse
    >>> ast, info = parse("argspec.F90")

    '''

    _config = Config.get()
    if not api:
        api = _config.default_api
    else:
        check_api(api)

    if line_length:
        check_ll(alg_filename)

    if api == "nemo":
        # For this API we just parse the NEMO code and return the resulting
        # fparser2 AST with None for the Algorithm AST.
        ast = parse_fp2(alg_filename)
        return None, ast

    alg_parse_tree = parse_fp2(alg_filename)

    from fparser.two.Fortran2003 import Main_Program, Module, \
        Subroutine_Subprogram, Function_Subprogram, Use_Stmt, \
        Call_Stmt, Actual_Arg_Spec_List, Actual_Arg_Spec, Part_Ref

    # Find the first program, module, subroutine or function in the
    # parse tree. The assumption here is that the first is the one
    # that is required.
    container_name = None
    for child in alg_parse_tree.content:
        if isinstance(child, (Main_Program, Module, Subroutine_Subprogram,
                              Function_Subprogram)):
            container_name = str(child.content[0].items[1])
            break
            
    if not container_name:
        # Nothing relevant found.
        raise ParseError(
            "Error, program, module, function or subroutine not found in "
            "parse tree")

    builtin_names, builtin_defs_file = get_builtin_defs(api)
    
    unique_invoke_labels = []
    arg_name_to_module_name = {}

    from collections import OrderedDict
    invokecalls = OrderedDict()
    
    from fparser.two.utils import walk_ast
    for statement in walk_ast(alg_parse_tree.content):

        if isinstance(statement, Use_Stmt):
            # found a Fortran use statement
            #print str(statement)
            #print type(statement.items[4])
            statement_kcalls = []
            use_name = str(statement.items[2])
            from fparser.two.Fortran2003 import Only_List
            if isinstance(statement.items[4], Only_List):
                only_list = statement.items[4].items
            else:
                only_list = [statement.items[4]]
            for item in only_list:
                arg_name_to_module_name[str(item)] = use_name
        if isinstance(statement, Call_Stmt):
            # found a Fortran call statement
            call_name = str(statement.items[0])
            if call_name.lower() == invoke_name.lower():
                statement_kcalls = []
                # The call statement is an invoke

                invoke_label = None
                # Extract argument list. This can be removed when
                # fparser#170 is implemented
                argument_list = []
                if isinstance(statement.items[1], Actual_Arg_Spec_List):
                    argument_list = statement.items[1].items
                else:
                    # Expecting a single entry rather than a list
                    argument_list = [statement.items[1]]

                for argument in argument_list:
                    
                    if isinstance(argument, Actual_Arg_Spec):
                        # This should be the invoke label.
                        if invoke_label:
                            raise ParseError(
                                "An invoke must contain one or zero 'name=xxx' "
                                "arguments but found more than one in: {0} in "
                                "file {1}".
                                format(str(statement), alg_filename))

                        invoke_label = get_invoke_label(argument, alg_filename)
                        if invoke_label in unique_invoke_labels:
                            raise ParseError(
                                "Found multiple named invoke()'s with the same "
                                "label ('{0}') when parsing {1}".
                                format(invoke_label, alg_filename))
                        unique_invoke_labels.append(invoke_label)

                    elif isinstance(argument, Part_Ref):
                        # This should be a kernel call.
                        kernel_name, args = get_kernel(argument, alg_filename)
                        if kernel_name.lower() in builtin_names:
                            if kernel_name in arg_name_to_module_name:
                                raise ParseError(
                                    "A built-in cannot be named in a use "
                                    "statement but '{0}' is used from "
                                    "module '{1}' in file {2}".
                                    format(kernel_name,
                                           arg_name_to_module_name[kernel_name],
                                           alg_filename))
                            from psyclone.parse_orig import BuiltInKernelTypeFactory, BuiltInCall
                            statement_kcalls.append(
                                BuiltInCall(
                                    BuiltInKernelTypeFactory(api=api).create(
                                        builtin_names, builtin_defs_file,
                                        name=kernel_name.lower()), args))

                        else:
                            try:
                                module_name = arg_name_to_module_name[kernel_name]
                            except KeyError:
                                raise ParseError(
                                    "kernel call '{0}' must either be named "
                                    "in a use "
                                    "statement (found {1}) or be a recognised built-in "
                                    "(one of '{2}' for this API)".
                                    format(kernel_name, arg_name_to_module_name.values(), builtin_names.keys()))
                            # coded kernel
                            modast = get_kernel_ast(module_name, alg_filename, kernel_path, line_length)
                            from psyclone.parse_orig import KernelCall, KernelTypeFactory
                            statement_kcalls.append(
                                KernelCall(module_name, KernelTypeFactory(api=api).create(modast, name=kernel_name), args))
                    else:
                        # I don't support this.
                        print "  unexpected input"
                        print "  arg: {0}".format(argument)
                        print "  type: {0}".format(type(argument))
                from psyclone.parse_orig import InvokeCall
                invokecalls[statement] = InvokeCall(statement_kcalls,
                                                    name=invoke_label)
    from psyclone.parse_orig import FileInfo
    return alg_parse_tree, FileInfo(container_name, invokecalls)


def get_invoke_label(parse_tree, alg_filename, identifier="name"):
    ''' xxx '''
    from fparser.two.Fortran2003 import Actual_Arg_Spec, Char_Literal_Constant

    if not isinstance(parse_tree, Actual_Arg_Spec):
        raise ParseError("xxx")
    
    if len(parse_tree.items) != 2:
        raise ParseError("xxx")

    ident = str(parse_tree.items[0])
    if ident.lower() != identifier:
        raise ParseError("Expecting named identifier to be '{0}' but "
                         "found '{1}'".format(identifier, ident.lower()))

    if not isinstance(parse_tree.items[1], Char_Literal_Constant):
        raise ParseError("The (optional) name of an invoke must be "
                         "specified as a string, but found "
                         "{0} in {1}".format(str(parse_tree.items[1]),
                                                 alg_filename))

    invoke_label = parse_tree.items[1].items[0]
    invoke_label = invoke_label.lower()
    invoke_label = invoke_label.strip()
    if invoke_label[0] == '"' and invoke_label[-1] == '"' or \
       invoke_label[0] == "'" and invoke_label[-1] == "'":
        invoke_label = invoke_label[1:-1]
    invoke_label = invoke_label.replace(" ", "_")

    from fparser.two import pattern_tools
    if not pattern_tools.abs_name.match(invoke_label):
        raise ParseError(
            "The (optional) name of an invoke must be a "
            "string containing a valid Fortran name (with "
            "any spaces replaced by underscores) but "
            "got '{0}' in file {1}".format(invoke_label,
                                           alg_filename))

    return invoke_label

def get_kernel(parse_tree, alg_filename):
    ''' xxx '''
    from fparser.two.Fortran2003 import Part_Ref, Section_Subscript_List, \
        Name, Real_Literal_Constant, Data_Ref, Int_Literal_Constant, \
        Function_Reference

    if not isinstance(parse_tree, Part_Ref):
        raise ParseError("xxx")
    
    kernel_name = str(parse_tree.items[0])

    # Extract argument list. This can be removed when
    # fparser#170 is implemented
    argument_list = []
    if isinstance(parse_tree.items[1], Section_Subscript_List):
        argument_list = parse_tree.items[1].items
    else:
        # Expecting a single entry rather than a list
        argument_list = [parse_tree.items[1]]

    arguments = []
    for argument in argument_list:
        if isinstance(argument, Name):
            full_text = str(argument).lower()
            var_name = full_text
            arguments.append(Arg('variable', full_text, var_name))
        elif isinstance(argument, Real_Literal_Constant):
            arguments.append(Arg('literal', argument.tostr().lower()))
        elif isinstance(argument, Int_Literal_Constant):
            arguments.append(Arg('literal', argument.tostr().lower()))
        elif isinstance(argument, Part_Ref):
            full_text = argument.tostr().lower()
            var_name = str(argument.items[0]).lower()
            arguments.append(Arg('indexed_variable', full_text, var_name))
        elif isinstance(argument, Function_Reference):
            full_text = argument.tostr().lower()
            designator = argument.items[0]
            lhs = designator.items[0]
            lhs = create_var_name(lhs)
            rhs = str(designator.items[2])
            var_name = "{0}_{1}".format(lhs, rhs)
            var_name = var_name.lower()
            arguments.append(Arg('indexed_variable', full_text, var_name))
        elif isinstance(argument, Data_Ref):
            full_text = argument.tostr().lower()
            var_name = create_var_name(argument).lower()
            arguments.append(Arg('variable', full_text, var_name))
        else:
            print ("Unsupported argument structure '{0}', value '{1}', "
            "kernel '{2}' in file '{3}'.".format(type(argument), str(argument),
                                                 parse_tree, alg_filename))
            exit(1)
    return kernel_name, arguments

def create_var_name(arg_parse_tree):
    ''' remove brackets, return % '''
    from fparser.two.Fortran2003 import Data_Ref, Name, Part_Ref
    var_name = ""
    tree = arg_parse_tree
    while isinstance(tree, Data_Ref):
        var_name += str(tree.items[0]) + "_"
        tree = tree.items[1]
    if isinstance(tree, Name):
        var_name += str(tree)
    elif isinstance(tree, Part_Ref):
        var_name += str(tree.items[0])
    else:
        raise ParseError("unsupported structure '{0}'".format(type(tree)))
    return var_name


def get_kernel_ast(module_name, alg_filename, kernel_path, line_length):
    ''' xxx '''

    import os
    # Search for the file containing the kernel source
    import fnmatch

    # We only consider files with the suffixes .f90 and .F90
    # when searching for the kernel source.
    search_string = "{0}.[fF]90".format(module_name)

    # Our list of matching files (should have length == 1)
    matches = []

    # If a search path has been specified then we look there.
    # Otherwise we look in the directory containing the
    # algorithm definition file
    if len(kernel_path) > 0:
        cdir = os.path.abspath(kernel_path)

        if not os.access(cdir, os.R_OK):
            raise IOError(
                "Supplied kernel search path does not exist "
                "or cannot be read: {0}".format(cdir))

        # We recursively search down through the directory
        # tree starting at the specified path
        if os.path.exists(cdir):
            for root, dirnames, filenames in os.walk(cdir):
                for filename in fnmatch.filter(filenames,
                                               search_string):
                    matches.append(os.path.join(root,
                                                filename))

    else:
        # We look *only* in the directory that contained the
        # algorithm file
        cdir = os.path.abspath(os.path.dirname(alg_filename))
        filenames = os.listdir(cdir)
        for filename in fnmatch.filter(filenames,
                                       search_string):
            matches.append(os.path.join(cdir, filename))

    # Check that we only found one match
    if len(matches) != 1:
        if len(matches) == 0:
            raise IOError(
                "Kernel file '{0}.[fF]90' not found in {1}".
                format(module_name, cdir))
        else:
            raise IOError(
                "More than one match for kernel file "
                "'{0}.[fF]90' found!".
                format(module_name))
    else:
        from fparser.one import parsefortran
        import fparser
        from fparser import api as fpapi
        parsefortran.FortranParser.cache.clear()
        fparser.logging.disable(fparser.logging.CRITICAL)
        try:
            modast = fpapi.parse(matches[0])
            # ast includes an extra comment line which
            # contains file details. This line can be
            # long which can cause line length
            # issues. Therefore set the information
            # (name) to be empty.
            modast.name = ""
        except:
            raise ParseError("Failed to parse kernel code "
                             "'{0}'. Is the Fortran correct?".
                             format(matches[0]))
        if line_length:
            from psyclone.line_length import FortLineLength
            fll = FortLineLength()
            with open(matches[0], "r") as myfile:
                code_str = myfile.read()
            if fll.long_lines(code_str):
                raise ParseError(
                    "parse: the kernel file '{0}' does not"
                    " conform to the specified {1} line length"
                    " limit".format(matches[0],
                                    str(fll.length)))
    return modast<|MERGE_RESOLUTION|>--- conflicted
+++ resolved
@@ -126,16 +126,6 @@
         return repr(self.value)
 
 
-<<<<<<< HEAD
-def parse(alg_filename, api=None, invoke_name="invoke", inf_name="inf",
-          kernel_path="", line_length=False, distributed_memory=None):
-    '''Takes a PSyclone-conformant algorithm file as input and outputs an
-    parse tree of this file and an object containing information about
-    the invocation calls in the algorithm specification and any
-    associated kernel implementations.
-
-    :param str alg_filename: The file containing the algorithm code.
-=======
 class Descriptor(object):
     """A description of how a kernel argument is accessed"""
     def __init__(self, access, space, stencil=None, mesh=None):
@@ -443,38 +433,41 @@
                 format(self._type))
 
 
-class BuiltInKernelTypeFactory(KernelTypeFactory):
-    ''' Factory class for calls to built-ins '''
-
-    def create(self, builtin_names, builtin_defs_file, name=None):
-        ''' Create a built-in call object '''
-        if name not in builtin_names:
-            raise ParseError(
-                "BuiltInKernelTypeFactory: unrecognised built-in name. "
-                "Got '{0}' but expected one of {1}".format(name,
-                                                           builtin_names))
-        # The meta-data for these lives in a Fortran module file
-        # passed in to this method.
-        fname = os.path.join(
-            os.path.dirname(os.path.abspath(__file__)),
-            builtin_defs_file)
-        if not os.path.isfile(fname):
-            raise ParseError(
-                "Kernel '{0}' is a recognised Built-in but cannot "
-                "find file '{1}' containing the meta-data describing "
-                "the Built-in operations for API '{2}'".format(name,
-                                                               fname,
-                                                               self._type))
-        # Attempt to parse the meta-data
-        try:
-            ast = fpapi.parse(fname)
-        except:
-            raise ParseError(
-                "Failed to parse the meta-data for PSyclone "
-                "built-ins in {0}".format(fname))
-
-        # Now we have the AST, call our parent class to create the object
-        return KernelTypeFactory.create(self, ast, name)
+#class BuiltInKernelTypeFactory(KernelTypeFactory):
+#    ''' Factory class for calls to built-ins '''
+#
+#    def create(self, builtin_names, builtin_defs_file, name=None):
+#        ''' Create a built-in call object '''
+#        print "***"
+#        print (name)
+#        print (builtin_names)
+#        if name not in builtin_names:
+#            raise ParseError(
+#                "BuiltInKernelTypeFactory: unrecognised built-in name. "
+#                "Got '{0}' but expected one of {1}".format(name,
+#                                                           builtin_names))
+#        # The meta-data for these lives in a Fortran module file
+#        # passed in to this method.
+#        fname = os.path.join(
+#            os.path.dirname(os.path.abspath(__file__)),
+#            builtin_defs_file)
+#        if not os.path.isfile(fname):
+#            raise ParseError(
+#                "Kernel '{0}' is a recognised Built-in but cannot "
+#                "find file '{1}' containing the meta-data describing "
+#                "the Built-in operations for API '{2}'".format(name,
+#                                                               fname,
+#                                                               self._type))
+#        # Attempt to parse the meta-data
+#        try:
+#            ast = fpapi.parse(fname)
+#        except:
+#            raise ParseError(
+#                "Failed to parse the meta-data for PSyclone "
+#                "built-ins in {0}".format(fname))
+#
+#        # Now we have the AST, call our parent class to create the object
+#        return KernelTypeFactory.create(self, ast, name)
 
 
 class KernelType(object):
@@ -781,24 +774,24 @@
         return 'KernelCall(%s, %s)' % (self.ktype, self.args)
 
 
-class BuiltInCall(ParsedCall):
-    ''' A built-in call (appearing in
-    `call invoke(kernel_name(field_name, ...))` '''
-
-    def __init__(self, ktype, args):
-        ParsedCall.__init__(self, ktype, args)
-        self._func_name = ktype.name
-
-    @property
-    def func_name(self):
-        return self._func_name
-
-    @property
-    def type(self):
-        return "BuiltInCall"
-
-    def __repr__(self):
-        return 'BuiltInCall(%s, %s)' % (self.args)
+#class BuiltInCall(ParsedCall):
+#    ''' A built-in call (appearing in
+#    `call invoke(kernel_name(field_name, ...))` '''
+#
+#    def __init__(self, ktype, args):
+#        ParsedCall.__init__(self, ktype, args)
+#        self._func_name = ktype.name
+#
+#    @property
+#    def func_name(self):
+#        return self._func_name
+#
+#    @property
+#    def type(self):
+#        return "BuiltInCall"
+#
+#    def __repr__(self):
+#        return 'BuiltInCall(%s, %s)' % (self.args)
 
 
 class Arg(object):
@@ -893,7 +886,6 @@
     implementations.
 
     :param str alg_filename: The file containing the algorithm specification.
->>>>>>> 8f995274
     :param str invoke_name: The expected name of the invocation calls in the
                             algorithm code.
     :param str inf_name: The expected module name of any required
@@ -962,8 +954,8 @@
             "Error, program, module, function or subroutine not found in "
             "parse tree")
 
-    builtin_names, builtin_defs_file = get_builtin_defs(api)
-    
+    builtin_name_map, builtin_defs_file = get_builtin_defs(api)
+
     unique_invoke_labels = []
     arg_name_to_module_name = {}
 
@@ -1025,7 +1017,7 @@
                     elif isinstance(argument, Part_Ref):
                         # This should be a kernel call.
                         kernel_name, args = get_kernel(argument, alg_filename)
-                        if kernel_name.lower() in builtin_names:
+                        if kernel_name.lower() in builtin_name_map.keys():
                             if kernel_name in arg_name_to_module_name:
                                 raise ParseError(
                                     "A built-in cannot be named in a use "
@@ -1038,9 +1030,8 @@
                             statement_kcalls.append(
                                 BuiltInCall(
                                     BuiltInKernelTypeFactory(api=api).create(
-                                        builtin_names, builtin_defs_file,
+                                        builtin_name_map.keys(), builtin_defs_file,
                                         name=kernel_name.lower()), args))
-
                         else:
                             try:
                                 module_name = arg_name_to_module_name[kernel_name]
@@ -1050,7 +1041,7 @@
                                     "in a use "
                                     "statement (found {1}) or be a recognised built-in "
                                     "(one of '{2}' for this API)".
-                                    format(kernel_name, arg_name_to_module_name.values(), builtin_names.keys()))
+                                    format(kernel_name, arg_name_to_module_name.values(), builtin_name_map.keys()))
                             # coded kernel
                             modast = get_kernel_ast(module_name, alg_filename, kernel_path, line_length)
                             from psyclone.parse_orig import KernelCall, KernelTypeFactory
