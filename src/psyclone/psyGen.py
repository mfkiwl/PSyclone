--- conflicted
+++ resolved
@@ -4339,7 +4339,6 @@
         return colored(self._clause_type, SCHEDULE_COLOUR_MAP["If"])
 
 
-<<<<<<< HEAD
 class ACCKernelsDirective(ACCDirective):
     ''' Class for the !$ACC KERNELS directive. '''
 
@@ -4636,7 +4635,8 @@
 
         self._ast = directive
         self._ast_start = directive
-=======
+
+
 class Fparser2ASTProcessor(object):
     '''
     Class to encapsulate the functionality for processing the fparser2 AST and
@@ -5142,5 +5142,4 @@
               + "value:'"+self._value + "']")
 
     def __str__(self):
-        return "Literal[value:'" + self._value + "']\n"
->>>>>>> e6611fde
+        return "Literal[value:'" + self._value + "']\n"