--- conflicted
+++ resolved
@@ -1466,12 +1466,8 @@
         :param my_type: the class(es) for which the instances are collected.
         :type my_type: either a single :py:class:`psyclone.Node` class\
             or a tuple of such classes.
-<<<<<<< HEAD
-        :return: list with all nodes that are instances of my_type \
-=======
 
         :returns: list with all nodes that are instances of my_type \
->>>>>>> c1d9ce1e
             starting at and including this node.
         :rtype: list of :py:class:`psyclone.Node` instances.
         '''
@@ -3223,19 +3219,11 @@
     the loop upper bound, the third one represents the step value and the
     fourth one is always a PSyIR Schedule node containing the statements inside
     the loop body.
-<<<<<<< HEAD
 
     (Note: currently this loop only represents the equivalent to Fortran do
     loops. This means the loop is bounded by start/stop/step expressions
     evaluated before the loop starts.)
 
-=======
-
-    (Note: currently this loop only represents the equivalent to Fortran do
-    loops. This means the loop is bounded by start/stop/step expressions
-    evaluated before the loop starts.)
-
->>>>>>> c1d9ce1e
     :param parent: parent of this node in the PSyIR.
     :type parent: sub-class of :py:class:`psyclone.psyGen.Node`
     :param str variable_name: optional name of the loop iterator \
@@ -3256,7 +3244,6 @@
                  annotations=None):
         Node.__init__(self, parent=parent, annotations=annotations)
 
-<<<<<<< HEAD
         # Although the base class checks on the annotations individually, we
         # need to do further checks here
         if annotations:
@@ -3266,10 +3253,6 @@
                     "A Loop with the 'was_single_stmt' annotation "
                     "must also have the 'was_where' annotation but"
                     " got: {0}".format(annotations))
-=======
-    def __init__(self, parent=None, variable_name="", valid_loop_types=None):
-        Node.__init__(self, parent=parent)
->>>>>>> c1d9ce1e
 
         # we need to determine whether this is a built-in or kernel
         # call so our schedule can do the right thing.
@@ -3297,7 +3280,6 @@
         :raises InternalError: If the loop does not have 4 children or the
             4th one is not a Schedule
         '''
-<<<<<<< HEAD
         # We cannot just do str(self) in this routine we can end up being
         # called as a result of str(self) higher up the call stack
         # (because loop bounds are evaluated dynamically).
@@ -3306,31 +3288,17 @@
                 "Loop malformed or incomplete. It should have exactly 4 "
                 "children, but found loop with '{0}'.".format(
                     ", ".join([str(child) for child in self.children])))
-=======
-        if len(self.children) < 4:
-            raise InternalError(
-                "Loop malformed or incomplete. It should have exactly 4 "
-                "children, but found loop with '{0}'.".format(str(self)))
->>>>>>> c1d9ce1e
 
         if not isinstance(self.children[3], Schedule):
             raise InternalError(
                 "Loop malformed or incomplete. Fourth child should be a "
-<<<<<<< HEAD
                 "Schedule node, but found loop with '{0}'.".format(
                     ", ".join([str(child) for child in self.children])))
-=======
-                "Schedule node, but found loop with '{0}'.".format(str(self)))
->>>>>>> c1d9ce1e
 
     @property
     def start_expr(self):
         '''
-<<<<<<< HEAD
-        :return: the PSyIR Node representing the Loop start expression.
-=======
         :returns: the PSyIR Node representing the Loop start expression.
->>>>>>> c1d9ce1e
         :rtype: :py:class:`psyclone.psyGen.Node`
 
         '''
@@ -3357,11 +3325,7 @@
     @property
     def stop_expr(self):
         '''
-<<<<<<< HEAD
-        :return: the PSyIR Node representing the Loop stop expression.
-=======
         :returns: the PSyIR Node representing the Loop stop expression.
->>>>>>> c1d9ce1e
         :rtype: :py:class:`psyclone.psyGen.Node`
 
         '''
@@ -3388,11 +3352,7 @@
     @property
     def step_expr(self):
         '''
-<<<<<<< HEAD
-        :return: the PSyIR Node representing the Loop step expression.
-=======
         :returns: the PSyIR Node representing the Loop step expression.
->>>>>>> c1d9ce1e
         :rtype: :py:class:`psyclone.psyGen.Node`
 
         '''
@@ -3419,11 +3379,7 @@
     @property
     def loop_body(self):
         '''
-<<<<<<< HEAD
-        :return: the PSyIR Schedule with the loop body statements.
-=======
         :returns: the PSyIR Schedule with the loop body statements.
->>>>>>> c1d9ce1e
         :rtype: :py:class:`psyclone.psyGen.Schedule`
 
         '''
@@ -3648,11 +3604,7 @@
             :param expr: a PSyIR expression.
             :type expr: :py:class:`psyclone.psyGen.Node`
 
-<<<<<<< HEAD
-            :return: True if it is equal to the literal '1', false otherwise.
-=======
             :returns: True if it is equal to the literal '1', false otherwise.
->>>>>>> c1d9ce1e
             '''
             return isinstance(expr, Literal) and expr.value == '1'
 
@@ -4338,11 +4290,7 @@
                 # <name>_code convention as this is currently assumed
                 # when recreating the kernel module name from the
                 # PSyIR in the Fortran back end. This limitation is
-<<<<<<< HEAD
-                # the subject of #393.
-=======
                 # the subject of #520.
->>>>>>> c1d9ce1e
 
                 if self.name.lower().rstrip("_code") != \
                    self.module_name.lower().rstrip("_mod") or \
@@ -4432,11 +4380,7 @@
         name is then inferred from the subroutine name by assuming
         there is a naming convention (<name>_code and <name>_mod),
         which is not always the case. This limitation is the subject
-<<<<<<< HEAD
-        of #393.
-=======
         of #520.
->>>>>>> c1d9ce1e
 
         :param str suffix: the string to insert into the quantity names.
 
@@ -4458,11 +4402,7 @@
         # an assumption in the PSyIR that the module name has the same
         # root name as the subroutine name. These names are used when
         # generating the modified kernel code. This limitation is the
-<<<<<<< HEAD
-        # subject of #393.
-=======
         # subject of #520.
->>>>>>> c1d9ce1e
         kern_schedule = self.get_kernel_schedule()
         kern_schedule.name = new_kern_name[:]
 
@@ -5173,11 +5113,7 @@
 
     @abc.abstractmethod
     def is_scalar(self):
-<<<<<<< HEAD
-        ''':return: whether this variable is a scalar variable or not.
-=======
         ''':returns: whether this variable is a scalar variable or not.
->>>>>>> c1d9ce1e
         :rtype: bool'''
 
 
@@ -6485,22 +6421,6 @@
         self.lhs.reference_accesses(accesses_left)
 
         # Now change the (one) access to the assigned variable to be WRITE:
-<<<<<<< HEAD
-        var_info = accesses_left[self.lhs.name]
-        try:
-            var_info.change_read_to_write()
-        except InternalError:
-            # An internal error typically indicates that the same variable
-            # is used twice on the LHS, e.g.: g(g(1)) = ... This is not
-            # supported in PSyclone.
-            from psyclone.parse.utils import ParseError
-            raise ParseError("The variable '{0}' appears more than once on "
-                             "the left-hand side of an assignment."
-                             .format(self.lhs.name))
-
-        # Merge the data (that shows now WRITE for the variable) with the
-        # parameter to this function:
-=======
         if isinstance(self.lhs, CodeBlock):
             # TODO #363: Assignment to user defined type, not supported yet.
             # Here an absolute hack to get at least some information out
@@ -6536,7 +6456,6 @@
         # RHS is added, so that in statements like 'a=a+1' the read on
         # the RHS comes before the write on the LHS (they have the same
         # location otherwise, but the order is still important)
->>>>>>> c1d9ce1e
         self.rhs.reference_accesses(var_accesses)
         var_accesses.merge(accesses_left)
         var_accesses.next_location()
@@ -6586,8 +6505,6 @@
     def __str__(self):
         return "Reference[name:'" + self._reference + "']"
 
-<<<<<<< HEAD
-=======
     def math_equal(self, other):
         ''':param other: the node to compare self with.
         :type other: py:class:`psyclone.psyGen.Node`
@@ -6599,7 +6516,6 @@
             return False
         return self.name == other.name
 
->>>>>>> c1d9ce1e
     def reference_accesses(self, var_accesses):
         '''Get all variable access information from this node, i.e.
         it sets this variable to be read.
@@ -6610,8 +6526,6 @@
             :py:class:`psyclone.core.access_info.VariablesAccessInfo`
         '''
         var_accesses.add_access(self._reference, AccessType.READ, self)
-<<<<<<< HEAD
-=======
 
     def check_declared(self):
         '''Check whether this reference has an associated symbol table entry.
@@ -6708,7 +6622,6 @@
         # to the root Node) but there has been no match so return with
         # None.
         return None
->>>>>>> c1d9ce1e
 
 
 @six.add_metaclass(abc.ABCMeta)
@@ -6966,8 +6879,6 @@
         :param var_accesses: \
             :py:class:`psyclone.core.access_info.VariablesAccessInfo`
         '''
-<<<<<<< HEAD
-=======
 
         # This will set the array-name as READ
         super(Array, self).reference_accesses(var_accesses)
@@ -6986,25 +6897,6 @@
             # in super(Array...). Add the indices to that entry.
             var_info.all_accesses[-1].indices = list_indices
 
->>>>>>> c1d9ce1e
-
-        # This will set the array-name as READ
-        super(Array, self).reference_accesses(var_accesses)
-
-        # Now add all children: Note that the class Reference
-        # does not recurse to the children (which store the indices), so at
-        # this stage no index information has been stored:
-        list_indices = []
-        for child in self._children:
-            child.reference_accesses(var_accesses)
-            list_indices.append(child)
-
-        if list_indices:
-            var_info = var_accesses[self._reference]
-            # The last entry in all_accesses is the one added above
-            # in super(Array...). Add the indices to that entry.
-            var_info.all_accesses[-1].indices = list_indices
-
 
 class Literal(Node):
     '''
@@ -7050,8 +6942,6 @@
 
     def __str__(self):
         return "Literal[value:'" + self._value + "']"
-<<<<<<< HEAD
-=======
 
     def math_equal(self, other):
         ''':param other: the node to compare self with.
@@ -7062,7 +6952,6 @@
         '''
 
         return self.value == other.value
->>>>>>> c1d9ce1e
 
 
 class Return(Node):
@@ -7099,8 +6988,6 @@
         return "Return[]\n"
 
 
-<<<<<<< HEAD
-=======
 class Container(Node):
     '''Node representing a set of KernelSchedule and/or Container nodes,
     as well as a name and a SymbolTable. This construct can be used to
@@ -7169,5 +7056,4 @@
         return "Container[{0}]\n".format(self.name)
 
 
->>>>>>> c1d9ce1e
 __all__ = ['Literal', 'Return']