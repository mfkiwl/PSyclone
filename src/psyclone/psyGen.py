# -----------------------------------------------------------------------------
# BSD 3-Clause License
#
# Copyright (c) 2017-18, Science and Technology Facilities Council
# All rights reserved.
#
# Redistribution and use in source and binary forms, with or without
# modification, are permitted provided that the following conditions are met:
#
# * Redistributions of source code must retain the above copyright notice, this
#   list of conditions and the following disclaimer.
#
# * Redistributions in binary form must reproduce the above copyright notice,
#   this list of conditions and the following disclaimer in the documentation
#   and/or other materials provided with the distribution.
#
# * Neither the name of the copyright holder nor the names of its
#   contributors may be used to endorse or promote products derived from
#   this software without specific prior written permission.
#
# THIS SOFTWARE IS PROVIDED BY THE COPYRIGHT HOLDERS AND CONTRIBUTORS
# "AS IS" AND ANY EXPRESS OR IMPLIED WARRANTIES, INCLUDING, BUT NOT
# LIMITED TO, THE IMPLIED WARRANTIES OF MERCHANTABILITY AND FITNESS
# FOR A PARTICULAR PURPOSE ARE DISCLAIMED. IN NO EVENT SHALL THE
# COPYRIGHT HOLDER OR CONTRIBUTORS BE LIABLE FOR ANY DIRECT, INDIRECT,
# INCIDENTAL, SPECIAL, EXEMPLARY, OR CONSEQUENTIAL DAMAGES (INCLUDING,
# BUT NOT LIMITED TO, PROCUREMENT OF SUBSTITUTE GOODS OR SERVICES;
# LOSS OF USE, DATA, OR PROFITS; OR BUSINESS INTERRUPTION) HOWEVER
# CAUSED AND ON ANY THEORY OF LIABILITY, WHETHER IN CONTRACT, STRICT
# LIABILITY, OR TORT (INCLUDING NEGLIGENCE OR OTHERWISE) ARISING IN
# ANY WAY OUT OF THE USE OF THIS SOFTWARE, EVEN IF ADVISED OF THE
# POSSIBILITY OF SUCH DAMAGE.
# -----------------------------------------------------------------------------
# Authors R. W. Ford and A. R. Porter, STFC Daresbury Lab
# Modified I. Kavcic, Met Office
# -----------------------------------------------------------------------------

''' This module provides generic support for PSyclone's PSy code optimisation
    and generation. The classes in this method need to be specialised for a
    particular API and implementation. '''

from __future__ import print_function
import abc
import six
from psyclone.configuration import Config

# We use the termcolor module (if available) to enable us to produce
# coloured, textual representations of Invoke schedules. If it's not
# available then we don't use colour.
try:
    from termcolor import colored
except ImportError:
    # We don't have the termcolor package available so provide
    # alternative routine
    def colored(text, _):
        '''
        Returns the supplied text argument unchanged. This is a swap-in
        replacement for when termcolor.colored is not available.

        :param text: Text to return
        :type text: string
        :param _: Fake argument, only required to match interface
                  provided by termcolor.colored
        :return: The supplied text, unchanged
        :rtype: string
        '''
        return text

# The types of 'intent' that an argument to a Fortran subroutine
# may have
FORTRAN_INTENT_NAMES = ["inout", "out", "in"]

# The following mappings will be set by a particular API if supported
# and required. We provide a default here for API's which do not have
# their own mapping (or support this mapping). This allows codes with
# no support to run.
# MAPPING_REDUCTIONS gives the names of reduction operations
MAPPING_REDUCTIONS = {"sum": "sum"}
# OMP_OPERATOR_MAPPING is used to determine the operator to use in the
# reduction clause of an OpenMP directive. All code for OpenMP
# directives exists in psyGen.py so this mapping should not be
# overidden.
OMP_OPERATOR_MAPPING = {"sum": "+"}
# REDUCTION_OPERATOR_MAPPING is used to determine the operator to use
# when creating a loop to sum partial sums sequentially, in order to
# get reproducible results. The LHS is the datatype of the field in
# question so needs to be overidden by the particular API.
REDUCTION_OPERATOR_MAPPING = {"sum": "+"}
# Names of types of scalar variable
MAPPING_SCALARS = {"iscalar": "iscalar", "rscalar": "rscalar"}
# Types of access for a kernel argument
MAPPING_ACCESSES = {"inc": "inc", "write": "write",
                    "read": "read", "readwrite": "readwrite"}
# Valid types of argument to a kernel call
VALID_ARG_TYPE_NAMES = []
# List of all valid access types for a kernel argument
VALID_ACCESS_DESCRIPTOR_NAMES = []

# Colour map to use when writing Invoke schedule to terminal. (Requires
# that the termcolor package be installed. If it isn't then output is not
# coloured.) See https://pypi.python.org/pypi/termcolor for details.
SCHEDULE_COLOUR_MAP = {"Schedule": "white",
                       "Loop": "red",
                       "GlobalSum": "cyan",
                       "Directive": "green",
                       "HaloExchange": "blue",
                       "HaloExchangeStart": "yellow",
                       "HaloExchangeEnd": "yellow",
                       "Call": "magenta",
                       "KernCall": "magenta",
                       "Profile": "green",
                       "If": "red"}


def get_api(api):
    ''' If no API is specified then return the default. Otherwise, check that
    the supplied API is valid.
    :param str api: The PSyclone API to check or an empty string.
    :returns: The API that is in use.
    :rtype: str
    :raises GenerationError: if the specified API is not supported.

    '''
    if api == "":
        api = Config.get().default_api
    else:
        if api not in Config.get().supported_apis:
            raise GenerationError("get_api: Unsupported API '{0}' "
                                  "specified. Supported types are "
                                  "{1}.".format(api,
                                                Config.get().supported_apis))
    return api


def zero_reduction_variables(red_call_list, parent):
    '''zero all reduction variables associated with the calls in the call
    list'''
    if red_call_list:
        from psyclone.f2pygen import CommentGen
        parent.add(CommentGen(parent, ""))
        parent.add(CommentGen(parent, " Zero summation variables"))
        parent.add(CommentGen(parent, ""))
        for call in red_call_list:
            call.zero_reduction_variable(parent)
        parent.add(CommentGen(parent, ""))


def args_filter(arg_list, arg_types=None, arg_accesses=None, arg_meshes=None):
    '''
    Return all arguments in the supplied list that are of type
    arg_types and with access in arg_accesses. If these are not set
    then return all arguments.

    :param arg_list: List of kernel arguments to filter
    :type arg_list: list of :py:class:`psyclone.parse.Descriptor`
    :param arg_types: List of argument types (e.g. "GH_FIELD")
    :type arg_types: list of str
    :param arg_accesses: List of access types that arguments must have
    :type arg_accesses: list of str
    :param arg_meshes: List of meshes that arguments must be on
    :type arg_meshes: list of str

    :returns: list of kernel arguments matching the requirements
    :rtype: list of :py:class:`psyclone.parse.Descriptor`
    '''
    arguments = []
    for argument in arg_list:
        if arg_types:
            if argument.type.lower() not in arg_types:
                continue
        if arg_accesses:
            if argument.access.lower() not in arg_accesses:
                continue
        if arg_meshes:
            if argument.mesh not in arg_meshes:
                continue
        arguments.append(argument)
    return arguments


class GenerationError(Exception):
    ''' Provides a PSyclone specific error class for errors found during PSy
        code generation. '''
    def __init__(self, value):
        Exception.__init__(self, value)
        self.value = "Generation Error: "+value

    def __str__(self):
        return repr(self.value)


class FieldNotFoundError(Exception):
    ''' Provides a PSyclone-specific error class when a field with the
    requested property/ies is not found '''
    def __init__(self, value):
        Exception.__init__(self, value)
        self.value = "Field not found error: "+value

    def __str__(self):
        return repr(self.value)


class InternalError(Exception):
    '''
    PSyclone-specific exception for use when an internal error occurs (i.e.
    something that 'should not happen').

    :param str value: the message associated with the error.
    '''
    def __init__(self, value):
        Exception.__init__(self, value)
        self.value = "PSyclone internal error: "+value

    def __str__(self):
        return repr(self.value)


class PSyFactory(object):
    '''
    Creates a specific version of the PSy. If a particular api is not
    provided then the default api, as specified in the psyclone.cfg
    file, is chosen.
    '''
    def __init__(self, api="", distributed_memory=None):
        '''Initialises a factory which can create API specific PSY objects.
        :param str api: Name of the API to use.
        :param bool distributed_memory: True if distributed memory should be \
                                        supported.
        '''
        if distributed_memory is None:
            _distributed_memory = Config.get().distributed_memory
        else:
            _distributed_memory = distributed_memory

        if _distributed_memory not in [True, False]:
            raise GenerationError(
                "The distributed_memory flag in PSyFactory must be set to"
                " 'True' or 'False'")
        Config.get().distributed_memory = _distributed_memory
        self._type = get_api(api)

    def create(self, invoke_info):
        '''
        Create the API-specific PSy instance.

        :param invoke_info: information on the invoke()s found by parsing
                            the Algorithm layer.
        :type invoke_info: :py:class:`psyclone.parse.FileInfo`

        :returns: an instance of the API-specifc sub-class of PSy.
        :rtype: subclass of :py:class:`psyclone.psyGen.PSy`
        '''
        if self._type == "gunghoproto":
            from psyclone.ghproto import GHProtoPSy
            return GHProtoPSy(invoke_info)
        elif self._type == "dynamo0.1":
            from psyclone.dynamo0p1 import DynamoPSy
            return DynamoPSy(invoke_info)
        elif self._type == "dynamo0.3":
            from psyclone.dynamo0p3 import DynamoPSy
            return DynamoPSy(invoke_info)
        elif self._type == "gocean0.1":
            from psyclone.gocean0p1 import GOPSy
            return GOPSy(invoke_info)
        elif self._type == "gocean1.0":
            from psyclone.gocean1p0 import GOPSy
            return GOPSy(invoke_info)
        elif self._type == "nemo":
            from psyclone.nemo import NemoPSy
            # For this API, the 'invoke_info' is actually the fparser2 AST
            # of the Fortran file being processed
            return NemoPSy(invoke_info)
        else:
            raise GenerationError("PSyFactory: Internal Error: Unsupported "
                                  "api type '{0}' found. Should not be "
                                  "possible.".format(self._type))


class PSy(object):
    '''
        Base class to help manage and generate PSy code for a single
        algorithm file. Takes the invocation information output from the
        function :func:`parse.parse` as its input and stores this in a
        way suitable for optimisation and code generation.

        :param FileInfo invoke_info: An object containing the required
                                     invocation information for code
                                     optimisation and generation. Produced
                                     by the function :func:`parse.parse`.

        For example:

        >>> import psyclone
        >>> from psyclone.parse import parse
        >>> ast, info = parse("argspec.F90")
        >>> from psyclone.psyGen import PSyFactory
        >>> api = "..."
        >>> psy = PSyFactory(api).create(info)
        >>> print(psy.gen)

    '''
    def __init__(self, invoke_info):
        self._name = invoke_info.name
        self._invokes = None

    def __str__(self):
        return "PSy"

    @property
    def invokes(self):
        return self._invokes

    @property
    def name(self):
        return "psy_"+self._name

    @property
    def gen(self):
        raise NotImplementedError("Error: PSy.gen() must be implemented "
                                  "by subclass")

    def inline(self, module):
        ''' inline all kernel subroutines into the module that are marked for
            inlining. Avoid inlining the same kernel more than once. '''
        inlined_kernel_names = []
        for invoke in self.invokes.invoke_list:
            schedule = invoke.schedule
            for kernel in schedule.walk(schedule.children, Kern):
                if kernel.module_inline:
                    if kernel.name.lower() not in inlined_kernel_names:
                        inlined_kernel_names.append(kernel.name.lower())
                        module.add_raw_subroutine(kernel._kernel_code)


class Invokes(object):
    ''' Manage the invoke calls '''
    def __init__(self, alg_calls, Invoke):
        self.invoke_map = {}
        self.invoke_list = []
        from psyclone.profiler import Profiler
        for idx, alg_invocation in enumerate(alg_calls.values()):
            my_invoke = Invoke(alg_invocation, idx)
            self.invoke_map[my_invoke.name] = my_invoke
            self.invoke_list.append(my_invoke)
            # Add profiling nodes to schedule if automatic profiling has been
            # requested.
            Profiler.add_profile_nodes(my_invoke.schedule, Loop)

    def __str__(self):
        return "Invokes object containing "+str(self.names)

    @property
    def names(self):
        return self.invoke_map.keys()

    def get(self, invoke_name):
        # add a try here for keyerror
        try:
            return self.invoke_map[invoke_name]
        except KeyError:
            raise RuntimeError("Cannot find an invoke named '{0}' in {1}".
                               format(invoke_name,
                                      str(self.names)))

    def gen_code(self, parent):
        for invoke in self.invoke_list:
            invoke.gen_code(parent)


class NameSpaceFactory(object):
        # storage for the instance reference
    _instance = None

    def __init__(self, reset=False):
        """ Create singleton instance """
        # Check whether we already have an instance
        if NameSpaceFactory._instance is None or reset:
            # Create and remember instance
            NameSpaceFactory._instance = NameSpace()

    def create(self):
        return NameSpaceFactory._instance


class NameSpace(object):
    '''keeps a record of reserved names and used names for clashes and
        provides a new name if there is a clash. '''

    def __init__(self, case_sensitive=False):
        self._reserved_names = []
        self._added_names = []
        self._context = {}
        self._case_sensitive = case_sensitive

    def create_name(self, root_name=None, context=None, label=None):
        '''Returns a unique name. If root_name is supplied, the name returned
            is based on this name, otherwise one is made up.  If
            context and label are supplied and a previous create_name
            has been called with the same context and label then the
            name provided by the previous create_name is returned.
        '''
        # make up a base name if one has not been supplied
        if root_name is None:
            root_name = "anon"
        # if not case sensitive then make the name lower case
        if not self._case_sensitive:
            lname = root_name.lower()
        else:
            lname = root_name
        # check context and label validity
        if context is None and label is not None or \
                context is not None and label is None:
            raise RuntimeError(
                "NameSpace:create_name() requires both context and label to "
                "be set")

        # if the same context and label have already been supplied
        # then return the previous name
        if context is not None and label is not None:
            # labels may have spurious white space
            label = label.strip()
            if not self._case_sensitive:
                label = label.lower()
                context = context.lower()
            if context in self._context:
                if label in self._context[context]:
                    # context and label have already been supplied
                    return self._context[context][label]
            else:
                # initialise the context so we can add the label value later
                self._context[context] = {}

        # create our name
        if lname not in self._reserved_names and \
                lname not in self._added_names:
            proposed_name = lname
        else:
            count = 1
            proposed_name = lname + "_" + str(count)
            while proposed_name in self._reserved_names or \
                    proposed_name in self._added_names:
                count += 1
                proposed_name = lname+"_"+str(count)

        # store our name
        self._added_names.append(proposed_name)
        if context is not None and label is not None:
            self._context[context][label] = proposed_name

        return proposed_name

    def add_reserved_name(self, name):
        ''' adds a reserved name. create_name() will not return this name '''
        if not self._case_sensitive:
            lname = name.lower()
        else:
            lname = name
        # silently ignore if this is already a reserved name
        if lname not in self._reserved_names:
            if lname in self._added_names:
                raise RuntimeError(
                    "attempted to add a reserved name to a namespace that"
                    " has already used that name")
            self._reserved_names.append(lname)

    def add_reserved_names(self, names):
        ''' adds a list of reserved names '''
        for name in names:
            self.add_reserved_name(name)


class Invoke(object):
    ''' Manage an individual invoke call '''

    def __str__(self):
        return self._name+"("+", ".join([str(arg) for arg in
                                         self._alg_unique_args])+")"

    def __init__(self, alg_invocation, idx, schedule_class,
                 reserved_names=None):
        '''Constructs an invoke object. Parameters:

        :param alg_invocation:
        :type alg_invocation:
        :param idx: Position/index of this invoke call in the subroutine.
            If not None, this number is added to the name ("invoke_").
        :type idx: Integer.
        :param schedule_class: The schedule class to create for this invoke.
        :type schedule_class: Schedule class.
        :param reserved_names: Optional argument: list of reserved names,
               i.e. names that should not be used e.g. as psyclone created
               variable name.
        :type reserved_names: List of strings.
        '''

        self._name = "invoke"
        self._alg_unique_args = []

        if alg_invocation is None and idx is None:
            return

        # create a name for the call if one does not already exist
        if alg_invocation.name is not None:
            self._name = alg_invocation.name
        elif len(alg_invocation.kcalls) == 1 and \
                alg_invocation.kcalls[0].type == "kernelCall":
            # use the name of the kernel call with the position appended.
            # Appended position is needed in case we have two separate invokes
            # in the same algorithm code containing the same (single) kernel
            self._name = "invoke_" + str(idx) + "_" + \
                alg_invocation.kcalls[0].ktype.name
        else:
            # use the position of the invoke
            self._name = "invoke_"+str(idx)

        # create our namespace manager - must be done before creating the
        # schedule
        self._name_space_manager = NameSpaceFactory(reset=True).create()

        # Add the name for the call to the list of reserved names. This
        # ensures we don't get a name clash with any variables we subsequently
        # generate.
        if reserved_names:
            reserved_names.append(self._name)
        else:
            reserved_names = [self._name]
        self._name_space_manager.add_reserved_names(reserved_names)

        # create the schedule
        self._schedule = schedule_class(alg_invocation.kcalls)

        # let the schedule have access to me
        self._schedule.invoke = self

        # extract the argument list for the algorithm call and psy
        # layer subroutine.
        self._alg_unique_args = []
        self._psy_unique_vars = []
        tmp_arg_names = []
        for call in self.schedule.calls():
            for arg in call.arguments.args:
                if arg.text is not None:
                    if arg.text not in self._alg_unique_args:
                        self._alg_unique_args.append(arg.text)
                    if arg.name not in tmp_arg_names:
                        tmp_arg_names.append(arg.name)
                        self._psy_unique_vars.append(arg)
                else:
                    # literals have no name
                    pass

        # work out the unique dofs required in this subroutine
        self._dofs = {}
        for kern_call in self._schedule.kern_calls():
            dofs = kern_call.arguments.dofs
            for dof in dofs:
                if dof not in self._dofs:
                    # Only keep the first occurence for the moment. We will
                    # need to change this logic at some point as we need to
                    # cope with writes determining the dofs that are used.
                    self._dofs[dof] = [kern_call, dofs[dof][0]]

    @property
    def name(self):
        return self._name

    @property
    def alg_unique_args(self):
        return self._alg_unique_args

    @property
    def psy_unique_vars(self):
        return self._psy_unique_vars

    @property
    def psy_unique_var_names(self):
        names = []
        for var in self._psy_unique_vars:
            names.append(var.name)
        return names

    @property
    def schedule(self):
        return self._schedule

    @schedule.setter
    def schedule(self, obj):
        self._schedule = obj

    def unique_declarations(self, datatype, access=None):
        ''' Returns a list of all required declarations for the
        specified datatype. If access is supplied (e.g. "gh_write") then
        only declarations with that access are returned. '''
        if datatype not in VALID_ARG_TYPE_NAMES:
            raise GenerationError(
                "unique_declarations called with an invalid datatype. "
                "Expected one of '{0}' but found '{1}'".
                format(str(VALID_ARG_TYPE_NAMES), datatype))
        if access and access not in VALID_ACCESS_DESCRIPTOR_NAMES:
            raise GenerationError(
                "unique_declarations called with an invalid access type. "
                "Expected one of '{0}' but got '{1}'".
                format(VALID_ACCESS_DESCRIPTOR_NAMES, access))
        declarations = []
        for call in self.schedule.calls():
            for arg in call.arguments.args:
                if not access or arg.access == access:
                    if arg.text is not None:
                        if arg.type == datatype:
                            test_name = arg.declaration_name
                            if test_name not in declarations:
                                declarations.append(test_name)
        return declarations

    def first_access(self, arg_name):
        ''' Returns the first argument with the specified name passed to
        a kernel in our schedule '''
        for call in self.schedule.calls():
            for arg in call.arguments.args:
                if arg.text is not None:
                    if arg.declaration_name == arg_name:
                        return arg
        raise GenerationError("Failed to find any kernel argument with name "
                              "'{0}'".format(arg_name))

    def unique_declns_by_intent(self, datatype):
        '''
        Returns a dictionary listing all required declarations for each
        type of intent ('inout', 'out' and 'in').

        :param string datatype: the type of the kernel argument for the
                                particular API for which the intent is
                                required
        :return: dictionary containing 'intent' keys holding the kernel
                 argument intent and declarations of all kernel arguments
                 for each type of intent
        :rtype: dict
        :raises GenerationError: if the kernel argument is not a valid
                                 datatype for the particular API.

        '''
        if datatype not in VALID_ARG_TYPE_NAMES:
            raise GenerationError(
                "unique_declns_by_intent called with an invalid datatype. "
                "Expected one of '{0}' but found '{1}'".
                format(str(VALID_ARG_TYPE_NAMES), datatype))

        # Get the lists of all kernel arguments that are accessed as
        # inc (shared update), write, read and readwrite (independent
        # update). A single argument may be accessed in different ways
        # by different kernels.
        inc_args = self.unique_declarations(datatype,
                                            access=MAPPING_ACCESSES["inc"])
        write_args = self.unique_declarations(datatype,
                                              access=MAPPING_ACCESSES["write"])
        read_args = self.unique_declarations(datatype,
                                             access=MAPPING_ACCESSES["read"])
        readwrite_args = self.unique_declarations(
            datatype, access=MAPPING_ACCESSES["readwrite"])
        sum_args = self.unique_declarations(datatype,
                                            access=MAPPING_REDUCTIONS["sum"])
        # sum_args behave as if they are write_args from
        # the PSy-layer's perspective.
        write_args += sum_args
        # readwrite_args behave in the same way as inc_args
        # from the perspective of first access and intents
        inc_args += readwrite_args
        # Rationalise our lists so that any fields that are updated
        # (have inc or readwrite access) do not appear in the list
        # of those that are only written to
        for arg in write_args[:]:
            if arg in inc_args:
                write_args.remove(arg)
        # Fields that are only ever read by any kernel that
        # accesses them
        for arg in read_args[:]:
            if arg in write_args or arg in inc_args:
                read_args.remove(arg)

        # We will return a dictionary containing as many lists
        # as there are types of intent
        declns = {}
        for intent in FORTRAN_INTENT_NAMES:
            declns[intent] = []

        for name in inc_args:
            # For every arg that is updated ('inc'd' or readwritten)
            # by at least one kernel, identify the type of the first
            # access. If it is 'write' then the arg is only
            # intent(out), otherwise it is intent(inout)
            first_arg = self.first_access(name)
            if first_arg.access != MAPPING_ACCESSES["write"]:
                if name not in declns["inout"]:
                    declns["inout"].append(name)
            else:
                if name not in declns["out"]:
                    declns["out"].append(name)

        for name in write_args:
            # For every argument that is written to by at least one kernel,
            # identify the type of the first access - if it is read
            # or inc'd before it is written then it must have intent(inout).
            # However, we deal with inc and readwrite args separately so we
            # do not consider those here.
            first_arg = self.first_access(name)
            if first_arg.access == MAPPING_ACCESSES["read"]:
                if name not in declns["inout"]:
                    declns["inout"].append(name)
            else:
                if name not in declns["out"]:
                    declns["out"].append(name)

        for name in read_args:
            # Anything we have left must be declared as intent(in)
            if name not in declns["in"]:
                declns["in"].append(name)

        return declns

    def gen(self):
        from psyclone.f2pygen import ModuleGen
        module = ModuleGen("container")
        self.gen_code(module)
        return module.root

    def gen_code(self, parent):
        from psyclone.f2pygen import SubroutineGen, TypeDeclGen, DeclGen, \
            SelectionGen, AssignGen
        # create the subroutine
        invoke_sub = SubroutineGen(parent, name=self.name,
                                   args=self.psy_unique_vars)
        # add the subroutine argument declarations
        my_typedecl = TypeDeclGen(invoke_sub, datatype="field_type",
                                  entity_decls=self.psy_unique_vars,
                                  intent="inout")
        invoke_sub.add(my_typedecl)
        # declare field-type, column topology and function-space types
        column_topology_name = "topology"
        my_typedecl = TypeDeclGen(invoke_sub, datatype="ColumnTopology",
                                  entity_decls=[column_topology_name],
                                  pointer=True)
        invoke_sub.add(my_typedecl)
        # declare any basic types required
        my_decl = DeclGen(invoke_sub, datatype="integer",
                          entity_decls=["nlayers"])
        invoke_sub.add(my_decl)

        for (idx, dof) in enumerate(self._dofs):
            call = self._dofs[dof][0]
            arg = self._dofs[dof][1]
            # declare a type select clause which is used to map from a base
            # class to FunctionSpace_type
            type_select = SelectionGen(invoke_sub,
                                       expr=arg.name + "_space=>" + arg.name +
                                       "%function_space", typeselect=True)
            invoke_sub.add(type_select)

            my_typedecl = TypeDeclGen(invoke_sub,
                                      datatype="FunctionSpace_type",
                                      entity_decls=[arg.name+"_space"],
                                      pointer=True)
            invoke_sub.add(my_typedecl)

            content = []
            if idx == 0:
                # use the first model to provide nlayers
                # *** assumption that all fields operate over the same number
                # of layers
                assign_1 = AssignGen(type_select, lhs="topology",
                                     rhs=arg.name+"_space%topology",
                                     pointer=True)
                assign_2 = AssignGen(type_select, lhs="nlayers",
                                     rhs="topology%layer_count()")
                content.append(assign_1)
                content.append(assign_2)
            iterates_over = call.iterates_over
            stencil = arg.stencil
            assign_3 = AssignGen(type_select, lhs=dof+"dofmap",
                                 rhs=arg.name +
                                 "_space%dof_map(" + iterates_over + ", " +
                                 stencil + ")",
                                 pointer=True)
            content.append(assign_3)
            type_select.addcase(["FunctionSpace_type"], content=content)
            # declare our dofmap
            my_decl = DeclGen(invoke_sub, datatype="integer",
                              entity_decls=[dof+"dofmap(:,:)"], pointer=True)
            invoke_sub.add(my_decl)

        # create the subroutine kernel call content
        self.schedule.gen_code(invoke_sub)
        parent.add(invoke_sub)


class Node(object):
    '''
    Base class for a node in the PSyIRe (schedule).

    :param children: the PSyIRe nodes that are children of this node.
    :type children: :py:class:`psyclone.psyGen.Node`
    :param parent: that parent of this node in the PSyIRe tree.
    :type parent: :py:class:`psyclone.psyGen.Node`

    '''
    def __init__(self, children=None, parent=None):
        if not children:
            self._children = []
        else:
            self._children = children
        self._parent = parent
        self._ast = None  # Reference into fparser2 AST (if any)

    def __str__(self):
        raise NotImplementedError("Please implement me")

    def dag(self, file_name='dag', file_format='svg'):
        '''Create a dag of this node and its children'''
        try:
            import graphviz as gv
        except ImportError:
            # todo: add a warning to a log file here
            # silently return if graphviz bindings are not installed
            return
        try:
            graph = gv.Digraph(format=file_format)
        except ValueError:
            raise GenerationError(
                "unsupported graphviz file format '{0}' provided".
                format(file_format))
        self.dag_gen(graph)
        graph.render(filename=file_name)

    def dag_gen(self, graph):
        '''output my node's graph (dag) information and call any
        children. Nodes with children are represented as two vertices,
        a start and an end. Forward dependencies are represented as
        green edges, backward dependencies are represented as red
        edges (but their direction is reversed so the layout looks
        reasonable) and parent child dependencies are represented as
        blue edges.'''
        # names to append to my default name to create start and end vertices
        start_postfix = "_start"
        end_postfix = "_end"
        if self.children:
            # I am represented by two vertices, a start and an end
            graph.node(self.dag_name+start_postfix)
            graph.node(self.dag_name+end_postfix)
        else:
            # I am represented by a single vertex
            graph.node(self.dag_name)
        # first deal with forward dependencies
        remote_node = self.forward_dependence()
        local_name = self.dag_name
        if self.children:
            # edge will come from my end vertex as I am a forward dependence
            local_name += end_postfix
        if remote_node:
            # this node has a forward dependence
            remote_name = remote_node.dag_name
            if remote_node.children:
                # the remote node has children so I will connect to
                # its start vertex
                remote_name += start_postfix
            # Create the forward dependence edge in green
            graph.edge(local_name, remote_name, color="green")
        elif self.parent:
            # this node is a child of another node and has no forward
            # dependence. Therefore connect it to the the end vertex
            # of its parent. Use blue to indicate a parent child
            # relationship.
            remote_name = self.parent.dag_name + end_postfix
            graph.edge(local_name, remote_name, color="blue")
        # now deal with backward dependencies. When creating the edges
        # we reverse the direction of the dependence (place
        # remote_node before local_node) to help with the graph
        # layout
        remote_node = self.backward_dependence()
        local_name = self.dag_name
        if self.children:
            # the edge will come from my start vertex as I am a
            # backward dependence
            local_name += start_postfix
        if remote_node:
            # this node has a backward dependence.
            remote_name = remote_node.dag_name
            if remote_node.children:
                # the remote node has children so I will connect to
                # its end vertex
                remote_name += end_postfix
            # Create the backward dependence edge in red.
            graph.edge(remote_name, local_name, color="red")
        elif self.parent:
            # this node has a parent and has no backward
            # dependence. Therefore connect it to the the start vertex
            # of its parent. Use blue to indicate a parent child
            # relationship.
            remote_name = self.parent.dag_name + start_postfix
            graph.edge(remote_name, local_name, color="blue")
        # now call any children so they can add their information to
        # the graph
        for child in self.children:
            child.dag_gen(graph)

    @property
    def dag_name(self):
        ''' return the base dag name for this node '''
        return "node_" + str(self.abs_position)

    @property
    def args(self):
        '''Return the list of arguments associated with this node. The default
        implementation assumes the node has no directly associated
        arguments (i.e. is not a Call class or subclass). Arguments of
        any of this nodes descendents are considered to be
        associated. '''
        args = []
        for call in self.calls():
            args.extend(call.args)
        return args

    def backward_dependence(self):
        '''Returns the closest preceding Node that this Node has a direct
        dependence with or None if there is not one. Only Nodes with
        the same parent as self are returned. Nodes inherit their
        descendents dependencies. The reason for this is that for
        correctness a node must maintain its parent if it is
        moved. For example a halo exchange and a kernel call may have
        a dependence between them but it is the loop body containing
        the kernel call that the halo exchange must not move beyond
        i.e. the loop body inherits the dependencies of the routines
        within it.'''
        dependence = None
        # look through all the backward dependencies of my arguments
        for arg in self.args:
            dependent_arg = arg.backward_dependence()
            if dependent_arg:
                # this argument has a backward dependence
                node = dependent_arg.call
                # if the remote node is deeper in the tree than me
                # then find the ancestor that is at the same level of
                # the tree as me.
                while node.depth > self.depth:
                    node = node.parent
                if self.sameParent(node):
                    # The remote node (or one of its ancestors) shares
                    # the same parent as me
                    if not dependence:
                        # this is the first dependence found so keep it
                        dependence = node
                    else:
                        # we have already found a dependence
                        if dependence.position < node.position:
                            # the new dependence is closer to me than
                            # the previous dependence so keep it
                            dependence = node
        return dependence

    def forward_dependence(self):
        '''Returns the closest following Node that this Node has a direct
        dependence with or None if there is not one. Only Nodes with
        the same parent as self are returned. Nodes inherit their
        descendents dependencies. The reason for this is that for
        correctness a node must maintain its parent if it is
        moved. For example a halo exchange and a kernel call may have
        a dependence between them but it is the loop body containing
        the kernel call that the halo exchange must not move beyond
        i.e. the loop body inherits the dependencies of the routines
        within it.'''
        dependence = None
        # look through all the forward dependencies of my arguments
        for arg in self.args:
            dependent_arg = arg.forward_dependence()
            if dependent_arg:
                # this argument has a forward dependence
                node = dependent_arg.call
                # if the remote node is deeper in the tree than me
                # then find the ancestor that is at the same level of
                # the tree as me.
                while node.depth > self.depth:
                    node = node.parent
                if self.sameParent(node):
                    # The remote node (or one of its ancestors) shares
                    # the same parent as me
                    if not dependence:
                        # this is the first dependence found so keep it
                        dependence = node
                    else:
                        if dependence.position > node.position:
                            # the new dependence is closer to me than
                            # the previous dependence so keep it
                            dependence = node
        return dependence

    def is_valid_location(self, new_node, position="before"):
        '''If this Node can be moved to the new_node
        (where position determines whether it is before of after the
        new_node) without breaking any data dependencies then return True,
        otherwise return False. '''
        # First perform correctness checks
        # 1: check new_node is a Node
        if not isinstance(new_node, Node):
            raise GenerationError(
                "In the psyGen Call class is_valid_location() method the "
                "supplied argument is not a Node, it is a '{0}'.".
                format(type(new_node).__name__))

        # 2: check position has a valid value
        valid_positions = ["before", "after"]
        if position not in valid_positions:
            raise GenerationError(
                "The position argument in the psyGen Call class "
                "is_valid_location() method must be one of {0} but "
                "found '{1}'".format(valid_positions, position))

        # 3: check self and new_node have the same parent
        if not self.sameParent(new_node):
            raise GenerationError(
                "In the psyGen Call class is_valid_location() method "
                "the node and the location do not have the same parent")

        # 4: check proposed new position is not the same as current position
        new_position = new_node.position
        if new_position < self.position and position == "after":
            new_position += 1
        elif new_position > self.position and position == "before":
            new_position -= 1

        if self.position == new_position:
            raise GenerationError(
                "In the psyGen Call class is_valid_location() method, the "
                "node and the location are the same so this transformation "
                "would have no effect.")

        # Now determine whether the new location is valid in terms of
        # data dependencies
        # Treat forward and backward dependencies separately
        if new_position < self.position:
            # the new_node is before this node in the schedule
            prev_dep_node = self.backward_dependence()
            if not prev_dep_node:
                # There are no backward dependencies so the move is valid
                return True
            else:
                # return (is the dependent node before the new_position?)
                return prev_dep_node.position < new_position
        else:  # new_node.position > self.position
            # the new_node is after this node in the schedule
            next_dep_node = self.forward_dependence()
            if not next_dep_node:
                # There are no forward dependencies so the move is valid
                return True
            else:
                # return (is the dependent node after the new_position?)
                return next_dep_node.position > new_position

    @property
    def depth(self):
        ''' Returns this Node's depth in the tree. '''
        my_depth = 0
        node = self
        while node is not None:
            node = node.parent
            my_depth += 1
        return my_depth

    def view(self):
        raise NotImplementedError("BaseClass of a Node must implement the "
                                  "view method")

    def indent(self, count, indent="    "):
        result = ""
        for i in range(count):
            result += indent
        return result

    def list(self, indent=0):
        result = ""
        for entity in self._children:
            result += str(entity)+"\n"
        return result

    def list_to_string(self, my_list):
        result = ""
        for idx, value in enumerate(my_list):
            result += str(value)
            if idx < (len(my_list) - 1):
                result += ","
        return result

    def addchild(self, child, index=None):
        if index is not None:
            self._children.insert(index, child)
        else:
            self._children.append(child)

    @property
    def children(self):
        return self._children

    @children.setter
    def children(self, my_children):
        self._children = my_children

    @property
    def parent(self):
        return self._parent

    @parent.setter
    def parent(self, my_parent):
        self._parent = my_parent

    @property
    def position(self):
        if self.parent is None:
            return 0
        return self.parent.children.index(self)

    @property
    def abs_position(self):
        ''' Find my position in the schedule. Needs to be computed
            dynamically as my position may change. '''

        if self.root == self:
            return 0
        found, position = self._find_position(self.root.children, 0)
        if not found:
            raise Exception("Error in search for my position in "
                            "the tree")
        return position

    def _find_position(self, children, position):
        ''' Recurse through the tree depth first returning position if
            found.'''
        for child in children:
            position += 1
            if child == self:
                return True, position
            if child.children:
                found, position = self._find_position(child.children, position)
                if found:
                    return True, position
        return False, position

    @property
    def root(self):
        node = self
        while node.parent is not None:
            node = node.parent
        return node

    def sameRoot(self, node_2):
        if self.root == node_2.root:
            return True
        return False

    def sameParent(self, node_2):
        if self.parent is None or node_2.parent is None:
            return False
        if self.parent == node_2.parent:
            return True
        return False

    def walk(self, children, my_type):
        ''' recurse through tree and return objects of mytype '''
        local_list = []
        for child in children:
            if isinstance(child, my_type):
                local_list.append(child)
            local_list += self.walk(child.children, my_type)
        return local_list

    def ancestor(self, my_type, excluding=None):
        '''
        Search back up tree and check whether we have an ancestor that is
        an instance of the supplied type. If we do then we return
        it otherwise we return None. A list of (sub-) classes to ignore
        may be provided via the `excluding` argument.

        :param type my_type: Class to search for.
        :param list excluding: list of (sub-)classes to ignore or None.
        :returns: First ancestor Node that is an instance of the requested \
                  class or None if not found.
        '''
        myparent = self.parent
        while myparent is not None:
            if isinstance(myparent, my_type):
                matched = True
                if excluding:
                    # We have one or more sub-classes we must exclude
                    for etype in excluding:
                        if isinstance(myparent, etype):
                            matched = False
                            break
                if matched:
                    return myparent
            myparent = myparent.parent
        return None

    def calls(self):
        ''' return all calls that are descendents of this node '''
        return self.walk(self.children, Call)

    def following(self):
        '''Return all :py:class:`psyclone.psyGen.Node` nodes after me in the
        schedule. Ordering is depth first.

        :return: a list of nodes
        :rtype: :func:`list` of :py:class:`psyclone.psyGen.Node`

        '''
        all_nodes = self.walk(self.root.children, Node)
        position = all_nodes.index(self)
        return all_nodes[position+1:]

    def preceding(self, reverse=None):
        '''Return all :py:class:`psyclone.psyGen.Node` nodes before me in the
        schedule. Ordering is depth first. If the `reverse` argument
        is set to `True` then the node ordering is reversed
        i.e. returning the nodes closest to me first

        :param: reverse: An optional, default `False`, boolean flag
        :type: reverse: bool
        :return: A list of nodes
        :rtype: :func:`list` of :py:class:`psyclone.psyGen.Node`

        '''
        all_nodes = self.walk(self.root.children, Node)
        position = all_nodes.index(self)
        nodes = all_nodes[:position]
        if reverse:
            nodes.reverse()
        return nodes

    @property
    def following_calls(self):
        ''' return all calls after me in the schedule '''
        all_calls = self.root.calls()
        position = all_calls.index(self)
        return all_calls[position+1:]

    @property
    def preceding_calls(self):
        ''' return all calls before me in the schedule '''
        all_calls = self.root.calls()
        position = all_calls.index(self)
        return all_calls[:position-1]

    def kern_calls(self):
        '''return all user-supplied kernel calls in this schedule'''
        return self.walk(self._children, Kern)

    def loops(self):
        ''' return all loops currently in this schedule '''
        return self.walk(self._children, Loop)

    def reductions(self, reprod=None):
        '''Return all calls that have reductions and are decendents of this
        node. If reprod is not provided, all reductions are
        returned. If reprod is False, all builtin reductions that are
        not set to reproducible are returned. If reprod is True, all
        builtins that are set to reproducible are returned.'''

        call_reduction_list = []
        for call in self.walk(self.children, Call):
            if call.is_reduction:
                if reprod is None:
                    call_reduction_list.append(call)
                elif reprod:
                    if call.reprod_reduction:
                        call_reduction_list.append(call)
                else:
                    if not call.reprod_reduction:
                        call_reduction_list.append(call)
        return call_reduction_list

    def is_openmp_parallel(self):
        '''Returns true if this Node is within an OpenMP parallel region

        '''
        omp_dir = self.ancestor(OMPParallelDirective)
        if omp_dir:
            return True
        return False

    def gen_code(self):
        raise NotImplementedError("Please implement me")

    def update(self):
        ''' By default we assume there is no need to update the existing
        fparser2 AST which this Node represents. We simply call the update()
        method of any children. '''
        for child in self._children:
            child.update()


class Schedule(Node):

    ''' Stores schedule information for an invocation call. Schedules can be
        optimised using transformations.

        >>> from parse import parse
        >>> ast, info = parse("algorithm.f90")
        >>> from psyGen import PSyFactory
        >>> api = "..."
        >>> psy = PSyFactory(api).create(info)
        >>> invokes = psy.invokes
        >>> invokes.names
        >>> invoke = invokes.get("name")
        >>> schedule = invoke.schedule
        >>> schedule.view()

    '''

    @property
    def dag_name(self):
        ''' Return the name to use in a dag for this node'''
        return "schedule"

    def tkinter_delete(self):
        for entity in self._children:
            entity.tkinter_delete()

    def tkinter_display(self, canvas, x, y):
        y_offset = 0
        for entity in self._children:
            entity.tkinter_display(canvas, x, y+y_offset)
            y_offset = y_offset+entity.height

    @property
    def invoke(self):
        return self._invoke

    @invoke.setter
    def invoke(self, my_invoke):
        self._invoke = my_invoke

    def __init__(self, KernFactory, BuiltInFactory, alg_calls=[]):

        # we need to separate calls into loops (an iteration space really)
        # and calls so that we can perform optimisations separately on the
        # two entities.
        sequence = []
        from psyclone.parse import BuiltInCall
        for call in alg_calls:
            if isinstance(call, BuiltInCall):
                sequence.append(BuiltInFactory.create(call, parent=self))
            else:
                sequence.append(KernFactory.create(call, parent=self))
        Node.__init__(self, children=sequence)
        self._invoke = None

    def view(self, indent=0):
        '''
        Print a text representation of this node to stdout and then
        call the view() method of any children.

        :param indent: Depth of indent for output text
        :type indent: integer
        '''
        print(self.indent(indent) + self.coloured_text +
              "[invoke='" + self.invoke.name + "']")
        for entity in self._children:
            entity.view(indent=indent + 1)

    @property
    def coloured_text(self):
        '''
        Returns the name of this node with appropriate control codes
        to generate coloured output in a terminal that supports it.

        :return: Text containing the name of this node, possibly coloured
        :rtype: string
        '''
        return colored("Schedule", SCHEDULE_COLOUR_MAP["Schedule"])

    def __str__(self):
        result = "Schedule:\n"
        for entity in self._children:
            result += str(entity)+"\n"
        result += "End Schedule"
        return result

    def gen_code(self, parent):
        for entity in self._children:
            entity.gen_code(parent)


class Directive(Node):
    '''
    Base class for all Directive statments.

    All classes that generate Directive statments (e.g. OpenMP,
    OpenACC, compiler-specific) inherit from this class.

    '''

    def view(self, indent=0):
        '''
        Print a text representation of this node to stdout and then
        call the view() method of any children.

        :param indent: Depth of indent for output text
        :type indent: integer
        '''
        print(self.indent(indent) + self.coloured_text)
        for entity in self._children:
            entity.view(indent=indent + 1)

    @property
    def coloured_text(self):
        '''
        Returns a string containing the name of this element with
        control codes for colouring in terminals that support it.

        :return: Text containing the name of this node, possibly coloured
        :rtype: string
        '''
        return colored("Directive", SCHEDULE_COLOUR_MAP["Directive"])

    @property
    def dag_name(self):
        ''' return the base dag name for this node '''
        return "directive_" + str(self.abs_position)


class ACCDirective(Directive):
    ''' Base class for all OpenACC directive statments. '''

    @abc.abstractmethod
    def view(self, indent=0):
        '''
        Print text representation of this node to stdout.

        :param int indent: size of indent to use for output
        '''

    @property
    def dag_name(self):
        ''' Return the name to use in a dag for this node.

        :returns: Name of corresponding node in DAG
        :rtype: str
        '''
        return "ACC_directive_" + str(self.abs_position)

<<<<<<< HEAD
    def add_region(self, start_text, end_text=None):
=======
    def add_region(self, start_text, end_text=None, start_index=None):
>>>>>>> 24a81565
        from fparser.common.readfortran import FortranStringReader
        from fparser.two.Fortran2003 import Comment
        # Check that we haven't already been called
        if self._ast:
            Node.update(self)
            return

        parent = self._parent
        while parent:
            if hasattr(parent._ast, "content"):
                break
            parent = parent._parent
        parent_ast = parent._ast

<<<<<<< HEAD
        ast_start_index = parent_ast.content.index(self.children[0]._ast)
=======
        if start_index is None:
            ast_start_index = parent_ast.content.index(self.children[0]._ast)
        else:
            ast_start_index = start_index
>>>>>>> 24a81565

        if end_text:
            ast_end_index = parent_ast.content.index(self.children[-1]._ast)
            directive = Comment(FortranStringReader(end_text,
                                                    ignore_comments=False))
            parent_ast.content.insert(ast_end_index+1, directive)

        directive = Comment(FortranStringReader(start_text,
                                                ignore_comments=False))
        parent_ast.content.insert(ast_start_index, directive)

        self._ast = directive

        Node.update(self)


@six.add_metaclass(abc.ABCMeta)
class ACCDataDirective(ACCDirective):
    '''
    Abstract class representing a "!$ACC enter data" OpenACC directive in
    a Schedule. Must be sub-classed for a particular API because the way
    in which fields are marked as being on the remote device is API-
    -dependent.

    :param children: list of nodes which this directive should \
                     have as children.
    :type children: list of :py:class:`psyclone.psyGen.Node`.
    :param parent: the node in the Schedule to which to add this \
                   directive as a child.
    :type parent: :py:class:`psyclone.psyGen.Node`.
    '''
    def __init__(self, children=None, parent=None):
        super(ACCDataDirective, self).__init__(children, parent)
        self._acc_dirs = None  # List of parallel directives

    def view(self, indent=0):
        '''
        Print a text representation of this Node to stdout.

        :param int indent: the amount by which to indent the output.
        '''
        print(self.indent(indent)+self.coloured_text+"[ACC enter data]")
        for entity in self._children:
            entity.view(indent=indent + 1)

    @property
    def dag_name(self):
        '''
        :returns: the name to use for this Node in a DAG
        :rtype: str
        '''
        return "ACC_data_" + str(self.abs_position)

    def gen_code(self, parent):
        '''
        Generate the elements of the f2pygen AST for this Node in the Schedule.

        :param parent: node in the f2pygen AST to which to add node(s).
        :type parent: :py:class:`psyclone.f2pygen.BaseGen`
        '''
        from psyclone.f2pygen import DeclGen, DirectiveGen, CommentGen, \
            IfThenGen, AssignGen, CallGen, UseGen

        # We must generate a list of all of the fields accessed by
        # OpenACC kernels (calls within an OpenACC parallel directive)
        # 1. Find all parallel directives. We store this list for later
        #    use in any sub-class.
        self._acc_dirs = self.walk(self.root.children, ACCParallelDirective)
        # 2. For each directive, loop over each of the fields used by
        #    the kernels it contains (this list is given by var_list)
        #    and add it to our list if we don't already have it
        var_list = []
        # TODO grid properties are effectively duplicated in this list (but
        # the OpenACC deep-copy support should spot this).
        for pdir in self._acc_dirs:
            for var in pdir.ref_list:
                if var not in var_list:
                    var_list.append(var)
        # 3. Convert this list of objects into a comma-delimited string
        var_str = self.list_to_string(var_list)

        # 4. Declare and initialise a logical variable to keep track of
        #    whether this is the first time we've entered this Invoke
        name_space_manager = NameSpaceFactory().create()
        first_time = name_space_manager.create_name(
            root_name="first_time", context="PSyVars", label="first_time")
        parent.add(DeclGen(parent, datatype="logical",
                           entity_decls=[first_time],
                           initial_values=[".True."],
                           save=True))
        parent.add(CommentGen(parent,
                              " Ensure all fields are on the device and"))
        parent.add(CommentGen(parent, " copy them over if not."))
        # 5. Put the enter data directive inside an if-block so that we
        #    only ever do it once
        ifthen = IfThenGen(parent, first_time)
        parent.add(ifthen)
        ifthen.add(DirectiveGen(ifthen, "acc", "begin", "enter data",
                                "copyin("+var_str+")"))
        # 6. Flag that we have now entered this routine at least once
        ifthen.add(AssignGen(ifthen, lhs=first_time, rhs=".false."))
        # 7. Flag that the data is now on the device. This calls down
        #    into the API-specific subclass of this class.
        self.data_on_device(ifthen)
        parent.add(CommentGen(parent, ""))

        # 8. Ensure that any scalars are up-to-date
        var_list = []
        for pdir in self._acc_dirs:
            for var in pdir.scalars:
                if var not in var_list:
                    var_list.append(var)
        if var_list:
            # We need to 'use' the openacc module in order to access
            # the OpenACC run-time library
            parent.add(UseGen(parent, name="openacc", only=True,
                              funcnames=["acc_update_device"]))
            parent.add(
                CommentGen(parent,
                           " Ensure all scalars on the device are up-to-date"))
            for var in var_list:
                parent.add(CallGen(parent, "acc_update_device", [var, "1"]))
            parent.add(CommentGen(parent, ""))

    @abc.abstractmethod
    def data_on_device(self, parent):
        '''
        Adds nodes into a Schedule to flag that the data required by the
        kernels in the data region is now on the device.

        :param parent: the node in the Schedule to which to add nodes
        :type parent: :py:class:`psyclone.psyGen.Node`
        '''


class ACCParallelDirective(ACCDirective):
    ''' Class for the !$ACC PARALLEL directive of OpenACC. '''

    def view(self, indent=0):
        '''
        Print a text representation of this Node to stdout.

        :param int indent: the amount by which to indent the output.
        '''
        print(self.indent(indent)+self.coloured_text+"[ACC Parallel]")
        for entity in self._children:
            entity.view(indent=indent + 1)

    @property
    def dag_name(self):
        '''
        :returns: the name to use for this Node in a DAG
        :rtype: str
        '''
        return "ACC_parallel_" + str(self.abs_position)

    def gen_code(self, parent):
        '''
        Generate the elements of the f2pygen AST for this Node in the Schedule.

        :param parent: node in the f2pygen AST to which to add node(s).
        :type parent: :py:class:`psyclone.f2pygen.BaseGen`
        '''
        from psyclone.f2pygen import DirectiveGen

        # Since we use "default(present)" the Schedule must contain an
        # 'enter data' directive. We don't mandate the order in which
        # transformations are applied so we have to check for that here.
        # We can't use Node.ancestor() because the data directive does
        # not have children. Instead, we go back up to the Schedule and
        # walk down from there.
        nodes = self.root.walk(self.root.children, ACCDataDirective)
        if len(nodes) != 1:
            raise GenerationError(
                "A Schedule containing an ACC parallel region must also "
                "contain an ACC enter data directive but none was found for "
                "{0}".format(self.root.invoke.name))
        # Check that the enter-data directive comes before this parallel
        # directive
        if nodes[0].abs_position > self.abs_position:
            raise GenerationError(
                "An ACC parallel region must be preceeded by an ACC enter-"
                "data directive but in {0} this is not the case.".
                format(self.root.invoke.name))

        # "default(present)" means that the compiler is to assume that
        # all data required by the parallel region is already present
        # on the device. If we've made a mistake and it isn't present
        # then we'll get a run-time error.
        parent.add(DirectiveGen(parent, "acc", "begin", "parallel",
                                "default(present)"))

        for child in self.children:
            child.gen_code(parent)

        parent.add(DirectiveGen(parent, "acc", "end", "parallel", ""))

    @property
    def ref_list(self):
        '''
        Returns a list of the references (whether to arrays or objects)
        required by the Kernel call(s) that are children of this
        directive. This is the list of quantities that must be
        available on the remote device (probably a GPU) before
        the parallel region can be begun.

        :returns: list of variable names
        :rtype: list of str
        '''
        variables = []

        # Look-up the calls that are children of this node
        for call in self.calls():
            for arg in call.arguments.acc_args:
                if arg not in variables:
                    variables.append(arg)
        return variables

    @property
    def fields(self):
        '''
        Returns a list of the names of field objects required by the Kernel
        call(s) that are children of this directive.

        :returns: list of names of field arguments.
        :rtype: list of str
        '''
        # Look-up the calls that are children of this node
        fld_list = []
        for call in self.calls():
            for arg in call.arguments.fields:
                if arg not in fld_list:
                    fld_list.append(arg)
        return fld_list

    @property
    def scalars(self):
        '''
        Returns a list of the scalar quantities required by the Calls in
        this region.

        :returns: list of names of scalar arguments.
        :rtype: list of str
        '''
        scalars = []
        for call in self.calls():
            for arg in call.arguments.scalars:
                if arg not in scalars:
                    scalars.append(arg)
        return scalars

    def update(self):

        start_text = "!$ACC PARALLEL"
        end_text = "!$ACC END PARALLEL"
        self.add_region(start_text, end_text)


class ACCLoopDirective(ACCDirective):
    '''
    Class managing the creation of a '!$acc loop' OpenACC directive.

    :param children: list of nodes that will be children of this directive.
    :type children: list of :py:class:`psyclone.psyGen.Node`.
    :param parent: the node in the Schedule to which to add this directive.
    :type parent: :py:class:`psyclone.psyGen.Node`.
    :param int collapse: Number of nested loops to collapse into a single \
                         iteration space or None.
    :param bool independent: Whether or not to add the `independent` clause \
                             to the loop directive.
    '''
    def __init__(self, children=None, parent=None, collapse=None,
                 independent=True, sequential=False):
        self._collapse = collapse
        self._independent = independent
        self._sequential = sequential
        super(ACCLoopDirective, self).__init__(children, parent)

    @property
    def dag_name(self):
        '''
        :returns: the name to use for this Node in a DAG
        :rtype: str
        '''
        return "ACC_loop_" + str(self.abs_position)

    def view(self, indent=0):
        '''
        Print a textual representation of this Node to stdout.

        :param int indent: amount to indent output by
        '''
        text = self.indent(indent)+self.coloured_text+"[ACC Loop"
        if self._sequential:
            text += ", seq"
        else:
            if self._collapse:
                text += ", collapse={0}".format(self._collapse)
            if self._independent:
                text += ", independent"
        text += "]"
        print(text)
        for entity in self._children:
            entity.view(indent=indent + 1)

    def gen_code(self, parent):
        '''
        Generate the f2pygen AST entries in the Schedule for this OpenACC
        loop directive.

        :param parent: the parent Node in the Schedule to which to add our
                       content.
        :type parent: sub-class of :py:class:`psyclone.f2pygen.BaseGen`
        :raises GenerationError: if this "!$acc loop" is not enclosed within \
                                 an ACC Parallel region.
        '''
        from psyclone.f2pygen import DirectiveGen

        # It is only at the point of code generation that we can check for
        # correctness (given that we don't mandate the order that a user can
        # apply transformations to the code). As an orphaned loop directive,
        # we must have an ACCParallelDirective as an ancestor somewhere
        # back up the tree.
        if not self.ancestor(ACCParallelDirective):
            raise GenerationError(
                "ACCLoopDirective must have an ACCParallelDirective as an "
                "ancestor in the Schedule")

        # Add any clauses to the directive
        options = []
        if self._sequential:
            options.append("seq")
        else:
            if self._collapse:
                options.append("collapse({0})".format(self._collapse))
            if self._independent:
                options.append("independent")
        options_str = " ".join(options)

        parent.add(DirectiveGen(parent, "acc", "begin", "loop", options_str))

        for child in self.children:
            child.gen_code(parent)

    def update(self):

        from fparser.common.readfortran import FortranStringReader
        from fparser.two.Fortran2003 import Comment

        text = "!$ACC LOOP"
<<<<<<< HEAD
        if self._independent:
            text += ", INDEPENDENT"
        if self._collapse:
            text += ", COLLAPSE({0})".format(self._collapse)
=======
        if self._sequential:
            text += " SEQ"
        else:
            if self._independent:
                text += " INDEPENDENT"
            if self._collapse:
                text += " COLLAPSE({0})".format(self._collapse)
>>>>>>> 24a81565
        self.add_region(text)


class OMPDirective(Directive):
    '''
    Base class for all OpenMP-related directives

    '''
    @property
    def dag_name(self):
        '''
        :returns: the name to use in a dag for this node
        :rtype: str
        '''
        return "OMP_directive_" + str(self.abs_position)

    def view(self, indent=0):
        '''
        Print a text representation of this node to stdout and then
        call the view() method of any children.

        :param indent: Depth of indent for output text
        :type indent: integer
        '''
        print(self.indent(indent) + self.coloured_text + "[OMP]")
        for entity in self._children:
            entity.view(indent=indent + 1)

    def _get_reductions_list(self, reduction_type):
        '''Return the name of all scalars within this region that require a
        reduction of type reduction_type. Returned names will be unique. '''
        result = []
        for call in self.calls():
            for arg in call.arguments.args:
                if arg.type in MAPPING_SCALARS.values():
                    if arg.descriptor.access == \
                       MAPPING_REDUCTIONS[reduction_type]:
                        if arg.name not in result:
                            result.append(arg.name)
        return result


class OMPParallelDirective(OMPDirective):

    @property
    def dag_name(self):
        ''' Return the name to use in a dag for this node'''
        return "OMP_parallel_" + str(self.abs_position)

    def view(self, indent=0):
        '''
        Print a text representation of this node to stdout and then
        call the view() method of any children.

        :param indent: Depth of indent for output text
        :type indent: integer
        '''
        print(self.indent(indent) + self.coloured_text + "[OMP parallel]")
        for entity in self._children:
            entity.view(indent=indent + 1)

    def gen_code(self, parent):
        '''Generate the fortran OMP Parallel Directive and any associated
        code'''
        from psyclone.f2pygen import DirectiveGen, AssignGen, UseGen, \
            CommentGen, DeclGen

        private_list = self._get_private_list()

        reprod_red_call_list = self.reductions(reprod=True)
        if reprod_red_call_list:
            # we will use a private thread index variable
            name_space_manager = NameSpaceFactory().create()
            thread_idx = name_space_manager.create_name(
                root_name="th_idx", context="PSyVars", label="thread_index")
            private_list.append(thread_idx)
            # declare the variable
            parent.add(DeclGen(parent, datatype="integer",
                               entity_decls=[thread_idx]))
        private_str = self.list_to_string(private_list)

        # We're not doing nested parallelism so make sure that this
        # omp parallel region is not already within some parallel region
        self._not_within_omp_parallel_region()

        # Check that this OpenMP PARALLEL directive encloses other
        # OpenMP directives. Although it is valid OpenMP if it doesn't,
        # this almost certainly indicates a user error.
        self._encloses_omp_directive()

        calls = self.reductions()

        # first check whether we have more than one reduction with the same
        # name in this Schedule. If so, raise an error as this is not
        # supported for a parallel region.
        names = []
        for call in calls:
            name = call.reduction_arg.name
            if name in names:
                raise GenerationError(
                    "Reduction variables can only be used once in an invoke. "
                    "'{0}' is used multiple times, please use a different "
                    "reduction variable".format(name))
            else:
                names.append(name)

        zero_reduction_variables(calls, parent)

        parent.add(DirectiveGen(parent, "omp", "begin", "parallel",
                                "default(shared), private({0})".
                                format(private_str)))

        if reprod_red_call_list:
            # add in a local thread index
            parent.add(UseGen(parent, name="omp_lib", only=True,
                              funcnames=["omp_get_thread_num"]))
            parent.add(AssignGen(parent, lhs=thread_idx,
                                 rhs="omp_get_thread_num()+1"))

        first_type = type(self.children[0])
        for child in self.children:
            if first_type != type(child):
                raise NotImplementedError("Cannot correctly generate code"
                                          " for an OpenMP parallel region"
                                          " containing children of "
                                          "different types")
            child.gen_code(parent)

        parent.add(DirectiveGen(parent, "omp", "end", "parallel", ""))

        if reprod_red_call_list:
            parent.add(CommentGen(parent, ""))
            parent.add(CommentGen(parent, " sum the partial results "
                                  "sequentially"))
            parent.add(CommentGen(parent, ""))
            for call in reprod_red_call_list:
                call.reduction_sum_loop(parent)

    def _get_private_list(self):
        '''Returns the variable names used for any loops within a directive
        and any variables that have been declared private by a Call
        within the directive.

        '''
        result = []
        # get variable names from all loops that are a child of this node
        for loop in self.loops():
            if loop._variable_name == "":
                raise GenerationError("Internal error: name of loop "
                                      "variable not set.")
            if loop._variable_name.lower() not in result:
                result.append(loop._variable_name.lower())
        # get variable names from all calls that are a child of this node
        for call in self.calls():
            for variable_name in call.local_vars():
                if variable_name == "":
                    raise GenerationError("Internal error: call has a "
                                          "local variable but its name "
                                          "is not set.")
                if variable_name.lower() not in result:
                    result.append(variable_name.lower())
        return result

    def _not_within_omp_parallel_region(self):
        ''' Check that this Directive is not within any other
            parallel region '''
        if self.ancestor(OMPParallelDirective) is not None:
            raise GenerationError("Cannot nest OpenMP parallel regions.")

    def _encloses_omp_directive(self):
        ''' Check that this Parallel region contains other OpenMP
            directives. While it doesn't have to (in order to be valid
            OpenMP), it is likely that an absence of directives
            is an error on the part of the user. '''
        # We need to recurse down through all our children and check
        # whether any of them are an OMPDirective.
        node_list = self.walk(self.children, OMPDirective)
        if len(node_list) == 0:
            # TODO raise a warning here so that the user can decide
            # whether or not this is OK.
            pass
            # raise GenerationError("OpenMP parallel region does not enclose "
            #                       "any OpenMP directives. This is probably "
            #                       "not what you want.")

    def update(self):
        '''
        Updates the fparser2 AST by inserting nodes for this OpenMP
        parallel region.

        :raises InternalError: if the existing AST doesn't have the \
                               correct structure to permit the insertion \
                               of the OpenMP parallel region.
        '''
        from fparser.common.readfortran import FortranStringReader
        from fparser.two.Fortran2003 import Comment
        # Check that we haven't already been called
        if self._ast:
            Node.update(self)
            return
        # Find the locations in which we must insert the begin/end
        # directives...
        # Find the children of this node in the AST of our parent node
        try:
            start_idx = self._parent._ast.content.index(self._children[0]._ast)
            end_idx = self._parent._ast.content.index(self._children[-1]._ast)
        except (IndexError, ValueError):
            raise InternalError("Failed to find locations to insert "
                                "begin/end directives.")
        # Create the start directive
        text = "!$omp parallel default(shared), private({0})".format(
            ",".join(self._get_private_list()))
        startdir = Comment(FortranStringReader(text,
                                               ignore_comments=False))
        # Create the end directive and insert it after the node in
        # the AST representing our last child
        enddir = Comment(FortranStringReader("!$omp end parallel",
                                             ignore_comments=False))
        # If end_idx+1 takes us beyond the range of the list then the
        # element is appended to the list
        self._parent._ast.content.insert(end_idx+1, enddir)

        # Insert the start directive (do this second so we don't have
        # to correct end_idx)
        self._ast = startdir
        self._parent._ast.content.insert(start_idx, self._ast)

        Node.update(self)


class OMPDoDirective(OMPDirective):
    '''
    Class representing an OpenMP DO directive in the PSyclone AST.

    :param list children: list of Nodes that are children of this Node.
    :param parent: the Node in the AST that has this directive as a child.
    :type parent: :py:class:`psyclone.psyGen.Node`
    :param str omp_schedule: the OpenMP schedule to use.
    :param bool reprod: whether or not to generate code for run-reproducible \
                        OpenMP reductions.

    '''
    def __init__(self, children=None, parent=None, omp_schedule="static",
                 reprod=None):

        if children is None:
            children = []

        if reprod is None:
            self._reprod = Config.get().reproducible_reductions
        else:
            self._reprod = reprod

        self._omp_schedule = omp_schedule

        # Call the init method of the base class once we've stored
        # the OpenMP schedule
        super(OMPDoDirective, self).__init__(children=children,
                                             parent=parent)

    @property
    def dag_name(self):
        ''' Return the name to use in a dag for this node'''
        return "OMP_do_" + str(self.abs_position)

    def view(self, indent=0):
        '''
        Write out a textual summary of the OpenMP Do Directive and then
        call the view() method of any children.

        :param indent: Depth of indent for output text
        :type indent: integer
        '''
        if self.reductions():
            reprod = "[reprod={0}]".format(self._reprod)
        else:
            reprod = ""
        print(self.indent(indent) + self.coloured_text +
              "[OMP do]{0}".format(reprod))

        for entity in self._children:
            entity.view(indent=indent + 1)

    def _reduction_string(self):
        ''' Return the OMP reduction information as a string '''
        reduction_str = ""
        for reduction_type in MAPPING_REDUCTIONS.keys():
            reductions = self._get_reductions_list(reduction_type)
            for reduction in reductions:
                reduction_str += ", reduction({0}:{1})".format(
                    OMP_OPERATOR_MAPPING[reduction_type], reduction)
        return reduction_str

    @property
    def reprod(self):
        ''' returns whether reprod has been set for this object or not '''
        return self._reprod

    def gen_code(self, parent):
        '''
        Generate the f2pygen AST entries in the Schedule for this OpenMP do
        directive.

        :param parent: the parent Node in the Schedule to which to add our \
                       content.
        :type parent: sub-class of :py:class:`psyclone.f2pygen.BaseGen`
        :raises GenerationError: if this "!$omp do" is not enclosed within \
                                 an OMP Parallel region.
        '''
        from psyclone.f2pygen import DirectiveGen

        # It is only at the point of code generation that we can check for
        # correctness (given that we don't mandate the order that a user
        # can apply transformations to the code). As an orphaned loop
        # directive, we must have an OMPRegionDirective as an ancestor
        # somewhere back up the tree.
        if not self.ancestor(OMPParallelDirective,
                             excluding=[OMPParallelDoDirective]):
            raise GenerationError("OMPOrphanLoopDirective must have an "
                                  "OMPRegionDirective as ancestor")

        if self._reprod:
            local_reduction_string = ""
        else:
            local_reduction_string = self._reduction_string()

        # As we're an orphaned loop we don't specify the scope
        # of any variables so we don't have to generate the
        # list of private variables
        options = "schedule({0})".format(self._omp_schedule) + \
                  local_reduction_string
        parent.add(DirectiveGen(parent, "omp", "begin", "do", options))

        for child in self.children:
            child.gen_code(parent)

        # make sure the directive occurs straight after the loop body
        position = parent.previous_loop()
        parent.add(DirectiveGen(parent, "omp", "end", "do", ""),
                   position=["after", position])


class OMPParallelDoDirective(OMPParallelDirective, OMPDoDirective):
    ''' Class for the !$OMP PARALLEL DO directive. This inherits from
        both OMPParallelDirective (because it creates a new OpenMP
        thread-parallel region) and OMPDoDirective (because it
        causes a loop to be parallelised). '''

    def __init__(self, children=[], parent=None, omp_schedule="static"):
        OMPDoDirective.__init__(self,
                                children=children,
                                parent=parent,
                                omp_schedule=omp_schedule)

    @property
    def dag_name(self):
        ''' Return the name to use in a dag for this node'''
        return "OMP_parallel_do_" + str(self.abs_position)

    def view(self, indent=0):
        '''
        Write out a textual summary of the OpenMP Parallel Do Directive
        and then call the view() method of any children.

        :param indent: Depth of indent for output text
        :type indent: integer
        '''
        print(self.indent(indent) + self.coloured_text +
              "[OMP parallel do]")
        for entity in self._children:
            entity.view(indent=indent + 1)

    def gen_code(self, parent):
        from psyclone.f2pygen import DirectiveGen

        # We're not doing nested parallelism so make sure that this
        # omp parallel do is not already within some parallel region
        self._not_within_omp_parallel_region()

        calls = self.reductions()
        zero_reduction_variables(calls, parent)
        private_str = self.list_to_string(self._get_private_list())
        parent.add(DirectiveGen(parent, "omp", "begin", "parallel do",
                                "default(shared), private({0}), "
                                "schedule({1})".
                                format(private_str, self._omp_schedule) +
                                self._reduction_string()))
        for child in self.children:
            child.gen_code(parent)

        # make sure the directive occurs straight after the loop body
        position = parent.previous_loop()
        parent.add(DirectiveGen(parent, "omp", "end", "parallel do", ""),
                   position=["after", position])

    def update(self):
        '''
        Updates the fparser2 AST by inserting nodes for this OpenMP
        parallel do.

        :raises GenerationError: if the existing AST doesn't have the \
                                 correct structure to permit the insertion \
                                 of the OpenMP parallel do.
        '''
        from fparser.common.readfortran import FortranStringReader
        from fparser.two.Fortran2003 import Comment
        # Check that we haven't already been called
        if self._ast:
            Node.update(self)
            return
        # Since this is an OpenMP (parallel) do, it can only be applied
        # to a single loop.
        if len(self._children) != 1:
            raise GenerationError(
                "An OpenMP PARALLEL DO can only be applied to a single loop "
                "but this Node has {0} children: {1}".
                format(len(self._children), self._children))

        # Find the locations in which we must insert the begin/end
        # directives...
        # Find the child of this node in the AST of our parent node
        # TODO make this robust by using the new 'children' method to
        # be introduced in fparser#105
        # We have to take care to find a parent node (in the fparser2 AST)
        # that has 'content'. This is because If-else-if blocks have their
        # 'content' as siblings of the If-then and else-if nodes.
        parent = self._parent._ast
        while parent:
            if hasattr(parent, "content"):
                break
            parent = parent._parent
        if not parent:
            raise InternalError("Failed to find parent node in which to "
                                "insert OpenMP parallel do directive")
        start_idx = parent.content.index(self._children[0]._ast)

        # Create the start directive
        text = ("!$omp parallel do default(shared), private({0}), "
                "schedule({1})".format(",".join(self._get_private_list()),
                                       self._omp_schedule))
        startdir = Comment(FortranStringReader(text,
                                               ignore_comments=False))

        # Create the end directive and insert it after the node in
        # the AST representing our last child
        enddir = Comment(FortranStringReader("!$omp end parallel do",
                                             ignore_comments=False))
        if start_idx == len(parent.content) - 1:
            parent.content.append(enddir)
        else:
            parent.content.insert(start_idx+1, enddir)

        # Insert the start directive (do this second so we don't have
        # to correct the location)
        self._ast = startdir
        parent.content.insert(start_idx, self._ast)

        Node.update(self)



class GlobalSum(Node):
    '''
    Generic Global Sum class which can be added to and manipulated
    in, a schedule.

    :param scalar: the scalar that the global sum is stored into
    :type scalar: :py:class:`psyclone.dynamo0p3.DynKernelArgument`
    :param parent: optional parent (default None) of this object
    :type parent: :py:class:`psyclone.psyGen.node`

    '''
    def __init__(self, scalar, parent=None):
        Node.__init__(self, children=[], parent=parent)
        import copy
        self._scalar = copy.copy(scalar)
        if scalar:
            # Update scalar values appropriately
            # Here "readwrite" denotes how the class GlobalSum
            # accesses/updates a scalar
            self._scalar.access = MAPPING_ACCESSES["readwrite"]
            self._scalar.call = self

    @property
    def scalar(self):
        ''' Return the scalar field that this global sum acts on '''
        return self._scalar

    @property
    def dag_name(self):
        ''' Return the name to use in a dag for this node'''
        return "globalsum({0})_".format(self._scalar.name) + str(self.position)

    @property
    def args(self):
        ''' Return the list of arguments associated with this node. Override
        the base method and simply return our argument.'''
        return [self._scalar]

    def view(self, indent):
        '''
        Print text describing this object to stdout and then
        call the view() method of any children.

        :param indent: Depth of indent for output text
        :type indent: integer
        '''
        print(self.indent(indent) + (
            "{0}[scalar='{1}']".format(self.coloured_text, self._scalar.name)))

    @property
    def coloured_text(self):
        '''
        Return a string containing the (coloured) name of this node
        type

        :return: A string containing the name of this node, possibly with
                 control codes for colour
        :rtype: string
        '''
        return colored("GlobalSum", SCHEDULE_COLOUR_MAP["GlobalSum"])


class HaloExchange(Node):
    '''
    Generic Halo Exchange class which can be added to and
    manipulated in, a schedule.

    :param field: the field that this halo exchange will act on
    :type field: :py:class:`psyclone.dynamo0p3.DynKernelArgument`
    :param check_dirty: optional argument default True indicating
    whether this halo exchange should be subject to a run-time check
    for clean/dirty halos.
    :type check_dirty: bool
    :param vector_index: optional vector index (default None) to
    identify which index of a vector field this halo exchange is
    responsible for
    :type vector_index: int
    :param parent: optional parent (default None) of this object
    :type parent: :py:class:`psyclone.psyGen.node`

    '''
    def __init__(self, field, check_dirty=True,
                 vector_index=None, parent=None):
        Node.__init__(self, children=[], parent=parent)
        import copy
        self._field = copy.copy(field)
        if field:
            # Update fields values appropriately
            # Here "readwrite" denotes how the class HaloExchange
            # accesses a field rather than the field's continuity
            self._field.access = MAPPING_ACCESSES["readwrite"]
            self._field.call = self
        self._halo_type = None
        self._halo_depth = None
        self._check_dirty = check_dirty
        self._vector_index = vector_index
        self._text_name = "HaloExchange"
        self._colour_map_name = "HaloExchange"
        self._dag_name = "haloexchange"

    @property
    def vector_index(self):
        '''If the field is a vector then return the vector index associated
        with this halo exchange. Otherwise return None'''
        return self._vector_index

    @property
    def halo_depth(self):
        ''' Return the depth of the halo exchange '''
        return self._halo_depth

    @halo_depth.setter
    def halo_depth(self, value):
        ''' Set the depth of the halo exchange '''
        self._halo_depth = value

    @property
    def field(self):
        ''' Return the field that the halo exchange acts on '''
        return self._field

    @property
    def dag_name(self):
        ''' Return the name to use in a dag for this node'''
        name = ("{0}({1})_{2}".format(self._dag_name, self._field.name,
                                      self.position))
        if self._check_dirty:
            name = "check" + name
        return name

    @property
    def args(self):
        '''Return the list of arguments associated with this node. Overide the
        base method and simply return our argument. '''
        return [self._field]

    def check_vector_halos_differ(self, node):
        '''helper method which checks that two halo exchange nodes (one being
        self and the other being passed by argument) operating on the
        same field, both have vector fields of the same size and use
        different vector indices. If this is the case then the halo
        exchange nodes do not depend on each other. If this is not the
        case then an internal error will have occured and we raise an
        appropriate exception.

        :param node: a halo exchange which should exchange the same
        field as self
        :type node: :py:class:`psyclone.psyGen.HaloExchange`
        :raises GenerationError: if the argument passed is not a halo exchange
        :raises GenerationError: if the field name in the halo
        exchange passed in has a different name to the field in this
        halo exchange
        :raises GenerationError: if the field in this halo exchange is
        not a vector field
        :raises GenerationError: if the vector size of the field in
        this halo exchange is different to vector size of the field in
        the halo exchange passed by argument.
        :raises GenerationError: if the vector index of the field in
        this halo exchange is the same as the vector index of the
        field in the halo exchange passed by argument.

        '''

        if not isinstance(node, HaloExchange):
            raise GenerationError(
                "Internal error, the argument passed to "
                "HaloExchange.check_vector_halos_differ() is not "
                "a halo exchange object")

        if self.field.name != node.field.name:
            raise GenerationError(
                "Internal error, the halo exchange object passed to "
                "HaloExchange.check_vector_halos_differ() has a different "
                "field name '{0}' to self "
                "'{1}'".format(node.field.name, self.field.name))

        if self.field.vector_size <= 1:
            raise GenerationError(
                "Internal error, HaloExchange.check_vector_halos_differ() "
                "a halo exchange depends on another halo "
                "exchange but the vector size of field '{0}' is 1".
                format(self.field.name))

        if self.field.vector_size != node.field.vector_size:
            raise GenerationError(
                "Internal error, HaloExchange.check_vector_halos_differ() "
                "a halo exchange depends on another halo "
                "exchange but the vector sizes for field '{0}' differ".
                format(self.field.name))

        if self.vector_index == \
           node.vector_index:
            raise GenerationError(
                "Internal error, HaloExchange.check_vector_halos_differ() "
                "a halo exchange depends on another halo "
                "exchange but both vector id's ('{0}') of field '{1}' are "
                "the same".format(self.vector_index, self.field.name))

    def view(self, indent=0):
        '''
        Write out a textual summary of the OpenMP Parallel Do Directive
        and then call the view() method of any children.

        :param indent: Depth of indent for output text
        :type indent: integer
        '''
        print(self.indent(indent) + (
            "{0}[field='{1}', type='{2}', depth={3}, "
            "check_dirty={4}]".format(self.coloured_text, self._field.name,
                                      self._halo_type,
                                      self._halo_depth, self._check_dirty)))

    @property
    def coloured_text(self):
        '''
        Return a string containing the (coloured) name of this node type

        :return: Name of this node type, possibly with colour control codes
        :rtype: string
        '''
        return colored(
            self._text_name, SCHEDULE_COLOUR_MAP[self._colour_map_name])


class Loop(Node):

    @property
    def dag_name(self):
        ''' Return the name to use in a dag for this node

        :return: Return the dag name for this loop
        :rtype: string

        '''
        if self.loop_type:
            name = "loop_[{0}]_".format(self.loop_type) + \
                   str(self.abs_position)
        else:
            name = "loop_" + str(self.abs_position)
        return name

    @property
    def loop_type(self):
        return self._loop_type

    @loop_type.setter
    def loop_type(self, value):
        '''
        Set the type of this Loop.

        :param str value: the type of this loop.
        :raises GenerationError: if the specified value is not a recognised \
                                 loop type.
        '''
        if value not in self._valid_loop_types:
            raise GenerationError(
                "Error, loop_type value ({0}) is invalid. Must be one of "
                "{1}.".format(value, self._valid_loop_types))
        self._loop_type = value

    def __init__(self, parent=None,
                 variable_name="",
                 topology_name="topology",
                 valid_loop_types=[]):

        # we need to determine whether this is a built-in or kernel
        # call so our schedule can do the right thing.

        self._valid_loop_types = valid_loop_types
        self._loop_type = None        # inner, outer, colour, colours, ...
        self._field = None
        self._field_name = None       # name of the field
        self._field_space = None      # v0, v1, ...,     cu, cv, ...
        self._iteration_space = None  # cells, ...,      cu, cv, ...
        self._kern = None             # Kernel associated with this loop

        # TODO replace iterates_over with iteration_space
        self._iterates_over = "unknown"

        Node.__init__(self, parent=parent)

        self._variable_name = variable_name

        self._start = ""
        self._stop = ""
        self._step = ""
        self._id = ""

        # visual properties
        self._width = 30
        self._height = 30
        self._shape = None
        self._text = None
        self._canvas = None

    def view(self, indent=0):
        '''
        Write out a textual summary of this Loop node to stdout
        and then call the view() method of any children.

        :param indent: Depth of indent for output text
        :type indent: integer
        '''
        print(self.indent(indent) + self.coloured_text +
              "[type='{0}',field_space='{1}',it_space='{2}']".
              format(self._loop_type, self._field_space, self.iteration_space))
        for entity in self._children:
            entity.view(indent=indent + 1)

    @property
    def coloured_text(self):
        '''
        Returns a string containing the name of this node along with
        control characters for colouring in terminals that support it.

        :return: The name of this node, possibly with control codes for
                 colouring
        :rtype: string
        '''
        return colored("Loop", SCHEDULE_COLOUR_MAP["Loop"])

    @property
    def height(self):
        calls_height = 0
        for child in self.children:
            calls_height += child.height
        return self._height+calls_height

    def tkinter_delete(self):
        if self._shape is not None:
            assert self._canvas is not None, "Error"
            self._canvas.delete(self._shape)
        if self._text is not None:
            assert self._canvas is not None, "Error"
            self._canvas.delete(self._text)
        for child in self.children:
            child.tkinter_delete()

    def tkinter_display(self, canvas, x, y):
        self.tkinter_delete()
        self._canvas = canvas
        from Tkinter import ROUND
        name = "Loop"
        min_call_width = 100
        max_calls_width = min_call_width
        calls_height = 0
        for child in self.children:
            calls_height += child.height
            max_calls_width = max(max_calls_width, child.width)

        self._shape = canvas.create_polygon(
            x, y, x+self._width+max_calls_width, y,
            x+self._width+max_calls_width, y+self._height,
            x+self._width, y+self._height,
            x+self._width, y+self._height+calls_height,
            x, y+self._height+calls_height,
            outline="red", fill="green", width=2,
            activeoutline="blue", joinstyle=ROUND)
        self._text = canvas.create_text(x+(self._width+max_calls_width)/2,
                                        y+self._height/2, text=name)

        call_height = 0
        for child in self.children:
            child.tkinter_display(canvas, x+self._width,
                                  y+self._height+call_height)
            call_height += child.height

    @property
    def field_space(self):
        return self._field_space

    @field_space.setter
    def field_space(self, my_field_space):
        self._field_space = my_field_space

    @property
    def field_name(self):
        return self._field_name

    @property
    def field(self):
        return self._field

    @field_name.setter
    def field_name(self, my_field_name):
        self._field_name = my_field_name

    @property
    def iteration_space(self):
        return self._iteration_space

    @iteration_space.setter
    def iteration_space(self, it_space):
        self._iteration_space = it_space

    @property
    def kernel(self):
        '''
        :returns: the kernel object associated with this Loop (if any).
        :rtype: :py:class:`psyclone.psyGen.Kern`
        '''
        return self._kern

    @kernel.setter
    def kernel(self, kern):
        '''
        Setter for kernel object associated with this loop.

        :param kern: a kernel object.
        :type kern: :py:class:`psyclone.psyGen.Kern`
        '''
        self._kern = kern

    def __str__(self):
        result = "Loop[" + self._id + "]: " + self._variable_name + "=" + \
            self._id + " lower=" + self._start + "," + self._stop + "," + \
            self._step + "\n"
        for entity in self._children:
            result += str(entity) + "\n"
        result += "EndLoop"
        return result

    def has_inc_arg(self, mapping={}):
        ''' Returns True if any of the Kernels called within this
        loop have an argument with INC access. Returns False otherwise '''
        assert mapping != {}, "psyGen:Loop:has_inc_arg: Error - a mapping "\
            "must be provided"
        for kern_call in self.kern_calls():
            for arg in kern_call.arguments.args:
                if arg.access.lower() == mapping["inc"]:
                    return True
        return False

    def unique_modified_args(self, mapping, arg_type):
        '''Return all unique arguments of type arg_type from Kernels in this
        loop that are modified'''
        arg_names = []
        args = []
        for call in self.calls():
            for arg in call.arguments.args:
                if arg.type.lower() == arg_type:
                    if arg.access.lower() != mapping["read"]:
                        if arg.name not in arg_names:
                            arg_names.append(arg.name)
                            args.append(arg)
        return args

    def args_filter(self, arg_types=None, arg_accesses=None, unique=False):
        '''Return all arguments of type arg_types and arg_accesses. If these
        are not set then return all arguments. If unique is set to
        True then only return uniquely named arguments'''
        all_args = []
        all_arg_names = []
        for call in self.calls():
            call_args = args_filter(call.arguments.args, arg_types,
                                    arg_accesses)
            if unique:
                for arg in call_args:
                    if arg.name not in all_arg_names:
                        all_args.append(arg)
                        all_arg_names.append(arg.name)
            else:
                all_args.extend(call_args)
        return all_args

    def gen_code(self, parent):
        '''Generate the fortran Loop and any associated code '''
        if not self.is_openmp_parallel():
            calls = self.reductions()
            zero_reduction_variables(calls, parent)

        if self._start == "1" and self._stop == "1":  # no need for a loop
            for child in self.children:
                child.gen_code(parent)
        else:
            from psyclone.f2pygen import DoGen, DeclGen
            do = DoGen(parent, self._variable_name, self._start, self._stop)
            # need to add do loop before children as children may want to add
            # info outside of do loop
            parent.add(do)
            for child in self.children:
                child.gen_code(do)
            my_decl = DeclGen(parent, datatype="integer",
                              entity_decls=[self._variable_name])
            parent.add(my_decl)


class Call(Node):

    @property
    def args(self):
        '''Return the list of arguments associated with this node. Overide the
        base method and simply return our arguments. '''
        return self.arguments.args

    def view(self, indent=0):
        '''
        Write out a textual summary of this Call node to stdout
        and then call the view() method of any children.

        :param indent: Depth of indent for output text
        :type indent: integer
        '''
        print(self.indent(indent) + self.coloured_text,
              self.name + "(" + str(self.arguments.raw_arg_list) + ")")
        for entity in self._children:
            entity.view(indent=indent + 1)

    @property
    def coloured_text(self):
        ''' Return a string containing the (coloured) name of this node
        type '''
        return colored("Call", SCHEDULE_COLOUR_MAP["Call"])

    @property
    def width(self):
        return self._width

    @property
    def height(self):
        return self._height

    def tkinter_delete(self):
        if self._shape is not None:
            assert self._canvas is not None, "Error"
            self._canvas.delete(self._shape)
        if self._text is not None:
            assert self._canvas is not None, "Error"
            self._canvas.delete(self._text)

    def tkinter_display(self, canvas, x, y):
        self.tkinter_delete()
        self._canvas = canvas
        self._x = x
        self._y = y
        self._shape = self._canvas.create_rectangle(
            self._x, self._y, self._x+self._width, self._y+self._height,
            outline="red", fill="yellow", activeoutline="blue", width=2)
        self._text = self._canvas.create_text(self._x+self._width/2,
                                              self._y+self._height/2,
                                              text=self._name)

    def __init__(self, parent, call, name, arguments):
        Node.__init__(self, children=[], parent=parent)
        self._arguments = arguments
        self._name = name
        self._iterates_over = call.ktype.iterates_over

        # check algorithm arguments are unique for a kernel or
        # built-in call
        arg_names = []
        for arg in self._arguments.args:
            if arg.text:
                text = arg.text.lower().replace(" ", "")
                if text in arg_names:
                    raise GenerationError(
                        "Argument '{0}' is passed into kernel '{1}' code more "
                        "than once from the algorithm layer. This is not "
                        "allowed.".format(arg.text, self._name))
                else:
                    arg_names.append(text)

        # visual properties
        self._width = 250
        self._height = 30
        self._shape = None
        self._text = None
        self._canvas = None
        self._arg_descriptors = None

        # initialise any reduction information
        args = args_filter(arguments.args,
                           arg_types=MAPPING_SCALARS.values(),
                           arg_accesses=MAPPING_REDUCTIONS.values())
        if args:
            self._reduction = True
            if len(args) != 1:
                raise GenerationError(
                    "PSyclone currently only supports a single reduction "
                    "in a kernel or builtin")
            self._reduction_arg = args[0]
        else:
            self._reduction = False
            self._reduction_arg = None

    @property
    def is_reduction(self):
        '''if this kernel/builtin contains a reduction variable then return
        True, otherwise return False'''
        return self._reduction

    @property
    def reduction_arg(self):
        ''' if this kernel/builtin contains a reduction variable then return
        the variable, otherwise return None'''
        return self._reduction_arg

    @property
    def reprod_reduction(self):
        '''Determine whether this kernel/builtin is enclosed within an OpenMP
        do loop. If so report whether it has the reproducible flag
        set. Note, this also catches OMPParallelDo Directives but they
        have reprod set to False so it is OK.'''
        ancestor = self.ancestor(OMPDoDirective)
        if ancestor:
            return ancestor.reprod
        else:
            return False

    @property
    def local_reduction_name(self):
        '''Generate a local variable name that is unique for the current
        reduction argument name. This is used for thread-local
        reductions with reproducible reductions '''
        var_name = self._reduction_arg.name
        return self._name_space_manager.\
            create_name(root_name="l_"+var_name,
                        context="PSyVars",
                        label=var_name)

    def zero_reduction_variable(self, parent, position=None):
        '''
        Generate code to zero the reduction variable and to zero the local
        reduction variable if one exists. The latter is used for reproducible
        reductions, if specified.

        :param parent: the Node in the AST to which to add new code.
        :type parent: :py:class:`psyclone.psyGen.Node`
        :param str position: where to position the new code in the AST.
        :raises GenerationError: if the variable to zero is not of type \
                                 gh_real or gh_integer.
        :raises GenerationError: if the reprod_pad_size (read from the \
                                 configuration file) is less than 1.

        '''
        from psyclone.f2pygen import AssignGen, DeclGen, AllocateGen
        if not position:
            position = ["auto"]
        var_name = self._reduction_arg.name
        local_var_name = self.local_reduction_name
        var_type = self._reduction_arg.type
        if var_type == "gh_real":
            zero = "0.0_r_def"
            kind_type = "r_def"
            data_type = "real"
        elif var_type == "gh_integer":
            zero = "0"
            kind_type = None
            data_type = "integer"
        else:
            raise GenerationError(
                "zero_reduction variable should be one of ['gh_real', "
                "'gh_integer'] but found '{0}'".format(var_type))

        parent.add(AssignGen(parent, lhs=var_name, rhs=zero),
                   position=position)
        if self.reprod_reduction:
            parent.add(DeclGen(parent, datatype=data_type,
                               entity_decls=[local_var_name],
                               allocatable=True, kind=kind_type,
                               dimension=":,:"))
            nthreads = self._name_space_manager.create_name(
                root_name="nthreads", context="PSyVars", label="nthreads")
            if Config.get().reprod_pad_size < 1:
                raise GenerationError(
                    "REPROD_PAD_SIZE in {0} should be a positive "
                    "integer, but it is set to '{1}'.".format(
                        Config.get().filename, Config.get().reprod_pad_size))
            pad_size = str(Config.get().reprod_pad_size)
            parent.add(AllocateGen(parent, local_var_name + "(" + pad_size +
                                   "," + nthreads + ")"), position=position)
            parent.add(AssignGen(parent, lhs=local_var_name,
                                 rhs=zero), position=position)

    def reduction_sum_loop(self, parent):
        '''generate the appropriate code to place after the end parallel
        region'''
        from psyclone.f2pygen import DoGen, AssignGen, DeallocateGen
        # TODO we should initialise self._name_space_manager in the
        # constructor!
        self._name_space_manager = NameSpaceFactory().create()
        thread_idx = self._name_space_manager.create_name(
            root_name="th_idx", context="PSyVars", label="thread_index")
        nthreads = self._name_space_manager.create_name(
            root_name="nthreads", context="PSyVars", label="nthreads")
        var_name = self._reduction_arg.name
        local_var_name = self.local_reduction_name
        local_var_ref = self._reduction_ref(var_name)
        reduction_access = self._reduction_arg.access
        try:
            reduction_operator = REDUCTION_OPERATOR_MAPPING[reduction_access]
        except KeyError:
            raise GenerationError(
                "unsupported reduction access '{0}' found in DynBuiltin:"
                "reduction_sum_loop(). Expected one of '{1}'".
                format(reduction_access,
                       list(REDUCTION_OPERATOR_MAPPING.keys())))
        do_loop = DoGen(parent, thread_idx, "1", nthreads)
        do_loop.add(AssignGen(do_loop, lhs=var_name, rhs=var_name +
                              reduction_operator + local_var_ref))
        parent.add(do_loop)
        parent.add(DeallocateGen(parent, local_var_name))

    def _reduction_ref(self, name):
        '''Return the name unchanged if OpenMP is set to be unreproducible, as
        we will be using the OpenMP reduction clause. Otherwise we
        will be computing the reduction ourselves and therefore need
        to store values into a (padded) array separately for each
        thread.'''
        if self.reprod_reduction:
            idx_name = self._name_space_manager.create_name(
                root_name="th_idx",
                context="PSyVars",
                label="thread_index")
            local_name = self._name_space_manager.create_name(
                root_name="l_"+name,
                context="PSyVars",
                label=name)
            return local_name + "(1," + idx_name + ")"
        else:
            return name

    @property
    def arg_descriptors(self):
        return self._arg_descriptors

    @arg_descriptors.setter
    def arg_descriptors(self, obj):
        self._arg_descriptors = obj

    @property
    def arguments(self):
        return self._arguments

    @property
    def name(self):
        return self._name

    @property
    def iterates_over(self):
        return self._iterates_over

    def local_vars(self):
        raise NotImplementedError("Call.local_vars should be implemented")

    def __str__(self):
        raise NotImplementedError("Call.__str__ should be implemented")

    def gen_code(self, parent):
        raise NotImplementedError("Call.gen_code should be implemented")


class Kern(Call):
    '''
    Class representing a Kernel call within the Schedule (AST) of an Invoke.

    :param type KernelArguments: the API-specific sub-class of \
                                 :py:class:`psyclone.psyGen.Arguments` to \
                                 create.
    :param call: Details of the call to this kernel in the Algorithm layer.
    :type call: :py:class:`psyclone.parse.KernelCall`.
    :param parent: the parent of this Node (kernel call) in the Schedule.
    :type parent: sub-class of :py:class:`psyclone.psyGen.Node`.
    :param bool check: Whether or not to check that the number of arguments \
                       specified in the kernel meta-data matches the number \
                       provided by the call in the Algorithm layer.
    :raises GenerationError: if(check) and the number of arguments in the \
                             call does not match that in the meta-data.
    '''
    def __init__(self, KernelArguments, call, parent=None, check=True):
        Call.__init__(self, parent, call, call.ktype.procedure.name,
                      KernelArguments(call, self))
        self._module_name = call.module_name
        self._module_code = call.ktype._ast
        self._kernel_code = call.ktype.procedure
        self._fp2_ast = None  # The fparser2 AST for the kernel
        self._module_inline = False
        if check and len(call.ktype.arg_descriptors) != len(call.args):
            raise GenerationError(
                "error: In kernel '{0}' the number of arguments specified "
                "in the kernel metadata '{1}', must equal the number of "
                "arguments in the algorithm layer. However, I found '{2}'".
                format(call.ktype.procedure.name,
                       len(call.ktype.arg_descriptors),
                       len(call.args)))
        self.arg_descriptors = call.ktype.arg_descriptors

    def __str__(self):
        return "kern call: "+self._name

    @property
    def module_name(self):
        '''
        :return: The name of the Fortran module that contains this kernel
        :rtype: string
        '''
        return self._module_name

    @property
    def dag_name(self):
        ''' Return the name to use in a dag for this node'''
        return "kernel_{0}_{1}".format(self.name, str(self.abs_position))

    @property
    def module_inline(self):
        return self._module_inline

    @module_inline.setter
    def module_inline(self, value):
        # check all kernels in the same invoke as this one and set any
        # with the same name to the same value as this one. This is
        # required as inlining (or not) affects all calls to the same
        # kernel within an invoke. Note, this will set this kernel as
        # well so there is no need to set it locally.
        my_schedule = self.ancestor(Schedule)
        for kernel in self.walk(my_schedule.children, Kern):
            if kernel.name == self.name:
                kernel._module_inline = value

    def view(self, indent=0):
        '''
        Write out a textual summary of this Kernel-call node to stdout
        and then call the view() method of any children.

        :param indent: Depth of indent for output text
        :type indent: integer
        '''
        print(self.indent(indent) + self.coloured_text,
              self.name + "(" + str(self.arguments.raw_arg_list) + ")",
              "[module_inline=" + str(self._module_inline) + "]")
        for entity in self._children:
            entity.view(indent=indent + 1)

    @property
    def coloured_text(self):
        '''
        Return text containing the (coloured) name of this node type

        :return: the name of this node type, possibly with control codes
                 for colour
        :rtype: string
        '''
        return colored("KernCall", SCHEDULE_COLOUR_MAP["KernCall"])

    def gen_code(self, parent):
        from psyclone.f2pygen import CallGen, UseGen
        parent.add(CallGen(parent, self._name, self._arguments.arglist))
        parent.add(UseGen(parent, name=self._module_name, only=True,
                          funcnames=[self._name]))

    def incremented_arg(self, mapping={}):
        ''' Returns the argument that has INC access. Raises a
        FieldNotFoundError if none is found.

        :param mapping: dictionary of access types (here INC) associated
                        with arguments with their metadata strings as keys
        :type mapping: dict
        :return: a Fortran argument name
        :rtype: string
        :raises FieldNotFoundError: if none is found.

        '''
        assert mapping != {}, "psyGen:Kern:incremented_arg: Error - a "\
            "mapping must be provided"
        for arg in self.arguments.args:
            if arg.access.lower() == mapping["inc"]:
                return arg
        raise FieldNotFoundError("Kernel {0} does not have an argument with "
                                 "{1} access".
                                 format(self.name, mapping["inc"]))

    def written_arg(self, mapping={}):
        '''
        Returns an argument that has WRITE or READWRITE access. Raises a
        FieldNotFoundError if none is found.

        :param mapping: dictionary of access types (here WRITE or
                        READWRITE) associated with arguments with their
                        metadata strings as keys
        :type mapping: dict
        :return: a Fortran argument name
        :rtype: string
        :raises FieldNotFoundError: if none is found.

        '''
        assert mapping != {}, "psyGen:Kern:written_arg: Error - a "\
            "mapping must be provided"
        for access in ["write", "readwrite"]:
            for arg in self.arguments.args:
                if arg.access.lower() == mapping[access]:
                    return arg
        raise FieldNotFoundError("Kernel {0} does not have an argument with "
                                 "{1} or {2} access".
                                 format(self.name, mapping["write"],
                                        mapping["readwrite"]))

    def is_coloured(self):
        ''' Returns true if this kernel is being called from within a
        coloured loop '''
        return self.parent.loop_type == "colour"

    @property
    def ast(self):
        '''
        Generate and return the fparser2 AST of the kernel source.

        :returns: fparser2 AST of the Fortran file containing this kernel.
        :rtype: :py:class:`fparser.two.Fortran2003.Program`
        '''
        from fparser.common.readfortran import FortranStringReader
        from fparser.two import parser
        # If we've already got the AST then just return it
        if self._fp2_ast:
            return self._fp2_ast
        # Use the fparser1 AST to generate Fortran source
        fortran = self._module_code.tofortran()
        # Create an fparser2 Fortran2003 parser
        my_parser = parser.ParserFactory().create()
        # Parse that Fortran using our parser
        reader = FortranStringReader(fortran)
        self._fp2_ast = my_parser(reader)
        return self._fp2_ast


class BuiltIn(Call):
    ''' Parent class for all built-ins (field operations for which the user
    does not have to provide a kernel). '''
    def __init__(self):
        # We cannot call Call.__init__ as don't have necessary information
        # here. Instead we provide a load() method that can be called once
        # that information is available.
        self._arg_descriptors = None
        self._func_descriptors = None
        self._fs_descriptors = None
        self._reduction = None

    @property
    def dag_name(self):
        ''' Return the name to use in a dag for this node'''
        return "builtin_{0}_".format(self.name) + str(self.abs_position)

    def load(self, call, arguments, parent=None):
        ''' Set-up the state of this BuiltIn call '''
        name = call.ktype.name
        Call.__init__(self, parent, call, name, arguments)

    def local_vars(self):
        '''Variables that are local to this built-in and therefore need to be
        made private when parallelising using OpenMP or similar. By default
        builtin's do not have any local variables so set to nothing'''
        return []


class Arguments(object):
    ''' arguments abstract base class '''
    def __init__(self, parent_call):
        self._parent_call = parent_call
        self._args = []

    @property
    def raw_arg_list(self):
        ''' returns a comma separated list of the field arguments to the
            kernel call '''
        result = ""
        for idx, arg in enumerate(self.args):
            result += arg.name
            if idx < (len(self.args) - 1):
                result += ","
        return result

    @property
    def args(self):
        return self._args

    def iteration_space_arg(self, mapping={}):
        '''
        Returns an argument that can be iterated over, i.e. modified
        (has WRITE, READWRITE or INC access).

        :param mapping: dictionary of access types associated with arguments
                        with their metadata strings as keys
        :type mapping: dict
        :return: a Fortran argument name
        :rtype: string
        :raises GenerationError: if none such argument is found.

        '''
        assert mapping != {}, "psyGen:Arguments:iteration_space_arg: Error "
        "a mapping needs to be provided"
        for arg in self._args:
            if arg.access.lower() == mapping["write"] or \
               arg.access.lower() == mapping["readwrite"] or \
               arg.access.lower() == mapping["inc"]:
                return arg
        raise GenerationError("psyGen:Arguments:iteration_space_arg Error, "
                              "we assume there is at least one writer, "
                              "reader/writer, or increment as an argument")

    @property
    def acc_args(self):
        '''
        :returns: the list of quantities that must be available on an \
                  OpenACC device before the associated kernel can be launched
        :rtype: list of str
        '''
        raise NotImplementedError(
            "Arguments.acc_args must be implemented in sub-class")

    @property
    def scalars(self):
        '''
        :returns: the list of scalar quantities belonging to this object
        :rtype: list of str
        '''
        raise NotImplementedError(
            "Arguments.scalars must be implemented in sub-class")


class DataAccess(object):
    '''A helper class to simplify the determination of dependencies due to
    overlapping accesses to data associated with instances of the
    Argument class.

    '''

    def __init__(self, arg):
        '''Store the argument associated with the instance of this class and
        the Call, HaloExchange or GlobalSum (or a subclass thereof)
        instance with which the argument is associated.

        :param arg: the argument that we are concerned with. An \
        argument can be found in a `Call` a `HaloExchange` or a \
        `GlobalSum` (or a subclass thereof)
        :type arg: :py:class:`psyclone.psyGen.Argument`

        '''
        # the `psyclone.psyGen.Argument` we are concerned with
        self._arg = arg
        # the call (Call, HaloExchange, or GlobalSum (or subclass)
        # instance to which the argument is associated
        self._call = arg.call
        # initialise _covered and _vector_index_access to keep pylint
        # happy
        self._covered = None
        self._vector_index_access = None
        # Now actually set them to the required initial values
        self.reset_coverage()

    def overlaps(self, arg):
        '''Determine whether the accesses to the provided argument overlap
        with the accesses of the source argument. Overlap means that
        the accesses share at least one memory location. For example,
        the arguments both access the 1st index of the same field.

        We do not currently deal with accesses to a subset of an
        argument (unless it is a vector). This distinction will need
        to be added once loop splitting is supported.

        :param arg: the argument to compare with our internal argument
        :type arg: :py:class:`psyclone.psyGen.Argument`
        :return bool: True if there are overlapping accesses between \
                      arguments (i.e. accesses share at least one memory \
                      location) and False if not.

        '''
        if self._arg.name != arg.name:
            # the arguments are different args so do not overlap
            return False

        if isinstance(self._call, HaloExchange) and \
           isinstance(arg.call, HaloExchange) and \
           (self._arg.vector_size > 1 or arg.vector_size > 1):
            # This is a vector field and both accesses come from halo
            # exchanges. As halo exchanges only access a particular
            # vector, the accesses do not overlap if the vector indices
            # being accessed differ.

            # sanity check
            if self._arg.vector_size != arg.vector_size:
                raise InternalError(
                    "DataAccess.overlaps(): vector sizes differ for field "
                    "'{0}' in two halo exchange calls. Found '{1}' and "
                    "'{2}'".format(arg.name, self._arg.vector_size,
                                   arg.vector_size))
            if self._call.vector_index != arg.call.vector_index:
                # accesses are to different vector indices so do not overlap
                return False
        # accesses do overlap
        return True

    def reset_coverage(self):
        '''Reset internal state to allow re-use of the object for a different
        situation.

        '''
        # False unless all data accessed by our local argument has
        # also been accessed by other arguments.
        self._covered = False
        # Used to store individual vector component accesses when
        # checking that all vector components have been accessed.
        self._vector_index_access = []

    def update_coverage(self, arg):
        '''Record any overlap between accesses to the supplied argument and
        the internal argument. Overlap means that the accesses to the
        two arguments share at least one memory location. If the
        overlap results in all of the accesses to the internal
        argument being covered (either directly or as a combination
        with previous arguments) then ensure that the covered() method
        returns True. Covered means that all memory accesses by the
        internal argument have at least one corresponding access by
        the supplied arguments.

        :param arg: the argument used to compare with our internal \
                    argument in order to update coverage information
        :type arg: :py:class:`psyclone.psyGen.Argument`

        '''

        if not self.overlaps(arg):
            # There is no overlap so there is nothing to update.
            return

        if isinstance(arg.call, HaloExchange) and \
           self._arg.vector_size > 1:
            # The supplied argument is a vector field coming from a
            # halo exchange and therefore only accesses one of the
            # vectors

            if isinstance(self._call, HaloExchange):
                # I am also a halo exchange so only access one of the
                # vectors. At this point the vector indices of the two
                # halo exchange fields must be the same, which should
                # never happen due to checks in the `overlaps()`
                # method earlier
                raise InternalError(
                    "DataAccess:update_coverage() The halo exchange vector "
                    "indices for '{0}' are the same. This should never "
                    "happen".format(self._arg.name))
            else:
                # I am not a halo exchange so access all components of
                # the vector. However, the supplied argument is a halo
                # exchange so only accesses one of the
                # components. This results in partial coverage
                # (i.e. the overlap in accesses is partial). Therefore
                # record the index that is accessed and check whether
                # all indices are now covered (which would mean `full`
                # coverage).
                if arg.call.vector_index in self._vector_index_access:
                    raise InternalError(
                        "DataAccess:update_coverage() Found more than one "
                        "dependent halo exchange with the same vector index")
                self._vector_index_access.append(arg.call.vector_index)
                if len(self._vector_index_access) != self._arg.vector_size:
                    return
        # This argument is covered i.e. all accesses by the
        # internal argument have a corresponding access in one of the
        # supplied arguments.
        self._covered = True

    @property
    def covered(self):
        '''Returns true if all of the data associated with this argument has
        been covered by the arguments provided in update_coverage

        :return bool: True if all of an argument is covered by \
        previous accesses and False if not.

        '''
        return self._covered


class Argument(object):
    ''' Argument base class '''

    def __init__(self, call, arg_info, access):
        '''
        :param call: the call that this argument is associated with
        :type call: :py:class:`psyclone.psyGen.Call`
        :param arg_info: Information about this argument collected by
        the parser
        :type arg_info: :py:class:`psyclone.parse.Arg`
        :param access: the way in which this argument is accessed in
        the 'Call'. Valid values are specified in 'MAPPING_ACCESSES'
        (and may be modified by the particular API).
        :type access: str

        '''
        self._call = call
        self._text = arg_info.text
        self._orig_name = arg_info.varName
        self._form = arg_info.form
        self._is_literal = arg_info.is_literal()
        self._access = access
        if self._orig_name is None:
            # this is an infrastructure call literal argument. Therefore
            # we do not want an argument (_text=None) but we do want to
            # keep the value (_name)
            self._name = arg_info.text
            self._text = None
        else:
            self._name_space_manager = NameSpaceFactory().create()
            # Use our namespace manager to create a unique name unless
            # the context and label match in which case return the
            # previous name.
            self._name = self._name_space_manager.create_name(
                root_name=self._orig_name, context="AlgArgs", label=self._text)
        # _writers and _readers need to be instances of this class,
        # rather than static variables, as the mapping that is used
        # depends on the API and this is only known when a subclass of
        # Argument is created (as the local MAPPING_ACCESSES will be
        # used). For example, a dynamo0p3 api instantiation of a
        # DynArgument (subclass of Argument) will use the
        # MAPPING_ACCESSES specified in the dynamo0p3 file which
        # overide the default ones in this file.
        self._write_access_types = [MAPPING_ACCESSES["write"],
                                    MAPPING_ACCESSES["readwrite"],
                                    MAPPING_ACCESSES["inc"],
                                    MAPPING_REDUCTIONS["sum"]]
        self._read_access_types = [MAPPING_ACCESSES["read"],
                                   MAPPING_ACCESSES["readwrite"],
                                   MAPPING_ACCESSES["inc"]]
        self._vector_size = 1

    def __str__(self):
        return self._name

    @property
    def name(self):
        return self._name

    @property
    def text(self):
        return self._text

    @property
    def form(self):
        return self._form

    @property
    def is_literal(self):
        return self._is_literal

    @property
    def access(self):
        return self._access

    @access.setter
    def access(self, value):
        ''' set the access type for this argument '''
        self._access = value

    @property
    def type(self):
        '''Return the type of the argument. API's that do not have this
        concept (such as gocean0.1 and dynamo0.1) can use this
        baseclass version which just returns "field" in all
        cases. API's with this concept can override this method '''
        return "field"

    @property
    def call(self):
        ''' Return the call that this argument is associated with '''
        return self._call

    @call.setter
    def call(self, value):
        ''' set the node that this argument is associated with '''
        self._call = value

    def backward_dependence(self):
        '''Returns the preceding argument that this argument has a direct
        dependence with, or None if there is not one. The argument may
        exist in a call, a haloexchange, or a globalsum.

        :return: the first preceding argument this argument has a
        dependence with
        :rtype: :py:class:`psyclone.psyGen.Argument`

        '''
        nodes = self._call.preceding(reverse=True)
        return self._find_argument(nodes)

    def backward_write_dependencies(self, ignore_halos=False):
        '''Returns a list of previous write arguments that this argument has
        dependencies with. The arguments may exist in a call, a
        haloexchange (unless `ignore_halos` is `True`), or a globalsum. If
        none are found then return an empty list. If self is not a
        reader then return an empty list.

        :param: ignore_halos: An optional, default `False`, boolean flag
        :type: ignore_halos: bool
        :return: a list of arguments that this argument has a dependence with
        :rtype: :func:`list` of :py:class:`psyclone.psyGen.Argument`

        '''
        nodes = self._call.preceding(reverse=True)
        results = self._find_write_arguments(nodes, ignore_halos=ignore_halos)
        return results

    def forward_dependence(self):
        '''Returns the following argument that this argument has a direct
        dependence with, or `None` if there is not one. The argument may
        exist in a call, a haloexchange, or a globalsum.

        :return: the first following argument this argument has a
        dependence with
        :rtype: :py:class:`psyclone.psyGen.Argument`

        '''
        nodes = self._call.following()
        return self._find_argument(nodes)

    def forward_read_dependencies(self):
        '''Returns a list of following read arguments that this argument has
        dependencies with. The arguments may exist in a call, a
        haloexchange, or a globalsum. If none are found then
        return an empty list. If self is not a writer then return an
        empty list.

        :return: a list of arguments that this argument has a dependence with
        :rtype: :func:`list` of :py:class:`psyclone.psyGen.Argument`

        '''
        nodes = self._call.following()
        return self._find_read_arguments(nodes)

    def _find_argument(self, nodes):
        '''Return the first argument in the list of nodes that has a
        dependency with self. If one is not found return None

        :param: the list of nodes that this method examines
        :type: :func:`list` of :py:class:`psyclone.psyGen.Node`
        :return: An argument object or None
        :rtype: :py:class:`psyclone.psyGen.Argument`

        '''
        nodes_with_args = [x for x in nodes if
                           isinstance(x, (Call, HaloExchange, GlobalSum))]
        for node in nodes_with_args:
            for argument in node.args:
                if self._depends_on(argument):
                    return argument
        return None

    def _find_read_arguments(self, nodes):
        '''Return a list of arguments from the list of nodes that have a read
        dependency with self. If none are found then return an empty
        list. If self is not a writer then return an empty list.

        :param: the list of nodes that this method examines
        :type: :func:`list` of :py:class:`psyclone.psyGen.Node`
        :return: a list of arguments that this argument has a dependence with
        :rtype: :func:`list` of :py:class:`psyclone.psyGen.Argument`

        '''
        if self.access not in self._write_access_types:
            # I am not a writer so there will be no read dependencies
            return []

        # We only need consider nodes that have arguments
        nodes_with_args = [x for x in nodes if
                           isinstance(x, (Call, HaloExchange, GlobalSum))]
        access = DataAccess(self)
        arguments = []
        for node in nodes_with_args:
            for argument in node.args:
                # look at all arguments in our nodes
                if argument.access in self._read_access_types and \
                   access.overlaps(argument):
                    arguments.append(argument)
                if argument.access in self._write_access_types:
                    access.update_coverage(argument)
                    if access.covered:
                        # We have now found all arguments upon which
                        # this argument depends so return the list.
                        return arguments

        # we did not find a terminating write dependence in the list
        # of nodes so we return any read dependencies that were found
        return arguments

    def _find_write_arguments(self, nodes, ignore_halos=False):
        '''Return a list of arguments from the list of nodes that have a write
        dependency with self. If none are found then return an empty
        list. If self is not a reader then return an empty list.

        :param: the list of nodes that this method examines
        :type: :func:`list` of :py:class:`psyclone.psyGen.Node`
        :param: ignore_halos: An optional, default `False`, boolean flag
        :type: ignore_halos: bool
        :return: a list of arguments that this argument has a dependence with
        :rtype: :func:`list` of :py:class:`psyclone.psyGen.Argument`

        '''
        if self.access not in self._read_access_types:
            # I am not a reader so there will be no write dependencies
            return []

        # We only need consider nodes that have arguments
        nodes_with_args = [x for x in nodes if
                           isinstance(x, (Call, GlobalSum)) or
                           (isinstance(x, HaloExchange) and not ignore_halos)]
        access = DataAccess(self)
        arguments = []
        for node in nodes_with_args:
            for argument in node.args:
                # look at all arguments in our nodes
                if argument.access not in self._write_access_types:
                    # no dependence if not a writer
                    continue
                if not access.overlaps(argument):
                    # Accesses are independent of each other
                    continue
                arguments.append(argument)
                access.update_coverage(argument)
                if access.covered:
                    # sanity check
                    if not isinstance(node, HaloExchange) and \
                       len(arguments) > 1:
                        raise InternalError(
                            "Found a writer dependence but there are already "
                            "dependencies. This should not happen.")
                    # We have now found all arguments upon which this
                    # argument depends so return the list.
                    return arguments
        if arguments:
            raise InternalError(
                "Argument()._field_write_arguments() There are no more nodes "
                "but there are already dependencies. This should not happen.")
        # no dependencies have been found
        return []

    def _depends_on(self, argument):
        '''If there is a dependency between the argument and self then return
        True, otherwise return False. We consider there to be a
        dependency between two arguments if the names are the same and
        if one reads and one writes, or if both write. Dependencies
        are often defined as being read-after-write (RAW),
        write-after-read (WAR) and write after write (WAW). These
        dependencies can be considered to be forward dependencies, in
        the sense that RAW means that the read is after the write in
        the schedule. Similarly for WAR and WAW. We capture these
        dependencies in this method. However we also capture
        dependencies in the opposite direction (backward
        dependencies). These are the same dependencies as forward
        dependencies but are reversed. One could consider these to be
        read-before-write, write-before-read, and
        write-before-write. The terminology of forward and backward to
        indicate whether the argument we depend on is after or before
        us in the schedule is borrowed from loop dependence analysis
        where a forward dependence indicates a dependence in a future
        loop iteration and a backward dependence indicates a
        dependence on a previous loop iteration. Note, we currently
        assume that any read or write to an argument results in a
        dependence i.e. we do not consider the internal structure of
        the argument (e.g. it may be an array). However, this
        assumption is OK as all elements of an array are typically
        accessed. However, we may need to revisit this when we change
        the iteration spaces of loops e.g. for overlapping
        communication and computation.

        :param argument: the argument we will check to see whether
        there is a dependence with this argument instance (self)
        :type argument: :py:class:`psyclone.psyGen.Argument`
        :return: True if there is a dependence and False if not
        :rtype: bool

        '''
        if argument.name == self._name:
            if self.access in self._write_access_types and \
               argument.access in self._read_access_types:
                return True
            if self.access in self._read_access_types and \
               argument.access in self._write_access_types:
                return True
            if self.access in self._write_access_types and \
               argument.access in self._write_access_types:
                return True
        return False


class KernelArgument(Argument):
    def __init__(self, arg, arg_info, call):
        self._arg = arg
        Argument.__init__(self, call, arg_info, arg.access)

    @property
    def space(self):
        return self._arg.function_space

    @property
    def stencil(self):
        return self._arg.stencil


class TransInfo(object):
    '''
    This class provides information about, and access, to the available
    transformations in this implementation of PSyclone. New transformations
    will be picked up automatically as long as they subclass the abstract
    Transformation class.

    For example:

    >>> from psyclone.psyGen import TransInfo
    >>> t = TransInfo()
    >>> print(t.list)
    There is 1 transformation available:
      1: SwapTrans, A test transformation
    >>> # accessing a transformation by index
    >>> trans = t.get_trans_num(1)
    >>> # accessing a transformation by name
    >>> trans = t.get_trans_name("SwapTrans")

    '''

    def __init__(self, module=None, base_class=None):
        ''' if module and/or baseclass are provided then use these else use
            the default module "Transformations" and the default base_class
            "Transformation"'''

        if False:
            self._0_to_n = DummyTransformation()  # only here for pyreverse!

        if module is None:
            # default to the transformation module
            from psyclone import transformations
            module = transformations
        if base_class is None:
            from psyclone import psyGen
            base_class = psyGen.Transformation
        # find our transformations
        self._classes = self._find_subclasses(module, base_class)

        # create our transformations
        self._objects = []
        self._obj_map = {}
        for my_class in self._classes:
            my_object = my_class()
            self._objects.append(my_object)
            self._obj_map[my_object.name] = my_object

    @property
    def list(self):
        ''' return a string with a human readable list of the available
            transformations '''
        import os
        if len(self._objects) == 1:
            result = "There is 1 transformation available:"
        else:
            result = "There are {0} transformations available:".format(
                len(self._objects))
        result += os.linesep
        for idx, my_object in enumerate(self._objects):
            result += "  " + str(idx+1) + ": " + my_object.name + ": " + \
                      str(my_object) + os.linesep
        return result

    @property
    def num_trans(self):
        ''' return the number of transformations available '''
        return len(self._objects)

    def get_trans_num(self, number):
        ''' return the transformation with this number (use list() first to
            see available transformations) '''
        if number < 1 or number > len(self._objects):
            raise GenerationError("Invalid transformation number supplied")
        return self._objects[number-1]

    def get_trans_name(self, name):
        ''' return the transformation with this name (use list() first to see
            available transformations) '''
        try:
            return self._obj_map[name]
        except KeyError:
            raise GenerationError("Invalid transformation name: got {0} "
                                  "but expected one of {1}".
                                  format(name, self._obj_map.keys()))

    def _find_subclasses(self, module, base_class):
        ''' return a list of classes defined within the specified module that
            are a subclass of the specified baseclass. '''
        import inspect
        return [cls for name, cls in inspect.getmembers(module)
                if inspect.isclass(cls) and not inspect.isabstract(cls) and
                issubclass(cls, base_class) and cls is not base_class]


@six.add_metaclass(abc.ABCMeta)
class Transformation(object):
    '''Abstract baseclass for a transformation. Uses the abc module so it
        can not be instantiated. '''

    @abc.abstractproperty
    def name(self):
        '''Returns the name of the transformation.'''
        return

    @abc.abstractmethod
    def apply(self, *args):
        '''Abstract method that applies the transformation. This function
        must be implemented by each transform.

        :param args: Arguments for the transformation - specific to\
                    the actual transform used.
        :type args: Type depends on actual transformation.
        :returns: A tuple of the new schedule, and a momento.
        :rtype: Tuple.
        '''
        # pylint: disable=no-self-use
        schedule = None
        momento = None
        return schedule, momento

    def _validate(self, *args):
        '''Method that validates that the input data is correct.
        It will raise exceptions if the input data is incorrect. This function
        needs to be implemented by each transformation.

        :param args: Arguments for the applying the transformation - specific\
                    to the actual transform used.
        :type args: Type depends on actual transformation.
        '''
        # pylint: disable=no-self-use, unused-argument
        return


class DummyTransformation(Transformation):
    '''Dummy transformation use elsewhere to keep pyreverse happy.'''
    def name(self):
        return

    def apply(self):
        return None, None


class IfBlock(Node):
    '''
    Class representing an if-block within the PSyIRe.

    :param parent: the parent of this node within the PSyIRe tree.
    :type parent: :py:class:`psyclone.psyGen.Node`
    '''
    def __init__(self, parent=None):
        super(IfBlock, self).__init__(parent=parent)
        self._condition = ""

    def __str__(self):
        return "If-block: "+self._condition

    @property
    def coloured_text(self):
        '''
        Return text containing the (coloured) name of this node type.

        :return: the name of this node type, possibly with control codes \
                 for colour.
        :rtype: str
        '''
        return colored("If", SCHEDULE_COLOUR_MAP["If"])

    def view(self, indent=0):
        '''
        Print representation of this node to stdout.

        :param int indent: the level to which to indent the output.
        '''
        print(self.indent(indent) + self.coloured_text + "[" +
              self._condition + "]")
        for entity in self._children:
            entity.view(indent=indent + 1)


class IfClause(IfBlock):
    '''
    Represents a sub-clause of an If block - e.g. an "else if()".

    :param parent: the parent of this node in the PSyIRe tree.
    :type parent: :py:class:`psyclone.psyGen.Node`.

    '''
    def __init__(self, parent=None):
        super(IfClause, self).__init__(parent=parent)
        self._clause_type = ""  # Whether this is an else, else-if etc.

    @property
    def coloured_text(self):
        '''
        Return text containing the (coloured) name of this node type.

        :return: the name of this node type, possibly with control codes \
                 for colour.
        :rtype: str
        '''
        return colored(self._clause_type, SCHEDULE_COLOUR_MAP["If"])


class ACCKernelsDirective(ACCDirective):
    ''' Class for the !$OMP PARALLEL DO directive. This inherits from
        both OMPParallelDirective (because it creates a new OpenMP
        thread-parallel region) and OMPDoDirective (because it
        causes a loop to be parallelised). '''

    def __init__(self, children=[], parent=None):
        Node.__init__(self,
                      children=children,
                      parent=parent)

    @property
    def dag_name(self):
        ''' Return the name to use in a dag for this node'''
        return "ACC_kernels_" + str(self.abs_position)

    def view(self, indent=0):
        '''
        Write out a textual summary of the OpenMP Parallel Do Directive
        and then call the view() method of any children.

        :param indent: Depth of indent for output text
        :type indent: integer
        '''
        print(self.indent(indent) + self.coloured_text +
              "[ACC Kernels]")
        for entity in self._children:
            entity.view(indent=indent + 1)

    def gen_code(self, parent):
        from psyclone.f2pygen import DirectiveGen

        # We're not doing nested parallelism so make sure that this
        # omp parallel do is not already within some parallel region

        exit(1)
        self._not_within_omp_parallel_region()

        calls = self.reductions()
        zero_reduction_variables(calls, parent)
        private_str = self.list_to_string(self._get_private_list())
        parent.add(DirectiveGen(parent, "omp", "begin", "parallel do",
                                "default(shared), private({0}), "
                                "schedule({1})".
                                format(private_str, self._omp_schedule) +
                                self._reduction_string()))
        for child in self.children:
            child.gen_code(parent)

        # make sure the directive occurs straight after the loop body
        position = parent.previous_loop()
        parent.add(DirectiveGen(parent, "omp", "end", "parallel do", ""),
                   position=["after", position])

    def update(self):
        '''
        Updates the fparser2 AST by inserting nodes for this OpenMP
        parallel do.

        :raises GenerationError: if the existing AST doesn't have the \
                                 correct structure to permit the insertion \
                                 of the OpenMP parallel do.
        '''
        from fparser.common.readfortran import FortranStringReader
        from fparser.two.Fortran2003 import Comment
        # Check that we haven't already been called
        if self._ast:
            Node.update(self)
            return

        parent_ast = self.parent._ast

        ast_start_index = parent_ast.content.index(self.children[0]._ast)
        ast_end_index = parent_ast.content.index(self.children[-1]._ast)

        text = ("!$ACC END KERNELS")
        directive = Comment(FortranStringReader(text,
                                                ignore_comments=False))
        parent_ast.content.insert(ast_end_index+1, directive)

        text = ("!$ACC KERNELS")
        directive = Comment(FortranStringReader(text,
                                                ignore_comments=False))
        parent_ast.content.insert(ast_start_index, directive)

        self._ast = directive

        Node.update(self)<|MERGE_RESOLUTION|>--- conflicted
+++ resolved
@@ -1443,11 +1443,7 @@
         '''
         return "ACC_directive_" + str(self.abs_position)
 
-<<<<<<< HEAD
-    def add_region(self, start_text, end_text=None):
-=======
     def add_region(self, start_text, end_text=None, start_index=None):
->>>>>>> 24a81565
         from fparser.common.readfortran import FortranStringReader
         from fparser.two.Fortran2003 import Comment
         # Check that we haven't already been called
@@ -1462,14 +1458,10 @@
             parent = parent._parent
         parent_ast = parent._ast
 
-<<<<<<< HEAD
-        ast_start_index = parent_ast.content.index(self.children[0]._ast)
-=======
         if start_index is None:
             ast_start_index = parent_ast.content.index(self.children[0]._ast)
         else:
             ast_start_index = start_index
->>>>>>> 24a81565
 
         if end_text:
             ast_end_index = parent_ast.content.index(self.children[-1]._ast)
@@ -1820,12 +1812,6 @@
         from fparser.two.Fortran2003 import Comment
 
         text = "!$ACC LOOP"
-<<<<<<< HEAD
-        if self._independent:
-            text += ", INDEPENDENT"
-        if self._collapse:
-            text += ", COLLAPSE({0})".format(self._collapse)
-=======
         if self._sequential:
             text += " SEQ"
         else:
@@ -1833,7 +1819,6 @@
                 text += " INDEPENDENT"
             if self._collapse:
                 text += " COLLAPSE({0})".format(self._collapse)
->>>>>>> 24a81565
         self.add_region(text)
 
 
