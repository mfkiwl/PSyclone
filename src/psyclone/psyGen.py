--- conflicted
+++ resolved
@@ -1531,24 +1531,13 @@
         if alg_calls is None:
             alg_calls = []
         sequence = []
-<<<<<<< HEAD
-        from psyclone.parse import BuiltInCall
-        if alg_calls:
-            for call in alg_calls:
-                if isinstance(call, BuiltInCall):
-                    sequence.append(BuiltInFactory.create(call, parent=self))
-                else:
-                    sequence.append(KernFactory.create(call, parent=self))
-        Schedule.__init__(self, sequence=sequence, parent=None)
-=======
         from psyclone.parse.algorithm import BuiltInCall
         for call in alg_calls:
             if isinstance(call, BuiltInCall):
                 sequence.append(BuiltInFactory.create(call, parent=self))
             else:
                 sequence.append(KernFactory.create(call, parent=self))
-        Node.__init__(self, children=sequence)
->>>>>>> 4c050478
+        Schedule.__init__(self, sequence=sequence, parent=None)
         self._invoke = None
         self._opencl = False  # Whether or not to generate OpenCL
         self._name_space_manager = NameSpaceFactory().create()
