--- conflicted
+++ resolved
@@ -71,14 +71,9 @@
         '''
 
         if position[0]=="auto":
-<<<<<<< HEAD
             raise Exception("Error: BaseGen:add: auto option must be "
                             "implemented by the sub class!")
-        options=["append","first","after","before","insert","after_index"]
-=======
-            raise Exception('Error: BaseGen:add: auto option must be implemented by the sub class!')
         options=["append","first","after","before","insert","before_index","after_index"]
->>>>>>> 0eea412b
         if position[0] not in options:
             raise Exception("Error: BaseGen:add: supported positions are "
                             "{0} but found {1}".\
