	1) PR #1758 for #1741. Splits the PSyData read functionality into a
	standalone module to remove dependence on infrastructure for
	driver code.

	2) PR #1766 FOR #1764. Fixes various syntax errors in some of the
	Fortran test files.

	3) PR #1759 for #1752. Updates to GOcean examples so that F90FLAGS
	is used consistently and is also used when linking.

	4) PR #1700. Various improvements to the example NEMO processing
	scripts.

	5) PR #1762 for #1743. Ensures declaration of precision variables
	in PSyAD test harness.

	6) PR #1774 for #1773. Fixes syntax error in test Fortran file.

	7) PR #1620 for #1555. Create Algorithm Layer for a Kernel.

	8) PR #1767 for #1739. Fixes dep-analysis bug whereby CMA operator
	arguments to LFRic kernels were not given correct access value.

	9) PR #1763 for #1717. Fixes invalid adjoint names for subroutine
	and module.

	10) PR #1776 for #1775. Fixes post_region_code_gen and improves
	test fixtures.

	11) PR #1784 towards #1779. Removes the use of config-provided bounds
	from the NemoRange2Loop Transformation.

	12) PR #1765 for #1724. Remove kernel use statements from
	processed algorithm layer code.

	13) PR #1785 for #1771. Refactor algorithm-creation functionality.

	14) PR #1769 for #1721. Fixes bugs in use of sympy simplify() and
	expand().

	15) PR #1791 for #1780. Add setval_random built-in in LFRic API.

	16) PR #1778 for #1751. Add ReplaceInductionVariableTrans transformation.

	17) PR #1652 for #1645. Symbols representing LFRic BuiltIn Functors

	18) PR #1795 for #1583. Bug fix for PSyAD for expressions involving
	a unary minus.

	19) PR #1809. A few fixes for code style issues.

	20) PR #1803 for #1797. Adds support for logical variables to the
	PSyData API.

	21) PR #1804 for #637. Extends the dependence analysis to support
	LFRic built-in kernels.

	22) PR #1790 for #1787. Adds HoistLoopBoundsExprTrans transformation
	which hoists complex loop-bound expressions out of loops.

	23) PR #1811 for #1810. Separate LFRic LMA Operator infrastructure
	into its own file.

	24) PR #1808 for #1681. Extends PSyAD to reject functions.

	25) PR #1633 towards #1631. New implementation of kernel meta-data
	parser for GOcean API.

	26) PR #1821 for #1557. Extends PSyAD to support LFRic mixed-
	precision kernels.

	27) PR #1551 towards #1338. Add OpenMP Clauses and its referenced
	variables as part of the PSyIR tree.

	28) PR #1838 for #1704. Update replace_with method to take into
	account named arguments.

	29) PR #1847. Make a subSignature a Signature and allow
	Signature.to_language w/o arguments

	30) PR #1831 for #1735. Changes the directory structure in the
	test LFRic infrastructure to mimic that in the full LFRic
	infrastructure. Alter the testing infrastructure to use the
	Makefile to build the LFRic library.

	31) PR #1814 towards #924. Add new PSyIR InlineTransformation.

	32) PR #1819 for #1815. Forbid OMPTarget regions from containing
	CodeBlock nodes.

	33) PR #1830 for #1828. Fixes to enable explicit OpenACC Loop
	parallelism with UM.

	34) PR #1855 for #1840. Fix bug with dependency analysis when an
	expression has the same array reference with and without indices.

	35) PR #1827 for #1826. Adds support for SIR intrinsics.

	36) PR #1839 for #1782. Adds a -api option to the PSyAD script.

	37) PR #1844 towards #1823. Makes module inlining work in LFRic
	when the same kernel is used multiple times.

	38) PR #1825 for #1576. Adds the Reference2ArrayRangeTrans
	transformation.

	39) PR #1846. Fixes to various docstrings in transformations.py
	and node.py.

	40) PR #1845 for #1813. Adds a standalone PSyData extraction
	library (that uses only Fortran IO).

	41) PR #1836 for #1834. Adds support for explicit array-range
	declarations to the dotproducttrans transformation.

	42) PR #1871 for #1870. Fixes typo in link in User Guide.

	43) PR #1875 for #1874. Remove pytest-pep257 dependency from setup.py

	44) PR #1860 for #1538. Fixes search for config file when
	`python setup.py install` used instead of pip and adds yaml config
	file to tell RTD to use pip and Python 3.8 (for interop. with
	SymPy).

	45) PR #1768 for #1711. Add initial Sum2CodeTrans transformation.

	46) PR #1885 for #1878. Update FortCL submodule to head of master to
	fix invalid-boz compilation errors with newer versions of gfortran.

	47) PR #1890 for #1889. Fix test to avoid temporary files being
	left after pytest run.

	48) PR #1850 towards #1799. Initial PSyIR node.datatype implementation
	to query the resulting datatype of a PSyIR subtree.

	49) PR #1869 for #1868. Extend PSyAD to make use of the
	Reference2ArrayRangeTrans.

	50) PR #1880 for #1865. Improves support for function calls in the
	PSyIR by ensuring the associated RoutineSymbol has the correct
	datatype.

	51) PR #1894 for #1893. Fix bug in is_upper/lower_bound for UnknownTypes.

	52) PR #1853 for #1829. Add OMP teams distribute parallel do directive
	and refactor OMPLoopTrans.

	53) PR #1900 for #1893. Fix bug in is_upper/lower_bound for non-typed
	Symbols.

	54) PR #1782 for #1496. Adds initial support for PSyAD test
	harness generation for LFRic kernels. Some issues remain.

	55) PR #1807 towards #1806. Adds PSyIR support for LFRic kernel
	metadata.

	56) PR #1906 for #1896. Update HoistLocalArrayTrans to avoid hoisting
	parameter arrays and, unless explicitly requested, device parallel routines.

	57) PR #1901 towards #1892 and #1898. Add support for storing and
	querying the index of a metadata argument.

	58) PR #1884 for #1882. Extends the inlining transformation to support
	inlining of functions.

	59) PR #1912 for #1851. Fixes pycodestyle (2.9) errors/warnings for
	with Python 3.10.

	60) PR #1899 towards #1823. Refactors KernelModuleInlineTrans so that
	the in-lining happens at transformation time rather than code-
	generation time.

	61) PR #1852 for #1750. Adds an option to VariablesAccessInfo to
	report/not report array arguments as first parameter to
	lbound/ubound/size as read access. This fixes several issues with the
	dependency tools.

	62) PR #1867 for #1861. Significantly improves test coverage,
	especially of the compilation-testing utilities.

	63) PR #1924 for #1923. Fix issues building Developer and Reference
	guides.

	64) PR #1913 for #1848. Fix issues with case-sensitivity in the
	SymbolTables.resolve_imports method.

	65) PR #1917 for #1916. Extends InlineTrans to support calls to
	routines in different Containers.

	66) PR #1940. Replace Python 3.10 with 3.11 in GHA test suite.

	67) PR #1943 for #1942. Fixes incorrect path in tutorial
	Makefile setup.

	68) PR #1905 for #1903. OpenMP schedule can be set to "none", which skips
	the schedule clause in the OpenMP directive. This is the new default in
	generic PSyIR (GOcean and LFRic still default to "static").

	69) PR #1892 towards #1824. get_kernel_schedule supports resolving
	interfaces (e.g. for the LFRic mixed precision kernels).

	70) PR #1911 for #1909. Update fparser dependency.

	71) PR #1908 for #1879. Completes the new meta-data parsing
	functionality for the LFRic API.

	72) PR #1918 for #1883. Updates kern_call_arg_list() (for LFRic) to
	use PSyIR. (Step towards using PSyIR in LFRic PSy-layer generation
	and required for PSyKE driver generation.)

	73) PR #1898 towards #1708. Extends PSyAD LFRic harness support to
	kernels with field arguments that contain geometry information.

	74) PR #1982 for #1981. Updates the GHA configuration to use
	Python 3.7 instead of 3.6.

	75) PR #1956 for #1955. Updates the tests/.pylintrc file to remove
	unsupported options.

	76) PR #1888 for #1783. Adds NEMO OpenMP transformation scripts
	to the examples.

	77) PR #1933 for #1902. Adds run-time checks when hoisting
	local work arrays.

	78) PR #1963 towards #1883. More work to improving the use of PSyIR
	in LFRic (as needed for PSyKE driver creation).

	79) PR #1964 for #1961. Adds lower_to_language_level to DynLoop to
	ensure loop variable names preserved in PSyKE driver creation.

	80) PR #1952 for #310. Adds support for ACCEnterData and ACCUpdate
	directives in the NEMO API.

	81) PR #1925 for #1832. Add a 'force' option to the ParallelLoopTrans.

	82) PR #1988 for #1507. Drop 'six' dependency and fix many pylint issues.

	83) PR #1968 towards #1823. Fixes additional issues with module-
	inlining in LFRic. (Interfaces, imported global variables and some
	validation problems.)

	84) PR #1996. Addendum to #1952 to cover missed lines.

	85) PR #1994 for #1986. Fix issues with LFRic OMP support by skipping
	dependence analysis for coloured loops.

	86) PR #1997 for #888. Updates the handling of the '-v'
	command-line flag for requesting version information. The
	psyclone script will now quit after outputting the version
	information.

	87) PR #1970 for #1966. Add an overwrite_datatype option to
	StructureReferences for when an API knows what type a DeferedType is.

	88) PR #2003. Pins the Sphinx version to < 6.1 to avoid a bug in
	the link-checking functionality. Also corrects various links to
	the VirtualBox site.

	89) PR #1972 for #1967. Ensures that proper Signatures are created
	for structure accesses that appear in LFRic kernel arguments.

	90) PR #1907 for #1366. Introduces the IntrinsicCall node and the
	IntrinsicSymbol symbol. Adds ALLOCATE, DEALLOCATE and RANDOM_NUMBER
	intrinsics.

	91) PR #2007 for #2000. Removes pinning of Sphinx version in setup.py
	now that the linkcheck bug has been fixed in a new release.

	92) PR #1976 for #1974. Fixes issues with literal constants and
	array accesses in VariableAccessInfo for the LFRic API.

	93) PR #2015 for #2012. Fixes crash in access-information
	collection when there is an LFRic 'domain' loop.

	94) PR #2014. Extends psyir_from_source() so that the caller
	can specify if the Fortran is in fixed format.

	95) PR #1993 towards #1953. Extends the LFRicKernelMetadata
	class to support stencil specifications.

	96) PR #2020 for #2019. Fix inconsistencies in handling of precision
	symbols

	97) PR #2023 for #1975. Extends DynReferenceElement to ensure that
	it adds related kernel arguments to KernCallArgList as PSyIR.

	98) PR #2030 for #1529. Update eg19 Makefile so that compilation
	works.

	99) PR #2029 for #1567. Fix visibility issues with imported symbols.

	100) PR #2024 for #1984. Fixes the dependence analysis for the case
	where a single element of an array of fields is passed as an
	argument to an LFRic built-in.

	101) PR #1980 for #1978. Updated LFRic Infrastructure files in
	PSyclone repository and PSyData libraries to support 32- and
	64-bit mixed precision.

	102) PR #2034 for #1864: Add support for adjoint test-harness
	generation for kernels with operator arguments.

	103) PR #2038 for #1998. Adds support for r_tran_operator_type to
	LFRic (dynamo0.3).

	104) PR #2036 for #2033. Splits core/access_info into its constiutent
	classes and moves utility functions out of the DependencyTools
	module.

	105) PR #2056 for #2055. Extends the Reference2ArrayRange
	transformation such that it rejects any References that are args to
	the DEALLOCATE intrinsic.

	106) PR #2047 for #2046. Adds a 'return' statement to the
	lower_to_language_level() methods.

	107) PR #2032 for #92. Forbid include statements (which should have been
	processed by the preprocessor or fparser before PSyclone).

	108) PR #1973 for #1904. Fix inlining issues with complex access
	expressions (e.g. array offsets and partial derived types accesses).

	109) PR #2044 for #1295. Changes LFRic psyir to avoid use of exec
	and ensures that LFRicConstants is not created *before* the config.
	file has been read.

	110) PR #2066 for #1587. Introduces new DebugWriter visitor for
	fast generation of Fortran-like content in error messages.

	111) PR #1914 for #1891. Improves error handling when there are
	undeclared arguments.

	112) PR #2067 towards #1618. Fixes bugs relating to gh_sum for
	scalars and use of any_space_* spaces in the new metadata
	handling. Also corrects a (tested) docstring so that it sets
	up a Config object first.

	113) PR #2063. Improve search for optimisation script and handling
	of any errors when it is imported.

	114) PR #2071 for #2042. Adds support for the Fortran 'parameter'
	statement to the fparser2 frontend.

	115) PR #2068 for #352 and #1422. Adds a 'DoWhile' node to represent
	Fortran DO WHILE and unbounded DO loops.

	116) PR #2072 tidying of IfBlock following #2068.

	117) PR #2061 towards #598. Improves the use of dependence analysis
	in the OMP transformations to infer which variables are firstprivate
	in some cases.

	118) PR #2059 for #2057. Adds kernel-extraction support for the
	NEMO API.

	119) PR #2073. Fixes typos across the repo.

	120) PR #2025 for #1483. Adds driver generation for LFRic kernel
	extraction (PSyKE).

	121) PR #2048 towards #1772. Implements a new MetadataToArgumentsRules
	class using the new LFRic metadata functionality.

	122) PR #2085 for #840. Add support for minval, maxval and sum Fortran
	intrinsics.

	123) PR #2077 for #2075. Specify LFRic built-in metadata descriptions
	within LFRic built-in classes.

	124) PR #2104 towards #1618. Fix invalid use of subroutine instead of
	function in an LFRic example algorithm.

	125) PR #2098 towards #2091. Split off and rename DynKernCallFactory
	to LFRicKernCallFactory.

	126) PR #2103 towards #1618. Support Fortran interfaces whose symbols
	are already declared.

	127) PR #2099. Update of tutorials.

	128) PR #1937 for #1935. Adds all LFRic TL and adjoint kernels under
	examples.

	129) PR #2112 towards #1618. Splits LFRic eg11 source file into
	driver and algorithm.

<<<<<<< HEAD
	130) PR #2121 for #2109. Update PSyclone to fparser 0.1.1 submodule
=======
	130) PR #2118 for #2117. Ensure build flags passed to LFRic
	infrastructure

	131) PR #2026 for #1991. Improves the support for building a
	standalone driver for an extracted kernel. All required modules are
	now inlined into the driver source file.

	132) PR #2086 for #2013. Adds support for logical scalar arguments
	in PSyAD test harness generation.

	133) PR #2060 towards #1618. Adds an optional code path for LFRic
	Algorithm-layer handling using the new metadata processing
	functionality.

	134) PR #2123. Updates GOcean project link in UG.
>>>>>>> 118ef031

release 2.3.1 17th of June 2022

	1) PR #1747 for #1720. Adds support for If blocks to PSyAD.

	2) PR #1669 for #450. Remove set_dirty/clean from ACC regions

	3) PR #1745 towards #1731. Split PSyLoop class from Loop node.

	4) PR #1761 for #1760. Create release 2.3.1

release 2.3.0 9th June 2022

	1) PR #1672. Fixes BOZ literal standard incompatibility in the
	nvidia profiling wrapper code.

	2) PR #1670 for #1650. Fixes various inconsistencies in the symbol
	table implementation.

	3) PR #1674 for #1644. Fixes bug in matmul transformation.

	4) PR #1673 for #1671. Fixes an error in the Makefile for the
	'time evolution' LFRic tutorial.

	5) PR #1628 for #1491. Extends PSyAD pre-processing phase to
	expand any expressions involving active variables.

	6) PR #1666 towards #1618. Modified prototype PSyIR-based
	algorithm generation to use a transformation to convert from
	invoke's to processed algorithm code, rather than it being done as
	part of lowering in the backend. This allows algorithm code with
	invoke's to be output by the backend.

	7) PR #1613 for #1238 and #1528. Improves the view() method so that
	it returns a str rather than printing to stdout. Also allows colour
	to be disabled.

	8) PR #1656 for #1649 and #1645. Add equality operator to all core
	PSyIR nodes in order to compare nodes by value.

	9) PR #1680. Refactors some of the code in various ACC directives to
	minimise duplication and switch to f-strings.

	10) PR #1639 for #1630. Add support for named arguments in Call and
	Operation PSyIR nodes, including Fortran front-end and backend support.

	11) PR #1682 for #1632. Extend the LFRic API to support transport
	field type. Required for mixed-precision support.

	12) PR #1678 for #1667. Work towards getting the LFRic OpenACC
	example (eg14) to compile.

	13) PR #1676 for #1644 Extend matmul2code transformation to
	support matrix matrix multiplication. Previously it was limited to
	matrix vector.

	14) PR #1697 for #1695. Small update to LFRic stub infrastructure to
	fix compilation failure when building tutorial code.

	15) PR #1699. Fix failing dynamopsy test by specifying dm=true
	explicitly

	16) PR #1684 for #1683. Adds support for MIN and MAX LFRic Built-ins.

	17) PR #1702 for #1695. Correction to LFRic infrastructure ('emdi') to
	bring up-to-date with current LFRic usage.

	18) PR #1705. Corrections for the NEMO tutorial. 

	19) PR #1692 for #1688. Prevents scoping regions from sharing symbol
	tables. Adds attach() and detach() methods to SymbolTable for
	managing this connection.

	20) PR #1703 for #1689. Fix stencil depth bug in LFRic halo exchange
	when a discontinuous writer follows a discontinuous stencil reader.

	21) PR #1608 towards #1542. Allow GH_WRITE access for fields on
	continuous function spaces in LFRic API.

	22) PR #1722. Changes all PSyIR code over to using f-strings.

	23) PR #1725. Allows parsing an empty Fortran file.

	24) PR #1716 for #1713. Fix bug in matmul transformation. 

	25) PR #1693 for #1661. Improve dependency analysis tools.

	26) PR #1347 for #1730. The Fortran backend now generates declarations with
	dependencies in the appropriate order.

	27) PR #1729. Minor fixes for MarkDown link checker and path to
	test file.

	28) PR #1733 for #1707. Update PSyclone master to the latest version of
	fparser to enable running of PSyclone tests.

	29) PR #1679. Add a limit parameter to the PSyIR node ancestor method.

	30) PR #1749 for #1748. Updates version of fparser specified in setup.py
	to 0.0.15.

	31) PR #1740 for #1738. Update the operator implementation in the 
	cut-down LFRic infrastructure and change the USE statements generated
	for CMA operators.
 
release 2.2.0 17th March 2022

	1) PR #1439 for #1074. Adds a GOcean example for the use of the NaN-
	checking functionality (in PSyData).

	2) PR #1463 for #1461. VALID_LOOP_TYPES constant made consistent
	across APIs to permit check on loop type in dependency tools.

	3) PR #1473 for #1423. Adds the ChunkLoopTrans PSyIR transformation.

	4) PR #1475 for #595. Remove memento and transformation return values.

	5) PR #1470 for #1459. Refactor OMPLoopTrans to support OMPLoop
	directive and add OMPTargetTrans.

	6) PR #1452 for #1451. Add doctest for the Dev Guide to GitHub Actions
	and tidy the examples so that they work.

	7) PR #1503 for #1502. Fix incorrect path in tutorial README.

	8) PR #1489 for #1488. Configure MD link checker to skip links to MO wiki.

	9) PR #1501 for #1484. Remove Python2 validation, update
	documentation, start removing Python2-specific code and start
	using any pylint-suggested Python3-specific code constructs.

	10) PR #1476 for #1456. Fix precision problems in the PSyAD harness
	code generation and add harness documentation.

	11) PR #1482 for #1481. Renames symbol_from_tag->find_or_create_tag
	and tidies its use.

	12) PR #1521 for #1193. Update Python 3.5 to 3.6 in the GitHubActions CI.

	13) PR #1512 for #1511 and #1516. Fix silent compilation test failures,
	and make sure all files are compiled in tmpdir.

	14) PR #1531. Fixes incorrect imports of OMPTaskwaitTrans in examples
	in class docstrings.

	15) PR #1498 for #533. Adds the use of SymPy for comparing expressions
	for equality. Removes math_equal() and
	ArrayRange2LoopTrans.string_compare() methods.

	16) PR #1492 for #1457. Adds support for the transformation of Loops
	when taking the adjoint of a code.

	17) PR #1520 towards #1504. The Fortran frontend marks class type
	definitions as UnknownFortranType in the PSyIR.

	18) PR #1522 for #1519. Make the LoopSwapTransformation generic and
	move it to the psyir.transformations module.

	19) PR #1539 for #1524. Re-enable a previously deleted compilation test
	due to a compilation error now fixed.

	20) PR #1535 for #1534. Adds testing of Python 3.10 in GHA and
	updates PSyclone to work with 3.10. Also makes GHA build examples
	with 2 threads (as 2 cores are available) and runs tests with as
	many threads as there are cores available (again 2 at this time).

	21) PR #1510 for #1499. Add SymbolTable method to resolve the properties
	of imported symbols.

	22) PR #1485 for #1429. Create correct variable intents for
	generated adjoint kernel code.

	23) PR #1228 towards #753. The GOcean API now uses PSyIR for the Algorithm
	layer.

	24) PR #1526 for #1430. Fixes and improves support for array
	ranges in psyad.

	25) PR #1500 for #1487. Improvements to NEMO arrayrange2loop
	transformation.

	26) PR #1541 for #1513. Adds a 2D loop-tiling transformation.

	27) PR #1533 for #1523. Adds SymPy symbols for Fortran names
	in the tools.symbolic_maths module.

	28) PR #1579 for #1550. Removes duplicated use statements produced
	by the Fortran backend.

	29) PR #1518 for #1506. Bugfix for WHEREs involving derived types.

	30) PR #1578 for #1517. Uses dependency analysis to check for
	loop-carried dependencies when attempting to parallelise a loop.
	Also improves validation checks at code-generation time to ensure
	that any OMP Loop directive is within a Target or Parallel region.

	31) PR #1598 towards #282. Removes reference to the Dynamo 0.1 API
	in the documentation.

	32) PR #1462 for #451. Make LFRic loop bounds constant within the
	PSy-layer with any function calls or structure accesses looking up
	bounds information being computed separately beforehand. This can
	help compilers correctly compile the code, particularly when there
	are directives and may also help compilers produce more efficient
	code.

	33) PR #1592 for #1585. Add a PSyIR clause node and start implementing
	clauses for the OpenMP directives.

	34) PR #1599 for #282. Removes Dynamo 0.1 API code and tests (removes
	the API completely).

	35) PR #1556 for #1490. Adds a dotproduct2code transformation and
	extends PSyAD to make use of it.

	36) PR #1597 towards #753. Fixes naming bugs in GOcean Algorithm
	PSyIR.

	37) PR #1565 for #1505. Fix bug with UnknownFortranTypes inside other
	fparser frontend declarations.

	38) PR #1603 for #1566. Fparser reader parses derived types with
	contains statements as UnknownFortranType.

	39) PR #1602 towards #753. A new PSyclone script entry point (the
	trans_alg function) can be used to transform the Alg-layer (currently
	just for the gocean API).

	40) PR #1601 for #1600. Removes the GOcean 0.1 API.

	41) PR #1410 for #1398. Add Sphinx docs link checking in the CI.

	42) PR #1586 for #1559. Adds support for SoA and AoSoA in the
	Range2Loop transformation.

	43) PR #1574 towards #1555. Replaces gen_kernel_stub script with
	psyclone-kern. This more generic script can be extended to other
	kernel modification options in the future (in particular
	generating an algorithm layer from a kernel).

	44) PR #1607 for #1559. Transform MATRIX_MULTIPLY to equivalent
	code before creating adjoint.

	45) PR #1527 towards #1525. Adds lower_to_language_level methods
	to all LFRic builtins with the exception of those involving
	reductions or type casting.

	50) PR #1616 for #1615. Fixes list of files to profile in NEMO
	kernels script plus some other typos.

	51) PR #1621 for #1581. Extends PSyAD to make use of the
	ArrayRange2Loop transformation to remove any array ranges before
	constructing the adjoint.

	52) PR #1622 towards #1618. Fixes code generation for PSyIR of
	Algorithm Layer by removing `invoke` symbol during lowering.

	53) PR #1609 for #1584, #1041 and #490. Adds transformation to
	add OpenMP target directive to routines and updates existing
	one for OpenACC to use PSyIR instead of parse tree.

	54) PR #1625 for #1606. Fixes bug in PSyAD by ensuring that all
	local, active variables are initialised to zero.

	55) PR #1349 for #1277. Extend the LFRic API to use algorithm
	precision/types when generating the PSy layer. Required for
	mixed-precision support.

	56) PR #1624 towards #1618. Bug fix for LFRic algorithm PSyIR module
	and subroutine names.

	57) PR #1637 for #1634. Add HoistLocalArraysTrans transformation.

	58) PR #1553 for #1134. Completes the movement of OpenCL-generation
	into its own transformation.

	59) PR #1657 for #1640. Changes ready for new 2.2 release.

release 2.1.0 3rd November 2021

	1) PR #1183 for #1075. Improves (tightens) the checking performed
	by the LoopFusion transformation.

	2) PR #1197 for #1189. Changes the dependence analysis to use a
	Signature rather than just the symbol name (in preparation for
	supporting derived types/structures).

	3) PR #1216 for #1188. Adds a FortranReader PSyIR frontend.

	4) PR #1217 towards #1210. Adds raising transformations for NEMO.

	5) PR #1222 for #1171. Adds a new class to encapsulate all constants
	related to the LFRic API.

	6) PR #1233 for #1231. Adds psyadd driver script that will process an
	LFRic tangent-linear kernel and produce its adjoint.

	7) PR #1124 for #1185. Refactor PSyDataNode class and sub-classes.

	8) PR #1229 for #1170. Adds a Container parent node above all
	InvokeSchedule nodes.

	9) PR #1225 towards #1223. Moves remaining GOcean constants into
	new GOceanConstants class.

	10) PR #1241 for #1240. Adds support for functions in the PSyIR and
	Fortran frontend and backend.

	11) PR #1257 for #1248. Adds support for logical, read-only, scalar
	arguments to LFRic user-supplied kernels.

	12) PR #1234 for #1230. Adds FileContainer node.

	13) PR #1264 towards #1258. Adds mappings for the LFRic infrastructure
	types to their Fortran modules to the LFRic Constants class.

	14) PR #1236 for #1028. Extends the core variable-access analysis
	functionality to support structures (derived types).

	15) PR #1239 towards #1237. Adds lower_to_language_level() method
	for some LFRic builtins.

	16) PR #1195 for #1194. Fixes some incorrect str(error) usage in the
	tests, introduces a PSycloneError base class and adds tests to make
	sure that it is used. Also adds tests to ensure that future accidental
	use of str(error) will cause a failure.

	17) #1243 for #1242. Bug fix for OpenCL code generation - ensures
	synchronisation calls are added where necessary if kernels are running
	on different command queues.

	18) #1273 for #1272. Fixes missing fparser initialisation when
	GOcean loop bounds are read from config file.

	19) #1287 towards #1259. Rename TypeSymbol to DataTypeSymbol.

	20) #1265 for #1260. Fixes various bugs to better support PSyIR
	code generation. Includes function return values and string
	storage in PSyIR.

	21) #1293 for #1178, #1179, #1285. Update installation instructions
	to include autoapi and tex-gyre, and added allclean target to
	reference guide to clean up all automatically created files.

	22) #1278 for #1271. Updates dependency tools to use Signatures.

	23) #1286 for #1274. Updates the Visitors so that they perform
	any necessary lowering and do so on a *copy* of the PSyIR tree
	so that there are no side effects.

	24) #1290 for #2183. Adds support for != and other comparison
	operators to the Signature class.

	25) #1262 for #920. Adds capturing of algorithm-layer datatypes
	which are then stored in the algorithm.py Arg class.

	26) #1252 for #1251. Fix Ranges inside StructureType accesses.

	27) #1294 towards #1259. Add the TypedSymbol abstract class.

	28) #1311 for #1303. Fortran frontend do not merge CodeBlocks
	when these are not full statements.

	29) #1212 towards #1010. Updates the gocean1.0 API so that the PSy-layer
	generation uses the PSyIR Fortran backend. (N.B. the OpenCL generation
	still uses the f2pygen mechanism for the moment.)

	30) #1316 for #1301 and #1304. The Fortran frontend handles labelled
	and named constructs.

	31) #1299 for #1249. Some LFRic built-ins use the PSyIR backend, which
	fixes a unary operator precedence bug.

	32) #1279 for #1250. Adds capability to specify multiple kernel
	directories.

	33) #1329 for #1308. Fix bug in the Fortran frontend WHERE clause.

	34) PR #1327 towards #1208. Moves the implementations of the various
	Directive nodes out of psyGen.py and into psyir/nodes.

	35) #1255 for #1253. Improve the parsing of Fortran specification
	code and includes support for Fortran interface blocks.

	36) #1319 for #1307. Add support for lower bounds in PSyIR ArrayType.

	37) #1261 towards #1277. Gather more information in LFRicConstants
	so values are not hardcoded in multiple locations. Includes adding
	precision information derived from LFRic rules which is required
	for mixed precision support.

	38) PR #1317 for #1315. Fixes bug in dependence analysis caused by
	introduction of FileContainer root node.

	39) PR #1340 for #1334. Add support for symbols in
	'psyir_from_expression()' and fix code generation bug for LFRic
	"power" built-ins with literal constants that have explicit precision.

	40) PR #1323 for #1305. Capture the default visibility of a Fortran
	module and store it in the symbol table.

	41) PR #1313 for #1268 and #1269. Adds new ComponentIndices class
	to manage indices for component accesses.

	42) PR #1325 for #1247. Adds PSyIR support for comments (associated with
	Container, Routine and Statement nodes).

	43) PR #1342 towards #1338. Adds the OMPSingleTrans transformation for
	creating an OMP SINGLE region.

	44) PR #1352 towards #1338. Adds the OMPMasterTrans transformation for
	creating an OMP MASTER region.

	45) PR #1360 for #1359. Fix pytest fixtures tear downs.

	46) PR #1353 for #1324. Add support for generating structure accesses in
	the C backends.

	47) PR #1358 towards #1338. Add the OpenMP Taskloop directive and its
	corresponding insertion transformation.

	48) PR #1369 for #1367. GOcean supports REAL literals in kernel arguments.

	49) PR #1362 for #1361. Fix bug in PSyIRGen when PSyIR node corresponds
	to more than one fparser2 node.

	50) PR #1344 for #1309. Fix bug in PSyIR backend name comparison.

	51) PR #1372 for #1371. Bring tutorial notebooks up-to-date and add
	them to the CI.

	52) PR #1341 towards #1134. Move OpenCL transformation to GOcean
	transformations folder and rename.

	53) PR #1368 towards #1338. Adds OMPTaskWaitDirective node.

	54) PR #1282 for #871. Adds generation of callback routines for
	GOcean in order to do data movement with OpenACC.

	55) PR #1267 for #1232. Adds a TL to Adjoint transformation for
	assignments.

	56) PR #1263 for #1139. Adds a transformation that converts an
	array access into a single-trip loop.

	57) PR #1378 for #879. Renames the Symbol interface GlobalInterface
	to ImportInterface.

	58) PR #1376 for #1374. Create intermediate RegionDirective and
	StandaloneDirective PSyIR node classes.

	59) PR #1380 for #1375. Add the LazyString utility to prevent generating
	costly error messages when these are not used.

	60) PR #1354 for #1256. Change GOConstLoopBoundsTrans to modify the
	tree rather than just setting a flag.

	61) PR #1343 for #1336. Use github actions to verify all links in
	all markdown files.

	62) PR #1385 towards #430 and 737. Improve accessibility attribute support
	on the PSyIR Fortran frontend and backend.

	63) PR #1363 for #1356. Adds a hoist transformation for assignments.

	64) PR #1330 for #1297. Adds TL to Adjoint test harness code
	generation.

	65) PR #1379 towards #1288. Alters the driver generation for
	GOcean kernel extraction to use the PSyIR.

	66) PR #1403. Adds support for private clause for declarations in f2pygen.

	67) PR #1406 for #1404. Temporary copy() bug fix while the loop variable
	is not part of the PSyIR tree.

	68) PR #1407 towards #1383. Standardises the node_str() method of
	DirectiveNode and remove un-needed code.

	69) PR #1401 for #1400. Extend psyad script to allow list of active
	variables to be specified.

	70) PR #1326 for #1292. Add support for GH_READINC access for continuous
	fields in the LFRic API.

	71) PR #1409 for #1383. Standardises and cleans-up dag_name() methods
	and pins jsonschema to version 3.0.2 to fix jupyter notebooks with
	older versions of Python.

	72) PR #1147 for #430, #435 and #616. The NEMO API now uses the PSyIR
	backend to generate output code.

	73) PR #1395 for #1100. Replaces the first two LFRic examples with new
	ones that use the 'dynamo0.3'/'lfric' domain instead of 'dynamo0.1'.
	This is a step towards removing the 'dynamo0.1' domain.

	74) PR #1397 for #1390. Add support for unary minus in SIR backend.

	75) PR #1413 towards #1134. Moves the generation of some OpenCL
	support routines from the generation stage to the transformation
	stage.

	76) PR #1420 for #1113. Completes the symbol-specialisation
	functionality by adding support for attributes.

	77) PR #1435 for #1425. Adds LFRic BuiltIns for subtraction of
	field elements from a scalar.

	78) PR #1412 for #1411. Adds visitor to PSyAD script and have it
	call assignment transformation.

	79) PR #1433 for #1378. Adds dependence checks to the hoist
	transformation.

	80) PR #1450 for #1291. Adds new dependence-analysis chapter to UG to
	bring together documentation on 'old' and 'new' way of doing things.

	81) PR #1436 for #1434. Adds new Max2Code transformation.

	82) PR #1427 for #1405. Adds new PSyIR nodes for OMPTarget and
	OMPLoop directives.

	83) PR #1466 for #1465. Update SIR backend so that generated code
	specifies cartesian grid (to match latest Dawn API).

	84) PR #1469 for #1468. Update deprecated 'operatorPrecedence' to
	'infixNotation' in 'src/psyclone/expression.py' for compatibility
	with the pyparsing 3.01 update in GitHub.

	85) PR #1455 for #1441. Extends PSyAD to cope with kernels
	containing multiple assignment statements.

	86) PR #1432 for #1168. Adds PSyIR lowering support for generic
	PSyData nodes.

	87) PR #1415 towards #1338. Adds the OMPTaskwaitTrans transformation
	that resolves dependencies between task loops.

	88) PR #1460 for #1454. Fix code generation to pass the number of
	cells up to the last edge cell instead of the halo cells to the
	'domain' kernels in the LFRic API.

	89) PR #1438 towards #1134. Moves the creation of the OpenCL
	set_args routines into the transformation.

	90) PR #1480 for #1479 Makes PSyclone use the release version of
	fparser (0.0.13) from pypi on installation (towards making a new
	PSyclone release).

release 2.0.0 28th April 2021

	1) #778 for #713. Use 'make' to execute all examples.

	2) #782 for #780. Refactor FunctionSpace support and move it
	out of dynamo0p3.py and into the lfric domain.

	3) #785 for #679. Use a DataSymbol to represent the PSyIR Loop variable.

	4) #795 for #793. Add the scope property to PSyIR node.

	5) #779 for #763. Capture unrecognised declarations in a new
	PSyIR UnknownType DataType.

	6) #787 for #786. Introduce the PSyIR Call node and the RoutineSymbol.

	7) #784 for #764. Update LFRic test kernels to use fs_continuity_mod.

	8) #797 for #790. Add intrinsic type information to GOcean grid
	properties in config file. Add OpenCL to GOcean/eg1 ('shallow').

	9) #792 for #789. Return kernel argument objects instead of just names
	from unique_declarations() and unique_declarations_by_intent().

	10) #750 for #575. Add support for jupyter notebooks with links to
	binder for some examples.

	11) #804 for #801. Correct Fortran intents for invoke arguments in
	unique_declns_by_intent().

	12) #794 for #788. Re-structuring and tidying of DynArgDescriptor03
	to become LFRicArgDescriptor.

	13) #807 for #805. Put fparser2 bare DO constructs inside CodeBlocks.

	14) #816 for #810 (fix GOcean examples to build dl_esm_inf if
	required) and #730 (bring GOcean/eg5 up-to-date with latest dl_timer).

	15) #811 for #783. Removes potential duplication of orientation
	pointer declarations.

	16) #808 for #800. Adds support in the PSyIR for the case when a
	variable used to dimension an array has deferred or unknown type.

	17) #822 for #820. Excludes return statements from profile and
	directive regions. Also reworks the relevant code to exclude nodes
	rather than include them which makes more sense as exclusion is
	the exception.

	18) #796 for #412. Adds a transformation to convert an assignment
	to an array range into an explicit loop in the PSyIR.

	19) #834 for #833. Adds the NINT intrinsic to the PSyIR and adds
	support in fparser2reader for translating Fortran NINT into this
	intrinsic.

	20) #821 for #630. Extends symbol table functionality to allow
	search of ancestor symbol tables.

	21) #837 for #824. Introduce profile_PSyDataStart() and
	profile_PSyDataStop() functions for NVTX profiling on NVIDIA.

	22) #818 for #138. Modifies PSyclone tests which use GH_WRITE for
	continuous fields when iterating over cells (as this is not
	valid).

	23) #842 for #841. Fixes gocean/eg1 so that PSYCLONE_CONFIG is
	set correctly (and adds a .gitignore).

	24) #825 for #646. Extends the dependency analysis so that it
	works for all 'implicit' arguments passed to LFRic kernels.

	25) #799 for #757. Extends kernel metadata such that multiple
	implementations (in different precisions) of a single kernel
	may now be specified through an interface block.

	26) #854 for #848. Adds a tutorial in the form of Jupyter
	notebooks. Covers fparser2, the NEMO API and PSyIR navigation.

	27) #839 for #836. Improves the separation between the metadata
	parsing and type information in the LFRic API.

	28) #862 for #860. Fixes error when building documentation using
	windows filesystems (removes symbolic links).

	29) #812 towards #199. Adds PSyclone support for read-only
	verification for LFRic and GOcean.

	30) #829 for #827. Removes the NemoImplicitLoop node and the
	associated NemoExplicitLoopTrans (now that the PSyIR has support
	for assignments to array ranges).

	31) #844 for #809. Improves PSyclone linelength support by
	allowing linelength checks to be applied to modified or generated
	code but not input code. The various options can be controlled by
	command line switches.

	32) #882 for #881. Removes specific version of pylint in setup.py.

	33) #884 for #883. Restructure psyclone user guide to move
	psyclone command section nearer the front of the document.

	34) #823 for #471. Updates the access from INC to READWRITE for
	those kernels that loop over DoFs.

	35) #872 for #736 and #858. Routine Symbols are captured by the Fortran
	front-end when parsing a Container.

	36) #850 for #849 - basic support for distributed memory in GOcean.
	N.B. dl_esm_inf does not yet have support for set_dirty/clean.

	37) #875 for #774. Add support for new metadata format for scalar
	arguments to LFRic kernels - sepecify the intrinsic type
	separately.

	38) #895 towards #871. Updates to HEAD of dl_esm_inf, introduces
	FortCL as a submodule and alters the OpenCL code generation for gocean
	in order to create a read_from_device function.

	39) #865 for #832. Use Jinja to generate Fortran code for the
	PSyData read-only verification library plus the dl_esm_inf
	implementation of this.

	40) #893 towards #866. Introduce support for "operates_on" instead of
	"iterates_over" in LFRic kernel metadata.

	41) #887 for #876. Create a generic symbol when no better information is
	provided about a symbol and replace the symbol later on if more
	information is found.

	42) #904 for #903. Fixed an error in handling use statements (a
	symbol clash when there should not be one).

	43) #877 for #867. Bug fix to enable dependencies on HaloExchange
	objects to be ignored while updating the dependency information.

	44) #907 for #906. Refactor PSyDataTrans and subclasses to reduce
	code duplication (especially in the __str__ and name methods).

	45) #902 for #866. Update (virtually) all LFRic test kernels and
	examples to use "operates_on" instead of "iterates_over" metadata.

	46) #914 for #897. Update Coding Style in Dev guide with details
	on raising Exceptions.

	47) #878 for #832. Use Jinja and the PSyDataBase class for building
	most of the PSyData profiling wrapper libraries.

	48) #915 for #908. Alters the module generation for the LFRic PSy
	layer so that use statements for LFRic field and operator modules are
	only generated if required.

	49) #922 for #921. Fixes pycodestyle errors in the code base.

	50) #899 for #896. Adds a new PSyIR Routine Node that subclasses
	Schedule and is subclassed by KernelSchedule.

	51) #932 for #931. Fixes the dependency analysis in the case
	that no existing Symbol is found for an array access. This is
	a workaround until the NEMO API has a fully-functioning symbol
	table enabling the dependency analysis to be based upon Symbol
	information (#845).

	52) #930 for #885. Bug fix for missing halo exchange before a
	Builtin Kernel with a field argument with read-write access.

	53) #919 for #916. Fixes errors in docstrings which show up when
	generating the reference guide.

	54) #938 for #937. Correct erroneous use of str(err) instead of
	str(err.value) in symboltable_test.py.

	55) #940 for #939. Bug fix to ensure utf-8 encoding is set in both
	Python 2 and 3 when reading files. (Required when running in
	non-Unicode locales.)

	56) #942 for #941. Bug fix so that an exception is raised if a
	directive is placed around a loop or code region containing a
	codeblock.

	57) #912 for #781. Adds support for '2D cross' stencils (i.e.
	cross stencils where the directions of the arms is encoded
	and their lengths may vary).

	58) #956 towards #955. Changes the directory structure for
	the dl_esm_inf netcdf PSyData wrapper library.

	59) #954 for #745. Update PSyclone copy of the LFRic infrastructure
	to create compilable and runnable LFRic examples.

	60) #943 for #923. Adds generation of an in-kernel boundary mask
	when generating OpenCL kernels for GOcean. (Fixes failures seen
	for arbitrary problem sizes.)

	61) #911 for #363. Add support for derived/structure types.

	62) #953 for #952. Make RegionTrans and its subclasses accept a
	node as input as well as a list of nodes.

	63) PR #965. Add github actions for CI - runs flake8, pytest,
	codecov and examples for Python 2.7, 3.5 and 3.8.

	64) PR #975 for #972 - correct use of str(err) with str(err.value)
	in a couple of recently-added tests.

	65) PR #983 for #982 - Improve 'kernels' auto-profiling for NEMO API.

	66) PR #977 for #976. Fix dimension parameter for Jinja templates
	in the PSyData libraries.

	67) PR #981 for #980. Move jupyter notebooks into a notebooks
	subfolder of the tutorial directory ready for the addition of
	"practicals" tutorials

	68) PR #958 for #957. Add checks that raise an exception at code
	generation time if there are any orphan OpenACC or OpenMP
	directives e.g. OpenMP loop should be within OpenMP parallel.

	69) PR #970 for #955. Use Jinja to generate the netcdf extraction
	library for the GOcean API.

	70) PR #986 for #819. Adds support for NetCDF data extraction
	for the LFRic API.

	71) PR #964 for #933. Adds nemo practical 'hands-on' tutorial
	documentation and examples.

	72) PR #905 for #989. Adds PSyData wrapper libraries for dl_esm_inf
	and LFRic that provide NAN/infinity checking for real inputs/outputs
	to a kernel. Also adds the NanTestNode and a NanTestTrans (which
	inserts an instance of the former).

	73) PR #961 for #936. Add hands-on tutorial for distributed memory
	with the LFRic API.

	74) PR #985 for #979. Hands-on tutorial for single-node optimisations
	with the LFRic API.

	75) PR #962 for #952. Hands-on tutorial for building an LFRic
	application.

	76) PR #995 for #971. Hands-on tutorial for using PSyData
	functionality with the LFRic API.

	77) PR #1000 for #988. Add missing dependencies in gungho_lib/Makefile
	in LFRic building_code tutorials 3 and 4.

	78) PR #1012 for #1001. Adds a wrapper script to find a Python
	executable when building any of the PSyData wrapper libraries. (Required
	because some distributions now only ship with 'python3').

	79) PR #947 for #946. Array shape elements are DataNodes (References,
	Literals or expressions). If an int is provided, it is transformed to
	a Literal.

	80) PR #1020 towards #363. Rename the PSyIR node Array to ArrayReference.

	81) PR #1011 for #1008. Auto kernel profiling can fail after OpenMP
	transformations.

	82) PR #951 for #950. Adds f2pygen support for generating code from
	PSyIR nodes.

	83) PR #1026 for #1025. Removes code associated with, and
	reference to, travis as we have migrated to github actions.

	84) PR #944 towards #925. Added metadata support and constraints
	tests for operates_on=domain kernels.

	85) PR #901 towards #873. Adds PSyIR support for recognised quantities
	in LFRic kernels. Currently only used for argument validation.

	86) PR #1034 for #1037. Final fixes for problems found when
	running with LOCALE=C.

	87) PR #974 for #974. Support skip ci with GitHub Actions.

	88) PR #1021 towards #363. Add PSyIR nodes for structure references and
	its accessors, also the associated Fortran back-end visitors.

	89) PR #1036 for #1033. Fix bug in coluring adjacent_face array with
	OpenMP in LFRic API.

	90) PR #1023 for #1017. Update and improve PSyData LFRic tutorial.

	91) PR #894 towards #817. Adds support for LFRic kernel metadata
	specifying the intrinsic type (real and integer) of fields and
	operators.

	92) PR #1029 towards #1010. Sets up initial API and examples for
	generating PSy-layer code using the PSyIR backends.

	93) PR #1032 for #1019. Adds OpenCL configuration parameters to
	enable profiling and out-of-order execution of kernels. Also adds
	an 'OpenCL devices per node' configuration option.

	94) PR #1044 towards #817. Updates the metadata in LFRic test
	kernels to specify the type of field and operator arguments.

	95) PR #1038 for #999. Changes to the PSyData wrapper libraries
	so that they build with Intel. (Ensures that generic interfaces
	to various routines are declared in the correct locations.)

	96) PR #1024 for #843. Implements the ArrayRange2LoopTrans for
	the NEMO API.

	97) PR #1045 towards #817. Updates the LFRic kernel metadata
	in the examples to specify the type of field and operator args.

	98) PR #1042 for #1039. Adds new method to SymbolTable that
	supports the creation of symbols of particular types.

	99) PR #1053 towards #363. Add frontend support and semantic navigation
	methods for PSyIR structures.

	100) PR #1060 (and #1046) for #194. Enables the support for region
	stencils in LFRic.

	101) PR #1071 for #1069. Modifies the regex used in a couple of
	tests in order to reduce run-time.

	102) PR #1068 for #1064. Updates to latest fparser and fixes
	parsing of invokes now that some kernel calls are identified
	as structure constructors instead of array accesses.

	103) PR #1051 towards #817. Add field and operator data type
	to kernel metadata in the LFRic tutorials.

	104) PR #1059 for #960. Removed LFRic support for orientation as
	this is not required.

	105) PR #1079 for #363. Complete the PSyIR structure support.

	106) PR #1070 for #703. Add the ability to rename PSyIR symbols

	107) PR #847 for #846. Adds support for the LFRic timer to the
	PSyData profiling wrapper.

	108) PR #1093 for #1088. Add fparser2reader support for Call statements.

	109) PR #1084 for #1080. Introduces the use of PSyIR for GOcean
	kernel arguments and loop limits.

	110) PR #1052 for #817. Add LFRic field datatype metadata for fields
	and operators in remaining test modules.

	111) PR #1092 for #1091. Auto-invoke profiling does not include
	Return nodes anymore.

	112) PR #1087 for #1086. PSyIR Fortran backend for routines merges
	symbol tables into single scope.

	113) PR #1062 for #1037. Fix LFRic examples and tutorials to
	compile and run with the Intel Fortran compiler.

	114) PR #1054 for #1047. Adds check that the intrinsic types of
	scalar arguments in the LFRic API are consistent. Extends argument-
	filtering routines to additionally filter on intrinsic type.

	115) PR #1102 towards #1031. Improves PSyIR fparser2 frontend support for
	structures types.

	116) PR #1111 for #1110. The Call create method is a classmethod.

	117) PR #1121 for #1120. Introduce bibtex_bibfiles to Sphinx UG
	and DG config files to fix latex build errors in the latest
	version of Sphinx which were causing read the docs to fail to
	build the documentation.

	118) #1058 for #917. Updates the profiling example (gocean/eg5)
	so that the appropriate wrapper library is automatically
	compiled.

	119) PR #1090. Adds support for LFRic builtins that accept integer-
	valued fields.

	120) PR #1105 for #1104. Adds support for program, module and subroutine
	to Fparser2Reader

	121) PR #1101 towards #1089. Remove check on arrays dimension symbols.

	122) PR #1128 for #1127. Fix Sphinx-RTD builds of user and developer guides.

	123) PR #1117 for #1003. Change intent for 'GH_WRITE' arguments from
	'in' to 'inout' (because a kernel does not write to all data points in
	a field).

	124) PR #1063 towards #935. Add basic support for specialisation of
	symbols.

	125) PR #1073 for #1022. Updates the Makefiles for the examples
	and tutorials to make them consistent. Default target for the tutorials
	is now 'transform'.

	126) PR #1095 for #1083. Adds a LoopTrans base class that Loop
	transformations can subclass and use any common functionality.

	127) PR #1138 for #1137. Add support for Fortran Program in the PSyIR.

	128) PR #1122 for #1112. Restructures the way the colour to use
	for a given PSyIR node is specified.

	129) PR #1125 for #1114. Harmonises LFRic built-in and module names to
	consistently use "LFRic" rather than "Dyn".

	130) PR #1065 for #1061. Re-structures the GOcean PSyData examples.

	131) PR #1141 for #1132. Small fix to ensure depth() returns correct
	values for a GOcean kernel with 'pointwise' access.

	132) PR #1096 for #1056. Add GOcean transformations to insert
	boundary masks inside kernels and eliminate return statements.

	133) PR #1109 for issue #402. Add NEMO processing scripts to the
	repository.

	134) PR #1135 for issue #1124. Add a replace_with method to PSyIR node.

	135) PR #1126 for #1098. Add kernel stub generation support for the
	'2D cross' stencils in the LFRic API.

	136) PR #1145 for #1107. Adds new LFRic builtins (type-conversion,
	SIGN, plus others).

	137) PR #1133 for #1130. Uses GOcean stencil metadata to correctly
	populate the field access information (dependency analysis) for a
	GOcean kernel.

	138) PR #1154 for #1153. Work towards improving usability of
	loop fusion transformation. Moves transformations into separate
	files in the appropriate directories.

	139) PR #1155 for #529. Adds PSyIR support for REAL and INT
	BinaryOperations.

	140) PR #1144 for #1136. Add checks that PSyIR nodes are only children
	of one parent.

	141) PR #1150 for #1146. Fixed bug in PSyIR, making the name
	matching in the Node swap method case insensitive.

	142) PR #1166 for #1152. Adds support for the unary sum operator
	in the PSyIR and the fparser2psyir reader.

	143 PR #1131 for #1116. Make the number of any*space function
	spaces (and basis supported datatypes) configurable.

	144) PR #1082 for #925. Adds code generation support for
	operates_on=domain kernels in LFRic.

	145) PR #1162 for #1160. Add Fortran backend support for unresolved
	interfaces when there is wildcard imports.

	146) PR #1157 for #478. Updates the LoopFusion transformation so
	that the 'same space' option is now provided with the options
	dict, in line with the way other transformations work.

	147) PR #1165 for #1164. Update PSyIR Assignment node
	is_array_range test to work with structures.

	148) PR #1072 for #1067. Re-structures the LFRic runnable examples.

	149) PR #1177 for #1168. Adds lowering method for the ProfileNode node.

	150) PR #1129 towards #753. Adds generic and LFRic Algorithm-Layer
	PSyIR nodes and transformations.

	151) PR #1191 for 1163. Rationalise config file list processing. This
	PR breaks backward compatibility of config files.

	152) PR #1169 for #294. Updates the various ChildrenList methods
	so that the parent property of child nodes is automatically updated.

	153) PR #1196 for #1106. Moves tests related to field and scalar
	arguments to LFRic kernels into appropriate files.

	154) PR #1186 for #1173. Reshapes mesh maps for LFRic inter-grid kernels.

	155) PR #1205 for #870. Removes support for the old-style 'iterates_over'
	metadata in LFRic API.

	156) PR #1156 for #874. Removes support for old-style LFRic arg_type
	descriptor. Primitive type of all kernel arguments must now be
	specified.
	
	157) PR #1182 for #1181. Add OpenACC directives support to the PSyIR
	Fortran backend.

	158) PR #1167 for #1097. Install PSyData wrapper libraries; support
	integer fields in PSyData.

	159) PR #1176 for #1174. Check that schedule is not empty when applying
	profiling.

	160) PR #1201 for #1198. Introduces the ScopingNode abstract base
	class. Container, Schedule and Routine now subclass this and deep
	copying is supported.

	161) PR #1211 towards #1210. Add CreateNemoKernTrans transformation.

	162) PR #1219 for #1218. Removes the Node.gen_code() abstract method
	as this is not used by the new PSyIR nodes that we are adding.

	163) PR #1192 towards #753. Add methods to lower the Algorithm layer PSyIR
	and create the appropriate symbols to be used by the PSy-layer.

	164) PR #1175 for #1066. Update the GOcean OpenCL read/write
	interfaces and use so that only halo data moved to/from the host for
	halo exchanges.

	165) PR #1207 for #1184. Add a validation for the node global constraints
	that is check once a node is visited by any of the Visitor classes.

	166) PR #1226 towards #1151. Update fparser to 0.0.12 for the
	PSyclone release 2.0.0.

	167) Issue #1151. Release version 2.0.0 of PSyclone.

release 1.9.0 20th May 2020

	1) #602 for #597. Modify Node.ancestor() to optionally include
	self.

	2) #607 for #457. Add fixtures documentation to the developer
	guide and split guide into smaller files.

	3) #610 towards #567. Extends the Profile transformation so that
	a user can supply name and location strings rather than rely
	on the automatic generation of suitable names.

	4) #600 for #468. Adds a datatype to literals in the PSyIR.

	5) #601 for #599. Add create methods to assist bottom up PSyIR node
	creation.

	6) #608 for #594. Add 'DEFERRED' and 'ATTRIBUTE' as PSyIR array extents.

	7) #606 towards #474. Moves Profile and Extract transformations into
	new directory structure (psyir/transformations/). Begin putting
	domain-specific transformations into domain/ directory.

	8) #618 for #567. Corrects the automatic generation of names for
	profiled regions.

	9) #624 for #566. Removes the 'force profile' option from the psyclone
	script as it is no longer required.

	10) #614 for #612. Use the datatype of the Literal node in the SIR
	backend rather than assuming all literals are real.

	11) #555 for #190. Adds a GlobalsToArguments transformation that
	converts kernel accesses to global data into arguments.

	12) #627 for 625. Adds SymbolTable.new_symbol_name() method to generate
	names that don't clash with existing symbols.

	13) #623 for #622. Bug fix for adding loop directives inside
	region directives for the nemo api.

	14) #631 for #628. Add support for compiling additional
	non-library code in compilation tests.

	15) #643 for #617. Corrects table widths in the html version of the
	documentation and also fixes broken links to developer guide.

	16) #632 for #585. Add support for the use of expressions when
	assigning values to constant Symbols.

	17) #635 for #634. Update PSyclone to use new parent functionality
	in fparser and to remove spurious white space in some of the
	generated (end do/if) code.

	18) #657 towards #474. Moves various node classes out of psyGen
	and into the psyclone.psyir.nodes module.

	19) #669 towards #474. Move those error/exception classes that
	were in psyGen into a new 'errors' module.

	20) #656 towards #412. Add PSyIR Range node to support array slice
	accesses. This could also be used for loop indices.

	21) #672 for #651. Add PSyIR lbound and ubound BinaryOperations.

	22) #670 for #666. Make the various GOcean grid properties
	configurable (previously the mapping from meta-data name to
	corresponding Fortran code was a dict in the code).

	23) #671 for #653 and #652. Fixes two issues with OpenCL
	generation for the GOcean API (handling of the SAVE attribute
	and support for real and integer scalar arguments).

	24) #541 for #536. Adds transformations to convert MIN, ABS and
	SIGN intrinsics into equivalent PSyIR code and uses these in
	NEMO/eg4.

	25) #662 for #661. Adds PSyIR support for the MATMUL intrinsic
	and renames the dynamo examples to lfric.

	26) #665 for #603 and #673. Alters the Reference and Array nodes
	so that they refer to a Symbol instead of just a name.

	27) #683 for #682. Modifies PSyclone fparser2 front-end reader to
	work with the latest version of fparser2 which now correctly deals
	with intent attributes.

	28) #681 for #680. Small fix to failing profiling test (DM assumed
	to be on but not explicitly set).

	29) #691 for #690. Fix PSyIR fparser frontend handling of allocatable
	array declarations.

	30) PR #605 for #150. Implements code generation for reference
	element properties in the Dynamo0.3 (LFRic) API.

	31) PR #615 for #586 and #323. Improves support for use statements
	including unqualified use statements.

	32) PR #650 for #583. Implementation of the PSyData API and
	refactoring of Extraction and Profiling support. Note that the LFRic
	(Dynamo0.3) API is not yet fully supported.

	33) PR #702 for #660. Read the default KIND parameters for the LFRic
	domain from the configuration file.
	NOTE: this change requires that any local config file be updated as
	the new KIND mapping is mandatory.

	34) PR #704 for #699 and #697. Fixes gocean/eg2 and adds a
	--compile option to the check_examples script.

	35) PR #684 for #655. Re-factor psy-data-based transformations.

	36) PR #700 for #687. Adds support for Fortran array syntax
	to the PSyIR Fortran front-/back-ends.

	37) PR #707 for #694. Extends gocean/eg5 to produce executables
	for the simple_timing, dl_timer and drhook profiling wrappers.

	38) PR #689 for #312. Removes the Namespace manager and replaces
	it with a SymbolTable. This is work towards all code being
	generated by the PSyIR backends.

	39) PR #722 for #716. Adds support for reference-element normals
	and extends the kernel-stub generator to support reference-element
	properties.

	40) PR #708 for #638. Adds limited support for GOcean grid properties
	to the ExtractNode functionality.

	41) PR #701 for #193 and #195. Adds support for face and edge
	quadrature as well as multiple quadratures in a kernel in the
	Dynamo0.3 (LFRic) API. Also extends kernel-stub generator support.

	42) PR #709 for #698. Adds the 'target' attribute to declarations
	of the PSyData object.

	43) PR #729 for #12. Change the Fortran intent of all derived-type
	objects passed into the PSy layer in the LFRic API to be 'in'.

	44) PR #739 for part of #18. Documents mesh properties that a
	kernel can request in LFRic (Dynamo0.3) API.

	45) PR #743 for #740. Remove old unused quadrature_mod.f90 from
	LFRic (Dynamo0.3 API).

	46) PR #734 for #539. Added the Wchi function space to LFRic
	(Dynamo0.3 API).

	47) PR #728 for #721. Adds DataType hierarchy decoupled from DataSymbol.

	48) PR #596 for #500. Makes the NEMO API use the symbol table.

	49) PR #686 for #684. Adds the MatMul2CodeTrans which transforms
	a MATMUL PSyIR operation into the equivalent PSyIR expression.

	50) PR #747 for #18. Implements code generation (PSy-layer and
	kernel stub) for mesh properties that a kernel can request in
	LFRic (Dynamo0.3) API.

	51) PR #731 for #668. Adds support for ProfileInit and ProfileEnd
	functions in the PSyData API. Re-structuring of the associated
	documentation.

	52) PR #756 for #749. Adds the option to generate run-time checks
	for the LFRic API that fields are on function spaces consistent
	with those specified in kernel metadata.

	53) PR #726 for issue #723. Adds the concepts of DataNode and
	Statement to the PSyIR and adds checks that ensure that when a
	child Node is added to a parent Node, the type of the child Node
	is compatible with the type of Node expected by the parent.

	54) PR #758 for #733. Shortens the variable names that are
	constructed for LFRic PSy-layer variables related to any-space
	function spaces.

	55) PR #760 for #751. Adds support for W2htrace and W2vtrace
	function spaces.

	56) PR #762 for #725. Renames the various builtin-operation-to-
	code transformations now that they are not NEMO specific.

	57) PR #773 for #772 and #715. Adds support for reading Fortran
	parameter statements containing symbols into the PSyIR.

	58) PR #776 for #775. Small bug fix for upper loop bound in
	Matmul2CodeTrans transformation.

	59) PR #735 for #732. Add a Visibility attribute to symbols and
	fparser2 front-end captures public and private visibilities.

	60) PR #770 for #766. Fix operation precedence issues in the Fortran
	back-end by inserting parenthesis when needed.

	61) PR #769 for #588. Adds frontend support for *N and double
	precision type declarations.

release 1.8.1 29th November 2019

	1) #579 for #509. Improves the structuring of the html version
	of the User Guide.

	2) PR #581 for #578. Extends the PSyIR Fortran backend so
	that variable declarations include kind information. This
	currently only works if kind-parameters are declared or
	explicitly imported in the local scope - see #587 and #586.

	3) PR #562 for #473. Fixes the DAG generation to allow for
	Loops having Schedules and children (e.g. loop limits) that
	we want to ignore.

	4) PR #535 for part of #150. Implements support for parsing
	of reference element metadata in the Dynamo0.3 (LFRic) API.

	5) PR #516 for #497. Adds support for translating the Fortran
	where construct into the PSyIR.

	6) PR #545 for #544 and #543. Moves the Symbol support into
	a separate sub-module and adds support for parameter declarations
	and the functionality to resolve deferred datatypes.

	7) PR #559 for #483. Introduces new InlinedKernel class and
	uses this as the base class for all NEMO kernels.

	8) PR #580 for #542. Adds a Schedule as a child of ExtractNode and
	ProfileNode.

	9) PR #573 for #438. Fixes all tests to use the value property of
	exceptions rather than str(err).

	10) PR #416 for #408. Adds support for non-ascii chars in Fortran
	strings.

	11) PR #591 for #584. Adds the concept of a deferred interface to
	PSyIR symbols. This allows declarations to appear in any order and
	helps to deal with kind symbols scoped via module use statements.

release 1.8.0 8th November 2019

	1) #245 and PR #247. Extend PSyIR to support common kernel
	constructs (e.g. asignments) and generalise ASTProcessor and
	CodeBlocks.

	2) #275 and PR #276. Update fparser submodule (to point to latest
	version) as this was not done at the last release.

	3) #269 and PR #273. Remove generation of unnecessary
	infrastructure calls when an Invoke only contains calls to
	built-ins.

	4) #196 and PR #242. Add support for kernels with evaluators on
	multiple target function spaces.

	5) #270 and PR #271. Add ability to specify include directories in
	PSyclone script to allow Fortran include files to be found when
	transforming kernels.

	6) #201 and PR #224. Add ability to write transformed kernels to
	file. Also ensures that kernel and psy-layer names match, allows
	an output directory to be specified and supports different output
	options when the same kernel is transformed in more than one
	location.

	7) #126 and PR #283. Update xfailing tests in alggen_test.py which
	require multiple quadrature objects in a single invoke to pass.

	8) #227 and PR #233. Add a gocean1.0 API OpenACC example.

	9) #207 and PR #280. Remove support for gunghoproto API.

	10) #174 and PR #216. Adds the ability to generate an OpenCL PSy
	layer in the gocean1.0 API (including an OpenCL transformation).

	11) #272 and PR #277. Adds an implicit-to-explicit-loop
	transformation for the nemo API.

	12) PR #255. Construct a KernelSchedule for kernel code with a
	SymbolTable to hold information on variables used.

	13) PR #302. Fix API's -> APIs typo in documentation.

	14) #292 and PR #293. Add allowed list of nodes to RegionTrans.

	15) #254 and PR #299. Adds methods to generate C and OpenCL
	code for the Symbol Table and for certain PSyIR nodes.

	16) PR #301. Adds an extras_require section to setup.py to simplify
	installation of dependencies required for docs and tests.

	17) #281 and PR #313. Adds support for compiling the code
	generated as part of the GOcean 1.0 tests (including OpenCL
	code that uses FortCL).

	18) #139 and PR #218. Beginning of implementation of kernel-
	extraction functionality (PSyKE). Currently only inserts
	comments into generated Fortran code.

	19) #327 and PR #328. Fix for erroneous xpassing test.

	20) #238 and PR #285. Use fparser2 for parsing the
	Algorithm layer (instead of fparser1).

	21) #321 and PR #325. Document kernel coding restrictions required
	for kernel transformations.

	22) #326 PR #335. Alters the use of pytest fixtures to remove the now
	deprecated use of the global pytest.config.

	23) PR #318. Updates the Schedule hierarchy within the PSyIR.
	Introduces a new Schedule base class which KernelSchedule and
	InvokeSchedule then sub-class.

	24) #332 and PR #333. Bug fix for parsing of simple arithmetic
	expressions in kernel argument lists in the Algorithm layer.

	25) #337 and PR #341. Bug fix to make matching of kernel names
	in module use statements (in the Algorithm) case insensitive.

	26) #268 and PR #306. Restructure of PSy and stub code generation.

	27) #248 and PR #287. Extends OpenACC transformation support to
	the nemo api, adds transformations for OpenACC data and kernel
	directives and adds a sequential option to the OpenACC loop
	directive transformation.

	28) #319 and PR #331. Bug fix to make matching of kernel names
	in module use statements (in the Kernel) case insensitive.

	29) #349 Bug fix for unicode characters in comment strings for
	Python 3 to 3.6.

	30) #320 and PR #334. Remove obsolete GUI-related code.

	31) #322 and PR #343. Add gocean1.0 api example which contains
	kernels with use statements.

	32) #345 and PR #352. Makes the search for kernels within the parse
	tree case insensitive.

	33) #350 and PR #351. Bug fix in the stencil lookup for field
	vectors in the Dynamo0.3 API.

	34) #336 and PR #338. PSyIR Fortran array parsing support (logical
	type, a(xx) dimension specifications and array size can be an
	integer variable).

	35) #346 and PR #357. In the nemo api put do-while loops into a
	code block rather than recognising them as do-loops and make
	default(present) optional for ACCKernels transformations.

	36) #362 and PR #367. Adds the basics of a transformation for identifying
	certain LFRic kernel arguments that can be converted to constants.
	Currently only identifies candidate arguments and prints them to
	stdout.

	37) PR #347 (working towards #256). Adds support for If and CASE
	constructs to the PSyIR (superseding and removing the existing, NEMO-
	specific support for If constructs).

	38) #377 and PR #378. Update fparser submodule to point to latest
	fparser master (contains bug fix for Python 2 installation).

	39) #329 and PR #371. Removes the global psyGen.MAPPINGS_ACCESSES by
	moving the functionality into the api-specific config section of
	the configuration file.

	40) #361 and PR #365. Identify NemoKernel nodes via the PSyIR
	rather than the fparser2 parse tree.

	41) #340 and PR #380. Split the documentation into a user-guide
	and a developer-guide. These will be available separately on
	read-the-docs.

	42) #369 and PR #347. Adds support for constant values (fixed compile-time
	known values) in the PSyIR Symbol representation.

	43) PR #383. Fixes to various pylint errors.

	44) PR #384 (working towards #354) Adds support for CASE constructs with
	a DEFAULT clause when translating Fortran fparser2 to PSyIR.

	45) PR #366 (working towards #323) Improves the Symbol interface
	infrastructure with Arguments and FortranGlobals. The Fortran-to-PSyIR
	front-end parses the 'use module only' statements.

	46) PR #370 for #339. Makes the support for operators in the PSyIR
	more robust by using an enumerator. Adds support for some intrinsics.

	47) PR #389 for #386. Variable names and associated loop-types
	for the NEMO API are now stored in the configuration file.

	48) PR #394 for #392. Fixes a bug in the way the test suite checks
	for whether the graphviz package is available.

	49) PR #387 for #249. Extends OCLTrans() so that all kernels within a
	transformed Invoke are converted to OpenCL. Also includes a
	work-around for array accesses incorrectly identified as Statement
	Functions by fparser2.

	50) PR #403 for #390. Use AutoAPI to generate the PSyclone Reference Guide
	and build all local documentation using the 'sphinx_rtd_theme'.

	51) PR #404 for #364. Re-structure class hierarchy for Kernels, with
	CodedKernels and BuiltIns as specialisations.

	52) PR #297. Adds support for the Dr Hook profiling library.

	53) PR #413 for #411. Adds support for semantic navigation of the
	PSyIR tree.

	54) PR #376 for #368. Introduces PSyIR back-end infrastructure using the
	Visitor Pattern and creates a PSyIR-to-Fortran back-end.

	55) PR #428 for #427. Fix to test suite so that empty, transformed
	kernel files are not created in the CWD.

	56) PR #439 and Issue #438. Instruct pip to install the version of
	pytest prior to 5.0 (as changes to the structure of the exception
	object break a lot of our tests).

	57) PR #420 for #418. Moves the C/OpenCL generation functionality out
	of the Node class and implements it as PSyIR backends using the
	Visitor Pattern.

	58) PR #434 for #354. Add support for translating ranges in
	Fortran case statements into PSyIR.

	59) PR #421. Alters the generated code for the dynamo 0.3 API so that
	the mesh object is obtained from proxy. (Consistent with other accesses
	and works around a bug in the PGI compiler.)

	60) PR #452 for #397. Removes unnecessary walk_ast() call from the
	NemoInvokes constructor.

	61) PR #424 for #399. Adds dependence-analysis functionality to
	the PSyIR (for reasoning about existing code such as in kernels or
	the NEMO API).

	62) PR #464 for #443. Adds a coding-style guide to the Developers'
	Guide.

	63) PR #453 for #449. Adds support for NVIDIA's nvtx profiling
	API to the PSyclone profiling interface.

	64) PR #454 for #410. Simplifies the Node.walk() method.

	65) PR #400 towards #385. Adds support for Fortran Do loops in
	the PSyIR - loop bounds are now captured.

	66) PR #469 for #465. Removes duplicate lma tests.

	67) PR #479 from kinow:fix-gungho-link. Fixes broken GungHo link
	in documentation.

	68) PR #441 for #373. Adds support for writing transformed LFRic
	kernels to file.

	69) PR #445 for #442. First step towards supporting OpenACC for
	the LFRic (Dynamo0.3 API) PSy layer.

	70) PR #466. Adds basic SIR backend to the PSyIR.

	71) PR #407 for #315. Use the PSyIR SymbolTable to check for
	global symbols (module variables) in kernels. Use this support to
	raise an exception in transformations where global symbols are not
	supported (e.g. the OpenCL transformation).

	72) PR #498 for #388. Documents the PSyIR CodeBlock node and extends
	the CodeBlocks with a property to differentiate between statement/s
	and expression/s.

	73) PR #476 for #429, #432, #433. Fix multi-line codeblocks,
	add support for nemo implicit loops and nemo invokes.

	74) PR #458 for #425. Add support for profiling in the NEMO API.

	75) PR #510 for #419. Code re-structuring - moves what was the
	FParser2ASTProcessor into psyir.frontend.fparser2.

	76) PR #503 for #502. Adds size intrinsic to PSyIR and makes use
	of it in the gocean api's for setting loop bounds.

	77) PR #511 for #508. Includes the test directories in the Python
	module so that the test utilities are available throught the test
	directory hierarchy.

	78) PR #496 for #494, #495 and #499. Fixes for OpenCL generation
	including the ability to specify kernel local size and command
	queue parameters.

	79) PR #517 for #513. Adds support for if statements to the SIR
	backend.

	80) PR #522 for #519. Fix for adding profiling around a select
	case construct.

	81) PR #460 for #133. Add support for ANY_DISCONTINUOUS_SPACE in
	the dynamo0.3 API (LFRic).

	82) PR #531 for #455. Add ANY_SPACE_10 to the dynamo0.3 API
	(LFRic) to be consistent with LFRic infrastructure.

	83) PR #360 for part of #150. Document the rules for reference
	element properties in the dynamo0.3 API (LFRic).

	84) PR #518 for #393. Add the Container PSyIR node.

	85) PR #525 for #459. Bug fix for passing scalar grid properties
	to GOcean kernels when using OpenCL.

	86) PR #485. Adds a psyclone.psyir.tools.dependency_analysis
	module and associated DependencyTools class to help with
	dependence analysis in the PSyIR.

	87) PR #532 for #204. Adds support for W2broken and W2trace
	function spaces in the dynamo0.3 (LFRic) API.

	89) PR #515 for #512. Adds PSyIR backend support (Fortran and C)
	for Directives.

	90) PR #534 for #520. Adds PSyIR Fortran backend support for the
	Container Node.

	91) #547 and PR #551. Update all READMEs to use MarkDown and correct
	paths in documentation on creating built-ins.

	92) #546 for PR #553. Rename psyir.psyir.backend.base to visitor.

	93) #526 for PR #527. Update fparser submodule and fix parsing of
	intrinsics with a single argument.

	94) PR #556 for #478. Changes the apply() and validate() methods of
	all Transformations to take a dict of options. Also renames any
	_validate() methods to validate().

	95) PR #558 for #557. Move code-creation out of visitor and into
	the appropriate back-ends.

	96) PR #565 for #564. Alter implementation of auto-addition of
	profiling so that it happens *after* the application of any
	transformation script.

	97) PR #505 for #303. Restructure view method to move the replicated
	logic into the abstract class and add index numbers to the printed
	Schedule statements. Also adds a Schedule to encapsulate Directive
	children.

	98) #570. PSyclone now set to require fparser 0.0.9 on
	installation.

	99) PR #572 for #571. Bug fixes now that fparser uses unicode.

	100) PR 524 for #472. Adds support for scalar variables to the
	SIR backend.

	101) PR #574 towards #567. Fixes bug in profiling that causes
	crash if first kernel in an invoke is a built-in.

	102) PR #576 for #530. Includes the repository examples in the
	distribution and updates the documentation accordingly.

release 1.7.0 20th December 2018

	1) #172 and PR #173 Add support for logical declaration, the save
	attribute and initialisation in f2pygen (required for the OpenACC
	transformation)

	2) #137 Add support for Python 3. Travis now runs the test suite
	for both Python 2 and Python 3.

	3) #159 and PR #165. Adds a configuration option for the Dynamo
	0.3 API to turn on (redundant) computation over annexed dofs in
	order to reduce the number of halo exchanges required.

	4) #119 and PR #171. Adds support for inserting profiling/
	monitoring into a Schedule.

	5) #179 and PR #183. Bug fix in CompileError constructor to run
	tests under Python 3.

	6) #121 and PR #166. Adds a user editable configuration file.

	7) #181 and PR #182. Adds support for generating declarations of
	character variables and for the target attribute.

	8) #170 and PR #177. Adds OpenACC transformations for use with the
	GOcean1.0 API. Appropriate Kernel transformations need to be added
	for full automated OpenACC code parallelisation.

	9) #164 and PR #184. Updates documentation to refer to psyclone
	script instead of generator.py.

	10) PR #187. Add example transformation scripts for the Dynamo
	0.3 API.

	11) PR #180. Makes the specification of loop limits in the GOcean
	API more flexible. This will enable us to support single-iteration
	loops.

	12) #188 and PR #189. Bug fix to ensure that the name of profiling
	regions remains the same when gen() is called multiple times.

	13) #176 and PR #200. Introduce new RegionTrans base class and
	add _validate method to ensure that the list of nodes to
	be transformed (with OpenMP or OpenACC) is correct.

	14) #197. Tidying of the test suite to use the new, get_invoke()
	utility everywhere.

	15) #212 and PR #213. Adds fparser as a submodule of psyclone to
	allow concurrent development of PSyclone and fparser (by allowing
	development versions of PSyclone to point to development versions
	of fparser).

	16) #185 and PR #202. Adds ability to modify a kernel in PSyclone
	using fparser2 and includes an OpenACC transformation to specify a
	kernel is an OpenACC kernel by adding an appropriate
	directive. Currently it is not possible to write the modified
	kernel to file.

	17) #134 and PR #217. Add support for colouring intergrid kernels.

	18) #196 and PR #210. Adds metadata support for evaluators on
	multiple function spaces in the Dynamo 0.3 API.

	19) #191 and PR #215. Add ability to specify iteration space
	definitions to the configuration file.

	20) #228 and PR #232. Fix for examples and travis now checks
	examples at the same time as coverage and code style.

	21) #219 and PR #225. Refactor dependence analysis and fix bug
	that meant that unnecessary halo exchanges of vector components
	were not being removed (following a redundant computation
	transformation).

	22) #27 and PR #209. Created initial NEMO api. Needs lots of work
	but it provides a starting point.

	23) #214 and PR #221. Adds a transformation to convert a
	synchronous halo exchange into an asynchronous halo exchange.

	24) #235 and PR #243. Removes dependency on Habakkuk in NEMO API.

	25) #134 and PR #236. Adds support for adding OpenMP to intergrid
	kernels.

	26) #198 and PR #223. Updates PSyclone to use the latest
	version of dl_esm_inf which has "GO_" prefixed to all public
	quantities. Adds dl_esm_inf as a git submodule.

	27) #158 and PR #253. Fix to remove unnecessary halo exchanges
	related to GH_INC updates to kernel arguments.

	28) #317 and PR #330. Fix to allow module use statements to be
	added to functions.

	29) #330 and PR #422. Adds PSyIR node to represent Nary operators and
	increases the number of supported operators.

release 1.6.1 6th December 2018

	1) #250. Change setup.py (used for pip installation) to only use
	version 0.0.7 of fparser.

release 1.6.0 18th May 2018

	1) #91 and PR #111 Remove unnecessary __init__.py files.

	2) PR #107 Fix errors in Fortran test files revealed by update
	to fparser 0.0.6. Update to catch new AnalyzeError raised by
	fparser.

	3) #90 and PR #102 Add support for integer, read-only, scalar
	arguments to built-in kernels. Add new inc_X_powint_n Built-in
	that raises a field to an integer power.

	4) #67 Bug fix - printing Invoke object caused crash.

	5) #112 and PR #113 - add travis support for codecov coverage tool

	6) #118 and PR #122 - add .pylintrc file in tests directory
	to disable some warnings that we don't care about (for testing
	code).

	7) #117 and PR #125 - bug fix for passing kernel arguments by value
	in the GOcean API.

	8) #105 and PR #115 - add support for coloured loops when
	performing redundant computation.

	9) #84 and PR #128 - make w2v and wtheta discontinuous function
	spaces

	10) PR #93 - add support for a swap-loop transform for the GOcean
	API.

	11) PR #152 - add pylintrc so that pylint's line-length limit
	matches that of pep8.

	12) PR #143 - bug fix for DAG generation in the GOcean API.

	13) PR #153 - added -v option to the psyclone script to show the
	version

	14) PR #136 - add support for intergrid kernels (required for
	multigrid)

	15) PR #149 - add support for GH_READWRITE access for
	discontinuous fields

	16) PR #163 - updating PSyclone to work with the latest version of
	the parser (0.0.7) as the API has changed

	17) PR #169 - add support for specifying stencils in the GOcean
	kernel meta-data.

release 1.5.1 3rd December 2017

	1) #53 and PR #88 Add a version file so that PSyclone does not
	need to be installed to generate documentation.

	2) #94, #96, #98 and PR #97 Make name="name" support in invoke
	calls more robust e.g. names must be valid fortran and match
	should be insensitive to case.

	3) #76 and PR #89 Add support for the new LFRic quadrature
	api. Currently only gh_quadrature_xyoz is supported.

	4) #99 and PR #100 Make the author list for the user manual
	strictly alphabetical.

	5) #50 and PR #78 Implement a redundant-computation transformation.
	This enables a user to request that a kernel (or kernels) is
	computed out into the halo region and any affected halo swaps
	be updated (and/or removed) as required.

	6) #103 and PR #104. Bug fix to ensure that a halo swap is not
	inserted if read annexed dofs are already clean due to a previous
	write to the L1 halo.

release 1.5.0 3rd October 2017

	1) #20 and PR #28 Add dependence analysis (and a Move
	transformation) to PSyclone. This will subsequently allow for
	the safe implementation of more complex schedule transformations
	and optimisations.

	2) #16 and PR #29 Update and add new PSyclone-generated builtins
	to support the functionality required by the current LFRic code.

	3) #43 and PR #44 Update of Met Office-specific install script to
	symlink the generator.py file rather than copy it.

	4) #40 and PR #47 Update example lfric/eg3 to use builtins and to
	merge invokes together as much as possible

	5) #45 and PR #49 Change of kernel metadata names from
	evaluator_shape to gh_shape and modifications to its values.

	6) #3 and PR #51 Restructure repository to allow installation via
	pip. Due to this change we can now use travis and coveralls within
	github for automated testing. Also, new releases are now
	automatically uploaded to pypi (via travis) and status badges can
	now be used so have been added to the README.md file (which is
	shown on the main github page).

	7) #55 and PR #66 Update the documentation to cover installation
	on systems running OpenSUSE.

	8) #61 and PR #71 Re-name existing Dynamo0.3 builtins to follow
	a consistent scheme and add support for some new ones (including
	setval_{c,X}, X_minus_bY etc.). See psyclone.pdf for the full list.

	9) #32 and PR #39 Adds the ability to build the generated code
	when performing Python tests. Generated code can now be checked
	that it compiles as part of the development process helping avoid
	making releases with errors in them. Note, existing tests still
	need to be updated.

	10) #54 and PR #63 The view() method (used to look at the internal
	representation of a schedule) now outputs coloured text (for
	easier viewing) if the termcolor package is installed.

	11) #69 and PR #73 setup.py now uses an absolute path to avoid
	failing tests (with file not found) in some environments when
	running py.test from a different directory to the tests
	themselves.

	12) #59 and PR #75 added metadata support for inter-grid kernels
	which will be used for the multi-grid code.

	13) #82 and PR #83 modified a test to work with different versions
	of graphviz which output files with different ammounts of white
	space

	14) #52 and PR #60 added support for evaluators. An evaluator is
	specified by setting the gh_shape metadata in kernels
	appropriately.

	15) #85 and PR #86 - minor correction to documentation (section
	on Inter-Grid kernel rules was in the wrong place).

release 1.4.1

	1) #22 Updated PSyclone to support enforce_operator_bc_kernel (in
	addition to the existing enforce_bc_kernel) for boundary
	conditions. PSyclone no longer adds in boundary condition calls
	after a call to matrix_vector_kernel, it is up to the user to add
	them in the algorithm layer in all cases. Also fixes a bug
	introduced in 1.4.0 issue #12.

release 1.4.0

	1) #2 Add support for kernel meta-data changes required to support
	Column-wise operators (Column Matrix Assembly).

	2) #6 Implement support for Column Matrix Assembly (CMA) in
	PSyclone.

	3) #12 Add support for the any_w2 function space descriptor

	4) #33 Update documentation referring to fparser.

release 1.3.3

	1) Project moved to github: https://github.com/stfc/PSyclone.
	Hereon, ticket numbers now refer to github issues instead of
	SRS tickets.

	2) #8 Remove the f2py source code from the PSyclone distribution
	and use the fparser package (https://github.com/stfc/fparser)
	instead.

	3) #9 Update documentation to refer to github.

release 1.3.2

	1) #908 Bug fix - ensure that the dynamo0p3 loop colour
	transformation raises an exception if the loop it is applied to
	does not iterate over cells.

	2) #923 Change the name of the generated Fortran module containing
	PSy-layer code for the Dynamo 0.3 API. The name is constructed by
	appending "_psy" to the Algorithm-layer name. (Previously "psy_"
	was prepended to it.) The names of modules produced by other
	PSyclone APIs are unchanged.

release 1.3.1

	1) #846 Bug fix - generate correct logic and code for the call to
	enforce_bc_kernel after a call to matrix_vector_kernel. Also add
	w2h and w2v as spaces that cause enforce_bc_kernel to be called in
	addition to W1 and W2.

	2) #853 Bug fix - make sure that an operator object is only used
	as a lookup for values in the PSy layer when it is correct to do
	so. In particular, make sure that the dofmap lookup is always from
	a field, as this fixes the known bug.

release 1.3.0

	1) #686 Stencil extents (depth of the stencil) are now changed to
	stencil sizes (number of elements in the stencil) in the PSy-layer
	as the algorithm expects to provide the former and the kernel
	expects to receive the latter.

	2) #706 Avoid potential name clashes with stencil extent and
	direction arguments (as well as nlayers).

	3) #673 Fixed an xfailing built-in test

	4) #721 Bug fix - generate correct variable declarations and
	module use statements without modifying original arguments. Invokes
	requiring multiple enforce-bc kernel calls are now handled correctly.

	5) #727 Addition of install script (contributions/install) to
	support Met Office modules environment.

	6) #423 Add support for distributed-memory for built-ins.
	Global sums are now generated for calls to inner_product and
	sum_field built-in kernels.

	7) #489 Support the dereferencing of an object/derived type in the
	argument list of a kernel call within an invoke in the algorithm
	layer e.g. call invoke(kern(a%b))

	8) #669 Added support for named arguments to the expression
	analyser. This is the first step towards supporting named invokes
	in PSyclone.

	9) #628 dofmap lookups are now outside loops in the
	PSy-layer. This makes no functional difference but should give a
	performance benefit.

	10) #304 Added support for named invokes in PSyclone.

	11) #580 Implemented tests for the agreed dynamo0.3 builtin
	rules. For example, all fields must be on the same function space
	within a builtin.

	12) #761 Added support for parsing evaluator metadata.

	13) #484 Add support for the use of OpenMP (including reductions)
	with builtins.

	14) #819 Re-structuring of DynKern._create_arg_list. Replaced with
	new ArgList base class which is then sub-classed to KernCallArgList
	and KernStubArgList.

	15) #576 Added tests and documentation to check and describe the
	dynamo0.3 api kernel and builtin rules.

release 1.2.4

	1) #658 Adds support for the use of real and integer literals with
	kind specified in kernel calls from the algorithm layer. For
	example 0.0_rdef. This will be particularly useful for built-ins.

	2) #475 Fixes any remaining string assert comparison errors in
	tests. Updates algen_test.py to be pep8, pyflakes and pylint
	compliant.

	3) #468 Add support for kernels that perform stencil operations.
	Stencil depth is specified at the algorithm layer.

	4) #672 Fix error in boundary layer code generation for
	matrix_vector_kernel. The function space check is now always
	correct (hopefully).

	5) #680 Bug fix: the kernel stub generator was not adding the stencil
	dofmap required by a field with stencil access.

release 1.2.3

	1) #111 Adds support for dynamo0.3 built-in operations running
	sequentially.

	2) #640 Update PSyclone to call enforce_bc_kernel after every
	call to matrix_vector_kernel if the space is W1 or W2. (Previously
	PSyclone looked for matrix_vector_mm_kernel and only W2.)

	3) #430 Adds support for multiple kernels within an invoke with
	kernel arguments specified as any_space. Previously there was a
	limit of one kernel per invoke. This is particularly relevant for
	built-ins as all of these currently have arguments that are
	any_space.

	4) #657 Changes to the declaration and assignment of the mesh
	object (it is now a pointer) within the generated PSy layer so as
	to use the mesh singleton and not generate a temporary copy of it.

release 1.2.2

	1) #575 Add parser support for stencil meta-data.

	2) #587 Changed scalar metadata names to gh_real and gh_integer

	3) #501 Updates to parser and documentation to support writing to
	scalar arguments (reductions). Note that this is currently only
	supported for serial code. Implementation of this functionality
	for OpenMP and MPI will be done under #484 and #423, respectively.

	4) #235 PSyclone now uses the appropriate intent for arguments in
	the generated PSy code. Previously it always used inout. This
	allows the algorithm developer to specify the intent of data in
	the algorithm layer appropriately, rather than being forced to use
	inout in all cases.

	5) #604 If PSyclone encounters an Algorithm file that contains no
	invoke calls then it now issues a warning and outputs that file
	unchanged (previously it did not output a file at all). No PSy
	file is created in this case.

	6) #618 fix for #235. Data with intent out should have fields
	declared as inout as internal subroutines within the field are
	dereferenced so are required as intent in.

	7) #610 When PSyclone is operating in line length limiting mode
	("-l" switch) problems are caused if it breaks a line in the middle
	of a string. PSyclone now prefixes all continued lines with an
	ampersand. This then produces valid Fortran irrespective of whether
	the line-break happens within a string.

release 1.2.1

	1) Added a PSyclone logo

	2) #360 Internal code structure changes to make the Node class
	calls() method more intuitive and consistent with other methods. A
	side effect is that the OpenMP private list should no longer
	contain any variables names that are not required (as this change
	fixes that bug).

	3) #546 Bug fix for colouring when a kernel is passed an operator.
	PSyclone was not generating the correct cell look-up when
	colouring a loop containing a kernel call with an operator. i.e.
	the PSy layer passed 'cell' to the kernel rather than
	'cmap(colour, cell)'.

	4) #542 generate correct OpenMP private list. This was actually
	fixed by the changes made under #360 (change 2 above) so this
	ticket only adds a test for this functionality.

release 1.2.0

	1) #415 Support for parsing stencil information supplied in
	Dynamo 0.3 kernel meta-data.

	2) #367 Make gocean Python conform to pep8

	3) #230 Add documentation for the GOcean1.0 API

	4) #379 Make f2pygen and its tests conform to pep8, pylint and
	improve the test coverage

	5) #429 Support for read-only scalar arguments in the 0.3
	Dynamo API.

	6) #420 Support for inter-invoke halo calls and logic (for
	distributed memory)

	7) #514 Fix for a bug in the if test round a halo_exchange call
	in which arrays (vectors) did not have their index added.

	8) #521 Fix bugs in the logic for adding halo exchange calls before
	loops.

	9) #532 Fix in the logic for adding halo exchange calls before
	loops which recognises that operators do not have halos.

	10) #467 Support transformations in Distributed Memory. Enable the use
	of OpenMP (and other transformations) with DM. Note that PSyclone
	currently does not support halo swaps inside OpenMP parallel regions.

release 1.1.0

	1) #263 OpenMP (including colouring) supported for the 0.3 Dynamo
	API. Parser fails gracefully if Kernel-code parsing is
	unsuccessful.

	2) #292 Add support for user-supplied transformations/optimisations
	via a script passed to the generate function/command-line. This
	enables the use of transformations within a build system.

	3) #292 Documentation for Algorithm, PSy and Kernel layers as well
	as for transformations has been added. Documentation on using
	transformation scripts then added on top.

	4) #292 Dynamo example scripts fixed.

	5) #258 First version of kernel-stub generator added. Given kernel
	metadata as input, PSyclone has enough information to be able to
	generate stub kernel code with the appropriate arguments and
	argument ordering.

	6) #364 OpenMP fix for update 1) (ticket #263). 'ncolour' variable
	now declared. New lfric/eg3 example added to demonstrate the use
	of transformation scripts introduced in update 2) (ticket #292).

	7) #361 Minor updates to the kernel-stub generator. Remove spurious
	dir() command, remove additional '_code' from kernel subroutine name
	and add 'implicit none' to the generated subroutine.

	8) #363 Update to the generator script to catch any run-time
	errors generated by the user-supplied optimisation script. Such
	errors are then reported in a user-friendly fashion to aid
	debugging.

	9) #272 Added support for explicit loop bounds in the PSy layer
	for the GOcean1.0 API. The Cray compiler makes use of this
	information to generate more efficient code. This option can be
	switched on or off using a transformation.

	10) Support the module in-lining of kernel subroutines. i.e.
	kernel subroutines can be moved into the same module that contains
	the invoke from which they are called. This functionality is
	implemented as a new transformation, 'KernelModuleInlineTrans'.
	psyGen.py has also been made fully pep8 compliant.

	11) #347 Add an option to limit the length of lines of fortran
	code that PSyclone generates to 132 chars. This is the length
	mandated by the Fortran free-format standard and is rigorously
	enforced by some compilers (e.g. PGI). As a part of this change
	PSyclone now checks the length of all lines of source code in
	the Algorithm and Kernel files that it parses.

	12) #395 Add support for new function spaces: Wtheta, W2H and W2V.

	13) #396 and #397 Make all tests work with Python 2.6. Previously
	two of the tests only worked in Python 2.7 and a third caused
	resource issues when using deepcopy.

	14) #355 Support operators where the "to" and "from" function
	spaces are different.

release 1.0.2

	1) #299 temporary boundary condition
	support. matrix_vector_kernel_mm now uses enforce_bc_code rather
	than enforce_boundary_w2 as the latter is no longer used.

release 1.0.1

	1) #299 temporary boundary condition support. removed the
	hardwired code and associated test that added an additional
	boundary condition array to ru_kernel as this kernel is no longer
	required. Added support for generating a boundary condition array
	in the PSy layer and passing it into the enforce_bc_kernel
	kernel. enforce_bc_kernel should be placed by the algorithm
	developer to enforce boundary conditions.

release 1.0.0<|MERGE_RESOLUTION|>--- conflicted
+++ resolved
@@ -385,9 +385,6 @@
 	129) PR #2112 towards #1618. Splits LFRic eg11 source file into
 	driver and algorithm.
 
-<<<<<<< HEAD
-	130) PR #2121 for #2109. Update PSyclone to fparser 0.1.1 submodule
-=======
 	130) PR #2118 for #2117. Ensure build flags passed to LFRic
 	infrastructure
 
@@ -403,7 +400,6 @@
 	functionality.
 
 	134) PR #2123. Updates GOcean project link in UG.
->>>>>>> 118ef031
 
 release 2.3.1 17th of June 2022
 
