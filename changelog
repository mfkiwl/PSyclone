	1) #778 for #713. Use 'make' to execute all examples.

	2) #782 for #780. Refactor FunctionSpace support and move it
	out of dynamo0p3.py and into the lfric domain.

	3) #785 for #679. Use a DataSymbol to represent the PSyIR Loop variable.

	4) #795 for #793. Add the scope property to PSyIR node.

	5) #779 for #763. Capture unrecognised declarations in a new
	PSyIR UnknownType DataType.

	6) #787 for #786. Introduce the PSyIR Call node and the RoutineSymbol.

	7) #784 for #764. Update LFRic test kernels to use fs_continuity_mod.

	8) #797 for #790. Add intrinsic type information to GOcean grid
	properties in config file. Add OpenCL to GOcean/eg1 ('shallow').

	9) #792 for #789. Return kernel argument objects instead of just names
	from unique_declarations() and unique_declarations_by_intent().

	10) #750 for #575. Add support for jupyter notebooks with links to
	binder for some examples.

	11) #804 for #801. Correct Fortran intents for invoke arguments in
	unique_declns_by_intent().

	12) #794 for #788. Re-structuring and tidying of DynArgDescriptor03
	to become LFRicArgDescriptor.

	13) #807 for #805. Put fparser2 bare DO constructs inside CodeBlocks.

	14) #816 for #810 (fix GOcean examples to build dl_esm_inf if
	required) and #730 (bring GOcean/eg5 up-to-date with latest dl_timer).

	15) #811 for #783. Removes potential duplication of orientation
	pointer declarations.

	16) #808 for #800. Adds support in the PSyIR for the case when a
	variable used to dimension an array has deferred or unknown type.

	17) #822 for #820. Excludes return statements from profile and
	directive regions. Also reworks the relevant code to exclude nodes
	rather than include them which makes more sense as exclusion is
	the exception.

	18) #796 for #412. Adds a transformation to convert an assignment
	to an array range into an explicit loop in the PSyIR.

	19) #834 for #833. Adds the NINT intrinsic to the PSyIR and adds
	support in fparser2reader for translating Fortran NINT into this
	intrinsic.

	20) #821 for #630. Extends symbol table functionality to allow
	search of ancestor symbol tables.

	21) #837 for #824. Introduce profile_PSyDataStart() and
	profile_PSyDataStop() functions for NVTX profiling on NVIDIA.

	22) #818 for #138. Modifies PSyclone tests which use GH_WRITE for
	continuous fields when iterating over cells (as this is not
	valid).

	23) #842 for #841. Fixes gocean/eg1 so that PSYCLONE_CONFIG is
	set correctly (and adds a .gitignore).

	24) #825 for #646. Extends the dependency analysis so that it
	works for all 'implicit' arguments passed to LFRic kernels.

	25) #799 for #757. Extends kernel metadata such that multiple
	implementations (in different precisions) of a single kernel
	may now be specified through an interface block.

	26) #854 for #848. Adds a tutorial in the form of Jupyter
	notebooks. Covers fparser2, the NEMO API and PSyIR navigation.

	27) #839 for #836. Improves the separation between the metadata
	parsing and type information in the LFRic API.

	28) #862 for #860. Fixes error when building documentation using
	windows filesystems (removes symbolic links).

	29) #812 towards #199. Adds PSyclone support for read-only
	verification for LFRic and GOcean.

	30) #829 for #827. Removes the NemoImplicitLoop node and the
	associated NemoExplicitLoopTrans (now that the PSyIR has support
	for assignments to array ranges).

	31) #844 for #809. Improves PSyclone linelength support by
	allowing linelength checks to be applied to modified or generated
	code but not input code. The various options can be controlled by
	command line switches.

	32) #882 for #881. Removes specific version of pylint in setup.py.

	33) #884 for #883. Restructure psyclone user guide to move
	psyclone command section nearer the front of the document.

	34) #823 for #471. Updates the access from INC to READWRITE for
	those kernels that loop over DoFs.

	35) #872 for #736 and #858. Routine Symbols are captured by the Fortran
	front-end when parsing a Container.

	36) #850 for #849 - basic support for distributed memory in GOcean.
	N.B. dl_esm_inf does not yet have support for set_dirty/clean.

	37) #875 for #774. Add support for new metadata format for scalar
	arguments to LFRic kernels - sepecify the intrinsic type
	separately.

	38) #895 towards #871. Updates to HEAD of dl_esm_inf, introduces
	FortCL as a submodule and alters the OpenCL code generation for gocean
	in order to create a read_from_device function.

	39) #865 for #832. Use Jinja to generate Fortran code for the
	PSyData read-only verification library plus the dl_esm_inf
	implementation of this.

	40) #893 towards #866. Introduce support for "operates_on" instead of
	"iterates_over" in LFRic kernel metadata.

	41) #887 for #876. Create a generic symbol when no better information is
	provided about a symbol and replace the symbol later on if more
	information is found.

	42) #904 for #903. Fixed an error in handling use statements (a
	symbol clash when there should not be one).

	43) #877 for #867. Bug fix to enable dependencies on HaloExchange
	objects to be ignored while updating the dependency information.

	44) #907 for #906. Refactor PSyDataTrans and subclasses to reduce
	code duplication (especially in the __str__ and name methods).

	45) #902 for #866. Update (virtually) all LFRic test kernels and
	examples to use "operates_on" instead of "iterates_over" metadata.

	46) #914 for #897. Update Coding Style in Dev guide with details
	on raising Exceptions.

	47) #878 for #832. Use Jinja and the PSyDataBase class for building
	most of the PSyData profiling wrapper libraries.

	48) #915 for #908. Alters the module generation for the LFRic PSy
	layer so that use statements for LFRic field and operator modules are
	only generated if required.

	49) #922 for #921. Fixes pycodestyle errors in the code base.

	50) #899 for #896. Adds a new PSyIR Routine Node that subclasses
	Schedule and is subclassed by KernelSchedule.

	51) #932 for #931. Fixes the dependency analysis in the case
	that no existing Symbol is found for an array access. This is
	a workaround until the NEMO API has a fully-functioning symbol
	table enabling the dependency analysis to be based upon Symbol
	information (#845).

	52) #930 for #885. Bug fix for missing halo exchange before a
	Builtin Kernel with a field argument with read-write access.

	53) #919 for #916. Fixes errors in docstrings which show up when
	generating the reference guide.

	54) #938 for #937. Correct erroneous use of str(err) instead of
	str(err.value) in symboltable_test.py.

	55) #940 for #939. Bug fix to ensure utf-8 encoding is set in both
	Python 2 and 3 when reading files. (Required when running in
	non-Unicode locales.)

	56) #942 for #941. Bug fix so that an exception is raised if a
	directive is placed around a loop or code region containing a
	codeblock.

	57) #912 for #781. Adds support for '2D cross' stencils (i.e.
	cross stencils where the directions of the arms is encoded
	and their lengths may vary).

	58) #956 towards #955. Changes the directory structure for
	the dl_esm_inf netcdf PSyData wrapper library.

	59) #954 for #745. Update PSyclone copy of the LFRic infrastructure
	to create compilable and runnable LFRIc examples.

	60) #943 for #923. Adds generation of an in-kernel boundary mask
	when generating OpenCL kernels for GOcean. (Fixes failures seen
	for arbitrary problem sizes.)

	61) #911 for #363. Add support for derived/structure types.

	62) #953 for #952. Make RegionTrans and its subclasses accept a
	node as input as well as a list of nodes.

	63) PR #965. Add github actions for CI - runs flake8, pytest,
	codecov and examples for python 2.7, 3.5 and 3.8.

	64) PR #975 for #972 - correct use of str(err) with str(err.value)
	in a couple of recently-added tests.

	65) PR #983 for #982 - Improve 'kernels' auto-profiling for NEMO API.

	66) PR #977 for #976. Fix dimension parameter for Jinja templates
	in the PSyData libraries.

	67) PR #981 for #980. Move jupyter notebooks into a notebooks
	subfolder of the tutorial directory ready for the addition of
	"practicals" tutorials

	68) PR #958 for #957. Add checks that raise an exception at code
	generation time if there are any orphan OpenACC or OpenMP
	directives e.g. OpenMP loop should be within OpenMP parallel.

	69) PR #970 for #955. Use Jinja to generate the netcdf extraction
	library for the GOcean API.

	70) PR #986 for #819. Adds support for NetCDF data extraction
	for the LFRic API.

	71) PR #964 for #933. Adds nemo practical 'hands-on' tutorial
	documentation and examples.

	72) PR #905 for #989. Adds PSyData wrapper libraries for dl_esm_inf
	and LFRic that provide NAN/infinity checking for real inputs/outputs
	to a kernel. Also adds the NanTestNode and a NanTestTrans (which
	inserts an instance of the former).

	73) PR #961 for #936. Add hands-on tutorial for distributed memory
	with the LFRic API.

	74) PR #985 for #979. Hands-on tutorial for single-node optimisations
	with the LFRic API.

	75) PR #962 for #952. Hands-on tutorial for building an LFRic
	application.

	76) PR #995 for #971. Hands-on tutorial for using PSyData
	functionality with the LFRic API.

	77) PR #1000 for #988. Add missing dependencies in gungho_lib/Makefile
	in LFRic building_code tutorials 3 and 4.

	78) PR #1012 for #1001. Adds a wrapper script to find a python
	executable when building any of the PSyData wrapper libraries. (Required
	because some distributions now only ship with 'python3').

	79) PR #947 for #946. Array shape elements are DataNodes (References,
	Literals or expressions). If an int is provided, it is transformed to
	a Literal.

	80) PR #1020 towards #363. Rename the PSyIR node Array to ArrayReference.

	81) PR #1011 for #1008. Auto kernel profiling can fail after OpenMP
	transformations.

        82) PR #951 for #950. Adds f2pygen support for generating code from
        PSyIR nodes.

	83) PR #1026 for #1025. Removes code associated with, and
	reference to, travis as we have migrated to github actions.

	84) PR #944 towards #925. Added metadata support and constraints
	tests for operates_on=domain kernels.

<<<<<<< HEAD
        85) PR #1034 for #1037. Final fixes for problems found when
        running with LOCALE=C.
=======
        85) PR #901 towards #873. Adds PSyIR support for recognised quantities
        in LFRic kernels. Currently only used for argument validation.
>>>>>>> b94d4145

release 1.9.0 20th May 2020

	1) #602 for #597. Modify Node.ancestor() to optionally include
	self.

	2) #607 for #457. Add fixtures documentation to the developer
	guide and split guide into smaller files.

	3) #610 towards #567. Extends the Profile transformation so that
	a user can supply name and location strings rather than rely
	on the automatic generation of suitable names.

	4) #600 for #468. Adds a datatype to literals in the PSyIR.

	5) #601 for #599. Add create methods to assist bottom up PSyIR node
	creation.

	6) #608 for #594. Add 'DEFERRED' and 'ATTRIBUTE' as PSyIR array extents.

	7) #606 towards #474. Moves Profile and Extract transformations into
	new directory structure (psyir/transformations/). Begin putting
	domain-specific transformations into domain/ directory.

	8) #618 for #567. Corrects the automatic generation of names for
	profiled regions.

	9) #624 for #566. Removes the 'force profile' option from the psyclone
	script as it is no longer required.

	10) #614 for #612. Use the datatype of the Literal node in the SIR
	backend rather than assuming all literals are real.

	11) #555 for #190. Adds a GlobalsToArguments transformation that
	converts kernel accesses to global data into arguments.

	12) #627 for 625. Adds SymbolTable.new_symbol_name() method to generate
	names that don't clash with existing symbols.

	13) #623 for #622. Bug fix for adding loop directives inside
	region directives for the nemo api.

	14) #631 for #628. Add support for compiling additional
	non-library code in compilation tests.

	15) #643 for #617. Corrects table widths in the html version of the
	documentation and also fixes broken links to developer guide.

	16) #632 for #585. Add support for the use of expressions when
	assigning values to constant Symbols.

	17) #635 for #634. Update PSyclone to use new parent functionality
	in fparser and to remove spurious white space in some of the
	generated (end do/if) code.

	18) #657 towards #474. Moves various node classes out of psyGen
	and into the psyclone.psyir.nodes module.

	19) #669 towards #474. Move those error/exception classes that
	were in psyGen into a new 'errors' module.

	20) #656 towards #412. Add PSyIR Range node to support array slice
	accesses. This could also be used for loop indices.

	21) #672 for #651. Add PSyIR lbound and ubound BinaryOperations.

	22) #670 for #666. Make the various GOcean grid properties
	configurable (previously the mapping from meta-data name to
	corresponding Fortran code was a dict in the code).

	23) #671 for #653 and #652. Fixes two issues with OpenCL
	generation for the GOcean API (handling of the SAVE attribute
	and support for real and integer scalar arguments).

	24) #541 for #536. Adds transformations to convert MIN, ABS and
	SIGN intrinsics into equivalent PSyIR code and uses these in
	NEMO/eg4.

	25) #662 for #661. Adds PSyIR support for the MATMUL intrinsic
	and renames the dynamo examples to lfric.

	26) #665 for #603 and #673. Alters the Reference and Array nodes
	so that they refer to a Symbol instead of just a name.

	27) #683 for #682. Modifies PSyclone fparser2 front-end reader to
	work with the latest version of fparser2 which now correctly deals
	with intent attributes.

	28) #681 for #680. Small fix to failing profiling test (DM assumed
	to be on but not explicitly set).

	29) #691 for #690. Fix PSyIR fparser frontend handling of allocatable
	array declarations.

	30) PR #605 for #150. Implements code generation for reference
	element properties in the Dynamo0.3 (LFRic) API.

	31) PR #615 for #586 and #323. Improves support for use statements
	including unqualified use statements.

	32) PR #650 for #583. Implementation of the PSyData API and
	refactoring of Extraction and Profiling support. Note that the LFRic
	(Dynamo0.3) API is not yet fully supported.

	33) PR #702 for #660. Read the default KIND parameters for the LFRic
	domain from the configuration file.
	NOTE: this change requires that any local config file be updated as
	the new KIND mapping is mandatory.

	34) PR #704 for #699 and #697. Fixes gocean/eg2 and adds a
	--compile option to the check_examples script.

	35) PR #684 for #655. Re-factor psy-data-based transformations.

	36) PR #700 for #687. Adds support for Fortran array syntax
	to the PSyIR Fortran front-/back-ends.

	37) PR #707 for #694. Extends gocean/eg5 to produce executables
	for the simple_timing, dl_timer and drhook profiling wrappers.

	38) PR #689 for #312. Removes the Namespace manager and replaces
	it with a SymbolTable. This is work towards all code being
	generated by the PSyIR backends.

	39) PR #722 for #716. Adds support for reference-element normals
	and extends the kernel-stub generator to support reference-element
	properties.

	40) PR #708 for #638. Adds limited support for GOcean grid properties
	to the ExtractNode functionality.

	41) PR #701 for #193 and #195. Adds support for face and edge
	quadrature as well as multiple quadratures in a kernel in the
	Dynamo0.3 (LFRic) API. Also extends kernel-stub generator support.

	42) PR #709 for #698. Adds the 'target' attribute to declarations
	of the PSyData object.

	43) PR #729 for #12. Change the Fortran intent of all derived-type
	objects passed into the PSy layer in the LFRic API to be 'in'.

	44) PR #739 for part of #18. Documents mesh properties that a
	kernel can request in LFRic (Dynamo0.3) API.

	45) PR #743 for #740. Remove old unused quadrature_mod.f90 from
	LFRic (Dynamo0.3 API).

	46) PR #734 for #539. Added the Wchi function space to LFRic
	(Dynamo0.3 API).

	47) PR #728 for #721. Adds DataType hierarchy decoupled from DataSymbol.

	48) PR #596 for #500. Makes the NEMO API use the symbol table.

	49) PR #686 for #684. Adds the MatMul2CodeTrans which transforms
	a MATMUL PSyIR operation into the equivalent PSyIR expression.

	50) PR #747 for #18. Implements code generation (PSy-layer and
	kernel stub) for mesh properties that a kernel can request in
	LFRic (Dynamo0.3) API.

	51) PR #731 for #668. Adds support for ProfileInit and ProfileEnd
	functions in the PSyData API. Re-structuring of the associated
	documentation.

	52) PR #756 for #749. Adds the option to generate run-time checks
	for the LFRic API that fields are on function spaces consistent
	with those specified in kernel metadata.

	53) PR #726 for issue #723. Adds the concepts of DataNode and
	Statement to the PSyIR and adds checks that ensure that when a
	child Node is added to a parent Node, the type of the child Node
	is compatible with the type of Node expected by the parent.

	54) PR #758 for #733. Shortens the variable names that are
	constructed for LFRic PSy-layer variables related to any-space
	function spaces.

	55) PR #760 for #751. Adds support for W2htrace and W2vtrace
	function spaces.

	56) PR #762 for #725. Renames the various builtin-operation-to-
	code transformations now that they are not NEMO specific.

	57) PR #773 for #772 and #715. Adds support for reading Fortran
	parameter statements containing symbols into the PSyIR.

	58) PR #776 for #775. Small bug fix for upper loop bound in
	Matmul2CodeTrans transformation.

	59) PR #735 for #732. Add a Visibility attribute to symbols and
	fparser2 front-end captures public and private visibilities.

	60) PR #770 for #766. Fix operation precedence issues in the Fortran
	back-end by inserting parenthesis when needed.

	61) PR #769 for #588. Adds frontend support for *N and double
	precision type declarations.

release 1.8.1 29th November 2019

        1) #579 for #509. Improves the structuring of the html version
	of the User Guide.

        2) PR #581 for #578. Extends the PSyIR Fortran backend so
	that variable declarations include kind information. This
	currently only works if kind-parameters are declared or
	explicitly imported in the local scope - see #587 and #586.

        3) PR #562 for #473. Fixes the DAG generation to allow for
	Loops having Schedules and children (e.g. loop limits) that
	we want to ignore.

	4) PR #535 for part of #150. Implements support for parsing
	of reference element metadata in the Dynamo0.3 (LFRic) API.

	5) PR #516 for #497. Adds support for translating the Fortran
	where construct into the PSyIR.

        6) PR #545 for #544 and #543. Moves the Symbol support into
	a separate sub-module and adds support for parameter declarations
	and the functionality to resolve deferred datatypes.

        7) PR #559 for #483. Introduces new InlinedKernel class and
	uses this as the base class for all NEMO kernels.

	8) PR #580 for #542. Adds a Schedule as a child of ExtractNode and
	ProfileNode.

        9) PR #573 for #438. Fixes all tests to use the value property of
	exceptions rather than str(err).

	10) PR #416 for #408. Adds support for non-ascii chars in Fortran
	strings.

	11) PR #591 for #584. Adds the concept of a deferred interface to
	PSyIR symbols. This allows declarations to appear in any order and
	helps to deal with kind symbols scoped via module use statements.

release 1.8.0 8th November 2019

	1) #245 and PR #247. Extend PSyIR to support common kernel
	constructs (e.g. asignments) and generalise ASTProcessor and
	CodeBlocks.

	2) #275 and PR #276. Update fparser submodule (to point to latest
	version) as this was not done at the last release.

	3) #269 and PR #273. Remove generation of unnecessary
	infrastructure calls when an Invoke only contains calls to
	built-ins.

	4) #196 and PR #242. Add support for kernels with evaluators on
	multiple target function spaces.

	5) #270 and PR #271. Add ability to specify include directories in
	PSyclone script to allow Fortran include files to be found when
	transforming kernels.

	6) #201 and PR #224. Add ability to write transformed kernels to
	file. Also ensures that kernel and psy-layer names match, allows
	an output directory to be specified and supports different output
	options when the same kernel is transformed in more than one
	location.

	7) #126 and PR #283. Update xfailing tests in alggen_test.py which
	require multiple quadrature objects in a single invoke to pass.

	8) #227 and PR #233. Add a gocean1.0 API OpenACC example.

	9) #207 and PR #280. Remove support for gunghoproto API.

	10) #174 and PR #216. Adds the ability to generate an OpenCL PSy
	layer in the gocean1.0 API (including an OpenCL transformation).

	11) #272 and PR #277. Adds an implicit-to-explicit-loop
	transformation for the nemo API.

	12) PR #255. Construct a KernelSchedule for kernel code with a
	SymbolTable to hold information on variables used.

	13) PR #302. Fix API's -> APIs typo in documentation.

	14) #292 and PR #293. Add allowed list of nodes to RegionTrans.

	15) #254 and PR #299. Adds methods to generate C and OpenCL
	code for the Symbol Table and for certain PSyIR nodes.

	16) PR #301. Adds an extras_require section to setup.py to simplify
	installation of dependencies required for docs and tests.

	17) #281 and PR #313. Adds support for compiling the code
	generated as part of the GOcean 1.0 tests (including OpenCL
	code that uses FortCL).

	18) #139 and PR #218. Beginning of implementation of kernel-
	extraction functionality (PSyKE). Currently only inserts
	comments into generated Fortran code.

        19) #327 and PR #328. Fix for erroneous xpassing test.

	20) #238 and PR #285. Use fparser2 for parsing the
	Algorithm layer (instead of fparser1).

	21) #321 and PR #325. Document kernel coding restrictions required
	for kernel transformations.

        22) #326 PR #335. Alters the use of pytest fixtures to remove the now
	deprecated use of the global pytest.config.

	23) PR #318. Updates the Schedule hierarchy within the PSyIR.
	Introduces a new Schedule base class which KernelSchedule and
	InvokeSchedule then sub-class.

	24) #332 and PR #333. Bug fix for parsing of simple arithmetic
	expressions in kernel argument lists in the Algorithm layer.

	25) #337 and PR #341. Bug fix to make matching of kernel names
	in module use statements (in the Algorithm) case insensitive.

	26) #268 and PR #306. Restructure of PSy and stub code generation.

	27) #248 and PR #287. Extends OpenACC transformation support to
	the nemo api, adds transformations for OpenACC data and kernel
	directives and adds a sequential option to the OpenACC loop
	directive transformation.

	28) #319 and PR #331. Bug fix to make matching of kernel names
	in module use statements (in the Kernel) case insensitive.

	29) #349 Bug fix for unicode characters in comment strings for
	Python 3 to 3.6.

	30) #320 and PR #334. Remove obsolete GUI-related code.

	31) #322 and PR #343. Add gocean1.0 api example which contains
	kernels with use statements.

        32) #345 and PR #352. Makes the search for kernels within the parse
        tree case insensitive.

        33) #350 and PR #351. Bug fix in the stencil lookup for field
        vectors in the Dynamo0.3 API.

	34) #336 and PR #338. PSyIR Fortran array parsing support (logical
	type, a(xx) dimension specifications and array size can be an
	integer variable).

	35) #346 and PR #357. In the nemo api put do-while loops into a
	code block rather than recognising them as do-loops and make
	default(present) optional for ACCKernels transformations.

        36) #362 and PR #367. Adds the basics of a transformation for identifying
	certain LFRic kernel arguments that can be converted to constants.
	Currently only identifies candidate arguments and prints them to
	stdout.

        37) PR #347 (working towards #256). Adds support for If and CASE
	constructs to the PSyIR (superseding and removing the existing, NEMO-
	specific support for If constructs).

	38) #377 and PR #378. Update fparser submodule to point to latest
	fparser master (contains bug fix for Python 2 installation).

        39) #329 and PR #371. Removes the global psyGen.MAPPINGS_ACCESSES by
	moving the functionality into the api-specifc config section of
	the configuration file.

	40) #361 and PR #365. Identify NemoKernel nodes via the PSyIR
	rather than the fparser2 parse tree.

	41) #340 and PR #380. Split the documentation into a user-guide
	and a developer-guide. These will be available separately on
	read-the-docs.

	42) #369 and PR #347. Adds support for constant values (fixed compile-time
	known values) in the PSyIR Symbol representation.

        43) PR #383. Fixes to various pylint errors.

        44) PR #384 (working towards #354) Adds support for CASE constructs with
        a DEFAULT clause when translating Fortran fparser2 to PSyIR.

        45) PR #366 (working towards #323) Improves the Symbol interface
        infrastructure with Arguments and FortranGlobals. The Fortran-to-PSyIR
        front-end parses the 'use module only' statements.

        46) PR #370 for #339. Makes the support for operators in the PSyIR
        more robust by using an enumerator. Adds support for some intrinsics.

        47) PR #389 for #386. Variable names and associated loop-types
	for the NEMO API are now stored in the configuration file.

        48) PR #394 for #392. Fixes a bug in the way the test suite checks
	for whether the graphviz package is available.

        49) PR #387 for #249. Extends OCLTrans() so that all kernels within a
	transformed Invoke are converted to OpenCL. Also includes a
	work-around for array accesses incorrectly identified as Statement
	Functions by fparser2.

        50) PR #403 for #390. Use AutoAPI to generate the PSyclone Reference Guide
        and build all local documentation using the 'sphinx_rtd_theme'.

        51) PR #404 for #364. Re-structure class hierarchy for Kernels, with
        CodedKernels and BuiltIns as specialisations.

        52) PR #297. Adds support for the Dr Hook profiling library.

        53) PR #413 for #411. Adds support for semantic navigation of the
        PSyIR tree.

        54) PR #376 for #368. Introduces PSyIR back-end infrastructure using the
        Visitor Pattern and creates a PSyIR-to-Fortran back-end.

        55) PR #428 for #427. Fix to test suite so that empty, transformed
        kernel files are not created in the CWD.

        56) PR #439 and Issue #438. Instruct pip to install the version of
        pytest prior to 5.0 (as changes to the structure of the exception
        object break a lot of our tests).

        57) PR #420 for #418. Moves the C/OpenCL generation functionality out
        of the Node class and implements it as PSyIR backends using the
        Visitor Pattern.

        58) PR #434 for #354. Add support for translating ranges in
        Fortran case statements into PSyIR.

        59) PR #421. Alters the generated code for the dynamo 0.3 API so that
        the mesh object is obtained from proxy. (Consistent with other accesses
        and works around a bug in the PGI compiler.)

        60) PR #452 for #397. Removes unnecessary walk_ast() call from the
        NemoInvokes constructor.

        61) PR #424 for #399. Adds dependence-analysis functionality to
        the PSyIR (for reasoning about existing code such as in kernels or
        the NEMO API).

        62) PR #464 for #443. Adds a coding-style guide to the Developers'
        Guide.

        63) PR #453 for #449. Adds support for NVIDIA's nvtx profiling
        API to the PSyclone profiling interface.

        64) PR #454 for #410. Simplifies the Node.walk() method.

        65) PR #400 towards #385. Adds support for Fortran Do loops in
        the PSyIR - loop bounds are now captured.

        66) PR #469 for #465. Removes duplicate lma tests.

        67) PR #479 from kinow:fix-gungho-link. Fixes broken GungHo link
        in documentation.

        68) PR #441 for #373. Adds support for writing transformed LFRic
        kernels to file.

        69) PR #445 for #442. First step towards supporting OpenACC for
        the LFRic (Dynamo0.3 API) PSy layer.

        70) PR #466. Adds basic SIR backend to the PSyIR.

	71) PR #407 for #315. Use the PSyIR SymbolTable to check for
	global symbols (module variables) in kernels. Use this support to
	raise an exception in transformations where global symbols are not
	supported (e.g. the OpenCL transformation).

	72) PR #498 for #388. Documents the PSyIR CodeBlock node and extends
	the CodeBlocks with a property to differentiate between statement/s
	and expression/s.

	73) PR #476 for #429, #432, #433. Fix multi-line codeblocks,
	add support for nemo implicit loops and nemo invokes.

	74) PR #458 for #425. Add support for profiling in the NEMO API.

	75) PR #510 for #419. Code re-structuring - moves what was the
	FParser2ASTProcessor into psyir.frontend.fparser2.

	76) PR #503 for #502. Adds size intrinsic to PSyIR and makes use
	of it in the gocean api's for setting loop bounds.

	77) PR #511 for #508. Includes the test directories in the Python
	module so that the test utilities are available throught the test
	directory hierarchy.

	78) PR #496 for #494, #495 and #499. Fixes for OpenCL generation
	including the ability to specify kernel local size and command
	queue parameters.

	79) PR #517 for #513. Adds support for if statements to the SIR
	backend.

	80) PR #522 for #519. Fix for adding profiling around a select
	case construct.

	81) PR #460 for #133. Add support for ANY_DISCONTINUOUS_SPACE in
	the dynamo0.3 API (LFRic).

	82) PR #531 for #455. Add ANY_SPACE_10 to the dynamo0.3 API
	(LFRic) to be consistent with LFRic infrastructure.

	83) PR #360 for part of #150. Document the rules for reference
	element properties in the dynamo0.3 API (LFRic).

	84) PR #518 for #393. Add the Container PSyIR node.

	85) PR #525 for #459. Bug fix for passing scalar grid properties
	to GOcean kernels when using OpenCL.

	86) PR #485. Adds a psyclone.psyir.tools.dependency_analysis
	module and associated DependencyTools class to help with
	dependence analysis in the PSyIR.

	87) PR #532 for #204. Adds support for W2broken and W2trace
	function spaces in the dynamo0.3 (LFRic) API.

	89) PR #515 for #512. Adds PSyIR backend support (Fortran and C)
	for Directives.

	90) PR #534 for #520. Adds PSyIR Fortran backend support for the
	Container Node.

	91) #547 and PR #551. Update all READMEs to use MarkDown and correct
	paths in documentation on creating built-ins.

	92) #546 for PR #553. Rename psyir.psyir.backend.base to visitor.

	93) #526 for PR #527. Update fparser submodule and fix parsing of
	intrinsics with a single argument.

	94) PR #556 for #478. Changes the apply() and validate() methods of
	all Transformations to take a dict of options. Also renames any
	_validate() methods to validate().

	95) PR #558 for #557. Move code-creation out of visitor and into
	the appropriate back-ends.

	96) PR #565 for #564. Alter implementation of auto-addition of
	profiling so that it happens *after* the application of any
	transformation script.

	97) PR #505 for #303. Restructure view method to move the replicated
	logic into the abstract class and add index numbers to the printed
	Schedule statements. Also adds a Schedule to encapsulate Directive
	children.

	98) #570. PSyclone now set to require fparser 0.0.9 on
	installation.

	99) PR #572 for #571. Bug fixes now that fparser uses unicode.

	100) PR 524 for #472. Adds support for scalar variables to the
	SIR backend.

	101) PR #574 towards #567. Fixes bug in profiling that causes
	crash if first kernel in an invoke is a built-in.

        102) PR #576 for #530. Includes the repository examples in the
        distribution and updates the documentation accordingly.

release 1.7.0 20th December 2018

	1) #172 and PR #173 Add support for logical declaration, the save
	attribute and initialisation in f2pygen (required for the OpenACC
	transformation)

        2) #137 Add support for Python 3. Travis now runs the test suite
	for both Python 2 and Python 3.

        3) #159 and PR #165. Adds a configuration option for the Dynamo
	0.3 API to turn on (redundant) computation over annexed dofs in
	order to reduce the number of halo exchanges required.

	4) #119 and PR #171. Adds support for inserting profiling/
	monitoring into a Schedule.

	5) #179 and PR #183. Bug fix in CompileError constructor to run
	tests under Python 3.

	6) #121 and PR #166. Adds a user editable configuration file.

	7) #181 and PR #182. Adds support for generating declarations of
	character variables and for the target attribute.

	8) #170 and PR #177. Adds OpenACC transformations for use with the
	GOcean1.0 API. Appropriate Kernel transformations need to be added
	for full automated OpenACC code parallelisation.

	9) #164 and PR #184. Updates documentation to refer to psyclone
	script instead of generator.py.

        10) PR #187. Add example transformation scripts for the Dynamo
        0.3 API.

	11) PR #180. Makes the specification of loop limits in the GOcean
	API more flexible. This will enable us to support single-iteration
	loops.

        12) #188 and PR #189. Bug fix to ensure that the name of profiling
        regions remains the same when gen() is called multiple times.

        13) #176 and PR #200. Introduce new RegionTrans base class and
	add _validate method to ensure that the list of nodes to
	be transformed (with OpenMP or OpenACC) is correct.

        14) #197. Tidying of the test suite to use the new, get_invoke()
	utility everywhere.

	15) #212 and PR #213. Adds fparser as a submodule of psyclone to
	allow concurrent development of PSyclone and fparser (by allowing
	development versions of PSyclone to point to development versions
	of fparser).

	16) #185 and PR #202. Adds ability to modify a kernel in PSyclone
	using fparser2 and includes an OpenACC transformation to specify a
	kernel is an OpenACC kernel by adding an appropriate
	directive. Currently it is not possible to write the modified
	kernel to file.

	17) #134 and PR #217. Add support for colouring intergrid kernels.

	18) #196 and PR #210. Adds metadata support for evaluators on
	multiple function spaces in the Dynamo 0.3 API.

	19) #191 and PR #215. Add ability to specify iteration space
	definitions to the configuration file.

	20) #228 and PR #232. Fix for examples and travis now checks
	examples at the same time as coverage and code style.

        21) #219 and PR #225. Refactor dependence analysis and fix bug
        that meant that unnecessary halo exchanges of vector components
        were not being removed (following a redundant computation
        transformation).

	22) #27 and PR #209. Created initial NEMO api. Needs lots of work
	but it provides a starting point.

        23) #214 and PR #221. Adds a transformation to convert a
        synchronous halo exchange into an asynchronous halo exchange.

	24) #235 and PR #243. Removes dependency on Habakkuk in NEMO API.

	25) #134 and PR #236. Adds support for adding OpenMP to intergrid
	kernels.

        26) #198 and PR #223. Updates PSyclone to use the latest
        version of dl_esm_inf which has "GO_" prefixed to all public
        quantities. Adds dl_esm_inf as a git submodule.

        27) #158 and PR #253. Fix to remove unnecessary halo exchanges
	related to GH_INC updates to kernel arguments.

	28) #317 and PR #330. Fix to allow module use statements to be
	added to functions.

	29) #330 and PR #422. Adds PSyIR node to represent Nary operators and
	increases the number of supported operators.

release 1.6.1 6th December 2018

  	1) #250. Change setup.py (used for pip installation) to only use
	version 0.0.7 of fparser.

release 1.6.0 18th May 2018

        1) #91 and PR #111 Remove unnecessary __init__.py files.

        2) PR #107 Fix errors in Fortran test files revealed by update
	to fparser 0.0.6. Update to catch new AnalyzeError raised by
        fparser.

        3) #90 and PR #102 Add support for integer, read-only, scalar
        arguments to built-in kernels. Add new inc_X_powint_n Built-in
        that raises a field to an integer power.

        4) #67 Bug fix - printing Invoke object caused crash.

        5) #112 and PR #113 - add travis support for codecov coverage tool

	6) #118 and PR #122 - add .pylintrc file in tests directory
	to disable some warnings that we don't care about (for testing
	code).

	7) #117 and PR #125 - bug fix for passing kernel arguments by value
	in the GOcean API.

	8) #105 and PR #115 - add support for coloured loops when
	performing redundant computation.

        9) #84 and PR #128 - make w2v and wtheta discontinuous function
        spaces

	10) PR #93 - add support for a swap-loop transform for the GOcean
	API.

        11) PR #152 - add pylintrc so that pylint's line-length limit
        matches that of pep8.

	12) PR #143 - bug fix for DAG generation in the GOcean API.

        13) PR #153 - added -v option to the psyclone script to show the
	version

	14) PR #136 - add support for intergrid kernels (required for
	multigrid)

	15) PR #149 - add support for GH_READWRITE access for
	discontinuous fields

	16) PR #163 - updating PSyclone to work with the latest version of
	the parser (0.0.7) as the API has changed

	17) PR #169 - add support for specifying stencils in the GOcean
	kernel meta-data.

release 1.5.1 3rd December 2017

	1) #53 and PR #88 Add a version file so that PSyclone does not
	need to be installed to generate documentation.

	2) #94, #96, #98 and PR #97 Make name="name" support in invoke
	calls more robust e.g. names must be valid fortran and match
	should be insensitive to case.

	3) #76 and PR #89 Add support for the new LFRic quadrature
	api. Currently only gh_quadrature_xyoz is supported.

        4) #99 and PR #100 Make the author list for the user manual
        strictly alphabetical.

        5) #50 and PR #78 Implement a redundant-computation transformation.
        This enables a user to request that a kernel (or kernels) is
        computed out into the halo region and any affected halo swaps
        be updated (and/or removed) as required.

        6) #103 and PR #104. Bug fix to ensure that a halo swap is not
        inserted if read annexed dofs are already clean due to a previous
	write to the L1 halo.

release 1.5.0 3rd October 2017

        1) #20 and PR #28 Add dependence analysis (and a Move
        transformation) to PSyclone. This will subsequently allow for
        the safe implementation of more complex schedule transformations
        and optimisations.

	2) #16 and PR #29 Update and add new PSyclone-generated builtins
	to support the functionality required by the current LFRic code.

        3) #43 and PR #44 Update of Met Office-specific install script to
	symlink the generator.py file rather than copy it.

	4) #40 and PR #47 Update example lfric/eg3 to use builtins and to
	merge invokes together as much as possible

	5) #45 and PR #49 Change of kernel metadata names from
	evaluator_shape to gh_shape and modifications to its values.

	6) #3 and PR #51 Restructure repository to allow installation via
	pip. Due to this change we can now use travis and coveralls within
	github for automated testing. Also, new releases are now
	automatically uploaded to pypi (via travis) and status badges can
	now be used so have been added to the README.md file (which is
	shown on the main github page).

	7) #55 and PR #66 Update the documentation to cover installation
	on systems running OpenSUSE.

	8) #61 and PR #71 Re-name existing Dynamo0.3 builtins to follow
	a consistent scheme and add support for some new ones (including
	setval_{c,X}, X_minus_bY etc.). See psyclone.pdf for the full list.

	9) #32 and PR #39 Adds the ability to build the generated code
	when performing python tests. Generated code can now be checked
	that it compiles as part of the development process helping avoid
	making releases with errors in them. Note, existing tests still
	need to be updated.

	10) #54 and PR #63 The view() method (used to look at the internal
	representation of a schedule) now outputs coloured text (for
	easier viewing) if the termcolor package is installed.

	11) #69 and PR #73 setup.py now uses an absolute path to avoid
	failing tests (with file not found) in some environments when
	running py.test from a different directory to the tests
	themselves.

	12) #59 and PR #75 added metadata support for inter-grid kernels
	which will be used for the multi-grid code.

	13) #82 and PR #83 modified a test to work with different versions
	of graphviz which output files with different ammounts of white
	space

	14) #52 and PR #60 added support for evaluators. An evaluator is
	specified by setting the gh_shape metadata in kernels
	appropriately.

	15) #85 and PR #86 - minor correction to documentation (section
	on Inter-Grid kernel rules was in the wrong place).

release 1.4.1

	1) #22 Updated PSyclone to support enforce_operator_bc_kernel (in
	addition to the existing enforce_bc_kernel) for boundary
	conditions. PSyclone no longer adds in boundary condition calls
	after a call to matrix_vector_kernel, it is up to the user to add
	them in the algorithm layer in all cases. Also fixes a bug
	introduced in 1.4.0 issue #12.

release 1.4.0

        1) #2 Add support for kernel meta-data changes required to support
        Column-wise operators (Column Matrix Assembly).

	2) #6 Implement support for Column Matrix Assembly (CMA) in
	PSyclone.

	3) #12 Add support for the any_w2 function space descriptor

	4) #33 Update documentation referring to fparser.

release 1.3.3

	1) Project moved to github: https://github.com/stfc/PSyclone.
        Hereon, ticket numbers now refer to github issues instead of
        SRS tickets.

        2) #8 Remove the f2py source code from the PSyclone distribution
	and use the fparser package (https://github.com/stfc/fparser)
	instead.

	3) #9 Update documentation to refer to github.

release 1.3.2

	1) #908 Bug fix - ensure that the dynamo0p3 loop colour
	transformation raises an exception if the loop it is applied to
	does not iterate over cells.

	2) #923 Change the name of the generated Fortran module containing
	PSy-layer code for the Dynamo 0.3 API. The name is constructed by
	appending "_psy" to the Algorithm-layer name. (Previously "psy_"
	was prepended to it.) The names of modules produced by other
	PSyclone APIs are unchanged.

release 1.3.1

	1) #846 Bug fix - generate correct logic and code for the call to
	enforce_bc_kernel after a call to matrix_vector_kernel. Also add
	w2h and w2v as spaces that cause enforce_bc_kernel to be called in
	addition to W1 and W2.

	2) #853 Bug fix - make sure that an operator object is only used
	as a lookup for values in the PSy layer when it is correct to do
	so. In particular, make sure that the dofmap lookup is always from
	a field, as this fixes the known bug.

release 1.3.0

        1) #686 Stencil extents (depth of the stencil) are now changed to
	stencil sizes (number of elements in the stencil) in the PSy-layer
	as the algorithm expects to provide the former and the kernel
	expects to receive the latter.

        2) #706 Avoid potential name clashes with stencil extent and
	direction arguments (as well as nlayers).

	3) #673 Fixed an xfailing built-in test

        4) #721 Bug fix - generate correct variable declarations and
        module use statements without modifying original arguments. Invokes
        requiring multiple enforce-bc kernel calls are now handled correctly.

        5) #727 Addition of install script (contributions/install) to
	support Met Office modules environment.

        6) #423 Add support for distributed-memory for built-ins.
        Global sums are now generated for calls to inner_product and
        sum_field built-in kernels.

        7) #489 Support the dereferencing of an object/derived type in the
	argument list of a kernel call within an invoke in the algorithm
	layer e.g. call invoke(kern(a%b))

	8) #669 Added support for named arguments to the expression
	analyser. This is the first step towards supporting named invokes
	in PSyclone.

        9) #628 dofmap lookups are now outside loops in the
	PSy-layer. This makes no functional difference but should give a
	performance benefit.

        10) #304 Added support for named invokes in PSyclone.

	11) #580 Implemented tests for the agreed dynamo0.3 builtin
	rules. For example, all fields must be on the same function space
	within a builtin.

	12) #761 Added support for parsing evaluator metadata.

        13) #484 Add support for the use of OpenMP (including reductions)
        with builtins.

        14) #819 Re-structuring of DynKern._create_arg_list. Replaced with
	new ArgList base class which is then sub-classed to KernCallArgList
	and KernStubArgList.

	15) #576 Added tests and documentation to check and describe the
	dynamo0.3 api kernel and builtin rules.

release 1.2.4

        1) #658 Adds support for the use of real and integer literals with
	kind specified in kernel calls from the algorithm layer. For
	example 0.0_rdef. This will be particularly useful for built-ins.

        2) #475 Fixes any remaining string assert comparison errors in
	tests. Updates algen_test.py to be pep8, pyflakes and pylint
	compliant.

	3) #468 Add support for kernels that perform stencil operations.
	Stencil depth is specified at the algorithm layer.

        4) #672 Fix error in boundary layer code generation for
	matrix_vector_kernel. The function space check is now always
	correct (hopefully).

        5) #680 Bug fix: the kernel stub generator was not adding the stencil
	dofmap required by a field with stencil access.

release 1.2.3

        1) #111 Adds support for dynamo0.3 built-in operations running
	sequentially.

        2) #640 Update PSyclone to call enforce_bc_kernel after every
	call to matrix_vector_kernel if the space is W1 or W2. (Previously
	PSyclone looked for matrix_vector_mm_kernel and only W2.)

	3) #430 Adds support for multiple kernels within an invoke with
	kernel arguments specified as any_space. Previously there was a
	limit of one kernel per invoke. This is particularly relevant for
	built-ins as all of these currently have arguments that are
	any_space.

	4) #657 Changes to the declaration and assignment of the mesh
	object (it is now a pointer) within the generated PSy layer so as
	to use the mesh singleton and not generate a temporary copy of it.

release 1.2.2

        1) #575 Add parser support for stencil meta-data.

        2) #587 Changed scalar metadata names to gh_real and gh_integer

        3) #501 Updates to parser and documentation to support writing to
	scalar arguments (reductions). Note that this is currently only
	supported for serial code. Implementation of this functionality
	for OpenMP and MPI will be done under #484 and #423, respectively.

	4) #235 PSyclone now uses the appropriate intent for arguments in
	the generated PSy code. Previously it always used inout. This
	allows the algorithm developer to specify the intent of data in
	the algorithm layer appropriately, rather than being forced to use
	inout in all cases.

        5) #604 If PSyclone encounters an Algorithm file that contains no
	invoke calls then it now issues a warning and outputs that file
	unchanged (previously it did not output a file at all). No PSy
	file is created in this case.

        6) #618 fix for #235. Data with intent out should have fields
	declared as inout as internal subroutines within the field are
	dereferenced so are required as intent in.

	7) #610 When PSyclone is operating in line length limiting mode
	("-l" switch) problems are caused if it breaks a line in the middle
	of a string. PSyclone now prefixes all continued lines with an
	ampersand. This then produces valid Fortran irrespective of whether
	the line-break happens within a string.

release 1.2.1

        1) Added a PSyclone logo

        2) #360 Internal code structure changes to make the Node class
	calls() method more intuitive and consistent with other methods. A
	side effect is that the OpenMP private list should no longer
	contain any variables names that are not required (as this change
	fixes that bug).

        3) #546 Bug fix for colouring when a kernel is passed an operator.
        PSyclone was not generating the correct cell look-up when
        colouring a loop containing a kernel call with an operator. i.e.
        the PSy layer passed 'cell' to the kernel rather than
        'cmap(colour, cell)'.

        4) #542 generate correct OpenMP private list. This was actually
        fixed by the changes made under #360 (change 2 above) so this
        ticket only adds a test for this functionality.

release 1.2.0

	1) #415 Support for parsing stencil information supplied in
	Dynamo 0.3 kernel meta-data.

	2) #367 Make gocean python conform to pep8

	3) #230 Add documentation for the GOcean1.0 API

	4) #379 Make f2pygen and its tests conform to pep8, pylint and
	improve the test coverage

	5) #429 Support for read-only scalar arguments in the 0.3
	Dynamo API.

	6) #420 Support for inter-invoke halo calls and logic (for
	distributed memory)

	7) #514 Fix for a bug in the if test round a halo_exchange call
	in which arrays (vectors) did not have their index added.

	8) #521 Fix bugs in the logic for adding halo exchange calls before
	loops.

        9) #532 Fix in the logic for adding halo exchange calls before
	loops which recognises that operators do not have halos.

	10) #467 Support transformations in Distributed Memory. Enable the use
	of OpenMP (and other transformations) with DM. Note that PSyclone
	currently does not support halo swaps inside OpenMP parallel regions.

release 1.1.0

	1) #263 OpenMP (including colouring) supported for the 0.3 Dynamo
	API. Parser fails gracefully if Kernel-code parsing is
	unsuccessful.

	2) #292 Add support for user-supplied transformations/optimisations
	via a script passed to the generate function/command-line. This
	enables the use of transformations within a build system.

	3) #292 Documentation for Algorithm, PSy and Kernel layers as well
	as for transformations has been added. Documentation on using
	transformation scripts then added on top.

	4) #292 Dynamo example scripts fixed.

	5) #258 First version of kernel-stub generator added. Given kernel
	metadata as input, PSyclone has enough information to be able to
	generate stub kernel code with the appropriate arguments and
	argument ordering.

	6) #364 OpenMP fix for update 1) (ticket #263). 'ncolour' variable
	now declared. New lfric/eg3 example added to demonstrate the use
	of transformation scripts introduced in update 2) (ticket #292).

	7) #361 Minor updates to the kernel-stub generator. Remove spurious
	dir() command, remove additional '_code' from kernel subroutine name
	and add 'implicit none' to the generated subroutine.

	8) #363 Update to the generator script to catch any run-time
	errors generated by the user-supplied optimisation script. Such
	errors are then reported in a user-friendly fashion to aid
	debugging.

	9) #272 Added support for explicit loop bounds in the PSy layer
	for the GOcean1.0 API. The Cray compiler makes use of this
	information to generate more efficient code. This option can be
	switched on or off using a transformation.

        10) Support the module in-lining of kernel subroutines. i.e.
        kernel subroutines can be moved into the same module that contains
        the invoke from which they are called. This functionality is
        implemented as a new transformation, 'KernelModuleInlineTrans'.
        psyGen.py has also been made fully pep8 compliant.

        11) #347 Add an option to limit the length of lines of fortran
        code that PSyclone generates to 132 chars. This is the length
        mandated by the Fortran free-format standard and is rigorously
        enforced by some compilers (e.g. PGI). As a part of this change
        PSyclone now checks the length of all lines of source code in
	the Algorithm and Kernel files that it parses.

        12) #395 Add support for new function spaces: Wtheta, W2H and W2V.

	13) #396 and #397 Make all tests work with Python 2.6. Previously
	two of the tests only worked in Python 2.7 and a third caused
	resource issues when using deepcopy.

        14) #355 Support operators where the "to" and "from" function
        spaces are different.

release 1.0.2

	1) #299 temporary boundary condition
	support. matrix_vector_kernel_mm now uses enforce_bc_code rather
	than enforce_boundary_w2 as the latter is no longer used.

release 1.0.1

	1) #299 temporary boundary condition support. removed the
	hardwired code and associated test that added an additional
	boundary condition array to ru_kernel as this kernel is no longer
	required. Added support for generating a boundary condition array
	in the PSy layer and passing it into the enforce_bc_kernel
	kernel. enforce_bc_kernel should be placed by the algorithm
	developer to enforce boundary conditions.

release 1.0.0<|MERGE_RESOLUTION|>--- conflicted
+++ resolved
@@ -265,13 +265,11 @@
 	84) PR #944 towards #925. Added metadata support and constraints
 	tests for operates_on=domain kernels.
 
-<<<<<<< HEAD
-        85) PR #1034 for #1037. Final fixes for problems found when
-        running with LOCALE=C.
-=======
         85) PR #901 towards #873. Adds PSyIR support for recognised quantities
         in LFRic kernels. Currently only used for argument validation.
->>>>>>> b94d4145
+
+        86) PR #1034 for #1037. Final fixes for problems found when
+        running with LOCALE=C.
 
 release 1.9.0 20th May 2020
 
