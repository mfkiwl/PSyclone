--- conflicted
+++ resolved
@@ -36,30 +36,4 @@
 
 EXAMPLES=$(sort $(wildcard eg*))
 
-<<<<<<< HEAD
-CONFIG_ENV = PSYCLONE_CONFIG=${PSYCLONE_DIR}/config/psyclone.cfg
-GENERATED_FILES += testkernadj_mod.f90 testkern*.o testkern*.mod \
-                   test_harness.*
-
-# The first command will write the adjoint kernel to stdout. The second will
-# write both it and the corresponding test harness to separate files.
-transform:
-	$(PSYAD) testkern_mod.f90 -a field1 field2 field3
-	$(PSYAD) -t -otest test_harness.f90 -oad testkernadj_mod.f90 \
-                 testkern_mod.f90 -a field1 field2 field3
-
-compile: transform
-	$(F90) $(F90FLAGS) -c testkern_mod.f90
-	$(F90) $(F90FLAGS) -c testkernadj_mod.f90
-	$(F90) $(F90FLAGS) -c test_harness.f90
-	$(F90) $(F90FLAGS) -o test_harness.exe testkern_mod.o \
-                  testkernadj_mod.o test_harness.o
-
-run: compile
-	@echo ""
-	@echo "Running PSyAD-generated test harness..."
-	@./test_harness.exe
-	@echo "...done."
-=======
-include ../top_level.mk
->>>>>>> ddf07619
+include ../top_level.mk