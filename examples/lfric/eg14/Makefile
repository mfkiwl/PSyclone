# -----------------------------------------------------------------------------
# BSD 3-Clause License
#
# Copyright (c) 2020-2023, Science and Technology Facilities Council.
# All rights reserved.
#
# Redistribution and use in source and binary forms, with or without
# modification, are permitted provided that the following conditions are met:
#
# * Redistributions of source code must retain the above copyright notice, this
#   list of conditions and the following disclaimer.
#
# * Redistributions in binary form must reproduce the above copyright notice,
#   this list of conditions and the following disclaimer in the documentation
#   and/or other materials provided with the distribution.
#
# * Neither the name of the copyright holder nor the names of its
#   contributors may be used to endorse or promote products derived from
#   this software without specific prior written permission.
#
# THIS SOFTWARE IS PROVIDED BY THE COPYRIGHT HOLDERS AND CONTRIBUTORS
# "AS IS" AND ANY EXPRESS OR IMPLIED WARRANTIES, INCLUDING, BUT NOT
# LIMITED TO, THE IMPLIED WARRANTIES OF MERCHANTABILITY AND FITNESS
# FOR A PARTICULAR PURPOSE ARE DISCLAIMED. IN NO EVENT SHALL THE
# COPYRIGHT HOLDER OR CONTRIBUTORS BE LIABLE FOR ANY DIRECT, INDIRECT,
# INCIDENTAL, SPECIAL, EXEMPLARY, OR CONSEQUENTIAL DAMAGES (INCLUDING,
# BUT NOT LIMITED TO, PROCUREMENT OF SUBSTITUTE GOODS OR SERVICES;
# LOSS OF USE, DATA, OR PROFITS; OR BUSINESS INTERRUPTION) HOWEVER
# CAUSED AND ON ANY THEORY OF LIABILITY, WHETHER IN CONTRACT, STRICT
# LIABILITY, OR TORT (INCLUDING NEGLIGENCE OR OTHERWISE) ARISING IN
# ANY WAY OUT OF THE USE OF THIS SOFTWARE, EVEN IF ADVISED OF THE
# POSSIBILITY OF SUCH DAMAGE.
# ------------------------------------------------------------------------------
# Author: J. Henrichs, Bureau of Meteorology
# Modifications: A. R. Porter, STFC Daresbury Laboratory

# The compiler to use may be specified via the F90 and F90FLAGS
# environment variables. To use the NVIDIA compiler and enable
# openacc compilation, use:
#
# export F90=nvfortran
# export F90FLAGS="-acc=gpu -Minfo=all"

PSYROOT=../../..

include $(PSYROOT)/examples/common.mk

GENERATED_FILES = *.o *.mod $(EXEC) main_alg.f90 main_psy.f90 \
                  other_alg_mod_psy.f90 other_alg_mod_alg.f90 \
                  testkern_w0_kernel_?_mod.f90

F90 ?= gfortran
F90FLAGS ?= -Wall -g

OBJ = main_psy.o main_alg.o other_alg_mod_psy.o other_alg_mod_alg.o \
      testkern_w0_kernel_0_mod.o

EXEC = example_openacc

LFRIC_PATH ?= $(PSYROOT)/src/psyclone/tests/test_files/dynamo0p3/infrastructure
LFRIC_NAME=lfric
LFRIC_LIB=$(LFRIC_PATH)/lib$(LFRIC_NAME).a
# This sets up LFRIC_INCLUDE_FLAGS
include $(LFRIC_PATH)/lfric_include_flags.inc

# PSyData profiling wrapper library.
# Default is to use the 'template' library which simply prints entry and exit
# messages to stdout.
PROFILE_PATH=$(PSYROOT)/lib/profiling/template
PROFILE_LIB=$(PROFILE_PATH)/libdummy.a
PROFILE_LINK=-ldummy
# For NVIDIA profiling
#PROFILE_PATH=$(PSYROOT)/lib/profiling/nvidia
#PROFILE_LIB=$(PROFILE_PATH)/libnvtx_prof.a
#PROFILE_LINK="-lnvtx_prof -lnvToolsExt"

.PHONY: transform compile run

# This makefile assumes that the transformed kernel will be named
# 'testkern_w0_kernel_0_mod.f90'. However, if it already exists then PSyclone
# will create 'testkern_..._1_mod.f90' so remove it first.
transform:
	rm -f testkern_w0_kernel_0_mod.f90
	${MAKE} main_psy.f90
	${MAKE} other_alg_mod_psy.f90

# Instruct PSyclone to automatically put profiling calipers around every
# invoke.
%_psy.f90: %.x90
<<<<<<< HEAD
	${PSYCLONE} -dm -s ./acc_parallel_dm.py  --profile invokes \
=======
	${PSYCLONE} -dm -s ./acc_parallel.py  --profile invokes \
>>>>>>> 69d1b674
	-opsy $*_psy.f90 -oalg $*_alg.f90 $<

testkern_w0_kernel_0_mod.f90: main_psy.f90

compile: transform ${EXEC}

$(LFRIC_LIB):
	$(MAKE) -C $(LFRIC_PATH)

run: compile
	./$(EXEC)

$(EXEC): $(PROFILE_LIB) $(LFRIC_LIB) $(OBJ)
	$(F90) $(F90FLAGS) $(LFRIC_INCLUDE_FLAGS) $(OBJ) -o $(EXEC) -L$(LFRIC_PATH) -l$(LFRIC_NAME) -L${PROFILE_PATH} $(PROFILE_LINK)

$(LFRIC_LIB):
	$(MAKE) -C $(LFRIC_PATH)

$(PROFILE_LIB):
	$(MAKE) -C $(PROFILE_PATH)

# Dependencies
main_psy.o:	other_alg_mod_psy.o testkern_w0_kernel_0_mod.o
main_alg.o:	other_alg_mod_alg.o main_psy.o testkern_w0_kernel_0_mod.o

%.o: %.F90
	$(F90) $(F90FLAGS) -I$(PROFILE_PATH) $(LFRIC_INCLUDE_FLAGS) -c $<

%.o: %.f90
	$(F90) $(F90FLAGS) -I$(PROFILE_PATH) $(LFRIC_INCLUDE_FLAGS) -c $<

# Keep the generated psy and alg files
.precious: main_psy.f90 main_alg.f90

main_alg.f90: main_psy.f90
other_alg_mod_alg.f90: other_alg_mod_psy.f90

allclean: clean
	$(MAKE) -C $(LFRIC_PATH) allclean
	$(MAKE) -C $(PROFILE_PATH) allclean<|MERGE_RESOLUTION|>--- conflicted
+++ resolved
@@ -87,11 +87,7 @@
 # Instruct PSyclone to automatically put profiling calipers around every
 # invoke.
 %_psy.f90: %.x90
-<<<<<<< HEAD
-	${PSYCLONE} -dm -s ./acc_parallel_dm.py  --profile invokes \
-=======
 	${PSYCLONE} -dm -s ./acc_parallel.py  --profile invokes \
->>>>>>> 69d1b674
 	-opsy $*_psy.f90 -oalg $*_alg.f90 $<
 
 testkern_w0_kernel_0_mod.f90: main_psy.f90
