--- conflicted
+++ resolved
@@ -68,23 +68,14 @@
 GENERATED_FILES = *.o *.mod  $(EXEC) main_alg.f90 main_psy.f90
 EXTRACT_NAME ?= _extract
 EXTRACT_LIB = $(EXTRACT_DIR)/lib$(EXTRACT_NAME).a
-<<<<<<< HEAD
-F90FLAGS += -I$(LFRIC_DIR) -I$(EXTRACT_DIR)
-
-LFRIC_DIR ?= $(PSYROOT)/src/psyclone/tests/test_files/dynamo0p3/infrastructure
-=======
 LFRIC_PATH ?= $(PSYROOT)/src/psyclone/tests/test_files/dynamo0p3/infrastructure
->>>>>>> 928b8af7
 LFRIC_NAME=lfric
 LFRIC_LIB=$(LFRIC_PATH)/lib$(LFRIC_NAME).a
 
-<<<<<<< HEAD
-=======
 # This will add the required include flags to F90FLAGS
 include $(LFRIC_PATH)/lfric_include_flags.inc
 
 F90FLAGS += -I$(EXTRACT_DIR)
->>>>>>> 928b8af7
 
 transform: main_psy.f90 main_alg.f90
 
@@ -95,11 +86,7 @@
 
 $(EXEC): $(LFRIC_LIB) $(EXTRACT_LIB) $(OBJ)
 	$(F90) $(F90FLAGS) $(OBJ) -o $(EXEC) -L$(EXTRACT_DIR) -l$(EXTRACT_NAME) \
-<<<<<<< HEAD
-	      -L$(LFRIC_DIR) -l$(LFRIC_NAME) $(LDFLAGS)
-=======
-	      -L$(LFRIC_PATH) -l$(LFRIC_NAME) $$(nf-config --flibs)
->>>>>>> 928b8af7
+	      -L$(LFRIC_PATH) -l$(LFRIC_NAME) $(LDFLAGS)
 
 $(LFRIC_LIB):
 	$(MAKE) -C $(LFRIC_PATH)
