--- conflicted
+++ resolved
@@ -49,12 +49,8 @@
 
   ! Configuration and restart/checkpoint options
   use finite_element_config_mod,      only: element_order_h, element_order_v, &
-<<<<<<< HEAD
                                             wtheta_on,                        &
                                             nqp_h_exact, nqp_v_exact
-=======
-                                            wtheta_on
->>>>>>> 6afc06af
   use runtime_constants_mod,          only: get_coordinates,                &
                                             get_inverse_lumped_mass_matrix, &
                                             theta_space_id
@@ -120,13 +116,9 @@
 
       case(transport_operators_fem)
         ! Use project u.grad(theta) into the theta function space
-<<<<<<< HEAD
         qr = quadrature_xyoz_type(element_order_h+3, element_order_h+3, &
                                   element_order_v+3, quadrature_rule)
-=======
-        qr = quadrature_xyoz_type(MAX(element_order_h, element_order_v)+3, &
-                                  quadrature_rule)
->>>>>>> 6afc06af
+
         ! Quadrature rule on lateral faces only
         qrf = quadrature_face_type(nqp_h_exact, nqp_v_exact, .true., .false., &
                                    reference_element, quadrature_rule)
