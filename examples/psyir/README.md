--- conflicted
+++ resolved
@@ -31,12 +31,7 @@
 ANY WAY OUT OF THE USE OF THIS SOFTWARE, EVEN IF ADVISED OF THE
 POSSIBILITY OF SUCH DAMAGE.
 
-<<<<<<< HEAD
-Author R. W. Ford, STFC Daresbury Lab
-Modified S. Siso, STFC Daresbury Lab
-=======
-Authors: R. W. Ford and A. R. Porter, STFC Daresbury Lab
->>>>>>> 23454229
+Authors: R. W. Ford, A. R. Porter and S. Siso STFC Daresbury Lab
 -->
 
 # PSyclone PSyIR Examples
@@ -65,8 +60,7 @@
 To run this example:
 
 ```sh
-<<<<<<< HEAD
-> python create_aggregate_types.py
+> python create_structure_types.py
 ```
 
 ## Example 3:
@@ -78,7 +72,4 @@
 
 ```sh
 > python modify.py
-=======
-> python create_structure_types.py
->>>>>>> 23454229
 ```