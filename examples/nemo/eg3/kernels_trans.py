# -----------------------------------------------------------------------------
# BSD 3-Clause License
#
# Copyright (c) 2018-2019, Science and Technology Facilities Council.
# All rights reserved.
#
# Redistribution and use in source and binary forms, with or without
# modification, are permitted provided that the following conditions are met:
#
# * Redistributions of source code must retain the above copyright notice, this
#   list of conditions and the following disclaimer.
#
# * Redistributions in binary form must reproduce the above copyright notice,
#   this list of conditions and the following disclaimer in the documentation
#   and/or other materials provided with the distribution.
#
# * Neither the name of the copyright holder nor the names of its
#   contributors may be used to endorse or promote products derived from
#   this software without specific prior written permission.
#
# THIS SOFTWARE IS PROVIDED BY THE COPYRIGHT HOLDERS AND CONTRIBUTORS
# "AS IS" AND ANY EXPRESS OR IMPLIED WARRANTIES, INCLUDING, BUT NOT
# LIMITED TO, THE IMPLIED WARRANTIES OF MERCHANTABILITY AND FITNESS
# FOR A PARTICULAR PURPOSE ARE DISCLAIMED. IN NO EVENT SHALL THE
# COPYRIGHT HOLDER OR CONTRIBUTORS BE LIABLE FOR ANY DIRECT, INDIRECT,
# INCIDENTAL, SPECIAL, EXEMPLARY, OR CONSEQUENTIAL DAMAGES (INCLUDING,
# BUT NOT LIMITED TO, PROCUREMENT OF SUBSTITUTE GOODS OR SERVICES;
# LOSS OF USE, DATA, OR PROFITS; OR BUSINESS INTERRUPTION) HOWEVER
# CAUSED AND ON ANY THEORY OF LIABILITY, WHETHER IN CONTRACT, STRICT
# LIABILITY, OR TORT (INCLUDING NEGLIGENCE OR OTHERWISE) ARISING IN
# ANY WAY OUT OF THE USE OF THIS SOFTWARE, EVEN IF ADVISED OF THE
# POSSIBILITY OF SUCH DAMAGE.
# -----------------------------------------------------------------------------
# Authors: R. W. Ford and A. R. Porter, STFC Daresbury Lab

'''A transformation script that seeks to apply OpenACC DATA and KERNELS
directives to NEMO style code.  In order to use
it you must first install PSyclone. See README.md in the top-level
psyclone directory.

Once you have psyclone installed, this may be used by doing:

 $ psyclone -api nemo -s ./kernels_trans.py some_source_file.f90

This should produce a lot of output, ending with generated
Fortran. Note that the Fortran source files provided to PSyclone must
have already been preprocessed (if required).

The transformation script attempts to insert Kernels directives at the
highest possible location(s) in the schedule tree (i.e. to enclose as
much code as possible in each Kernels region). However, due to
limitations in the PGI compiler, we must take care to exclude certain
nodes (such as If blocks) from within Kernel regions. If a proposed
region is found to contain such a node (by the ``valid_kernel``
routine) then the script moves a level down the tree and then repeats
the process of attempting to create the largest possible Kernel
region.

Once the Kernels regions have been created, the script then simply
encloses each of them within an OpenACC Data region (since these have
already been made as large as possible). In reality, the purpose of a
data region is to keep data on the remote GPU device for as long as
possible, ideally between Kernel regions. However, this requires more
sophisticated dependency analysis than is yet implemented in
PSyclone. Issue #309 will tackle this limitation.

'''

from __future__ import print_function
from psyclone.psyGen import TransInfo
from kernel_utils import add_kernels


# Get the PSyclone transformations we will use
ACC_DATA_TRANS = TransInfo().get_trans_name('ACCDataTrans')


<<<<<<< HEAD
def valid_kernel(node):
    '''
    Whether the sub-tree that has `node` at its root is eligible to be
    enclosed within an OpenACC KERNELS directive.

    :param node: the node in the PSyIRe to check.
    :type node: :py:class:`psyclone.psyGen.Node`

    :returns: True if the sub-tree can be enclosed in a KERNELS region.
    :rtype: bool

    '''
    from psyclone.psyGen import CodeBlock, IfBlock
    excluded_nodes = (CodeBlock, IfBlock)
    if isinstance(node, excluded_nodes):
        return False
    code_blocks = node.walk(node.children, excluded_nodes)
    if code_blocks:
        return False
    return True


def have_loops(nodes):
    '''
    Checks to see whether there are any Loops in the list of nodes and
    their sub-trees.

    :param nodes: list of PSyIR nodes to check for Loops.
    :type nodes: list of :py:class:`psyclone.psyGen.Node`
    :returns: True if a Loop is found, False otherwise.
    :rtype: bool

    '''
    from psyclone.nemo import NemoLoop
    for node in nodes:
        if isinstance(node, NemoLoop):
            return True
        loops = node.walk(node.children, NemoLoop)
        if loops:
            return True
    return False


def add_kernels(children):
    '''
    Walks through the PSyIR inserting OpenACC KERNELS directives at as
    high a level as possible.

    :param children: list of sibling Nodes in PSyIR that are candidates for \
                     inclusion in an ACC KERNELS region.
    :type children: list of :py:class:`psyclone.psyGen.Node`

    '''
    if not children:
        return

    node_list = []
    for child in children[:]:
        # Can this node be included in a kernels region?
        if not valid_kernel(child):
            if have_loops(node_list):
                try_kernels_trans(node_list)
                node_list = []
            # It can't so go down a level and try again
            add_kernels(child.children)
        else:
            node_list.append(child)
    if have_loops(node_list):
        try_kernels_trans(node_list)


def try_kernels_trans(nodes):
    '''
    Attempt to enclose the supplied list of nodes within a kernels
    region. If the transformation fails then the error message is
    reported but execution continues.

    :param nodes: list of Nodes to enclose within a Kernels region.
    :type nodes: list of :py:class:`psyclone.psyGen.Node`

    '''
    from psyclone.psyGen import InternalError
    from psyclone.transformations import TransformationError
    try:
        _, _ = ACC_KERN_TRANS.apply(nodes, default_present=True)
    except (TransformationError, InternalError) as err:
        print("Failed to transform nodes: {0}", nodes)
        print("Error was: {0}".format(str(err)))


=======
>>>>>>> 432690de
def trans(psy):
    '''A PSyclone-script compliant transformation function. Applies
    OpenACC 'kernels' and 'data' directives to NEMO code.

    :param psy: The PSy layer object to apply transformations to.
    :type psy: :py:class:`psyclone.psyGen.PSy`
    '''
    from psyclone.psyGen import ACCDirective

    print("Invokes found:\n{0}\n".format(
        "\n".join([str(name) for name in psy.invokes.names])))

    for invoke in psy.invokes.invoke_list:

        sched = invoke.schedule
        if not sched:
            print("Invoke {0} has no Schedule! Skipping...".
                  format(invoke.name))
            continue
        sched.view()

        add_kernels(sched.children)
        sched.view()

        directives = sched.walk(sched.children, ACCDirective)
        if not directives:
            # We only need a data region if we've added any directives
            continue

        # Since we've already taken care to only include recognised code within
        # 'kernels' directives, we simply put each of those directives inside
        # a data region. In reality we would want to try and make the data
        # regions bigger but this is only an example.
        for directive in directives:
            sched, _ = ACC_DATA_TRANS.apply([directive])

        sched.view()

        invoke.schedule = sched<|MERGE_RESOLUTION|>--- conflicted
+++ resolved
@@ -75,99 +75,6 @@
 ACC_DATA_TRANS = TransInfo().get_trans_name('ACCDataTrans')
 
 
-<<<<<<< HEAD
-def valid_kernel(node):
-    '''
-    Whether the sub-tree that has `node` at its root is eligible to be
-    enclosed within an OpenACC KERNELS directive.
-
-    :param node: the node in the PSyIRe to check.
-    :type node: :py:class:`psyclone.psyGen.Node`
-
-    :returns: True if the sub-tree can be enclosed in a KERNELS region.
-    :rtype: bool
-
-    '''
-    from psyclone.psyGen import CodeBlock, IfBlock
-    excluded_nodes = (CodeBlock, IfBlock)
-    if isinstance(node, excluded_nodes):
-        return False
-    code_blocks = node.walk(node.children, excluded_nodes)
-    if code_blocks:
-        return False
-    return True
-
-
-def have_loops(nodes):
-    '''
-    Checks to see whether there are any Loops in the list of nodes and
-    their sub-trees.
-
-    :param nodes: list of PSyIR nodes to check for Loops.
-    :type nodes: list of :py:class:`psyclone.psyGen.Node`
-    :returns: True if a Loop is found, False otherwise.
-    :rtype: bool
-
-    '''
-    from psyclone.nemo import NemoLoop
-    for node in nodes:
-        if isinstance(node, NemoLoop):
-            return True
-        loops = node.walk(node.children, NemoLoop)
-        if loops:
-            return True
-    return False
-
-
-def add_kernels(children):
-    '''
-    Walks through the PSyIR inserting OpenACC KERNELS directives at as
-    high a level as possible.
-
-    :param children: list of sibling Nodes in PSyIR that are candidates for \
-                     inclusion in an ACC KERNELS region.
-    :type children: list of :py:class:`psyclone.psyGen.Node`
-
-    '''
-    if not children:
-        return
-
-    node_list = []
-    for child in children[:]:
-        # Can this node be included in a kernels region?
-        if not valid_kernel(child):
-            if have_loops(node_list):
-                try_kernels_trans(node_list)
-                node_list = []
-            # It can't so go down a level and try again
-            add_kernels(child.children)
-        else:
-            node_list.append(child)
-    if have_loops(node_list):
-        try_kernels_trans(node_list)
-
-
-def try_kernels_trans(nodes):
-    '''
-    Attempt to enclose the supplied list of nodes within a kernels
-    region. If the transformation fails then the error message is
-    reported but execution continues.
-
-    :param nodes: list of Nodes to enclose within a Kernels region.
-    :type nodes: list of :py:class:`psyclone.psyGen.Node`
-
-    '''
-    from psyclone.psyGen import InternalError
-    from psyclone.transformations import TransformationError
-    try:
-        _, _ = ACC_KERN_TRANS.apply(nodes, default_present=True)
-    except (TransformationError, InternalError) as err:
-        print("Failed to transform nodes: {0}", nodes)
-        print("Error was: {0}".format(str(err)))
-
-
-=======
->>>>>>> 432690de
 def trans(psy):
     '''A PSyclone-script compliant transformation function. Applies
     OpenACC 'kernels' and 'data' directives to NEMO code.
