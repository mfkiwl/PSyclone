# -----------------------------------------------------------------------------
# BSD 3-Clause License
#
# Copyright (c) 2018-2021, Science and Technology Facilities Council.
# All rights reserved.
#
# Redistribution and use in source and binary forms, with or without
# modification, are permitted provided that the following conditions are met:
#
# * Redistributions of source code must retain the above copyright notice, this
#   list of conditions and the following disclaimer.
#
# * Redistributions in binary form must reproduce the above copyright notice,
#   this list of conditions and the following disclaimer in the documentation
#   and/or other materials provided with the distribution.
#
# * Neither the name of the copyright holder nor the names of its
#   contributors may be used to endorse or promote products derived from
#   this software without specific prior written permission.
#
# THIS SOFTWARE IS PROVIDED BY THE COPYRIGHT HOLDERS AND CONTRIBUTORS
# "AS IS" AND ANY EXPRESS OR IMPLIED WARRANTIES, INCLUDING, BUT NOT
# LIMITED TO, THE IMPLIED WARRANTIES OF MERCHANTABILITY AND FITNESS
# FOR A PARTICULAR PURPOSE ARE DISCLAIMED. IN NO EVENT SHALL THE
# COPYRIGHT HOLDER OR CONTRIBUTORS BE LIABLE FOR ANY DIRECT, INDIRECT,
# INCIDENTAL, SPECIAL, EXEMPLARY, OR CONSEQUENTIAL DAMAGES (INCLUDING,
# BUT NOT LIMITED TO, PROCUREMENT OF SUBSTITUTE GOODS OR SERVICES;
# LOSS OF USE, DATA, OR PROFITS; OR BUSINESS INTERRUPTION) HOWEVER
# CAUSED AND ON ANY THEORY OF LIABILITY, WHETHER IN CONTRACT, STRICT
# LIABILITY, OR TORT (INCLUDING NEGLIGENCE OR OTHERWISE) ARISING IN
# ANY WAY OUT OF THE USE OF THIS SOFTWARE, EVEN IF ADVISED OF THE
# POSSIBILITY OF SUCH DAMAGE.
# ------------------------------------------------------------------------------
# Author: A. R. Porter, STFC Daresbury Lab
# Modified J. Henrichs, Bureau of Meteorology

# Makefile for the 3rd NEMO example. Uses PSyclone (which must
# be installed) to generate Fortran with OpenACC directives for
# the tracer-advection benchmark. The 'compile' target requires
# the dl_timer library (bitbucket.org/apeg/dl_timer) which must
# be installed and the location specified in DL_TIMER_ROOT below.
#
# The compiler to use must be specified via the F90 environment
# variable. e.g. to use PGI and OpenACC:
#
# export F90=pgf90
# export F90FLAGS="-O1 -acc -ta=tesla,cc70 -Minfo=all"
# export LDFLAGS="-acc -ta=tesla,cc70"
include ../../common.mk

<<<<<<< HEAD
GENERATED_FILES += psy.f90 psy.o traadv.exe psyclone.log traldf_iso.F90
=======
GENERATED_FILES += psy.f90 psy.o traadv.exe output.dat
>>>>>>> d3d134fe

F90FLAGS ?= -fopenmp
LDFLAGS ?= -fopenmp

.PHONY: allclean

compile: traadv.exe

run: compile
	 IT=2 JPI=10 JPJ=10 JPK=5  ./traadv.exe

traadv.exe: psy.o
	${F90} ${LDFLAGS} psy.o -o traadv.exe

transform: kernels managed_mem

# Need `-l all` to ensure line-lengths in generated code are less than the
# standard-mandated 132 chars
kernels:
	${PSYCLONE} -l all -api "nemo" -s ./kernels_trans.py -opsy psy.f90 \
   ../code/tra_adv.F90

# Example of using the more sophisticated script in ../scripts to
# transform for OpenACC assuming the use of managed memory.
# TODO #852 - simplify that script and merge it with the functionality of
# the scripts in this directory.
managed_mem:
	${PSYCLONE} -l all -api "nemo" -s ../scripts/kernels_trans.py \
   ../code/tra_adv.F90
	PSYCLONE="${PSYCLONE}" ../scripts/process_nemo.py \
   -s ../scripts/kernels_trans.py ../code/traldf_iso.F90

# Compilation uses the 'kernels' transformed code
psy.f90: kernels

%.o: %.f90
	$(F90) $(F90FLAGS) -c $<<|MERGE_RESOLUTION|>--- conflicted
+++ resolved
@@ -48,11 +48,8 @@
 # export LDFLAGS="-acc -ta=tesla,cc70"
 include ../../common.mk
 
-<<<<<<< HEAD
-GENERATED_FILES += psy.f90 psy.o traadv.exe psyclone.log traldf_iso.F90
-=======
-GENERATED_FILES += psy.f90 psy.o traadv.exe output.dat
->>>>>>> d3d134fe
+GENERATED_FILES += psy.f90 psy.o traadv.exe output.dat psyclone.log \
+  traldf_iso.F90
 
 F90FLAGS ?= -fopenmp
 LDFLAGS ?= -fopenmp
