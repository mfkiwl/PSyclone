#!/usr/bin/env python
# -----------------------------------------------------------------------------
# BSD 3-Clause License
#
# Copyright (c) 2021-2024, Science and Technology Facilities Council.
# All rights reserved.
#
# Redistribution and use in source and binary forms, with or without
# modification, are permitted provided that the following conditions are met:
#
# * Redistributions of source code must retain the above copyright notice, this
#   list of conditions and the following disclaimer.
#
# * Redistributions in binary form must reproduce the above copyright notice,
#   this list of conditions and the following disclaimer in the documentation
#   and/or other materials provided with the distribution.
#
# * Neither the name of the copyright holder nor the names of its
#   contributors may be used to endorse or promote products derived from
#   this software without specific prior written permission.
#
# THIS SOFTWARE IS PROVIDED BY THE COPYRIGHT HOLDERS AND CONTRIBUTORS
# "AS IS" AND ANY EXPRESS OR IMPLIED WARRANTIES, INCLUDING, BUT NOT
# LIMITED TO, THE IMPLIED WARRANTIES OF MERCHANTABILITY AND FITNESS
# FOR A PARTICULAR PURPOSE ARE DISCLAIMED. IN NO EVENT SHALL THE
# COPYRIGHT HOLDER OR CONTRIBUTORS BE LIABLE FOR ANY DIRECT, INDIRECT,
# INCIDENTAL, SPECIAL, EXEMPLARY, OR CONSEQUENTIAL DAMAGES (INCLUDING,
# BUT NOT LIMITED TO, PROCUREMENT OF SUBSTITUTE GOODS OR SERVICES;
# LOSS OF USE, DATA, OR PROFITS; OR BUSINESS INTERRUPTION) HOWEVER
# CAUSED AND ON ANY THEORY OF LIABILITY, WHETHER IN CONTRACT, STRICT
# LIABILITY, OR TORT (INCLUDING NEGLIGENCE OR OTHERWISE) ARISING IN
# ANY WAY OUT OF THE USE OF THIS SOFTWARE, EVEN IF ADVISED OF THE
# POSSIBILITY OF SUCH DAMAGE.
# -----------------------------------------------------------------------------
# Authors: S. Siso, STFC Daresbury Lab

''' PSyclone transformation script to insert OpenMP for CPU
directives into Nemo code. Tested with ECMWF Nemo 4.0 code. '''

from utils import (
    insert_explicit_loop_parallelism, normalise_loops, add_profiling,
    enhance_tree_information, NOT_PERFORMANT)
from psyclone.psyir.nodes import Routine
from psyclone.transformations import OMPLoopTrans

PROFILING_ENABLED = False

<<<<<<< HEAD
# List of all files that psyclone will skip processing (the NOT_PERFORMANT
# list also has files that fail for NEMOv5)
FILES_TO_SKIP = NOT_PERFORMANT + NOT_WORKING + [
=======
# List of all files that psyclone will skip processing
FILES_TO_SKIP = NOT_PERFORMANT + [
    "lbclnk.f90",  # TODO #2685: effective shape bug
>>>>>>> e615b2bc
    "asminc.f90",
    "trosk.f90",   # TODO #1254
    "vremap.f90",  # Bulk assignment of a structure component
    "ldfslp.f90",  # Dependency analysis mistake? see Cray compiler comment
]


def trans(psyir):
    ''' Add OpenMP Parallel and Do directives to all loops, including the
    implicit ones.

    :param psyir: the PSyIR of the provided file.
    :type psyir: :py:class:`psyclone.psyir.nodes.FileContainer`

    '''
    omp_parallel_trans = None
    omp_loop_trans = OMPLoopTrans(omp_schedule="static")
    omp_loop_trans.omp_directive = "paralleldo"

    # TODO #2317: Has structure accesses that can not be offloaded and has
    # a problematic range to loop expansion of (1:1)
    if psyir.name.startswith("obs_"):
        print("Skipping file", psyir.name)
        return

    for subroutine in psyir.walk(Routine):
        print(f"Adding OpenMP threading to subroutine: {subroutine.name}")

        if PROFILING_ENABLED:
            add_profiling(subroutine.children)

        enhance_tree_information(subroutine)

        if subroutine.name in ("eos_rprof", "load_nml", "prt_ctl_write_sum",
                               "sbc_blk"):
            # TODO #1959: 'eos_rprof' make the ECMWF compilation fail
            # because it moves a statement function outside of the
            # specification part.
            # The rest are due to Subroutine wrongly parsed as Arrays?
            print("Skipping normalisation for ", subroutine.name)

        else:
            normalise_loops(
                    subroutine,
                    hoist_local_arrays=False,
                    convert_array_notation=True,
                    convert_range_loops=True,
                    hoist_expressions=False
            )

        insert_explicit_loop_parallelism(
                subroutine,
                region_directive_trans=omp_parallel_trans,
                loop_directive_trans=omp_loop_trans,
                collapse=False,
                # privatise_arrays=(psyir.name in [
                #     "zdftke.f90", "domwri.f90", "dtatsd.f90", "dynhpg.f90",
                #     "dynldf_lev.f90", "eosbn2.f90", "icedyn_adv_pra.f90",
                #     "icedyn_adv_umx.f90", "icethd_da.f90", "icetab.f90",
                #     "icethd_sal.f90", "icethd_zdf_bl99.f90",
                #     "ldftra.f90", "p4zpoc.f90", "traadv_ubs.f90",
                #     "trabbl.f90"
                # ])
        )<|MERGE_RESOLUTION|>--- conflicted
+++ resolved
@@ -45,19 +45,20 @@
 
 PROFILING_ENABLED = False
 
-<<<<<<< HEAD
-# List of all files that psyclone will skip processing (the NOT_PERFORMANT
-# list also has files that fail for NEMOv5)
-FILES_TO_SKIP = NOT_PERFORMANT + NOT_WORKING + [
-=======
 # List of all files that psyclone will skip processing
 FILES_TO_SKIP = NOT_PERFORMANT + [
-    "lbclnk.f90",  # TODO #2685: effective shape bug
->>>>>>> e615b2bc
     "asminc.f90",
     "trosk.f90",   # TODO #1254
     "vremap.f90",  # Bulk assignment of a structure component
     "ldfslp.f90",  # Dependency analysis mistake? see Cray compiler comment
+
+    "stpctl.f90",
+    "lbcnfd.f90",
+    "flread.f90",
+    "sedini.f90",
+    "diu_bulk.f90",  # Linking undefined reference
+    "bdyini.f90",    # Linking undefined reference
+    "trcrad.f90",
 ]
 
 
