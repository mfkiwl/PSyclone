--- conflicted
+++ resolved
@@ -40,12 +40,8 @@
 # import os
 from utils import (
     insert_explicit_loop_parallelism, normalise_loops, add_profiling,
-<<<<<<< HEAD
-    enhance_tree_information, PASSTHROUGH_ISSUES, PARALLELISATION_ISSUES)
-=======
-    enhance_tree_information, NOT_PERFORMANT, NEMO_MODULES_TO_IMPORT)
-from psyclone.psyGen import TransInfo
->>>>>>> d967a53b
+    enhance_tree_information, PASSTHROUGH_ISSUES, PARALLELISATION_ISSUES,
+    NEMO_MODULES_TO_IMPORT)
 from psyclone.psyir.nodes import (
     Loop, Routine, Directive, Assignment, OMPAtomicDirective)
 from psyclone.psyir.transformations import OMPTargetTrans
