--- conflicted
+++ resolved
@@ -189,11 +189,6 @@
 cd -
 echo "Running example nemo/eg4"
 cd nemo/eg4
-<<<<<<< HEAD
-${PSYCLONE} -api "nemo" -s ./sir_trans.py copy_stencil.f90 -opsy /dev/null
-${PSYCLONE} -api "nemo" -s ./sir_trans.py hori_diff.f90 -opsy /dev/null
-${PSYCLONE} -api "nemo" -s ./sir_trans.py tridiagonal_solve.f90 -opsy /dev/null
-=======
 for file in "copy_stencil.f90" \
 		"hori_diff.f90" \
 		"tridiagonal_solve.f90" \
@@ -201,7 +196,6 @@
     echo "file" ${file} "..."
     ${PSYCLONE} -api "nemo" -s ./sir_trans.py ${file} -opsy /dev/null
 done
->>>>>>> c1d9ce1e
 cd -
 
 echo "Running transformation examples"
